# -*- mode: CMAKE; -*-

## -----------------------------------------------------------------------------
## --SECTION--                                                   COMMON INCLUDES
## -----------------------------------------------------------------------------

include_directories(.)
include_directories(${PROJECT_SOURCE_DIR}/lib)
include_directories(${PROJECT_SOURCE_DIR}/arangod)

## -----------------------------------------------------------------------------
## --SECTION--                                                   BOOST FRAMEWORK
## -----------------------------------------------------------------------------

################################################################################
### @brief BOOST unit-test framework
################################################################################

find_package(Boost COMPONENTS unit_test_framework)

## -----------------------------------------------------------------------------
## --SECTION--                                                  TEST EXECUTABLES
## -----------------------------------------------------------------------------

################################################################################
### @brief output directory
################################################################################

set(CMAKE_RUNTIME_OUTPUT_DIRECTORY "${PROJECT_BINARY_DIR}/tests/")

################################################################################
### @brief basics_suite
################################################################################

include_directories(../3rdParty/velocypack/include)

if (Boost_UNIT_TEST_FRAMEWORK_FOUND)

add_executable(
    ${TEST_BASICS_SUITE}
    Basics/Runner.cpp
    Basics/conversions-test.cpp
    Basics/csv-test.cpp
    Basics/files-test.cpp
    Basics/fpconv-test.cpp
    Basics/json-test.cpp
    Basics/json-utilities-test.cpp
    Basics/hashes-test.cpp
    Basics/associative-pointer-test.cpp
    Basics/associative-multi-pointer-test.cpp
    Basics/associative-multi-pointer-nohashcache-test.cpp
    Basics/skiplist-test.cpp
    Basics/priorityqueue-test.cpp
    Basics/string-buffer-test.cpp
    Basics/string-utf8-normalize-test.cpp
    Basics/string-utf8-test.cpp
    Basics/string-test.cpp
    Basics/structure-size-test.cpp
    Basics/vector-pointer-test.cpp
    Basics/vector-test.cpp
    Basics/EndpointTest.cpp
    Basics/StringBufferTest.cpp
    Basics/StringUtilsTest.cpp
    ../lib/Basics/WorkMonitorDummy.cpp
)

target_link_libraries(
    ${TEST_BASICS_SUITE}
    ${LIB_ARANGO}
<<<<<<< HEAD
    ${ICU_LIBS}
=======
    #${ICU_LIBS}
>>>>>>> 4920e9f9
    ${OPENSSL_LIBRARIES}
    ${ZLIB_LIBS}
    ${Boost_LIBRARIES}
    ${CMAKE_THREAD_LIBS_INIT}
)

endif ()

################################################################################
### @brief geo_suite
################################################################################

if (Boost_UNIT_TEST_FRAMEWORK_FOUND)

add_executable(
    ${TEST_GEO_SUITE}
    Geo/Runner.cpp
    Geo/georeg.cpp
    ../lib/Basics/WorkMonitorDummy.cpp
    ../arangod/GeoIndex/GeoIndex.cpp
)

target_link_libraries(
    ${TEST_GEO_SUITE}
    ${LIB_ARANGO}
<<<<<<< HEAD
    ${ICU_LIBS}
=======
    #${ICU_LIBS}
>>>>>>> 4920e9f9
    ${OPENSSL_LIBRARIES}
    ${ZLIB_LIBS}
    ${Boost_LIBRARIES}
    ${CMAKE_THREAD_LIBS_INIT}
)

endif ()

## -----------------------------------------------------------------------------
## --SECTION--                                                             TESTS
## -----------------------------------------------------------------------------

# include(${PROJECT_SOURCE_DIR}/UnitTests/CTestLists.txt)

## -----------------------------------------------------------------------------
## --SECTION--                                                       END-OF-FILE
## -----------------------------------------------------------------------------

## Local Variables:
## mode: outline-minor
## outline-regexp: "^\\(### @brief\\|## --SECTION--\\|# -\\*- \\)"
## End:<|MERGE_RESOLUTION|>--- conflicted
+++ resolved
@@ -67,11 +67,7 @@
 target_link_libraries(
     ${TEST_BASICS_SUITE}
     ${LIB_ARANGO}
-<<<<<<< HEAD
-    ${ICU_LIBS}
-=======
     #${ICU_LIBS}
->>>>>>> 4920e9f9
     ${OPENSSL_LIBRARIES}
     ${ZLIB_LIBS}
     ${Boost_LIBRARIES}
@@ -97,11 +93,7 @@
 target_link_libraries(
     ${TEST_GEO_SUITE}
     ${LIB_ARANGO}
-<<<<<<< HEAD
-    ${ICU_LIBS}
-=======
     #${ICU_LIBS}
->>>>>>> 4920e9f9
     ${OPENSSL_LIBRARIES}
     ${ZLIB_LIBS}
     ${Boost_LIBRARIES}
