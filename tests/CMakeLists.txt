--- conflicted
+++ resolved
@@ -85,10 +85,7 @@
   Aql/RestAqlHandlerTest.cpp
   Aql/SingleRowFetcherTest.cpp
   Aql/SortExecutorTest.cpp
-<<<<<<< HEAD
-=======
   Aql/VelocyPackHelper.cpp
->>>>>>> 6ea7e33d
   Aql/WaitingExecutionBlockMock.cpp
   Auth/UserManagerTest.cpp
   Basics/icu-helper.cpp
