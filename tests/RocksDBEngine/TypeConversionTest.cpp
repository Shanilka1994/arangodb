////////////////////////////////////////////////////////////////////////////////
///
/// @file
///
/// DISCLAIMER
///
/// Copyright 2004-2012 triagens GmbH, Cologne, Germany
///
/// Licensed under the Apache License, Version 2.0 (the "License");
/// you may not use this file except in compliance with the License.
/// You may obtain a copy of the License at
///
///     http://www.apache.org/licenses/LICENSE-2.0
///
/// Unless required by applicable law or agreed to in writing, software
/// distributed under the License is distributed on an "AS IS" BASIS,
/// WITHOUT WARRANTIES OR CONDITIONS OF ANY KIND, either express or implied.
/// See the License for the specific language governing permissions and
/// limitations under the License.
///
/// Copyright holder is triAGENS GmbH, Cologne, Germany
///
/// @author Jan Christoph Uhde
/// @author Copyright 2017, ArangoDB GmbH, Cologne, Germany
////////////////////////////////////////////////////////////////////////////////


#include "catch.hpp"
#include "RocksDBEngine/RocksDBCommon.h"

#include <vector>
#include <limits>

using namespace arangodb;

// -----------------------------------------------------------------------------
// --SECTION--                                                        test suite
// -----------------------------------------------------------------------------

using namespace arangodb::rocksutils;
// @brief setup

void doFromToTest(double num){
  CHECK( (num == intToDouble(doubleToInt(num))) );
}

template <typename T>
void doFromToTest(T num){
  T x = num , y;
<<<<<<< HEAD
  char s[sizeof(x)] = {0};
  char* p = &s[0];
  toPersistent(x,p);
  y = fromPersistent<T>(p);
=======
  char s[sizeof(x)];
  char* p1 = &s[0];
  char* p2 = p1;
  toPersistent(x,p1);
  y = fromPersistent<T>(p2);
>>>>>>> ab1d11a5
  CHECK((x == y));
}

TEST_CASE("TypeConversion", "[type_conv]") {

// @brief Test fixme

SECTION("test_from_to_persist_uint64"){
  doFromToTest(std::numeric_limits<uint64_t>::min());
  doFromToTest(std::numeric_limits<uint64_t>::max()/2);
  doFromToTest(std::numeric_limits<uint64_t>::max());
}


SECTION("test_from_to_persist_int32"){
  doFromToTest(std::numeric_limits<int32_t>::min());
  doFromToTest(std::numeric_limits<int32_t>::lowest());
  doFromToTest(std::numeric_limits<int32_t>::max()/2);
  doFromToTest(std::numeric_limits<int32_t>::max());
}

// @brief generate tests
SECTION("test_from_to_double"){
  doFromToTest(std::numeric_limits<double>::min());
  doFromToTest(std::numeric_limits<double>::lowest());
  doFromToTest(std::numeric_limits<double>::max()/2);
  doFromToTest(std::numeric_limits<double>::max());
}
}<|MERGE_RESOLUTION|>--- conflicted
+++ resolved
@@ -47,18 +47,11 @@
 template <typename T>
 void doFromToTest(T num){
   T x = num , y;
-<<<<<<< HEAD
   char s[sizeof(x)] = {0};
-  char* p = &s[0];
-  toPersistent(x,p);
-  y = fromPersistent<T>(p);
-=======
-  char s[sizeof(x)];
   char* p1 = &s[0];
   char* p2 = p1;
   toPersistent(x,p1);
   y = fromPersistent<T>(p2);
->>>>>>> ab1d11a5
   CHECK((x == y));
 }
 
