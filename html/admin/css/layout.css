--- conflicted
+++ resolved
@@ -1,30 +1,3 @@
-<<<<<<< HEAD
-.jediTextarea textarea {
-  border: solid 1px #525252; 
-  background-color: #F3F1EE; 
-  resize: vertical;  
-  -webkit-border-radius: 2px !important;
-  -moz-border-radius: 2px !important;
-  border-radius: 2px !important;
-}
-
-.jediTextarea button {
-  color: red !important;  
-  background: #e3e3e3 !important;
-  border: 1px solid #bbb !important;
-  -webkit-border-radius: 3px !important;
-  -moz-border-radius: 3px !important;
-  border-radius: 3px !important;
-  -webkit-box-shadow: inset 0 0 1px 1px #f6f6f6 !important;
-  -moz-box-shadow: inset 0 0 1px 1px #f6f6f6 !important;
-  box-shadow: inset 0 0 1px 1px #f6f6f6 !important; 
-  color: #333 !important;
-  font: 12px "helvetica neue", helvetica, arial, sans-serif !important;
-  text-align: center !important; 
-  text-shadow: 0 1px 0 #fff !important;
-  width: 50% !important; 
-  height: 20px !important; 
-=======
 #requestChoices label {
   width: 100% !important; 
 } 
@@ -178,7 +151,6 @@
 .radioFormat .ui-state-default {
   color: #555555;
   font-weight: normal;
->>>>>>> 7ea8cff7
 }
 
 .cuttedContent, .prettify ul li, .writeable a {
