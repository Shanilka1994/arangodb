--- conflicted
+++ resolved
@@ -283,10 +283,7 @@
     "aoColumns": [{ "sClass":"read_only leftCell", "bSortable": false, "sWidth":"80px"}, 
                  { "sClass":"read_only","bSortable": false, "sWidth": "200px"}, 
                  { "sClass":"read_only","bSortable": false, "sWidth": "100px"},  
-<<<<<<< HEAD
                  { "sClass":"read_only","bSortable": false, "sWidth": "100px"},  
-=======
->>>>>>> 40e6f128
                  { "bSortable": false, "sClass": "cuttedContent rightCell"}],
     "oLanguage": { "sEmptyTable": "No documents"}
   });
@@ -1370,10 +1367,6 @@
       catch(e) {
         alert(e); 
       }
-<<<<<<< HEAD
-=======
-
->>>>>>> 40e6f128
       var row = $(this).closest("tr").get(0);
       documentsTable.fnDeleteRow(documentsTable.fnGetPosition(row));
       loadDocuments(globalCollectionName, collectionCurrentPage);
@@ -1836,7 +1829,6 @@
 
 function value2html (value, isReadOnly) {
   var typify = function (value) {
-<<<<<<< HEAD
     var checked = typeof(value); 
     switch(checked) { 
       case 'number': 
@@ -1854,26 +1846,6 @@
         }
     }
   };
-=======
-  var checked = typeof(value);
-  switch(checked) { 
-    case 'number': 
-      return ("<a class=\"sh_number\">" + value + "</a>");
-    case 'string': 
-      return ("<a class=\"sh_string\">"  + escaped(value) + "</a>");
-    case 'boolean': 
-      return ("<a class=\"sh_keyword\">" + value + "</a>");
-    case 'object':
-      if (value instanceof Array) {
-        return ("<a class=\"sh_array\">" + escaped(JSON.stringify(value)) + "</a>");
-      }
-      else {
-        return ("<a class=\"sh_object\">"+ escaped(JSON.stringify(value)) + "</a>");
-      }
-  }
-  };
-
->>>>>>> 40e6f128
   return (isReadOnly ? "(read-only) " : "") + typify(value);
 }
 
@@ -2965,11 +2937,7 @@
     contentType: "application/json",
     success: function(data) {
       $.each(data.result, function(k, v) {
-<<<<<<< HEAD
         $('#documentsTableID').dataTable().fnAddData(['<button class="enabled" id="deleteDoc"><img src="/_admin/html/media/icons/doc_delete_icon16.png" width="16" height="16"></button><button class="enabled" id="editDoc"><img src="/_admin/html/media/icons/doc_edit_icon16.png" width="16" height="16"></button>', v._id, v._key, v._rev, '<pre class=prettify>' + cutByResolution(JSON.stringify(v)) + '</pre>' ]);  
-=======
-        $('#documentsTableID').dataTable().fnAddData(['<button class="enabled" id="deleteDoc"><img src="/_admin/html/media/icons/doc_delete_icon16.png" width="16" height="16"></button><button class="enabled" id="editDoc"><img src="/_admin/html/media/icons/doc_edit_icon16.png" width="16" height="16"></button>', v._id, v._rev, '<pre class="prettify" id="editDoc">' + cutByResolution(JSON.stringify(v)) + '</pre>' ]);  
->>>>>>> 40e6f128
       });
       $(".prettify").snippet("javascript", {style: "nedit", menu: false, startText: false, transparent: true, showNum: false});
       $('#documents_status').text(String(documentCount) + " document(s), showing page " + currentPage + " of " + totalPages); 
@@ -2978,27 +2946,19 @@
       
     }
   });
-<<<<<<< HEAD
-=======
-
-  showCursor();
->>>>>>> 40e6f128
 }
 
 function systemAttributes () {
   return {
     '_id'            : true, 
     '_rev'           : true, 
-<<<<<<< HEAD
     '_key'           : true, 
     '_from'          : true, 
     '_to'            : true, 
     '_bidirectional' : true,
     '_vertices'      : true,
-=======
     '_from'          : true, 
     '_to'            : true, 
->>>>>>> 40e6f128
     '$id'            : true 
   };
 }
