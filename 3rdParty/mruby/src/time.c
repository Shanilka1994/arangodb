--- conflicted
+++ resolved
@@ -6,6 +6,7 @@
 
 
 #include "mruby.h"
+#ifdef ENABLE_TIME
 #include <string.h>
 #include <stdio.h>
 #include <time.h>
@@ -136,17 +137,13 @@
 {
   struct tm *aid;
 
-<<<<<<< HEAD
-  if(self->timezone == MRB_TIMEZONE_UTC) { 
-=======
   if (self->timezone == MRB_TIMEZONE_UTC) {
->>>>>>> b36fa7c5
     aid = gmtime_r(&self->sec, &self->datetime);
   }
   else {
     aid = localtime_r(&self->sec, &self->datetime);
   }
-  if(!aid) return NULL;
+  if (!aid) return NULL;
 #ifdef NO_GMTIME_R
   self->datetime = *aid; // copy data
 #endif
@@ -349,33 +346,18 @@
   struct mrb_time *tm;
 
   mrb_get_args(mrb, "f", &f);
-<<<<<<< HEAD
-  tm = mrb_get_datatype(mrb, self, &mrb_time_type);
-  if(!tm) return mrb_nil_value();
-  f += tm->sec;
-  f += (mrb_float)tm->usec / 1.0e6;
-  return mrb_time_make(mrb, mrb_obj_class(mrb, self), f, tm->timezone);
-=======
   tm = (struct mrb_time *)mrb_get_datatype(mrb, self, &mrb_time_type);
   if (!tm) return mrb_nil_value();
   return mrb_time_make(mrb, mrb_obj_class(mrb, self), (double)tm->sec+f, tm->usec, tm->timezone);
->>>>>>> b36fa7c5
 }
 
 static mrb_value
 mrb_time_minus(mrb_state *mrb, mrb_value self)
 {
   mrb_float f;
-  struct mrb_time *tm;
-
-<<<<<<< HEAD
-  mrb_get_args(mrb, "f", &f);
-  tm = mrb_get_datatype(mrb, self, &mrb_time_type);
-  if(!tm) return mrb_nil_value();
-  f -= tm->sec;
-  f -= (mrb_float)tm->usec / 1.0e6;
-  return mrb_time_make(mrb, mrb_obj_class(mrb, self), f, tm->timezone);
-=======
+  mrb_value other;
+  struct mrb_time *tm, *tm2;
+
   mrb_get_args(mrb, "o", &other);
   tm = (struct mrb_time *)mrb_get_datatype(mrb, self, &mrb_time_type);
   if (!tm) return mrb_nil_value();
@@ -390,7 +372,6 @@
     mrb_get_args(mrb, "f", &f);
     return mrb_time_make(mrb, mrb_obj_class(mrb, self), (double)tm->sec-f, tm->usec, tm->timezone);
   }
->>>>>>> b36fa7c5
 }
 
 /* 15.2.19.7.30 */
@@ -400,13 +381,8 @@
 {
   struct mrb_time *tm;
 
-<<<<<<< HEAD
-  tm = mrb_get_datatype(mrb, self, &mrb_time_type);
-  if(!tm) return mrb_nil_value();
-=======
-  tm = (struct mrb_time *)mrb_get_datatype(mrb, self, &mrb_time_type);
-  if (!tm) return mrb_nil_value();
->>>>>>> b36fa7c5
+  tm = (struct mrb_time *)mrb_get_datatype(mrb, self, &mrb_time_type);
+  if (!tm) return mrb_nil_value();
   return mrb_fixnum_value(tm->datetime.tm_wday);
 }
 
@@ -417,13 +393,8 @@
 {
   struct mrb_time *tm;
 
-<<<<<<< HEAD
-  tm = mrb_check_datatype(mrb, self, &mrb_time_type);
-  if(!tm) return mrb_nil_value();
-=======
   tm = (struct mrb_time *)mrb_check_datatype(mrb, self, &mrb_time_type);
   if (!tm) return mrb_nil_value();
->>>>>>> b36fa7c5
   return mrb_fixnum_value(tm->datetime.tm_yday);
 }
 
@@ -434,13 +405,8 @@
 {
   struct mrb_time *tm;
 
-<<<<<<< HEAD
-  tm = mrb_get_datatype(mrb, self, &mrb_time_type);
-  if(!tm) return mrb_nil_value();
-=======
-  tm = (struct mrb_time *)mrb_get_datatype(mrb, self, &mrb_time_type);
-  if (!tm) return mrb_nil_value();
->>>>>>> b36fa7c5
+  tm = (struct mrb_time *)mrb_get_datatype(mrb, self, &mrb_time_type);
+  if (!tm) return mrb_nil_value();
   return mrb_fixnum_value(tm->datetime.tm_year + 1900);
 }
 
@@ -451,17 +417,10 @@
 {
   struct mrb_time *tm;
 
-<<<<<<< HEAD
-  tm = mrb_get_datatype(mrb, self, &mrb_time_type);
-  if(!tm) return mrb_nil_value();
-  if(tm->timezone <= MRB_TIMEZONE_NONE) return mrb_nil_value();
-  if(tm->timezone >= MRB_TIMEZONE_LAST) return mrb_nil_value();
-=======
   tm = (struct mrb_time *)mrb_get_datatype(mrb, self, &mrb_time_type);
   if (!tm) return mrb_nil_value();
   if (tm->timezone <= MRB_TIMEZONE_NONE) return mrb_nil_value();
   if (tm->timezone >= MRB_TIMEZONE_LAST) return mrb_nil_value();
->>>>>>> b36fa7c5
   return mrb_str_new_cstr(mrb, timezone_names[tm->timezone]);
 }
 
@@ -473,18 +432,8 @@
   struct mrb_time *tm;
   struct tm *d;
   char buf[256];
-
-<<<<<<< HEAD
-  tm = mrb_get_datatype(mrb, self, &mrb_time_type);
-  if(!tm) return mrb_nil_value();
-  d = &tm->datetime;
-  snprintf(buf, 256, "%s %s %02d %02d:%02d:%02d %s%d",
-	   wday_names[d->tm_wday], mon_names[d->tm_mon], d->tm_mday, 
-	   d->tm_hour, d->tm_min, d->tm_sec,
-	   tm->timezone == MRB_TIMEZONE_UTC ? "UTC " : "",
-	   d->tm_year + 1900);
-  return mrb_str_new_cstr(mrb, buf);
-=======
+  int len;
+
   tm = (struct mrb_time *)mrb_get_datatype(mrb, self, &mrb_time_type);
   if (!tm) return mrb_nil_value();
   d = &tm->datetime;
@@ -494,7 +443,6 @@
 		 tm->timezone == MRB_TIMEZONE_UTC ? "UTC " : "",
 		 d->tm_year + 1900);
   return mrb_str_new(mrb, buf, len);
->>>>>>> b36fa7c5
 }
 
 /* 15.2.19.7.6 */
@@ -504,13 +452,8 @@
 {
   struct mrb_time *tm;
 
-<<<<<<< HEAD
-  tm = mrb_get_datatype(mrb, self, &mrb_time_type);
-  if(!tm) return mrb_nil_value();
-=======
-  tm = (struct mrb_time *)mrb_get_datatype(mrb, self, &mrb_time_type);
-  if (!tm) return mrb_nil_value();
->>>>>>> b36fa7c5
+  tm = (struct mrb_time *)mrb_get_datatype(mrb, self, &mrb_time_type);
+  if (!tm) return mrb_nil_value();
   return mrb_fixnum_value(tm->datetime.tm_mday);
 }
 
@@ -522,13 +465,6 @@
 {
   struct mrb_time *tm;
 
-<<<<<<< HEAD
-  tm = mrb_get_datatype(mrb, self, &mrb_time_type);
-  if(!tm) return mrb_nil_value();
-  return mrb_bool_value(tm->datetime.tm_isdst);
-}
-
-=======
   tm = (struct mrb_time *)mrb_get_datatype(mrb, self, &mrb_time_type);
   if (!tm) return mrb_nil_value();
   return mrb_bool_value(tm->datetime.tm_isdst);
@@ -567,7 +503,6 @@
   return mrb_time_wrap(mrb, mrb_obj_class(mrb, self), tm2);
 }
 
->>>>>>> b36fa7c5
 /* 15.2.19.7.15 */
 /* Returns hour of time. */
 static mrb_value
@@ -575,13 +510,8 @@
 {
   struct mrb_time *tm;
 
-<<<<<<< HEAD
-  tm = mrb_get_datatype(mrb, self, &mrb_time_type);
-  if(!tm) return mrb_nil_value();
-=======
-  tm = (struct mrb_time *)mrb_get_datatype(mrb, self, &mrb_time_type);
-  if (!tm) return mrb_nil_value();
->>>>>>> b36fa7c5
+  tm = (struct mrb_time *)mrb_get_datatype(mrb, self, &mrb_time_type);
+  if (!tm) return mrb_nil_value();
   return mrb_fixnum_value(tm->datetime.tm_hour);
 }
 
@@ -640,13 +570,8 @@
 {
   struct mrb_time *tm;
 
-<<<<<<< HEAD
-  tm = mrb_get_datatype(mrb, self, &mrb_time_type);
-  if(!tm) return self;
-=======
   tm = (struct mrb_time *)mrb_get_datatype(mrb, self, &mrb_time_type);
   if (!tm) return self;
->>>>>>> b36fa7c5
   tm->timezone = MRB_TIMEZONE_LOCAL;
   mrb_time_update_datetime(tm);
   return self;
@@ -659,13 +584,8 @@
 {
   struct mrb_time *tm;
 
-<<<<<<< HEAD
-  tm = mrb_get_datatype(mrb, self, &mrb_time_type);
-  if(!tm) return mrb_nil_value();
-=======
-  tm = (struct mrb_time *)mrb_get_datatype(mrb, self, &mrb_time_type);
-  if (!tm) return mrb_nil_value();
->>>>>>> b36fa7c5
+  tm = (struct mrb_time *)mrb_get_datatype(mrb, self, &mrb_time_type);
+  if (!tm) return mrb_nil_value();
   return mrb_fixnum_value(tm->datetime.tm_mday);
 }
 
@@ -676,13 +596,8 @@
 {
   struct mrb_time *tm;
 
-<<<<<<< HEAD
-  tm = mrb_get_datatype(mrb, self, &mrb_time_type);
-  if(!tm) return mrb_nil_value();
-=======
-  tm = (struct mrb_time *)mrb_get_datatype(mrb, self, &mrb_time_type);
-  if (!tm) return mrb_nil_value();
->>>>>>> b36fa7c5
+  tm = (struct mrb_time *)mrb_get_datatype(mrb, self, &mrb_time_type);
+  if (!tm) return mrb_nil_value();
   return mrb_fixnum_value(tm->datetime.tm_min);
 }
 
@@ -693,13 +608,8 @@
 {
   struct mrb_time *tm;
 
-<<<<<<< HEAD
-  tm = mrb_get_datatype(mrb, self, &mrb_time_type);
-  if(!tm) return mrb_nil_value();
-=======
-  tm = (struct mrb_time *)mrb_get_datatype(mrb, self, &mrb_time_type);
-  if (!tm) return mrb_nil_value();
->>>>>>> b36fa7c5
+  tm = (struct mrb_time *)mrb_get_datatype(mrb, self, &mrb_time_type);
+  if (!tm) return mrb_nil_value();
   return mrb_fixnum_value(tm->datetime.tm_mon + 1);
 }
 
@@ -710,13 +620,8 @@
 {
   struct mrb_time *tm;
 
-<<<<<<< HEAD
-  tm = mrb_get_datatype(mrb, self, &mrb_time_type);
-  if(!tm) return mrb_nil_value();
-=======
-  tm = (struct mrb_time *)mrb_get_datatype(mrb, self, &mrb_time_type);
-  if (!tm) return mrb_nil_value();
->>>>>>> b36fa7c5
+  tm = (struct mrb_time *)mrb_get_datatype(mrb, self, &mrb_time_type);
+  if (!tm) return mrb_nil_value();
   return mrb_fixnum_value(tm->datetime.tm_sec);
 }
 
@@ -728,13 +633,8 @@
 {
   struct mrb_time *tm;
 
-<<<<<<< HEAD
-  tm = mrb_get_datatype(mrb, self, &mrb_time_type);
-  if(!tm) return mrb_nil_value();
-=======
-  tm = (struct mrb_time *)mrb_get_datatype(mrb, self, &mrb_time_type);
-  if (!tm) return mrb_nil_value();
->>>>>>> b36fa7c5
+  tm = (struct mrb_time *)mrb_get_datatype(mrb, self, &mrb_time_type);
+  if (!tm) return mrb_nil_value();
   return mrb_float_value((mrb_float)tm->sec + (mrb_float)tm->usec/1.0e6);
 }
 
@@ -745,13 +645,8 @@
 {
   struct mrb_time *tm;
 
-<<<<<<< HEAD
-  tm = mrb_get_datatype(mrb, self, &mrb_time_type);
-  if(!tm) return mrb_nil_value();
-=======
-  tm = (struct mrb_time *)mrb_get_datatype(mrb, self, &mrb_time_type);
-  if (!tm) return mrb_nil_value();
->>>>>>> b36fa7c5
+  tm = (struct mrb_time *)mrb_get_datatype(mrb, self, &mrb_time_type);
+  if (!tm) return mrb_nil_value();
   return mrb_fixnum_value(tm->sec);
 }
 
@@ -762,13 +657,8 @@
 {
   struct mrb_time *tm;
 
-<<<<<<< HEAD
-  tm = mrb_get_datatype(mrb, self, &mrb_time_type);
-  if(!tm) return mrb_nil_value();
-=======
-  tm = (struct mrb_time *)mrb_get_datatype(mrb, self, &mrb_time_type);
-  if (!tm) return mrb_nil_value();
->>>>>>> b36fa7c5
+  tm = (struct mrb_time *)mrb_get_datatype(mrb, self, &mrb_time_type);
+  if (!tm) return mrb_nil_value();
   return mrb_fixnum_value(tm->usec);
 }
 
@@ -793,13 +683,8 @@
 mrb_time_utcp(mrb_state *mrb, mrb_value self)
 {
   struct mrb_time *tm;
-<<<<<<< HEAD
-  tm = mrb_get_datatype(mrb, self, &mrb_time_type);
-  if(!tm) return mrb_nil_value();
-=======
-  tm = (struct mrb_time *)mrb_get_datatype(mrb, self, &mrb_time_type);
-  if (!tm) return mrb_nil_value();
->>>>>>> b36fa7c5
+  tm = (struct mrb_time *)mrb_get_datatype(mrb, self, &mrb_time_type);
+  if (!tm) return mrb_nil_value();
   return mrb_bool_value(tm->timezone == MRB_TIMEZONE_UTC);
 }
 
@@ -813,46 +698,18 @@
   tc = mrb_define_class(mrb, "Time", mrb->object_class);
   MRB_SET_INSTANCE_TT(tc, MRB_TT_DATA);
   mrb_include_module(mrb, tc, mrb_class_get(mrb, "Comparable"));
-  mrb_define_class_method(mrb, tc, "now", mrb_time_now, ARGS_NONE());
-  mrb_define_class_method(mrb, tc, "at", mrb_time_at, ARGS_ANY());
-  mrb_define_class_method(mrb, tc, "gm", mrb_time_gm, ARGS_REQ(1)|ARGS_OPT(6));
-  mrb_define_class_method(mrb, tc, "local", mrb_time_local, ARGS_REQ(1)|ARGS_OPT(6));
+  mrb_define_class_method(mrb, tc, "at", mrb_time_at, ARGS_ANY());                    /* 15.2.19.6.1 */
+  mrb_define_class_method(mrb, tc, "gm", mrb_time_gm, ARGS_REQ(1)|ARGS_OPT(6));       /* 15.2.19.6.2 */
+  mrb_define_class_method(mrb, tc, "local", mrb_time_local, ARGS_REQ(1)|ARGS_OPT(6)); /* 15.2.19.6.3 */
+  mrb_define_class_method(mrb, tc, "mktime", mrb_time_local, ARGS_REQ(1)|ARGS_OPT(6));/* 15.2.19.6.4 */
+  mrb_define_class_method(mrb, tc, "now", mrb_time_now, ARGS_NONE());                 /* 15.2.19.6.5 */
+  mrb_define_class_method(mrb, tc, "utc", mrb_time_gm, ARGS_REQ(1)|ARGS_OPT(6));      /* 15.2.19.6.6 */
 
   mrb_define_method(mrb, tc, "=="     , mrb_time_eq     , ARGS_REQ(1));
-  mrb_define_method(mrb, tc, "<=>"    , mrb_time_cmp    , ARGS_REQ(1));
-  mrb_define_method(mrb, tc, "+"      , mrb_time_plus   , ARGS_REQ(1));
-  mrb_define_method(mrb, tc, "-"      , mrb_time_minus  , ARGS_REQ(1));
+  mrb_define_method(mrb, tc, "<=>"    , mrb_time_cmp    , ARGS_REQ(1)); /* 15.2.19.7.1 */
+  mrb_define_method(mrb, tc, "+"      , mrb_time_plus   , ARGS_REQ(1)); /* 15.2.19.7.2 */
+  mrb_define_method(mrb, tc, "-"      , mrb_time_minus  , ARGS_REQ(1)); /* 15.2.19.7.3 */
   mrb_define_method(mrb, tc, "to_s"   , mrb_time_asctime, ARGS_NONE());
-<<<<<<< HEAD
-  mrb_define_method(mrb, tc, "asctime", mrb_time_asctime, ARGS_NONE());
-  mrb_define_method(mrb, tc, "ctime"  , mrb_time_asctime, ARGS_NONE());
-  mrb_define_method(mrb, tc, "day"    , mrb_time_day    , ARGS_NONE());
-  mrb_define_method(mrb, tc, "dst?"   , mrb_time_dstp   , ARGS_NONE());
-  mrb_define_method(mrb, tc, "gmt?"   , mrb_time_utcp   , ARGS_NONE());
-  mrb_define_method(mrb, tc, "gmtime" , mrb_time_utc    , ARGS_NONE());
-  mrb_define_method(mrb, tc, "hour"   , mrb_time_hour, ARGS_NONE());
-  mrb_define_method(mrb, tc, "localtime", mrb_time_localtime, ARGS_NONE());
-  mrb_define_method(mrb, tc, "mday"   , mrb_time_mday, ARGS_NONE());
-  mrb_define_method(mrb, tc, "min"    , mrb_time_min, ARGS_NONE());
-   
-  mrb_define_method(mrb, tc, "mon"  , mrb_time_mon, ARGS_NONE());
-  mrb_define_method(mrb, tc, "month", mrb_time_mon, ARGS_NONE());
-  
-  mrb_define_method(mrb, tc, "sec" , mrb_time_sec, ARGS_NONE());
-  mrb_define_method(mrb, tc, "to_i", mrb_time_to_i, ARGS_NONE());
-  mrb_define_method(mrb, tc, "to_f", mrb_time_to_f, ARGS_NONE());
-  mrb_define_method(mrb, tc, "usec", mrb_time_usec, ARGS_NONE());
-  mrb_define_method(mrb, tc, "utc" , mrb_time_utc, ARGS_NONE());
-  mrb_define_method(mrb, tc, "utc?", mrb_time_utcp, ARGS_NONE());
-  mrb_define_method(mrb, tc, "wday", mrb_time_wday, ARGS_NONE());
-  mrb_define_method(mrb, tc, "yday", mrb_time_yday, ARGS_NONE());
-  mrb_define_method(mrb, tc, "year", mrb_time_year, ARGS_NONE());
-  mrb_define_method(mrb, tc, "zone", mrb_time_zone, ARGS_NONE());
-  
-  mrb_define_method(mrb, tc, "initialize", mrb_time_initialize, ARGS_REQ(1));
-  mrb_define_method(mrb, tc, "initialize_copy", mrb_time_initialize_copy, ARGS_REQ(1));
-}
-=======
   mrb_define_method(mrb, tc, "inspect", mrb_time_asctime, ARGS_NONE());
   mrb_define_method(mrb, tc, "asctime", mrb_time_asctime, ARGS_NONE()); /* 15.2.19.7.4 */
   mrb_define_method(mrb, tc, "ctime"  , mrb_time_asctime, ARGS_NONE()); /* 15.2.19.7.5 */
@@ -892,5 +749,4 @@
       utc_offset(15.2.19.7.29)
   */
 }
-#endif
->>>>>>> b36fa7c5
+#endif