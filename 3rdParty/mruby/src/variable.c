/*
** variable.c - mruby variables
**
** See Copyright Notice in mruby.h
*/

#include "mruby.h"
#include "mruby/class.h"
#include "mruby/variable.h"
#include "error.h"
#include "mruby/array.h"
#include "mruby/string.h"
#include "mruby/proc.h"

#ifdef INCLUDE_REGEXP
#include "re.h"
#endif

<<<<<<< HEAD
KHASH_INIT(iv, mrb_sym, mrb_value, 1, kh_int_hash_func, kh_int_hash_equal)

#ifndef FALSE
#define FALSE   0
#endif

#ifndef TRUE
#define TRUE    1
#endif

=======
typedef int (iv_foreach_func)(mrb_state*,mrb_sym,mrb_value,void*);

#ifdef MRB_USE_IV_SEGLIST

#ifndef MRB_SEGMENT_SIZE
#define MRB_SEGMENT_SIZE 4
#endif

typedef struct segment
{
  mrb_sym key[MRB_SEGMENT_SIZE];
  mrb_value val[MRB_SEGMENT_SIZE];
  struct segment *next;
} segment;

typedef struct iv_tbl {
  segment *rootseg;
  int size;
  int last_len;
} iv_tbl;

static iv_tbl*
iv_new(mrb_state *mrb)
{
  iv_tbl *t;

  t = mrb_malloc(mrb, sizeof(iv_tbl));
  if (t) {
    t->size = 0;
    t->rootseg =  NULL;
    t->last_len = 0;
  }
  return t;
}

static void
iv_put(mrb_state *mrb, iv_tbl *t, mrb_sym sym, mrb_value val)
{
  segment *seg = t->rootseg;
  segment *prev = NULL;
  segment *matched_seg = NULL;
  int matched_idx = 0;
  int i;

  while (seg) {
    for (i=0; i<MRB_SEGMENT_SIZE; i++) {
      mrb_sym key = seg->key[i];
      /* found room in last segment after last_len */
      if (!seg->next && i >= t->last_len) {
	seg->key[i] = sym;
	seg->val[i] = val;
	t->last_len = i+1;
	t->size++;
	return;
      }
      if (key == 0 && !matched_seg) {
	matched_seg = seg;
	matched_idx = i;
      }
      else if (key == sym) {
        seg->val[i] = val;
        return;
      }
    }
    prev = seg;
    seg = seg->next;
  }

  /* not found */
  t->size++;
  if (matched_seg) {
    matched_seg->key[matched_idx] = sym;
    matched_seg->val[matched_idx] = val;
    return;
  }

  seg = mrb_malloc(mrb, sizeof(segment));
  if (!seg) return;
  seg->next = NULL;
  seg->key[0] = sym;
  seg->val[0] = val;
  t->last_len = 1;
  if (prev) {
    prev->next = seg;
  }
  else {
    t->rootseg = seg;
  }
  return;
}

static int
iv_get(mrb_state *mrb, iv_tbl *t, mrb_sym sym, mrb_value *vp)
{
  segment *seg;
  int i;

  seg = t->rootseg;
  while (seg) {
    for (i=0; i<MRB_SEGMENT_SIZE; i++) {
      mrb_sym key = seg->key[i];

      if (!seg->next && i >= t->last_len) {
	return FALSE;
      }
      if (key == sym) {
	if (vp) *vp = seg->val[i];
	return TRUE;
      }
    }
    seg = seg->next;
  }
  return FALSE;
}

static int
iv_del(mrb_state *mrb, iv_tbl *t, mrb_sym sym, mrb_value *vp)
{
  segment *seg;
  int i;

  seg = t->rootseg;
  while (seg) {
    for (i=0; i<MRB_SEGMENT_SIZE; i++) {
      mrb_sym key = seg->key[i];

      if (!seg->next && i >= t->last_len) {
	return FALSE;
      }
      if (key == sym) {
	t->size--;
	seg->key[i] = 0;
	if (vp) *vp = seg->val[i];
	return TRUE;
      }
    }
    seg = seg->next;
  }
  return FALSE;
}

static int
iv_foreach(mrb_state *mrb, iv_tbl *t, iv_foreach_func *func, void *p)
{
  segment *seg;
  int i, n;

  seg = t->rootseg;
  while (seg) {
    for (i=0; i<MRB_SEGMENT_SIZE; i++) {
      mrb_sym key = seg->key[i];

      /* no value in last segment after last_len */
      if (!seg->next && i >= t->last_len) {
	return FALSE;
      }
      if (key != 0) {
	n =(*func)(mrb, key, seg->val[i], p);
	if (n > 0) return FALSE;
	if (n < 0) {
	  t->size--;
	  seg->key[i] = 0;
	}
      }
    }
    seg = seg->next;
  }
  return TRUE;
}

static int
iv_size(mrb_state *mrb, iv_tbl *t)
{
  segment *seg;
  int size = 0;

  if (!t) return 0;
  if (t->size > 0) return t->size;
  seg = t->rootseg;
  while (seg) {
    if (seg->next == NULL) {
      size += t->last_len;
      return size;
    }
    seg = seg->next;
    size += MRB_SEGMENT_SIZE;
  }
  /* empty iv_tbl */
  return 0;
}

static iv_tbl*
iv_copy(mrb_state *mrb, iv_tbl *t)
{
  segment *seg;
  iv_tbl *t2;

  int i;

  seg = t->rootseg;
  t2 = iv_new(mrb);

  while (seg != NULL) {
    for (i=0; i<MRB_SEGMENT_SIZE; i++) {
      mrb_sym key = seg->key[i];
      mrb_value val = seg->val[i];

      iv_put(mrb, t2, key, val);
      if ((seg->next == NULL) && (i >= t->last_len)) {
        return t2;
      }
    }
    seg = seg->next;
  }
  return t2;
}

static void
iv_free(mrb_state *mrb, iv_tbl *t)
{
  segment *seg;

  seg = t->rootseg;
  while (seg) {
    segment *p = seg;
    seg = seg->next;
    mrb_free(mrb, p);
  }
  mrb_free(mrb, t);
}

#else

#include "mruby/khash.h"

#ifndef MRB_IVHASH_INIT_SIZE
#define MRB_IVHASH_INIT_SIZE 8
#endif

KHASH_DECLARE(iv, mrb_sym, mrb_value, 1)
KHASH_DEFINE(iv, mrb_sym, mrb_value, 1, kh_int_hash_func, kh_int_hash_equal);

typedef struct iv_tbl {
  khash_t(iv) h;
} iv_tbl;

static iv_tbl*
iv_new(mrb_state *mrb)
{
  return (iv_tbl*)kh_init_size(iv, mrb, MRB_IVHASH_INIT_SIZE);
}

>>>>>>> b36fa7c5
static void
iv_put(mrb_state *mrb, iv_tbl *t, mrb_sym sym, mrb_value val)
{
  khash_t(iv) *h = &t->h;
  khiter_t k;

  k = kh_put(iv, h, sym);
  kh_value(h, k) = val;
}

static int
iv_get(mrb_state *mrb, iv_tbl *t, mrb_sym sym, mrb_value *vp)
{
  khash_t(iv) *h = &t->h;
  khiter_t k;

  k = kh_get(iv, h, sym);
  if (k != kh_end(h)) {
    if (vp) *vp = kh_value(h, k);
    return TRUE;
  }
  return FALSE;
}

static int
iv_del(mrb_state *mrb, iv_tbl *t, mrb_sym sym, mrb_value *vp)
{
  khash_t(iv) *h = &t->h;
  khiter_t k;

  if (h) {
    k = kh_get(iv, h, sym);
    if (k != kh_end(h)) {
      mrb_value val = kh_value(h, k);
      kh_del(iv, h, k);
      if (vp) *vp = val;
      return TRUE;
    }
  }
  return FALSE;
}

static int
iv_foreach(mrb_state *mrb, iv_tbl *t, iv_foreach_func *func, void *p)
{
  khash_t(iv) *h = &t->h;
  khiter_t k;
  int n;

  if (h) {
    for (k = kh_begin(h); k != kh_end(h); k++) {
      if (kh_exist(h, k)){
	n = (*func)(mrb, kh_key(h, k), kh_value(h, k), p);
	if (n > 0) return FALSE;
	if (n < 0) {
	  kh_del(iv, h, k);
	}
      }
    }
  }
  return TRUE;
}

static int
iv_size(mrb_state *mrb, iv_tbl *t)
{
  khash_t(iv) *h = &t->h;

  if (!h) return 0;
  return kh_size(h);
}

static iv_tbl*
iv_copy(mrb_state *mrb, iv_tbl *t)
{
  return (iv_tbl*)kh_copy(iv, mrb, &t->h);
}

static void
iv_free(mrb_state *mrb, iv_tbl *t)
{
  kh_destroy(iv, &t->h);
}

#endif

static int
iv_mark_i(mrb_state *mrb, mrb_sym sym, mrb_value v, void *p)
{
  mrb_gc_mark_value(mrb, v);
  return 0;
}

static void
mark_tbl(mrb_state *mrb, iv_tbl *t)
{
  if (t) {
    iv_foreach(mrb, t, iv_mark_i, 0);
  }
}

void
mrb_gc_mark_gv(mrb_state *mrb)
{
  mark_tbl(mrb, mrb->globals);
}

void
mrb_gc_free_gv(mrb_state *mrb)
{
  if (mrb->globals)
    iv_free(mrb, mrb->globals);
}

void
mrb_gc_mark_iv(mrb_state *mrb, struct RObject *obj)
{
  mark_tbl(mrb, obj->iv);
}

size_t
mrb_gc_mark_iv_size(mrb_state *mrb, struct RObject *obj)
{
  return iv_size(mrb, obj->iv);
}

void
mrb_gc_free_iv(mrb_state *mrb, struct RObject *obj)
{
  if (obj->iv) {
    iv_free(mrb, obj->iv);
  }
}

mrb_value
mrb_vm_special_get(mrb_state *mrb, mrb_sym i)
{
  return mrb_fixnum_value(0);
}

void
mrb_vm_special_set(mrb_state *mrb, mrb_sym i, mrb_value v)
{
}

<<<<<<< HEAD
static mrb_value
ivget(mrb_state *mrb, struct kh_iv *h, mrb_sym sym)
{
  khiter_t k;

  k = kh_get(iv, h, sym);
  if (k != kh_end(h))
    return kh_value(h, k);
  return mrb_nil_value();
}

mrb_value
mrb_obj_iv_get(mrb_state *mrb, struct RObject *obj, mrb_sym sym)
{
  if (!obj->iv) {
    return mrb_nil_value();
  }
  return ivget(mrb, obj->iv, sym);
=======
static int
obj_iv_p(mrb_value obj)
{
  switch (mrb_type(obj)) {
    case MRB_TT_OBJECT:
    case MRB_TT_CLASS:
    case MRB_TT_MODULE:
    case MRB_TT_HASH:
    case MRB_TT_DATA:
      return TRUE;
    default:
      return FALSE;
  }
>>>>>>> b36fa7c5
}

mrb_value
mrb_obj_iv_get(mrb_state *mrb, struct RObject *obj, mrb_sym sym)
{
  mrb_value v;

  if (obj->iv && iv_get(mrb, obj->iv, sym, &v))
    return v;
  return mrb_nil_value();
}

mrb_value
mrb_iv_get(mrb_state *mrb, mrb_value obj, mrb_sym sym)
{
  return mrb_obj_iv_get(mrb, mrb_obj_ptr(obj), sym);
}

void
mrb_obj_iv_set(mrb_state *mrb, struct RObject *obj, mrb_sym sym, mrb_value v)
{
  iv_tbl *t = obj->iv;

  if (!t) {
    t = obj->iv = iv_new(mrb);
  }
  mrb_write_barrier(mrb, (struct RBasic*)obj);
  iv_put(mrb, t, sym, v);
}

void
mrb_iv_set(mrb_state *mrb, mrb_value obj, mrb_sym sym, mrb_value v)
{
  if (obj_iv_p(obj)) {
    mrb_obj_iv_set(mrb, mrb_obj_ptr(obj), sym, v);
  }
  else {
    mrb_raise(mrb, E_ARGUMENT_ERROR, "cannot set instance variable");
  }
}

int
mrb_obj_iv_defined(mrb_state *mrb, struct RObject *obj, mrb_sym sym)
{
  iv_tbl *t;

  t = obj->iv;
  if (t) {
    return iv_get(mrb, t, sym, NULL);
  }
  return FALSE;
}

int
mrb_iv_defined(mrb_state *mrb, mrb_value obj, mrb_sym sym)
{
  if (!obj_iv_p(obj)) return FALSE;
  return mrb_obj_iv_defined(mrb, mrb_obj_ptr(obj), sym);
}

void
mrb_iv_copy(mrb_state *mrb, mrb_value dest, mrb_value src)
{
<<<<<<< HEAD
  mrb_obj_iv_set(mrb, mrb_obj_ptr(obj), sym, v);
=======
  struct RObject *d = mrb_obj_ptr(dest);
  struct RObject *s = mrb_obj_ptr(src);

  if (d->iv) {
    iv_free(mrb, d->iv);
    d->iv = 0;
  }
  if (s->iv) {
    d->iv = iv_copy(mrb, s->iv);
  }
}

static int
inspect_i(mrb_state *mrb, mrb_sym sym, mrb_value v, void *p)
{
  mrb_value str = *(mrb_value*)p;
  const char *s;
  int len;

  /* need not to show internal data */
  if (RSTRING_PTR(str)[0] == '-') { /* first element */
    RSTRING_PTR(str)[0] = '#';
    mrb_str_cat2(mrb, str, " ");
  }
  else {
    mrb_str_cat2(mrb, str, ", ");
  }
  s = mrb_sym2name_len(mrb, sym, &len);
  mrb_str_cat(mrb, str, s, len);
  mrb_str_cat(mrb, str, "=", 1);
  mrb_str_append(mrb, str, mrb_inspect(mrb, v));
  return 0;
}

mrb_value
mrb_obj_iv_inspect(mrb_state *mrb, struct RObject *obj)
{
  iv_tbl *t = obj->iv;
  int len = iv_size(mrb, t);

  if (len > 0) {
    const char *cn = mrb_obj_classname(mrb, mrb_obj_value(obj));
    mrb_value str = mrb_sprintf(mrb, "-<%s:%p", cn, (void*)obj);

    iv_foreach(mrb, t, inspect_i, &str);
    return str;
  }
  return mrb_any_to_s(mrb, mrb_obj_value(obj));
}

mrb_value
mrb_iv_remove(mrb_state *mrb, mrb_value obj, mrb_sym sym)
{
  if (obj_iv_p(obj)) {
    iv_tbl *t = mrb_obj_ptr(obj)->iv;
    mrb_value val;

    if (t && iv_del(mrb, t, sym, &val)) {
      return val;
    }
  }
  return mrb_undef_value();
>>>>>>> b36fa7c5
}

mrb_value
mrb_vm_iv_get(mrb_state *mrb, mrb_sym sym)
{
  /* get self */
  return mrb_iv_get(mrb, mrb->stack[0], sym);
}

void
mrb_vm_iv_set(mrb_state *mrb, mrb_sym sym, mrb_value v)
{
  /* get self */
  mrb_iv_set(mrb, mrb->stack[0], sym, v);
}

<<<<<<< HEAD
=======
static int
iv_i(mrb_state *mrb, mrb_sym sym, mrb_value v, void *p)
{
  mrb_value ary;
  const char* s;
  int len;

  ary = *(mrb_value*)p;
  s = mrb_sym2name_len(mrb, sym, &len);
  if (len > 1 && s[0] == '@') {
    mrb_ary_push(mrb, ary, mrb_symbol_value(sym));
  }
  return 0;
}

/* 15.3.1.3.23 */
/*
 *  call-seq:
 *     obj.instance_variables    -> array
 *
 *  Returns an array of instance variable names for the receiver. Note
 *  that simply defining an accessor does not create the corresponding
 *  instance variable.
 *
 *     class Fred
 *       attr_accessor :a1
 *       def initialize
 *         @iv = 3
 *       end
 *     end
 *     Fred.new.instance_variables   #=> [:@iv]
 */
mrb_value
mrb_obj_instance_variables(mrb_state *mrb, mrb_value self)
{
  mrb_value ary;

  ary = mrb_ary_new(mrb);
  if (obj_iv_p(self) && mrb_obj_ptr(self)->iv) {
    iv_foreach(mrb, mrb_obj_ptr(self)->iv, iv_i, &ary);
  }
  return ary;
}

>>>>>>> b36fa7c5
mrb_value
mrb_vm_cv_get(mrb_state *mrb, mrb_sym sym)
{
  struct RClass *c = mrb->ci->proc->target_class;

  if (!c) c = mrb->ci->target_class;
  while (c) {
    if (c->iv) {
      iv_tbl *t = c->iv;
      mrb_value v;

      if (iv_get(mrb, t, sym, &v))
	return v;
    }
    c = c->super;
  }
  return mrb_nil_value();
}

void
mrb_vm_cv_set(mrb_state *mrb, mrb_sym sym, mrb_value v)
{
  struct RClass *c = mrb->ci->proc->target_class;

  if (!c) c = mrb->ci->target_class;
  while (c) {
    if (c->iv) {
      iv_tbl *t = c->iv;

      if (iv_get(mrb, t, sym, NULL)) {
	iv_put(mrb, t, sym, v);
        return;
      }
    }
    c = c->super;
  }
  c = mrb->ci->target_class;
  if (!c->iv) {
    c->iv = iv_new(mrb);
  }
  iv_put(mrb, c->iv, sym, v);
}

int
mrb_const_defined(mrb_state *mrb, mrb_value mod, mrb_sym sym)
{
  struct RClass *m = mrb_class_ptr(mod);
  iv_tbl *t = m->iv;

  if (!t) return FALSE;
  return iv_get(mrb, t, sym, NULL);
}

static void
mod_const_check(mrb_state *mrb, mrb_value mod)
{
  switch (mrb_type(mod)) {
  case MRB_TT_CLASS:
  case MRB_TT_MODULE:
    break;
  default:
    mrb_raise(mrb, E_TYPE_ERROR, "constant look-up for non class/module");
    break;
  }
}

static mrb_value
const_get(mrb_state *mrb, struct RClass *base, mrb_sym sym)
{
  struct RClass *c = base;
  mrb_value v;
  iv_tbl *t;
  int retry = 0;
  mrb_sym cm;

  while (c) {
    if (c->iv) {
      t = c->iv;
      if (iv_get(mrb, t, sym, &v))
	return v;
    }
    c = c->super;
  }
<<<<<<< HEAD

=======
  if (!retry && base->tt == MRB_TT_MODULE) {
    c = mrb->object_class;
    retry = 1;
    goto L_RETRY;
  }
  c = base;
  cm = mrb_intern(mrb, "const_missing");
  while (c) {
    if (mrb_respond_to(mrb, mrb_obj_value(c), cm)) {
      mrb_value name = mrb_symbol_value(sym);
      return mrb_funcall_argv(mrb, mrb_obj_value(c), cm, 1, &name);
    }
    c = c->super;
  }
>>>>>>> b36fa7c5
  mrb_raise(mrb, E_NAME_ERROR, "uninitialized constant %s",
            mrb_sym2name(mrb, sym));
  /* not reached */
  return mrb_nil_value();
}

mrb_value
mrb_const_get(mrb_state *mrb, mrb_value mod, mrb_sym sym)
{
  mod_const_check(mrb, mod);
  return const_get(mrb, mrb_class_ptr(mod), sym);
}

mrb_value
mrb_vm_const_get(mrb_state *mrb, mrb_sym sym)
{
  struct RClass *c = mrb->ci->proc->target_class;

  if (!c) c = mrb->ci->target_class;
  return const_get(mrb, c, sym);
}

void
mrb_const_set(mrb_state *mrb, mrb_value mod, mrb_sym sym, mrb_value v)
{
  mod_const_check(mrb, mod);
  mrb_iv_set(mrb, mod, sym, v);
}

void
mrb_vm_const_set(mrb_state *mrb, mrb_sym sym, mrb_value v)
{
  struct RClass *c = mrb->ci->proc->target_class;

  if (!c) c = mrb->ci->target_class;
  mrb_obj_iv_set(mrb, (struct RObject*)c, sym, v);
}

void
mrb_define_const(mrb_state *mrb, struct RClass *mod, const char *name, mrb_value v)
{
  mrb_obj_iv_set(mrb, (struct RObject*)mod, mrb_intern(mrb, name), v);
}

void
mrb_define_global_const(mrb_state *mrb, const char *name, mrb_value val)
{
  mrb_define_const(mrb, mrb->object_class, name, val);
}

mrb_value
mrb_gv_get(mrb_state *mrb, mrb_sym sym)
{
  mrb_value v;

  if (!mrb->globals) {
    return mrb_nil_value();
  }
  if (iv_get(mrb, mrb->globals, sym, &v))
    return v;
  return mrb_nil_value();
}

void
mrb_gv_set(mrb_state *mrb, mrb_sym sym, mrb_value v)
{
  iv_tbl *t;

  if (!mrb->globals) {
    t = mrb->globals = iv_new(mrb);
  }
  else {
    t = mrb->globals;
  }
  iv_put(mrb, t, sym, v);
}

static int
gv_i(mrb_state *mrb, mrb_sym sym, mrb_value v, void *p)
{
  mrb_value ary;

  ary = *(mrb_value*)p;
  mrb_ary_push(mrb, ary, mrb_symbol_value(sym));
  return 0;
}

/* 15.3.1.2.4  */
/* 15.3.1.3.14 */
/*
 *  call-seq:
 *     global_variables    -> array
 *
 *  Returns an array of the names of global variables.
 *
 *     global_variables.grep /std/   #=> [:$stdin, :$stdout, :$stderr]
 */
mrb_value
mrb_f_global_variables(mrb_state *mrb, mrb_value self)
{
  iv_tbl *t = mrb->globals;
  mrb_value ary = mrb_ary_new(mrb);
  int i;
  char buf[3];

  if (t) {
    iv_foreach(mrb, t, gv_i, &ary);
  }
  buf[0] = '$';
  buf[2] = 0;
  for (i = 1; i <= 9; ++i) {
    buf[1] = (char)(i + '0');
    mrb_ary_push(mrb, ary, mrb_symbol_value(mrb_intern2(mrb, buf, 2)));
  }
  return ary;
}

<<<<<<< HEAD
int
mrb_st_lookup(struct kh_iv *table, mrb_sym id, khiter_t *value)
{
  khash_t(iv) *h;
  khiter_t k;

  if (table) {
    h = (khash_t(iv)*)table;
    k = kh_get(iv, h, id);
    if (k != kh_end(h)) {
      if (value != 0)  *value = k;//kh_value(h, k);
      return 1;/* TRUE */
    }
    return 0;/* FALSE */
  }
  else {
    return 0;/* FALSE */
  }
}

int
kiv_lookup(khash_t(iv)* table, mrb_sym key, mrb_value *value)
{
  khash_t(iv) *h=table;
  khiter_t k;

  // you must check(iv==0), before you call this function.
  //if (!obj->iv) {
  //  return 0;
  //}
  k = kh_get(iv, h, key);
  if (k != kh_end(h)) {
    *value = kh_value(h, k);
    return 1;
  }
  return 0;
}

=======
>>>>>>> b36fa7c5
static int
mrb_const_defined_0(mrb_state *mrb, struct RClass *klass, mrb_sym id, int exclude, int recurse)
{
  struct RClass * tmp;
  int mod_retry = 0;

  tmp = klass;
retry:
  while (tmp) {
    if (tmp->iv && iv_get(mrb, tmp->iv, id, NULL)) {
      return TRUE;
    }
    if (!recurse && (klass != mrb->object_class)) break;
    tmp = tmp->super;
  }
  if (!exclude && !mod_retry && (klass->tt == MRB_TT_MODULE)) {
    mod_retry = 1;
    tmp = mrb->object_class;
    goto retry;
  }
  return FALSE;
}

int
mrb_const_defined_at(mrb_state *mrb, struct RClass *klass, mrb_sym id)
{
  return mrb_const_defined_0(mrb, klass, id, TRUE, FALSE);
}

mrb_value
mrb_attr_get(mrb_state *mrb, mrb_value obj, mrb_sym id)
{
  return mrb_iv_get(mrb, obj, id);
}

struct RClass *
mrb_class_obj_get(mrb_state *mrb, const char *name)
{
  mrb_value mod = mrb_obj_value(mrb->object_class);
  mrb_sym sym = mrb_intern(mrb, name);

  return mrb_class_ptr(mrb_const_get(mrb, mod, sym));
}

struct csym_arg {
  struct RClass *c;
  mrb_sym sym;
};

static int
csym_i(mrb_state *mrb, mrb_sym sym, mrb_value v, void *p)
{
  struct csym_arg *a = (struct csym_arg*)p;
  struct RClass *c = a->c;

  if (mrb_type(v) == c->tt && mrb_class_ptr(v) == c) {
    a->sym = sym;
    return 1;			/* stop iteration */
  }
  return 0;
}

mrb_sym
mrb_class_sym(mrb_state *mrb, struct RClass *c, struct RClass *outer)
{
  mrb_value name;

  name = mrb_obj_iv_get(mrb, (struct RObject*)c, mrb_intern(mrb, "__classid__"));
  if (mrb_nil_p(name)) {

    if (!outer) return 0;
    else {
      struct csym_arg arg;

      arg.c = c;
      arg.sym = 0;
      iv_foreach(mrb, outer->iv, csym_i, &arg);
      return arg.sym;
    }
  }
  return SYM2ID(name);
}<|MERGE_RESOLUTION|>--- conflicted
+++ resolved
@@ -12,22 +12,10 @@
 #include "mruby/string.h"
 #include "mruby/proc.h"
 
-#ifdef INCLUDE_REGEXP
+#ifdef ENABLE_REGEXP
 #include "re.h"
 #endif
 
-<<<<<<< HEAD
-KHASH_INIT(iv, mrb_sym, mrb_value, 1, kh_int_hash_func, kh_int_hash_equal)
-
-#ifndef FALSE
-#define FALSE   0
-#endif
-
-#ifndef TRUE
-#define TRUE    1
-#endif
-
-=======
 typedef int (iv_foreach_func)(mrb_state*,mrb_sym,mrb_value,void*);
 
 #ifdef MRB_USE_IV_SEGLIST
@@ -280,7 +268,6 @@
   return (iv_tbl*)kh_init_size(iv, mrb, MRB_IVHASH_INIT_SIZE);
 }
 
->>>>>>> b36fa7c5
 static void
 iv_put(mrb_state *mrb, iv_tbl *t, mrb_sym sym, mrb_value val)
 {
@@ -426,26 +413,6 @@
 {
 }
 
-<<<<<<< HEAD
-static mrb_value
-ivget(mrb_state *mrb, struct kh_iv *h, mrb_sym sym)
-{
-  khiter_t k;
-
-  k = kh_get(iv, h, sym);
-  if (k != kh_end(h))
-    return kh_value(h, k);
-  return mrb_nil_value();
-}
-
-mrb_value
-mrb_obj_iv_get(mrb_state *mrb, struct RObject *obj, mrb_sym sym)
-{
-  if (!obj->iv) {
-    return mrb_nil_value();
-  }
-  return ivget(mrb, obj->iv, sym);
-=======
 static int
 obj_iv_p(mrb_value obj)
 {
@@ -459,7 +426,6 @@
     default:
       return FALSE;
   }
->>>>>>> b36fa7c5
 }
 
 mrb_value
@@ -475,7 +441,10 @@
 mrb_value
 mrb_iv_get(mrb_state *mrb, mrb_value obj, mrb_sym sym)
 {
-  return mrb_obj_iv_get(mrb, mrb_obj_ptr(obj), sym);
+  if (obj_iv_p(obj)) {
+    return mrb_obj_iv_get(mrb, mrb_obj_ptr(obj), sym);
+  }
+  return mrb_nil_value();
 }
 
 void
@@ -523,9 +492,6 @@
 void
 mrb_iv_copy(mrb_state *mrb, mrb_value dest, mrb_value src)
 {
-<<<<<<< HEAD
-  mrb_obj_iv_set(mrb, mrb_obj_ptr(obj), sym, v);
-=======
   struct RObject *d = mrb_obj_ptr(dest);
   struct RObject *s = mrb_obj_ptr(src);
 
@@ -588,7 +554,6 @@
     }
   }
   return mrb_undef_value();
->>>>>>> b36fa7c5
 }
 
 mrb_value
@@ -605,8 +570,6 @@
   mrb_iv_set(mrb, mrb->stack[0], sym, v);
 }
 
-<<<<<<< HEAD
-=======
 static int
 iv_i(mrb_state *mrb, mrb_sym sym, mrb_value v, void *p)
 {
@@ -651,7 +614,6 @@
   return ary;
 }
 
->>>>>>> b36fa7c5
 mrb_value
 mrb_vm_cv_get(mrb_state *mrb, mrb_sym sym)
 {
@@ -727,6 +689,7 @@
   int retry = 0;
   mrb_sym cm;
 
+ L_RETRY:
   while (c) {
     if (c->iv) {
       t = c->iv;
@@ -735,9 +698,6 @@
     }
     c = c->super;
   }
-<<<<<<< HEAD
-
-=======
   if (!retry && base->tt == MRB_TT_MODULE) {
     c = mrb->object_class;
     retry = 1;
@@ -752,7 +712,6 @@
     }
     c = c->super;
   }
->>>>>>> b36fa7c5
   mrb_raise(mrb, E_NAME_ERROR, "uninitialized constant %s",
             mrb_sym2name(mrb, sym));
   /* not reached */
@@ -870,47 +829,6 @@
   return ary;
 }
 
-<<<<<<< HEAD
-int
-mrb_st_lookup(struct kh_iv *table, mrb_sym id, khiter_t *value)
-{
-  khash_t(iv) *h;
-  khiter_t k;
-
-  if (table) {
-    h = (khash_t(iv)*)table;
-    k = kh_get(iv, h, id);
-    if (k != kh_end(h)) {
-      if (value != 0)  *value = k;//kh_value(h, k);
-      return 1;/* TRUE */
-    }
-    return 0;/* FALSE */
-  }
-  else {
-    return 0;/* FALSE */
-  }
-}
-
-int
-kiv_lookup(khash_t(iv)* table, mrb_sym key, mrb_value *value)
-{
-  khash_t(iv) *h=table;
-  khiter_t k;
-
-  // you must check(iv==0), before you call this function.
-  //if (!obj->iv) {
-  //  return 0;
-  //}
-  k = kh_get(iv, h, key);
-  if (k != kh_end(h)) {
-    *value = kh_value(h, k);
-    return 1;
-  }
-  return 0;
-}
-
-=======
->>>>>>> b36fa7c5
 static int
 mrb_const_defined_0(mrb_state *mrb, struct RClass *klass, mrb_sym id, int exclude, int recurse)
 {
