--- conflicted
+++ resolved
@@ -424,13 +424,10 @@
           }
         }
       );
-<<<<<<< HEAD
-=======
 
       if (options === null || options === undefined) {
         return old_remove(vertexId);
       }
->>>>>>> 11ea87f8
       return old_remove(vertexId, options);
     };
     self[key] = wrap;
