/* jshint unused: false */
/* global Blob, window, $, document, _, arangoHelper, frontendConfig, arangoHelper, localStorage */

(function () {
  'use strict';
  var isCoordinator = null;

  window.isCoordinator = function (callback) {
    if (isCoordinator === null) {
      $.ajax(
        'cluster/amICoordinator',
        {
          async: true,
          success: function (d) {
            isCoordinator = d;
            callback(false, d);
          },
          error: function (d) {
            isCoordinator = d;
            callback(true, d);
          }
        }
      );
    } else {
      callback(false, isCoordinator);
    }
  };

  window.versionHelper = {
    fromString: function (s) {
      var parts = s.replace(/-[a-zA-Z0-9_\-]*$/g, '').split('.');
      return {
        major: parseInt(parts[0], 10) || 0,
        minor: parseInt(parts[1], 10) || 0,
        patch: parseInt(parts[2], 10) || 0,
        toString: function () {
          return this.major + '.' + this.minor + '.' + this.patch;
        }
      };
    },
    toString: function (v) {
      return v.major + '.' + v.minor + '.' + v.patch;
    }
  };

  window.arangoHelper = {
    getCurrentJwt: function () {
      return localStorage.getItem('jwt');
    },

    setCurrentJwt: function (jwt) {
      localStorage.setItem('jwt', jwt);
    },

    lastNotificationMessage: null,

    CollectionTypes: {},
    systemAttributes: function () {
      return {
        '_id': true,
        '_rev': true,
        '_key': true,
        '_bidirectional': true,
        '_vertices': true,
        '_from': true,
        '_to': true,
        '$id': true
      };
    },

    getCurrentSub: function () {
      return window.App.naviView.activeSubMenu;
    },

    parseError: function (title, err) {
      var msg;

      try {
        msg = JSON.parse(err.responseText).errorMessage;
      } catch (e) {
        msg = e;
      }

      this.arangoError(title, msg);
    },

    setCheckboxStatus: function (id) {
      _.each($(id).find('ul').find('li'), function (element) {
        if (!$(element).hasClass('nav-header')) {
          if ($(element).find('input').attr('checked')) {
            if ($(element).find('i').hasClass('css-round-label')) {
              $(element).find('i').addClass('fa-dot-circle-o');
            } else {
              $(element).find('i').addClass('fa-check-square-o');
            }
          } else {
            if ($(element).find('i').hasClass('css-round-label')) {
              $(element).find('i').addClass('fa-circle-o');
            } else {
              $(element).find('i').addClass('fa-square-o');
            }
          }
        }
      });
    },

    parseInput: function (element) {
      var parsed,
        string = $(element).val();

      try {
        parsed = JSON.parse(string);
      } catch (e) {
        parsed = string;
      }

      return parsed;
    },

    calculateCenterDivHeight: function () {
      var navigation = $('.navbar').height();
      var footer = $('.footer').height();
      var windowHeight = $(window).height();

      return windowHeight - footer - navigation - 110;
    },

    fixTooltips: function (selector, placement) {
      $(selector).tooltip({
        placement: placement,
        hide: false,
        show: false
      });
    },

    currentDatabase: function (callback) {
      if (frontendConfig.db) {
        callback(false, frontendConfig.db);
      } else {
        callback(true, undefined);
      }
      return frontendConfig.db;
    },

    allHotkeys: {
      /*
      global: {
        name: "Site wide",
        content: [{
          label: "scroll up",
          letter: "j"
        },{
          label: "scroll down",
          letter: "k"
        }]
      },
      */
      jsoneditor: {
        name: 'AQL editor',
        content: [{
          label: 'Execute Query',
          letter: 'Ctrl/Cmd + Return'
        }, {
          label: 'Explain Query',
          letter: 'Ctrl/Cmd + Shift + Return'
        }, {
          label: 'Save Query',
          letter: 'Ctrl/Cmd + Shift + S'
        }, {
          label: 'Open search',
          letter: 'Ctrl + Space'
        }, {
          label: 'Toggle comments',
          letter: 'Ctrl/Cmd + Shift + C'
        }, {
          label: 'Undo',
          letter: 'Ctrl/Cmd + Z'
        }, {
          label: 'Redo',
          letter: 'Ctrl/Cmd + Shift + Z'
        }]
      },
      doceditor: {
        name: 'Document editor',
        content: [{
          label: 'Insert',
          letter: 'Ctrl + Insert'
        }, {
          label: 'Save',
          letter: 'Ctrl + Return, Cmd + Return'
        }, {
          label: 'Append',
          letter: 'Ctrl + Shift + Insert'
        }, {
          label: 'Duplicate',
          letter: 'Ctrl + D'
        }, {
          label: 'Remove',
          letter: 'Ctrl + Delete'
        }]
      },
      modals: {
        name: 'Modal',
        content: [{
          label: 'Submit',
          letter: 'Return'
        }, {
          label: 'Close',
          letter: 'Esc'
        }, {
          label: 'Navigate buttons',
          letter: 'Arrow keys'
        }, {
          label: 'Navigate content',
          letter: 'Tab'
        }]
      }
    },

    hotkeysFunctions: {
      scrollDown: function () {
        window.scrollBy(0, 180);
      },
      scrollUp: function () {
        window.scrollBy(0, -180);
      },
      showHotkeysModal: function () {
        var buttons = [],
          content = window.arangoHelper.allHotkeys;

        window.modalView.show('modalHotkeys.ejs', 'Keyboard Shortcuts', buttons, content);
      }
    },

    // object: {"name": "Menu 1", func: function(), active: true/false }
    buildSubNavBar: function (menuItems) {
      $('#subNavigationBar .bottom').html('');
      var cssClass;

      _.each(menuItems, function (menu, name) {
        cssClass = '';

        if (menu.active) {
          cssClass += ' active';
        }
        if (menu.disabled) {
          cssClass += ' disabled';
        }

        $('#subNavigationBar .bottom').append(
          '<li class="subMenuEntry ' + cssClass + '"><a>' + name + '</a></li>'
        );
        if (!menu.disabled) {
          $('#subNavigationBar .bottom').children().last().bind('click', function () {
            window.App.navigate(menu.route, {trigger: true});
          });
        }
      });
    },

    buildUserSubNav: function (username, activeKey) {
      var menus = {
        General: {
          route: '#user/' + encodeURIComponent(username)
        },
        Permissions: {
          route: '#user/' + encodeURIComponent(username) + '/permission'
        }
      };

      menus[activeKey].active = true;
      this.buildSubNavBar(menus);
    },

<<<<<<< HEAD
    buildGraphSubNav: function(graph, activeKey) {
      var menus = {
        Content: {
          route: '#graph2/' + encodeURIComponent(graph)
        },
        Settings: {
          route: '#graph2/' + encodeURIComponent(graph) + '/settings'
        }
      };

      menus[activeKey].active = true;
      this.buildSubNavBar(menus);
    },

    buildNodeSubNav: function(node, activeKey, disabled) {
=======
    buildNodeSubNav: function (node, activeKey, disabled) {
>>>>>>> 2604e1d6
      var menus = {
        Dashboard: {
          route: '#node/' + encodeURIComponent(node)
        }
      /*
      Logs: {
        route: '#nLogs/' + encodeURIComponent(node),
        disabled: true
      }
         */
      };

      menus[activeKey].active = true;
      menus[disabled].disabled = true;
      this.buildSubNavBar(menus);
    },

    buildNodesSubNav: function (activeKey, disabled) {
      var menus = {
        Overview: {
          route: '#nodes'
        },
        Shards: {
          route: '#shards'
        }
      };

      menus[activeKey].active = true;
      if (disabled) {
        menus[disabled].disabled = true;
      }
      this.buildSubNavBar(menus);
    },

    scaleability: undefined,

    /*
    //nav for cluster/nodes view
    buildNodesSubNav: function(type) {

      //if nothing is set, set default to coordinator
      if (type === undefined) {
        type = 'coordinator'
      }

      if (this.scaleability === undefined) {
        var self = this

        $.ajax({
          type: "GET",
          cache: false,
          url: arangoHelper.databaseUrl("/_admin/cluster/numberOfServers"),
          contentType: "application/json",
          processData: false,
          success: function(data) {
            if (data.numberOfCoordinators !== null && data.numberOfDBServers !== null) {
              self.scaleability = true
              self.buildNodesSubNav(type)
            }
            else {
              self.scaleability = false
            }
          }
        })
      }

      var menus = {
        Coordinators: {
          route: '#cNodes'
        },
        DBServers: {
          route: '#dNodes'
        }
      }

      menus.Scale = {
        route: '#sNodes',
        disabled: true
      }

      if (type === 'coordinator') {
        menus.Coordinators.active = true
      }
      else if (type === 'scale') {
        if (this.scaleability === true) {
          menus.Scale.active = true
        }
        else {
          window.App.navigate('#nodes', {trigger: true})
        }
      }
      else {
        menus.DBServers.active = true
      }

      if (this.scaleability === true) {
        menus.Scale.disabled = false
      }

      this.buildSubNavBar(menus)
    },
    */

    // nav for collection view
    buildCollectionSubNav: function (collectionName, activeKey) {
      var defaultRoute = '#collection/' + encodeURIComponent(collectionName);

      var menus = {
        Content: {
          route: defaultRoute + '/documents/1'
        },
        Indices: {
          route: '#cIndices/' + encodeURIComponent(collectionName)
        },
        Info: {
          route: '#cInfo/' + encodeURIComponent(collectionName)
        },
        Settings: {
          route: '#cSettings/' + encodeURIComponent(collectionName)
        }
      };

      menus[activeKey].active = true;
      this.buildSubNavBar(menus);
    },

    enableKeyboardHotkeys: function (enable) {
      var hotkeys = window.arangoHelper.hotkeysFunctions;
      if (enable === true) {
        $(document).on('keydown', null, 'j', hotkeys.scrollDown);
        $(document).on('keydown', null, 'k', hotkeys.scrollUp);
      }
    },

    databaseAllowed: function (callback) {
      var dbCallback = function (error, db) {
        if (error) {
          arangoHelper.arangoError('', '');
        } else {
          $.ajax({
            type: 'GET',
            cache: false,
            url: this.databaseUrl('/_api/database/', db),
            contentType: 'application/json',
            processData: false,
            success: function () {
              callback(false, true);
            },
            error: function () {
              callback(true, false);
            }
          });
        }
      }.bind(this);

      this.currentDatabase(dbCallback);
    },

    arangoNotification: function (title, content, info) {
      window.App.notificationList.add({title: title, content: content, info: info, type: 'success'});
    },

    arangoError: function (title, content, info) {
      window.App.notificationList.add({title: title, content: content, info: info, type: 'error'});
    },

    arangoWarning: function (title, content, info) {
      window.App.notificationList.add({title: title, content: content, info: info, type: 'warning'});
    },

    arangoMessage: function (title, content, info) {
      window.App.notificationList.add({title: title, content: content, info: info, type: 'message'});
    },

    hideArangoNotifications: function () {
      $.noty.clearQueue();
      $.noty.closeAll();
    },

    openDocEditor: function (id, type, callback) {
      var ids = id.split('/'),
        self = this;

      var docFrameView = new window.DocumentView({
        collection: window.App.arangoDocumentStore
      });

      docFrameView.breadcrumb = function () {};

      docFrameView.colid = ids[0];
      docFrameView.docid = ids[1];

      docFrameView.el = '.arangoFrame .innerDiv';
      docFrameView.render();
      docFrameView.setType(type);

      // remove header
      $('.arangoFrame .headerBar').remove();
      // append close button
      $('.arangoFrame .outerDiv').prepend('<i class="fa fa-times"></i>');
      // add close events
      $('.arangoFrame .outerDiv').click(function () {
        self.closeDocEditor();
      });
      $('.arangoFrame .innerDiv').click(function (e) {
        e.stopPropagation();
      });
      $('.fa-times').click(function () {
        self.closeDocEditor();
      });

      $('.arangoFrame').show();

      docFrameView.customView = true;
      docFrameView.customDeleteFunction = function () {
        window.modalView.hide();
        $('.arangoFrame').hide();
      // callback()
      };

      $('.arangoFrame #deleteDocumentButton').click(function () {
        docFrameView.deleteDocumentModal();
      });
      $('.arangoFrame #saveDocumentButton').click(function () {
        docFrameView.saveDocument();
      });
      $('.arangoFrame #deleteDocumentButton').css('display', 'none');
    },

    closeDocEditor: function () {
      $('.arangoFrame .outerDiv .fa-times').remove();
      $('.arangoFrame').hide();
    },

    addAardvarkJob: function (object, callback) {
      $.ajax({
        cache: false,
        type: 'POST',
        url: this.databaseUrl('/_admin/aardvark/job'),
        data: JSON.stringify(object),
        contentType: 'application/json',
        processData: false,
        success: function (data) {
          if (callback) {
            callback(false, data);
          }
        },
        error: function (data) {
          if (callback) {
            callback(true, data);
          }
        }
      });
    },

    deleteAardvarkJob: function (id, callback) {
      $.ajax({
        cache: false,
        type: 'DELETE',
        url: this.databaseUrl('/_admin/aardvark/job/' + encodeURIComponent(id)),
        contentType: 'application/json',
        processData: false,
        success: function (data) {
          if (callback) {
            callback(false, data);
          }
        },
        error: function (data) {
          if (callback) {
            callback(true, data);
          }
        }
      });
    },

    deleteAllAardvarkJobs: function (callback) {
      $.ajax({
        cache: false,
        type: 'DELETE',
        url: this.databaseUrl('/_admin/aardvark/job'),
        contentType: 'application/json',
        processData: false,
        success: function (data) {
          if (callback) {
            callback(false, data);
          }
        },
        error: function (data) {
          if (callback) {
            callback(true, data);
          }
        }
      });
    },

    getAardvarkJobs: function (callback) {
      $.ajax({
        cache: false,
        type: 'GET',
        url: this.databaseUrl('/_admin/aardvark/job'),
        contentType: 'application/json',
        processData: false,
        success: function (data) {
          if (callback) {
            callback(false, data);
          }
        },
        error: function (data) {
          if (callback) {
            callback(true, data);
          }
        }
      });
    },

    getPendingJobs: function (callback) {
      $.ajax({
        cache: false,
        type: 'GET',
        url: this.databaseUrl('/_api/job/pending'),
        contentType: 'application/json',
        processData: false,
        success: function (data) {
          callback(false, data);
        },
        error: function (data) {
          callback(true, data);
        }
      });
    },

    syncAndReturnUninishedAardvarkJobs: function (type, callback) {
      var callbackInner = function (error, AaJobs) {
        if (error) {
          callback(true);
        } else {
          var callbackInner2 = function (error, pendingJobs) {
            if (error) {
              arangoHelper.arangoError('', '');
            } else {
              var array = [];
              if (pendingJobs.length > 0) {
                _.each(AaJobs, function (aardvark) {
                  if (aardvark.type === type || aardvark.type === undefined) {
                    var found = false;
                    _.each(pendingJobs, function (pending) {
                      if (aardvark.id === pending) {
                        found = true;
                      }
                    });

                    if (found) {
                      array.push({
                        collection: aardvark.collection,
                        id: aardvark.id,
                        type: aardvark.type,
                        desc: aardvark.desc
                      });
                    } else {
                      window.arangoHelper.deleteAardvarkJob(aardvark.id);
                    }
                  }
                });
              } else {
                if (AaJobs.length > 0) {
                  this.deleteAllAardvarkJobs();
                }
              }
              callback(false, array);
            }
          }.bind(this);

          this.getPendingJobs(callbackInner2);
        }
      }.bind(this);

      this.getAardvarkJobs(callbackInner);
    },

    getRandomToken: function () {
      return Math.round(new Date().getTime());
    },

    isSystemAttribute: function (val) {
      var a = this.systemAttributes();
      return a[val];
    },

    isSystemCollection: function (val) {
      return val.name.substr(0, 1) === '_';
    },

    setDocumentStore: function (a) {
      this.arangoDocumentStore = a;
    },

    collectionApiType: function (identifier, refresh, toRun) {
      // set "refresh" to disable caching collection type
      if (refresh || this.CollectionTypes[identifier] === undefined) {
        var callback = function (error, data, toRun) {
          if (error) {
            arangoHelper.arangoError('Error', 'Could not detect collection type');
          } else {
            this.CollectionTypes[identifier] = data.type;
            if (this.CollectionTypes[identifier] === 3) {
              toRun(false, 'edge');
            } else {
              toRun(false, 'document');
            }
          }
        }.bind(this);
        this.arangoDocumentStore.getCollectionInfo(identifier, callback, toRun);
      } else {
        toRun(false, this.CollectionTypes[identifier]);
      }
    },

    collectionType: function (val) {
      if (!val || val.name === '') {
        return '-';
      }
      var type;
      if (val.type === 2) {
        type = 'document';
      } else if (val.type === 3) {
        type = 'edge';
      } else {
        type = 'unknown';
      }

      if (this.isSystemCollection(val)) {
        type += ' (system)';
      }

      return type;
    },

    formatDT: function (dt) {
      var pad = function (n) {
        return n < 10 ? '0' + n : n;
      };

      return dt.getUTCFullYear() + '-'
        + pad(dt.getUTCMonth() + 1) + '-'
        + pad(dt.getUTCDate()) + ' '
        + pad(dt.getUTCHours()) + ':'
        + pad(dt.getUTCMinutes()) + ':'
        + pad(dt.getUTCSeconds());
    },

    escapeHtml: function (val) {
      // HTML-escape a string
      return String(val).replace(/&/g, '&amp;')
        .replace(/</g, '&lt;')
        .replace(/>/g, '&gt;')
        .replace(/"/g, '&quot;')
        .replace(/'/g, '&#39;');
    },

    backendUrl: function (url) {
      return frontendConfig.basePath + url;
    },

    databaseUrl: function (url, databaseName) {
      if (url.substr(0, 5) === '/_db/') {
        throw new Error('Calling databaseUrl with a databased url (' + url + ") doesn't make any sense");
      }

      if (!databaseName) {
        databaseName = '_system';
        if (frontendConfig.db) {
          databaseName = frontendConfig.db;
        }
      }
      return this.backendUrl('/_db/' + encodeURIComponent(databaseName) + url);
    },

    showAuthDialog: function () {
      var toShow = true, show = localStorage.getItem('authenticationNotification');

      if (show === 'false') {
        toShow = false;
      }

      return toShow;
    },

    doNotShowAgain: function () {
      localStorage.setItem('authenticationNotification', false);
    },

    renderEmpty: function (string) {
      $('#content').html(
        '<div class="noContent"><p>' + string + '</p></div>'
      );
    },

    download: function (url, callback) {
      $.ajax(url)
        .success(function (result, dummy, request) {
          if (callback) {
            callback(result);
            return;
          }

          var blob = new Blob([JSON.stringify(result)], {type: request.getResponseHeader('Content-Type') || 'application/octet-stream'});
          var blobUrl = window.URL.createObjectURL(blob);
          var a = document.createElement('a');
          document.body.appendChild(a);
          a.style = 'display: none';
          a.href = blobUrl;
          a.download = request.getResponseHeader('Content-Disposition').replace(/.* filename="([^")]*)"/, '$1');
          a.click();
          window.URL.revokeObjectURL(blobUrl);
          document.body.removeChild(a);
        });
    }
  };
}());<|MERGE_RESOLUTION|>--- conflicted
+++ resolved
@@ -272,8 +272,7 @@
       this.buildSubNavBar(menus);
     },
 
-<<<<<<< HEAD
-    buildGraphSubNav: function(graph, activeKey) {
+    buildGraphSubNav: function (graph, activeKey) {
       var menus = {
         Content: {
           route: '#graph2/' + encodeURIComponent(graph)
@@ -287,10 +286,7 @@
       this.buildSubNavBar(menus);
     },
 
-    buildNodeSubNav: function(node, activeKey, disabled) {
-=======
     buildNodeSubNav: function (node, activeKey, disabled) {
->>>>>>> 2604e1d6
       var menus = {
         Dashboard: {
           route: '#node/' + encodeURIComponent(node)
