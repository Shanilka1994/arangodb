/*jslint indent: 2, nomen: true, maxlen: 100, vars: true, white: true, plusplus: true*/
/*global Backbone, $, _, window, templateEngine, arangoHelper, GraphViewerUI, require */

(function() {
  "use strict";

  window.GraphManagementView = Backbone.View.extend({
    el: '#content',
    template: templateEngine.createTemplate("graphManagementView.ejs"),
    edgeDefintionTemplate: templateEngine.createTemplate("edgeDefinitionTable.ejs"),

    events: {
      "click #deleteGraph"                  : "deleteGraph",
      "click .icon_arangodb_settings2"      : "editGraph",
      "click .icon_arangodb_info"           : "info",
      "click #createGraph"                  : "addNewGraph",
      "keyup #graphManagementSearchInput"   : "search",
      "click #graphManagementSearchSubmit"  : "search",
      "click .tile-graph"                   : "loadGraphViewer"
    },

    loadGraphViewer: function(e) {
      var name = $(e.currentTarget).attr("id");
      name = name.substr(0, name.length - 5);
      var adapterConfig = {
        type: "gharial",
        graphName: name,
        baseUrl: require("internal").arango.databasePrefix("/")
      };
      var width = $("#content").width() - 75;
      $("#content").html("");
      this.ui = new GraphViewerUI($("#content")[0], adapterConfig, width, 680, {
        nodeShaper: {
          label: "_key",
          color: {
            type: "attribute",
            key: "_key"
          }
        },

      }, true);
    },

    addNewGraph: function(e) {
      e.preventDefault();
      this.createNewGraphModal();
    },

    deleteGraph: function(e) {
      var self = this;
      var name = $('#editGraphName').html();
      this.collection.get(name).destroy({
        success: function() {
          self.updateGraphManagementView();
          window.modalView.hide();
        },
        error: function(xhr, err) {
          var response = JSON.parse(err.responseText),
            msg = response.errorMessage;
          arangoHelper.arangoError(msg);
          window.modalView.hide();
        }
      });
    },

    render: function() {
      this.collection.fetch({
        async: false
      });

      $(this.el).html(this.template.render({
        graphs: this.collection,
        searchString : ''
      }));
      this.events["click .tableRow"] = this.showHideDefinition.bind(this);
      this.events["click .graphViewer-icon-button"] = this.addRemoveDefinition.bind(this);
      return this;
    },

    editGraph : function(e) {
      e.stopPropagation();
      this.collection.fetch();
      this.graphToEdit = this.evaluateGraphName($(e.currentTarget).attr("id"), '_settings');
      var graph = this.collection.findWhere({_key: this.graphToEdit});
      this.createEditGraphModal(this.graphToEdit, graph.get("edgeDefinitions"), graph.get("orphanCollections"));
    },

    info : function(e) {
      e.stopPropagation();
      this.collection.fetch();
      var graph = this.collection.findWhere(
        {_key: this.evaluateGraphName($(e.currentTarget).attr("id"), '_info')}
      );
      this.createInfoGraphModal(
        graph.get('_key'),
        graph.get('vertices'),
        graph.get('edges')
      );
    },

    saveEditedGraph: function() {

    },

    evaluateGraphName : function(str, substr) {
      var index = str.lastIndexOf(substr);
      return str.substring(0, index);
    },

    search: function() {
      var searchInput,
        searchString,
        strLength,
        reducedCollection;

      searchInput = $('#graphManagementSearchInput');
      searchString = $("#graphManagementSearchInput").val();
      reducedCollection = this.collection.filter(
        function(u) {
          return u.get("_key").indexOf(searchString) !== -1;
        }
      );
      $(this.el).html(this.template.render({
        graphs        : reducedCollection,
        searchString  : searchString
      }));

      //after rendering, get the "new" element
      searchInput = $('#graphManagementSearchInput');
      //set focus on end of text in input field
      strLength= searchInput.val().length;
      searchInput.focus();
      searchInput[0].setSelectionRange(strLength, strLength);
    },

    updateGraphManagementView: function() {
      var self = this;
      this.collection.fetch({
        success: function() {
          self.render();
        }
      });
    },

    createNewGraph: function() {
      var name = $("#createNewGraphName").val(),
        vertexCollections = _.pluck($('#newVertexCollections').select2("data"), "text"),
        edgeDefinitions = [],
        self = this,
        index = 0,
        collection,
        from,
        to,
<<<<<<< HEAD
        i,
        id,
        definitions;

      definitions = $("tr[id*='newEdgeDefinitions']");
      for (i = 0 ; i < definitions.length ; i++) {
        id = definitions[i].id.split("row_newEdgeDefinitions")[1];
        if ($('#s2id_fromCollections' + id) &&
            _.pluck($('#s2id_fromCollections'  + id).select2("data"), "text") &&
            $('#newEdgeDefinitions'  + id) &&
            $('#newEdgeDefinitions'  + id).val() &&
            $('#s2id_toCollections'  + id) &&
            _.pluck($('#s2id_toCollections' + id).select2("data"), "text") ) {
          from = _.pluck($('#s2id_fromCollections'  + id).select2("data"), "text");
          to = _.pluck($('#s2id_toCollections'  + id).select2("data"), "text");
          collection = $('#newEdgeDefinitions'  + id).val();
          edgeDefinitions.push(
            {
              collection: collection,
              from: from,
              to: to
            }
          );
=======
        searchForNext = true;


      while(searchForNext) {
        collection = _.pluck($('#s2id_newEdgeDefinitions' + index).select2("data"), "text")[0];
        if (collection && collection !== "") {
          from = _.pluck($('#s2id_newFromCollections' + index).select2("data"), "text");
          to = _.pluck($('#s2id_newToCollections' + index).select2("data"), "text");
          if (from !== 1 && to !== 1) {
            edgeDefinitions.push(
              {
                collection: collection,
                from: from,
                to: to
              }
            );
          }
        } else {
          searchForNext = false;
>>>>>>> 8627815c
        }
        index++;
      }

      if (!name) {
        arangoHelper.arangoNotification(
          "A name for the graph has to be provided."
        );
        return;
      }
      this.collection.create({
        name: name,
        edgeDefinitions: edgeDefinitions,
        orphanCollections: vertexCollections
      }, {
        success: function() {
          self.updateGraphManagementView();
          window.modalView.hide();
        },
        error: function(obj, err) {
          var response = JSON.parse(err.responseText),
            msg = response.errorMessage;
          // Gritter does not display <>
          msg = msg.replace("<", "");
          msg = msg.replace(">", "");
          arangoHelper.arangoError(msg);
        }
      });
    },

    createEditGraphModal: function(name, edgeDefinitions, orphanCollections) {
      var buttons = [],
        tableContent = [],
        maxIndex;

      this.counter = 0;
      window.modalView.disableSubmitOnEnter = true;

      tableContent.push(
        window.modalView.createReadOnlyEntry(
          "editGraphName",
          "Name",
          name,
          false
        )
      );

      edgeDefinitions.forEach(
        function(edgeDefinition, index) {
          maxIndex = index;
          if (index === 0) {
            tableContent.push(
              window.modalView.createSelect2Entry(
                "newEdgeDefinitions" + index,
                "Edge definitions",
                edgeDefinition.collection,
                "Some info for edge definitions",
                "Edge definitions",
                true,
                true,
                true,
                1
              )
            );
          } else {
            tableContent.push(
              window.modalView.createSelect2Entry(
                "newEdgeDefinitions" + index,
                "Edge definitions",
                edgeDefinition.collection,
                "Some info for edge definitions",
                "Edge definitions",
                true,
                true,
                false,
                1
              )
            );
          }
          tableContent.push(
            window.modalView.createSelect2Entry(
              "newFromCollections" + index,
              "fromCollections",
              edgeDefinition.from,
              "The collection that contain the start vertices of the relation.",
              "fromCollections",
              true,
              false,
              false,
              10
            )
          );
          tableContent.push(
            window.modalView.createSelect2Entry(
              "newToCollections" + index,
              "toCollections",
              edgeDefinition.to,
              "The collection that contain the end vertices of the relation.",
              "toCollections",
              true,
              false,
              false,
              10
            )
          );
        }
      );

      tableContent.push(
        window.modalView.createSelect2Entry(
          "newVertexCollections",
          "Vertex collections",
          orphanCollections,
          "Some info for vertex collections",
          "Vertex Collections",
          false
        )
      );
      buttons.push(
        window.modalView.createDeleteButton("Delete", this.deleteGraph.bind(this))
      );
      buttons.push(
        window.modalView.createSuccessButton("Save", this.saveEditedGraph.bind(this))
      );


      window.modalView.show(
        "modalGraphTable.ejs", "Add new Graph", buttons, tableContent, null, this.events
      );

      var i;
      for (i = 0; i <= maxIndex; i++) {
        $('#row_newFromCollections' + i).hide();
        $('#row_newToCollections' + i).hide();
      }

    },

    createInfoGraphModal: function(name, vertices, edges) {
      var buttons = [],
        tableContent = [];

      tableContent.push(
        window.modalView.createReadOnlyEntry(
          "infoGraphName",
          "Name",
          name,
          false
        )
      );
      tableContent.push(
        window.modalView.createReadOnlyEntry(
          "infoVertices",
          "Vertices",
          vertices,
          false
        )
      );
      tableContent.push(
        window.modalView.createReadOnlyEntry(
          "infoEdges",
          "Edges",
          edges,
          false
        )
      );

      window.modalView.show("modalTable.ejs", "Graph Properties", buttons, tableContent);

    },

    showHideDefinition : function(e) {
      e.stopPropagation();
      var id = $(e.currentTarget).attr("id"), number;
      if (id.indexOf("row_newEdgeDefinitions") !== -1 ) {
        number = id.split("row_newEdgeDefinitions")[1];
        $('#row_fromCollections' + number).toggle();
        $('#row_toCollections' + number).toggle();
      }
    },

    addRemoveDefinition : function(e) {
      var collList = [],
        collections = this.options.collectionCollection.models;

      collections.forEach(function (c) {
        collList.push(c.id);
      });
      e.stopPropagation();
      var id = $(e.currentTarget).attr("id"), number;
      if (id.indexOf("addAfter_newEdgeDefinitions") !== -1 ) {
        this.counter++;
        $('#row_newVertexCollections').before(
          this.edgeDefintionTemplate.render({
            number: this.counter
          })
        );
        $('#newEdgeDefinitions'+this.counter).select2({
          tags: collList,
          showSearchBox: false,
          minimumResultsForSearch: -1,
          width: "336px",
          maximumSelectionSize: 1
        });
<<<<<<< HEAD
        $('#newfromCollections'+this.counter).select2({
          tags: collList,
=======
        $('#newFromCollections'+this.counter).select2({
          tags: [],
>>>>>>> 8627815c
          showSearchBox: false,
          minimumResultsForSearch: -1,
          width: "336px",
          maximumSelectionSize: 10
        });
<<<<<<< HEAD
        $('#newtoCollections'+this.counter).select2({
          tags: collList,
=======
        $('#newToCollections'+this.counter).select2({
          tags: [],
>>>>>>> 8627815c
          showSearchBox: false,
          minimumResultsForSearch: -1,
          width: "336px",
          maximumSelectionSize: 10
        });
        window.modalView.undelegateEvents();
        window.modalView.delegateEvents(this.events);
        return;
      }
      if (id.indexOf("remove_newEdgeDefinitions") !== -1 ) {
        number = id.split("remove_newEdgeDefinitions")[1];
        $('#row_newEdgeDefinitions' + number).remove();
        $('#row_fromCollections' + number).remove();
        $('#row_toCollections' + number).remove();
      }
    },

<<<<<<< HEAD
    createNewGraphModal2: function() {
      var buttons = [], collList = [],
        tableContent = [], collections = this.options.collectionCollection.models;
=======
    createNewGraphModal: function() {
      var buttons = [],
        tableContent = [];
>>>>>>> 8627815c

      collections.forEach(function (c) {
          collList.push(c.id);
      });
      this.counter = 0;
      window.modalView.disableSubmitOnEnter = true;

      tableContent.push(
        window.modalView.createTextEntry(
          "createNewGraphName",
          "Name",
          "",
          "The name to identify the graph. Has to be unique.",
          "graphName",
          true
        )
      );

      tableContent.push(
        window.modalView.createSelect2Entry(
          "newEdgeDefinitions0",
          "Edge definitions",
          "",
          "Some info for edge definitions",
          "Edge definitions",
          true,
          false,
          true,
          1,
          collList
        )
      );
      tableContent.push(
        window.modalView.createSelect2Entry(
          "newFromCollections0",
          "fromCollections",
          "",
          "The collection that contain the start vertices of the relation.",
          "fromCollections",
          true,
          false,
          false,
          10,
          collList
        )
      );
      tableContent.push(
        window.modalView.createSelect2Entry(
          "newToCollections0",
          "toCollections",
          "",
          "The collection that contain the end vertices of the relation.",
          "toCollections",
          true,
          false,
          false,
          10,
          collList
        )
      );


      tableContent.push(
        window.modalView.createSelect2Entry(
          "newVertexCollections",
          "Vertex collections",
          "",
          "Some info for vertex collections",
          "Vertex Collections",
          false,
          false,
          false,
          10,
          collList
        )
      );
      buttons.push(
        window.modalView.createSuccessButton("Create", this.createNewGraph.bind(this))
      );


      window.modalView.show(
        "modalGraphTable.ejs", "Add new Graph", buttons, tableContent, null, this.events
      );
      $('#row_fromCollections1').hide();
      $('#row_toCollections1').hide();
    },

    createEditGraphModal2: function(name, vertices, edgeDefinitions) {
      var buttons = [],
        tableContent = [];

      this.counter = 0;

      tableContent.push(
        window.modalView.createReadOnlyEntry(
          "graphName",
          "Name",
          name,
          "The name to identify the graph. Has to be unique."
        )
      );
      edgeDefinitions.forEach(function(ed) {
        tableContent.push(
          window.modalView.createReadOnlyEntry(
            "edgeDefinitions" + this.counter,
            "Edge definitions",
            ed.collection,
            "Some info for edge definitions"
          )
        );

        tableContent.push(
          window.modalView.createSelect2Entry(
            "fromCollections" + this.counter,
            "fromCollections",
            ed.from,
            "The collection that contain the start vertices of the relation.",
            "",
            true
          )
        );
        tableContent.push(
          window.modalView.createSelect2Entry(
            "toCollections" + this.counter,
            "toCollections",
            ed.to,
            "The collection that contain the end vertices of the relation.",
            "",
            true
          )
        );
        this.counter++;
      });

      tableContent.push(
        window.modalView.createSelect2Entry(
          "vertexCollections",
          "Vertex collections",
          vertices,
          "Some info for vertex collections",
          "Vertex Collections",
          false
        )
      );

      buttons.push(
        window.modalView.createDeleteButton("Delete", this.deleteGraph.bind(this))
      );
      buttons.push(
        window.modalView.createNeutralButton("Save", this.deleteGraph.bind(this))
      );

      window.modalView.show("modalGraphTable.ejs", "Edit Graph", buttons, tableContent);

    }

  });
}());<|MERGE_RESOLUTION|>--- conflicted
+++ resolved
@@ -36,7 +36,7 @@
             type: "attribute",
             key: "_key"
           }
-        },
+        }
 
       }, true);
     },
@@ -82,7 +82,9 @@
       this.collection.fetch();
       this.graphToEdit = this.evaluateGraphName($(e.currentTarget).attr("id"), '_settings');
       var graph = this.collection.findWhere({_key: this.graphToEdit});
-      this.createEditGraphModal(this.graphToEdit, graph.get("edgeDefinitions"), graph.get("orphanCollections"));
+      this.createEditGraphModal(
+        this.graphToEdit, graph.get("edgeDefinitions"), graph.get("orphanCollections")
+      );
     },
 
     info : function(e) {
@@ -147,11 +149,9 @@
         vertexCollections = _.pluck($('#newVertexCollections').select2("data"), "text"),
         edgeDefinitions = [],
         self = this,
-        index = 0,
         collection,
         from,
         to,
-<<<<<<< HEAD
         i,
         id,
         definitions;
@@ -175,29 +175,7 @@
               to: to
             }
           );
-=======
-        searchForNext = true;
-
-
-      while(searchForNext) {
-        collection = _.pluck($('#s2id_newEdgeDefinitions' + index).select2("data"), "text")[0];
-        if (collection && collection !== "") {
-          from = _.pluck($('#s2id_newFromCollections' + index).select2("data"), "text");
-          to = _.pluck($('#s2id_newToCollections' + index).select2("data"), "text");
-          if (from !== 1 && to !== 1) {
-            edgeDefinitions.push(
-              {
-                collection: collection,
-                from: from,
-                to: to
-              }
-            );
-          }
-        } else {
-          searchForNext = false;
->>>>>>> 8627815c
-        }
-        index++;
+        }
       }
 
       if (!name) {
@@ -400,25 +378,15 @@
           width: "336px",
           maximumSelectionSize: 1
         });
-<<<<<<< HEAD
         $('#newfromCollections'+this.counter).select2({
           tags: collList,
-=======
-        $('#newFromCollections'+this.counter).select2({
-          tags: [],
->>>>>>> 8627815c
           showSearchBox: false,
           minimumResultsForSearch: -1,
           width: "336px",
           maximumSelectionSize: 10
         });
-<<<<<<< HEAD
         $('#newtoCollections'+this.counter).select2({
           tags: collList,
-=======
-        $('#newToCollections'+this.counter).select2({
-          tags: [],
->>>>>>> 8627815c
           showSearchBox: false,
           minimumResultsForSearch: -1,
           width: "336px",
@@ -436,18 +404,12 @@
       }
     },
 
-<<<<<<< HEAD
     createNewGraphModal2: function() {
       var buttons = [], collList = [],
         tableContent = [], collections = this.options.collectionCollection.models;
-=======
-    createNewGraphModal: function() {
-      var buttons = [],
-        tableContent = [];
->>>>>>> 8627815c
 
       collections.forEach(function (c) {
-          collList.push(c.id);
+        collList.push(c.id);
       });
       this.counter = 0;
       window.modalView.disableSubmitOnEnter = true;
@@ -479,7 +441,7 @@
       );
       tableContent.push(
         window.modalView.createSelect2Entry(
-          "newFromCollections0",
+          "fromCollections0",
           "fromCollections",
           "",
           "The collection that contain the start vertices of the relation.",
@@ -493,7 +455,7 @@
       );
       tableContent.push(
         window.modalView.createSelect2Entry(
-          "newToCollections0",
+          "toCollections0",
           "toCollections",
           "",
           "The collection that contain the end vertices of the relation.",
@@ -522,7 +484,7 @@
         )
       );
       buttons.push(
-        window.modalView.createSuccessButton("Create", this.createNewGraph.bind(this))
+        window.modalView.createSuccessButton("Create", this.createNewGraph2.bind(this))
       );
 
 
