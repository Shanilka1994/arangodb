--- conflicted
+++ resolved
@@ -2096,7 +2096,12 @@
 testFuncs.authentication_parameters = function(options) {
   if (options.skipAuth === true) {
     print("skipping Authentication with parameters tests!");
-    return {};
+    return {
+      authentication_parameters: {
+        status: true,
+        skipped: true
+      }
+    };
   }
 
   print("Authentication with parameters tests...");
@@ -2120,7 +2125,7 @@
 
     if (instanceInfo === false) {
       return {
-        authentication: {
+        authentication_parameters: {
           status: false,
           total: 1,
           failed: 1,
@@ -2226,7 +2231,12 @@
 
 testFuncs.config = function(options) {
   if (options.skipConfig) {
-    return {};
+    return {
+      config: {
+        status: true,
+        skipped: true
+      }
+    };
   }
 
   let results = {
@@ -2687,7 +2697,12 @@
     }
   }
 
-  return "skipped";
+  return {
+    shell_server_aql: {
+      status: true,
+      skipped: true
+    }
+  };
 };
 
 ////////////////////////////////////////////////////////////////////////////////
@@ -2841,7 +2856,12 @@
 
 testFuncs.ssl_server = function(options) {
   if (options.hasOwnProperty('skipSsl')) {
-    return {};
+    return {
+      ssl_server: {
+        status: true,
+        skipped: true
+      }
+    };
   }
 
   return rubyTests(options, true);
@@ -3113,7 +3133,6 @@
     print('FATAL: "which" is undefined\n');
 
     return {
-      ok: false,
       status: false
     };
   }
@@ -3184,11 +3203,7 @@
     print(line);
 
     return {
-<<<<<<< HEAD
-      all_ok: false
-=======
       status: false
->>>>>>> fc94a381
     };
   }
 
@@ -3232,11 +3247,7 @@
   }
 
   return {
-<<<<<<< HEAD
-    all_ok: false
-=======
     status: false
->>>>>>> fc94a381
   };
 }
 
