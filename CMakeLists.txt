# -*- mode: CMAKE; -*-

# ------------------------------------------------------------------------------
# General
# ------------------------------------------------------------------------------

cmake_minimum_required(VERSION 2.8)

if (POLICY CMP0037)
  cmake_policy(SET CMP0037 NEW)
endif ()

option(VERBOSE OFF)
<<<<<<< HEAD
set(CMAKE_OSX_DEPLOYMENT_TARGET "10.9" CACHE STRING "deployment target for MacOSX")
=======
#set(CMAKE_OSX_DEPLOYMENT_TARGET "10.9" CACHE STRING "deployment target for MacOSX")
>>>>>>> 9e077e22

project(ArangoDB)

# where to find CMAKE modules
set(CMAKE_MODULE_PATH ${CMAKE_MODULE_PATH} ${CMAKE_SOURCE_DIR}/cmake)

################################################################################
## ARANGODB
################################################################################

set(ARANGODB_VERSION_MAJOR      "3")
set(ARANGODB_VERSION_MINOR      "0")
set(ARANGODB_VERSION_REVISION   "x-devel")

set(ARANGODB_VERSION
    "${ARANGODB_VERSION_MAJOR}.${ARANGODB_VERSION_MINOR}.${ARANGODB_VERSION_REVISION}")

# for NSIS
set(ARANGODB_DISPLAY_NAME       "ArangoDB")
set(ARANGODB_URL_INFO_ABOUT     "https://www.arangodb.com")
set(ARANGODB_CONTACT            "hackers@arangodb.com")
set(ARANGODB_FRIENDLY_STRING    "ArangoDB - the multi-model database")

# MSVC
set(ARANGOB_FRIENDLY_STRING        "arangob - stress test program")
set(ARANGO_DUMP_FRIENDLY_STRING    "arangodump - export")
set(ARANGO_RESTORE_FRIENDLY_STRING "arangrestore - importer")
set(ARANGO_IMP_FRIENDLY_STRING     "arangoimp - TSV/CSV/JSON importer")
set(ARANGOSH_FRIENDLY_STRING       "arangosh - commandline client")

# libraries
set(LIB_ARANGO        arango)
set(LIB_ARANGO_V8     arango_v8)

# binaries
set(BIN_ARANGOB       arangob)
set(BIN_ARANGOD       arangod)
set(BIN_ARANGODUMP    arangodump)
set(BIN_ARANGOIMP     arangoimp)
set(BIN_ARANGORESTORE arangorestore)
set(BIN_ARANGOSH      arangosh)

# test binaries
set(TEST_BASICS_SUITE basics_suite)
set(TEST_GEO_SUITE    geo_suite)

################################################################################
## VERSION FILES
################################################################################

string(TIMESTAMP ARANGODB_BUILD_DATE "%Y-%m-%d %H:%M:%S")

configure_file (
  "${CMAKE_CURRENT_SOURCE_DIR}/lib/Basics/build.h.in"
  "${CMAKE_CURRENT_BINARY_DIR}/lib/Basics/build.h"
  NEWLINE_STYLE UNIX
)

configure_file (
  "${CMAKE_CURRENT_SOURCE_DIR}/lib/Basics/build-date.h.in"
  "${CMAKE_CURRENT_BINARY_DIR}/lib/Basics/build-date.h"
  NEWLINE_STYLE UNIX
)

configure_file(
  "${CMAKE_CURRENT_SOURCE_DIR}/lib/Basics/VERSION.in"
  "${CMAKE_CURRENT_SOURCE_DIR}/VERSION"
  NEWLINE_STYLE UNIX
)

################################################################################
## OPERATION SYSTEM
################################################################################

if (WIN32)
  set(WINDOWS TRUE)
  set(MSBUILD TRUE)
elseif (UNIX AND NOT APPLE)
  if(CMAKE_SYSTEM_NAME MATCHES ".*Linux")
    set(LINUX TRUE)
  elseif (CMAKE_SYSTEM_NAME MATCHES "kFreeBSD.*")
    set(FREEBSD TRUE)
  elseif (CMAKE_SYSTEM_NAME MATCHES "kNetBSD.*|NetBSD.*")
    set(NETBSD TRUE)
  elseif (CMAKE_SYSTEM_NAME MATCHES "kOpenBSD.*|OpenBSD.*")
    set(OPENBSD TRUE)
  elseif (CMAKE_SYSTEM_NAME MATCHES ".*GNU.*")
    set(GNU TRUE)
  elseif (CMAKE_SYSTEM_NAME MATCHES ".*BSDI.*")
    set(BSDI TRUE)
  elseif (CMAKE_SYSTEM_NAME MATCHES "DragonFly.*|FreeBSD")
    set(FREEBSD TRUE)
  elseif (CMAKE_SYSTEM_NAME MATCHES "SYSV5.*")
    set(SYSV5 TRUE)
  elseif ((CMAKE_SYSTEM_NAME MATCHES "Solaris.*") OR (CMAKE_SYSTEM_NAME MATCHES "SunOS.*"))
    set(SOLARIS TRUE)
  elseif (CMAKE_SYSTEM_NAME MATCHES "HP-UX.*")
    set(HPUX TRUE)
  elseif (CMAKE_SYSTEM_NAME MATCHES "AIX.*")
    set(AIX TRUE)
  elseif (CMAKE_SYSTEM_NAME MATCHES "Minix.*")
    set(MINIX TRUE)
  endif ()
elseif (APPLE)
  if (CMAKE_SYSTEM_NAME MATCHES ".*Darwin.*")
    set(DARWIN TRUE)
  elseif (CMAKE_SYSTEM_NAME MATCHES ".*MacOS.*")
    set(MACOSX TRUE)
  endif ()
endif ()

################################################################################
## EXTERNAL PROGRAMS
################################################################################

if (SOLARIS)
  set(MAKE gmake)
else ()
  set(MAKE make)
endif ()

find_package(FLEX)
find_package(BISON)
find_package(PythonInterp 2 REQUIRED)
get_filename_component(PYTHON_EXECUTABLE ${PYTHON_EXECUTABLE} REALPATH)

find_package(Go 1.2)

if (NOT GO_FOUND)
  message(STATUS "Go version >=1.2 not found. etcd will not be built.")
endif ()

################################################################################
## ARCHITECTURE
################################################################################

if (SOLARIS)
  set(CMAKE_SIZEOF_VOID_P 8)
  set(CMAKE_CXX_SIZEOF_DATA_PTR 8)
endif ()

math(EXPR BITS "8*${CMAKE_SIZEOF_VOID_P}")
add_definitions("-DARANGODB_BITS=${BITS}")

################################################################################
## COMPILER FEATURES
################################################################################

if (CMAKE_CXX_COMPILER_ID MATCHES "Clang")
  set(CMAKE_COMPILER_IS_CLANG 1)
elseif (CMAKE_CXX_COMPILER_ID MATCHES "AppleClang")
  set(CMAKE_COMPILER_IS_CLANG 1)
elseif (CMAKE_CXX_COMPILER_ID MATCHES "Intel")
  set(CMAKE_COMPILER_IS_INTEL 1)
elseif (CMAKE_CXX_COMPILER_ID MATCHES "MSVC")
  set(CMAKE_COMPILER_IS_INTEL 1)
endif ()

if (WINDOWS)
  set(BASE_FLAGS     "/D WIN32 /D _WINDOWS /W3" CACHE STRING "base flags")
  set(BASE_C_FLAGS   ""                         CACHE STRING "base C flags")
  set(BASE_CXX_FLAGS "/GR /EHsc"                CACHE STRING "base C++flags")
else ()
  set(BASE_FLAGS     ""                   CACHE STRING "base flags")
  set(BASE_C_FLAGS   "${CMAKE_C_FLAGS}"   CACHE STRING "base C flags")
  set(BASE_CXX_FLAGS "${CMAKE_CXX_FLAGS}" CACHE STRING "base C++ flags")
  set(BASE_LD_FLAGS  "$ENV{LDFLAGS}"      CACHE STRING "base linker flags")
  set(BASE_LIBS      "$ENV{LIBS}"         CACHE STRING "base libraries")
endif ()

if (SOLARIS)
  set(CMAKE_EXE_LINKER_FLAGS "-static-libgcc -static-libstdc++")

  set(CMAKE_PLATFORM_IMPLICIT_LINK_DIRECTORIES
    /lib;/lib64;/lib64;/usr/lib;/usr/lib64;/usr/lib64
  )

  list(APPEND SYSTEM_LIBRARIES nsl socket)

  # force 64bit compile
  set(BASE_FLAGS "${BASE_FLAGS} -I /opt/csw/include -D_REENTRANT -m64")
endif ()

if (CMAKE_COMPILER_IS_GNUCC)
  set(BASE_C_FLAGS "${BASE_C_FLAGS} -std=gnu89")
endif ()

if (CMAKE_COMPILER_IS_GNUCC OR APPLE)
  set(BASE_CXX_FLAGS "${BASE_CXX_FLAGS} -std=c++11")
endif ()

if (APPLE AND CMAKE_COMPILER_IS_CLANG)
  set(BASE_CXX_FLAGS "${BASE_CXX_FLAGS} -stdlib=libc++")
  add_definitions("-Wno-deprecated-declarations")
endif ()

# need c++11
set(CMAKE_CXX_STANDARD 11)
include(CheckCXX11Features)

# need threads
find_package(Threads REQUIRED)

if (MSVC)
  configure_file("Installation/Windows/vcproj.user/arangod.vcxproj.user" ${CMAKE_BINARY_DIR})
  add_definitions("-D_CRT_SECURE_NO_WARNINGS=1")
  add_definitions("-DFD_SETSIZE=2048")
  add_definitions("-DUSE_REGEX_STATIC=1")
  add_definitions("-DU_STATIC_IMPLEMENTATION=1")

  set(MSVC_LIBS crypt32.lib;WINMM.LIB;Ws2_32.lib;getopt;regex)

  set(CMAKE_EXE_LINKER_FLAGS
    "${CMAKE_EXE_LINKER_FLAGS} /SUBSYSTEM:CONSOLE /SAFESEH:NO /MACHINE:x64 /ignore:4099 ${BASE_LD_FLAGS}"
  )
else ()
  set(CMAKE_EXE_LINKER_FLAGS
    "${CMAKE_EXE_LINKER_FLAGS} ${BASE_LD_FLAGS}"
  )
endif ()

################################################################################
## INCLUDE DIRECTORIES
################################################################################

include_directories(${PROJECT_SOURCE_DIR}/3rdParty/linenoise-ng/include)
include_directories(${PROJECT_SOURCE_DIR}/3rdParty/linenoise-ng/src)
include_directories(${PROJECT_SOURCE_DIR}/3rdParty/velocypack/include)

include_directories(${PROJECT_BINARY_DIR})
include_directories(${PROJECT_BINARY_DIR}/lib)

include_directories(${PROJECT_SOURCE_DIR})
include_directories(${PROJECT_SOURCE_DIR}/arangod)
include_directories(${PROJECT_SOURCE_DIR}/arangosh)
include_directories(${PROJECT_SOURCE_DIR}/lib)

if (CUSTOM_INCLUDES)
  include_directories(${CUSTOM_INCLUDES})
endif ()

################################################################################
## TARGET ARCHITECTURE
################################################################################

if (WINDOWS)
  add_definitions("-DNO_SSE42")
else ()
  include(TargetArch)

  target_architecture(CMAKE_TARGET_ARCHITECTURES)
  list(LENGTH CMAKE_TARGET_ARCHITECTURES cmake_target_arch_len)

  if (NOT "${cmake_target_arch_len}" EQUAL "1")
    set(CMAKE_TARGET_ARCHITECTURE_UNIVERSAL TRUE)
    set(CMAKE_TARGET_ARCHITECTURE_CODE "universal")
  else ()
    set(CMAKE_TARGET_ARCHITECTURE_UNIVERSAL FALSE)
    set(CMAKE_TARGET_ARCHITECTURE_CODE "${CMAKE_TARGET_ARCHITECTURES}")
  endif ()

  include(VcMacros)

  include(OptimizeForArchitecture)
  OptimizeForArchitecture()

  set(BASE_FLAGS "${BASE_FLAGS} ${Vc_ARCHITECTURE_FLAGS}")
endif ()

################################################################################
## BACKTRACE
################################################################################

option(USE_BACKTRACE
  "whether we should try to generate c-level stacktraces"
  OFF
)

if (USE_BACKTRACE)
  if (MSVC)
    set(BT_LIBS "Dbghelp" CACHE path "Debug Helper libraries")
  else ()
    set(BT_LIBS "" CACHE path "Debug Helper libraries")
  endif ()

  add_definitions("-DARANGODB_ENABLE_BACKTRACE=1")
else ()
  set(BT_LIBS "" CACHE path "Debug Helper libraries")
endif ()

################################################################################
## MAINTAINER MODE
################################################################################

option(USE_MAINTAINER_MODE
  "whether we want to have assertions and other development features"
  OFF
)

if (USE_MAINTAINER_MODE)
  add_definitions("-DARANGODB_ENABLE_MAINTAINER_MODE=1")
endif ()

################################################################################
## FAILURE TESTS
################################################################################

option(USE_FAILURE_TESTS
  "whether we want to have failure tests compiled in"
  OFF
)

if (USE_FAILURE_TESTS)
  add_definitions("-DARANGODB_ENABLE_FAILURE_TESTS=1")
endif ()

################################################################################
## TCMALLOC
################################################################################

if (WINDOWS OR SOLARIS)
  option(USE_TCMALLOC
    "use TCMALLOC library"
    FALSE
  )
else ()
  option(USE_TCMALLOC
    "use TCMALLOC if the library is available"
    TRUE
  )
endif ()

if (USE_TCMALLOC)
  find_package(tcmalloc)
endif ()

################################################################################
## LIBRARY RESOLV
################################################################################

if (NOT WINDOWS)
  set(SYS_LIBS ${SYS_LIBS} resolv)

  if (NOT DARWIN)
    set(SYS_LIBS ${SYS_LIBS} rt)
  endif ()
endif ()

################################################################################
## FLAGS
################################################################################

if (VERBOSE)
message(STATUS)
endif ()

# compiler options
if (CMAKE_COMPILER_IS_GNUCC)
  if (VERBOSE)
    message(STATUS "Compiler type GNU: ${CMAKE_CXX_COMPILER}")
  endif ()

  set(BASE_FLAGS "${BASE_FLAGS} -Wall -Wextra -Wno-unused-parameter")

  set(CMAKE_C_FLAGS                "-g"                             CACHE INTERNAL "default C compiler flags")
  set(CMAKE_C_FLAGS_DEBUG          "-O0 -g"                         CACHE INTERNAL "C debug flags")
  set(CMAKE_C_FLAGS_MINSIZEREL     "-Os"                            CACHE INTERNAL "C minimal size flags")
  set(CMAKE_C_FLAGS_RELEASE        "-O3 -fomit-frame-pointer"       CACHE INTERNAL "C release flags")
  set(CMAKE_C_FLAGS_RELWITHDEBINFO "-O3 -g -fno-omit-frame-pointer" CACHE INTERNAL "C release with debug info flags")

  set(CMAKE_CXX_FLAGS                "-g"                             CACHE INTERNAL "default C++ compiler flags")
  set(CMAKE_CXX_FLAGS_DEBUG          "-O0 -g"                         CACHE INTERNAL "C++ debug flags")
  set(CMAKE_CXX_FLAGS_MINSIZEREL     "-Os"                            CACHE INTERNAL "C++ minimal size flags")
  set(CMAKE_CXX_FLAGS_RELEASE        "-O3 -fomit-frame-pointer"       CACHE INTERNAL "C++ release flags")
  set(CMAKE_CXX_FLAGS_RELWITHDEBINFO "-O3 -g -fno-omit-frame-pointer" CACHE INTERNAL "C++ release with debug info flags")

elseif (CMAKE_COMPILER_IS_CLANG)
  if (VERBOSE)
    message(STATUS "Compiler type CLANG: ${CMAKE_CXX_COMPILER}")
  endif ()

  set(BASE_FLAGS "${BASE_FLAGS} -Wall -Wextra -Wno-unused-parameter")

  set(CMAKE_C_FLAGS                "-g"                             CACHE INTERNAL "default C compiler flags")
  set(CMAKE_C_FLAGS_DEBUG          "-O0 -g"                         CACHE INTERNAL "C debug flags")
  set(CMAKE_C_FLAGS_MINSIZEREL     "-Os"                            CACHE INTERNAL "C minimal size flags")
  set(CMAKE_C_FLAGS_RELEASE        "-O3 -fomit-frame-pointer"       CACHE INTERNAL "C release flags")
  set(CMAKE_C_FLAGS_RELWITHDEBINFO "-O3 -g -fno-omit-frame-pointer" CACHE INTERNAL "C release with debug info flags")

  set(CMAKE_CXX_FLAGS                "-g"                             CACHE INTERNAL "default C++ compiler flags")
  set(CMAKE_CXX_FLAGS_DEBUG          "-O0 -g"                         CACHE INTERNAL "C++ debug flags")
  set(CMAKE_CXX_FLAGS_MINSIZEREL     "-Os"                            CACHE INTERNAL "C++ minimal size flags")
  set(CMAKE_CXX_FLAGS_RELEASE        "-O3 -fomit-frame-pointer"       CACHE INTERNAL "C++ release flags")
  set(CMAKE_CXX_FLAGS_RELWITHDEBINFO "-O3 -g -fno-omit-frame-pointer" CACHE INTERNAL "C++ release with debug info flags")

elseif (MSVC)
  if (VERBOSE)
    message(STATUS "Compiler type MSVC: ${CMAKE_CXX_COMPILER}")
  endif ()

  set(CMAKE_C_FLAGS                "-g"                                CACHE INTERNAL "default C++ compiler flags")
  set(CMAKE_C_FLAGS_DEBUG          "/D _DEBUG /MTd /Zi /Ob0 /Od /RTC1" CACHE INTERNAL "C++ debug flags")
  set(CMAKE_C_FLAGS_MINSIZEREL     "/MT /O1 /Ob1 /D NDEBUG"            CACHE INTERNAL "C++ minimal size flags")
  set(CMAKE_C_FLAGS_RELEASE        "/MT /O2 /Ob2 /D NDEBUG"            CACHE INTERNAL "C++ release flags")
  set(CMAKE_C_FLAGS_RELWITHDEBINFO "/MT /Zi /O2 /Ob1 /D NDEBUG"        CACHE INTERNAL "C++ release with debug info flags")

  set(CMAKE_CXX_FLAGS                "-g"                                CACHE INTERNAL "default C++ compiler flags")
  set(CMAKE_CXX_FLAGS_DEBUG          "/D _DEBUG /MTd /Zi /Ob0 /Od /RTC1" CACHE INTERNAL "C++ debug flags")
  set(CMAKE_CXX_FLAGS_MINSIZEREL     "/MT /O1 /Ob1 /D NDEBUG"            CACHE INTERNAL "C++ minimal size flags")
  set(CMAKE_CXX_FLAGS_RELEASE        "/MT /O2 /Ob2 /D NDEBUG"            CACHE INTERNAL "C++ release flags")
  set(CMAKE_CXX_FLAGS_RELWITHDEBINFO "/MT /Zi /O2 /Ob1 /D NDEBUG"        CACHE INTERNAL "C++ release with debug info flags")

else ()
  # unknown compiler
  message(STATUS "Compiler type UNKNOWN: ${CMAKE_CXX_COMPILER}")

  set(BASE_FLAGS "${BASE_FLAGS} -Wall")

  set(CMAKE_C_FLAGS                "-g"                             CACHE INTERNAL "default C compiler flags")
  set(CMAKE_C_FLAGS_DEBUG          "-O0 -g"                         CACHE INTERNAL "C debug flags")
  set(CMAKE_C_FLAGS_MINSIZEREL     "-Os"                            CACHE INTERNAL "C minimal size flags")
  set(CMAKE_C_FLAGS_RELEASE        "-O3 -fomit-frame-pointer"       CACHE INTERNAL "C release flags")
  set(CMAKE_C_FLAGS_RELWITHDEBINFO "-O3 -g -fno-omit-frame-pointer" CACHE INTERNAL "C release with debug info flags")

  set(CMAKE_CXX_FLAGS                "-g"                             CACHE INTERNAL "default C++ compiler flags")
  set(CMAKE_CXX_FLAGS_DEBUG          "-O0 -g"                         CACHE INTERNAL "C++ debug flags")
  set(CMAKE_CXX_FLAGS_MINSIZEREL     "-Os"                            CACHE INTERNAL "C++ minimal size flags")
  set(CMAKE_CXX_FLAGS_RELEASE        "-O3 -fomit-frame-pointer"       CACHE INTERNAL "C++ release flags")
  set(CMAKE_CXX_FLAGS_RELWITHDEBINFO "-O3 -g -fno-omit-frame-pointer" CACHE INTERNAL "C++ release with debug info flags")
endif ()

if (VERBOSE)
  message(STATUS)
endif ()

set(CMAKE_C_FLAGS                "${BASE_FLAGS} ${BASE_C_FLAGS}")
set(CMAKE_C_FLAGS_DEBUG          "${BASE_FLAGS} ${BASE_C_FLAGS} ${CMAKE_C_FLAGS_DEBUG}")
set(CMAKE_C_FLAGS_RELEASE        "${BASE_FLAGS} ${BASE_C_FLAGS} ${CMAKE_C_FLAGS_RELEASE}")
set(CMAKE_C_FLAGS_RELWITHDEBINFO "${BASE_FLAGS} ${BASE_C_FLAGS} ${CMAKE_C_FLAGS_RELWITHDEBINFO}")
set(CMAKE_C_FLAGS_MINSIZEREL     "${BASE_FLAGS} ${BASE_C_FLAGS} ${CMAKE_C_FLAGS_MINSIZEREL}")

set(CMAKE_CXX_FLAGS                "${BASE_FLAGS} ${BASE_CXX_FLAGS}")
set(CMAKE_CXX_FLAGS_DEBUG          "${BASE_FLAGS} ${BASE_CXX_FLAGS} ${CMAKE_CXX_FLAGS_DEBUG}")
set(CMAKE_CXX_FLAGS_RELEASE        "${BASE_FLAGS} ${BASE_CXX_FLAGS} ${CMAKE_CXX_FLAGS_RELEASE}")
set(CMAKE_CXX_FLAGS_RELWITHDEBINFO "${BASE_FLAGS} ${BASE_CXX_FLAGS} ${CMAKE_CXX_FLAGS_RELWITHDEBINFO}")
set(CMAKE_CXX_FLAGS_MINSIZEREL     "${BASE_FLAGS} ${BASE_CXX_FLAGS} ${CMAKE_CXX_FLAGS_MINSIZEREL}")

if (VERBOSE)
  message(STATUS "Info BASE_FLAGS")
  message(STATUS "${BASE_FLAGS}")
  message(STATUS)

  message(STATUS "Info BASE_C_FLAGS")
  message(STATUS "${BASE_C_FLAGS}")
  message(STATUS)

  message(STATUS "Info BASE_CXX_FLAGS")
  message(STATUS "${BASE_CXX_FLAGS}")
  message(STATUS)

  message(STATUS "Info BASE_LD_FLAGS")
  message(STATUS "${BASE_LD_FLAGS}")
  message(STATUS)

  message(STATUS "Info BASE_LIBS")
  message(STATUS "${BASE_LIBS}")
  message(STATUS)

  message(STATUS "Info CMAKE_C_FLAGS")
  message(STATUS "${CMAKE_C_FLAGS}")
  message(STATUS)

  message(STATUS "Info CMAKE_C_FLAGS_DEBUG")
  message(STATUS "${CMAKE_C_FLAGS_DEBUG}")
  message(STATUS)

  message(STATUS "Info CMAKE_C_FLAGS_RELEASE")
  message(STATUS "${CMAKE_C_FLAGS_RELEASE}")
  message(STATUS)

  message(STATUS "Info CMAKE_C_FLAGS_RELWITHDEBINFO")
  message(STATUS "${CMAKE_C_FLAGS_RELWITHDEBINFO}")
  message(STATUS)

  message(STATUS "Info CMAKE_C_FLAGS_MINSIZEREL")
  message(STATUS "${CMAKE_C_FLAGS_MINSIZEREL}")
  message(STATUS)

  message(STATUS "Info CMAKE_CXX_FLAGS")
  message(STATUS "${CMAKE_CXX_FLAGS}")
  message(STATUS)

  message(STATUS "Info CMAKE_CXX_FLAGS_DEBUG")
  message(STATUS "${CMAKE_CXX_FLAGS_DEBUG}")
  message(STATUS)

  message(STATUS "Info CMAKE_CXX_FLAGS_RELEASE")
  message(STATUS "${CMAKE_CXX_FLAGS_RELEASE}")
  message(STATUS)

  message(STATUS "Info CMAKE_CXX_FLAGS_RELWITHDEBINFO")
  message(STATUS "${CMAKE_CXX_FLAGS_RELWITHDEBINFO}")
  message(STATUS)

  message(STATUS "Info CMAKE_CXX_FLAGS_MINSIZEREL")
  message(STATUS "${CMAKE_CXX_FLAGS_MINSIZEREL}")
  message(STATUS)

  message(STATUS "Info CMAKE_EXE_LINKER_FLAGS")
  message(STATUS "${CMAKE_EXE_LINKER_FLAGS}")
  message(STATUS)
endif ()

################################################################################
## 3RD PARTY
################################################################################

# 3rdParty exports:
#
# BOOST_VERSION
# BOOST_INCLUDE_DIR
# USE_BOOST_UNITTESTS
#
# V8_VERSION
# V8_LIBS
# V8_INCLUDE_DIR
#
# ICU_VERSION
# ICU_LIBS
# ICU_INCLUDE_DIR
#
# LIBEV_VERSION
# LIBEV_LIBS
# LIBEV_INCLUDE_DIR
#
# ZLIB_VERSION
# ZLIB_LIBS
# ZLIB_INCLUDE_DIR

add_subdirectory(3rdParty)

foreach (LINK_DIR ${LINK_DIRECTORIES})
  link_directories("${LINK_DIR}")
endforeach()

################################################################################
## GETOPT
################################################################################

if (WINDOWS)
  include_directories(${GETOPT_INCLUDE_DIR})
endif ()

################################################################################
## REGEX
################################################################################

if (WINDOWS)
  include_directories(${REGEX_INCLUDE_DIR})
endif ()

################################################################################
## BOOST
################################################################################

include_directories(${BOOST_INCLUDE_DIR})
add_definitions(-DARANGODB_BOOST_VERSION=\"${BOOST_VERSION}\")

################################################################################
## ICU
################################################################################

include_directories(${ICU_INCLUDE_DIR})

################################################################################
## LIBEV
################################################################################

include_directories(${LIBEV_INCLUDE_DIR})
add_definitions("-DARANGODB_LIBEV_VERSION=\"${LIBEV_VERSION}\"")

################################################################################
## OPENSSL
################################################################################

include_directories(${OPENSSL_INCLUDE_DIR})
add_definitions(-DARANGODB_OPENSSL_VERSION=\"${OPENSSL_VERSION}\")

if (USE_OPENSSL_NO_SSL2)
  add_definitions(-DOPENSSL_NO_SSL2)
endif ()

################################################################################
## V8
################################################################################

include_directories(${V8_INCLUDE_DIR})
add_definitions("-DARANGODB_V8_VERSION=\"${V8_VERSION}\"")

################################################################################
## ZLIB
################################################################################

include_directories(${ZLIB_INCLUDE_DIR})
add_definitions("-DARANGODB_ZLIB_VERSION=\"${ZLIB_VERSION}\"")

################################################################################
## PATHS
################################################################################

include(ArangoDBMacros)

################################################################################
## ERRORS FILE
################################################################################

if (USE_MAINTAINER_MODE)
  set(ERROR_FILES
    lib/Basics/voc-errors.h
    lib/Basics/voc-errors.cpp
    js/common/bootstrap/errors.js
  )

  set(ERROR_FILES_GEN)
  set(ERRORS_DAT lib/Basics/errors.dat)

  foreach (m IN LISTS ERROR_FILES)
    add_custom_command(
      OUTPUT
        ${CMAKE_SOURCE_DIR}/${m}
      COMMAND
        ./utils/generateErrorfile.sh ./${ERRORS_DAT} ./${m}
      DEPENDS
        ${CMAKE_SOURCE_DIR}/${ERRORS_DAT}
      WORKING_DIRECTORY
        ${CMAKE_SOURCE_DIR}
      COMMENT
        "Building errors files ${m}"
      VERBATIM
    )

    list(APPEND ERROR_FILES_GEN ${CMAKE_SOURCE_DIR}/${m})
  endforeach ()

  add_custom_target(errorfiles ALL DEPENDS ${ERROR_FILES_GEN})
endif ()

################################################################################
## MIMETYPES FILE
################################################################################

if (USE_MAINTAINER_MODE)
  set(MIMETYPES_FILES
    lib/Basics/voc-mimetypes.h
    lib/Basics/voc-mimetypes.cpp
    js/common/modules/@arangodb/mimetypes.js
  )

  set(MIMETYPES_FILES_GEN)
  set(MIMETYPES_DAT lib/Basics/mimetypes.dat)

  foreach (m IN LISTS MIMETYPES_FILES)
    add_custom_command(
      OUTPUT
        ${CMAKE_SOURCE_DIR}/${m}
      COMMAND
        ./utils/generateMimetypes.sh ./${MIMETYPES_DAT} ./${m}
      DEPENDS
        ${CMAKE_SOURCE_DIR}/${MIMETYPES_DAT}
      WORKING_DIRECTORY
        ${CMAKE_SOURCE_DIR}
      COMMENT
        "Building mimetypes files ${m}"
      VERBATIM
    )

    list(APPEND MIMETYPES_FILES_GEN ${CMAKE_SOURCE_DIR}/${m})
  endforeach ()

  add_custom_target(mimetypes ALL DEPENDS ${MIMETYPES_FILES_GEN})
endif ()

################################################################################
## SUB-PROJECTS
################################################################################

list(INSERT SYSTEM_LIBRARIES 0
  ${BT_LIBS}
  ${ZLIB_LIBS}
  ${ICU_LIBS}
  ${OPENSSL_LIBRARIES}
  ${BASE_LIBS}
  ${CMAKE_THREAD_LIBS_INIT}
  ${CMAKE_DL_LIBS}
  ${SYS_LIBS}
)

add_subdirectory(lib)
add_subdirectory(arangosh)
add_subdirectory(arangod)
add_subdirectory(UnitTests)
add_subdirectory(Documentation)

add_dependencies(arangob zlibstatic v8_build)
add_dependencies(arangod ev zlibstatic v8_build)
add_dependencies(arangodump zlibstatic v8_build)
add_dependencies(arangoimp zlibstatic v8_build)
add_dependencies(arangorestore zlibstatic v8_build)
add_dependencies(arangosh zlibstatic v8_build)
#if (USE_MAINTAINER_MODE)
#  add_dependencies(basics_suite v8_build)
#  add_dependencies(geo_suite v8_build)
#endif()
<|MERGE_RESOLUTION|>--- conflicted
+++ resolved
@@ -11,11 +11,7 @@
 endif ()
 
 option(VERBOSE OFF)
-<<<<<<< HEAD
-set(CMAKE_OSX_DEPLOYMENT_TARGET "10.9" CACHE STRING "deployment target for MacOSX")
-=======
 #set(CMAKE_OSX_DEPLOYMENT_TARGET "10.9" CACHE STRING "deployment target for MacOSX")
->>>>>>> 9e077e22
 
 project(ArangoDB)
 
