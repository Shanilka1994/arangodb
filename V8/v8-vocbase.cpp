////////////////////////////////////////////////////////////////////////////////
/// @brief V8-vocbase bridge
///
/// @file
///
/// DISCLAIMER
///
/// Copyright 2004-2012 triagens GmbH, Cologne, Germany
///
/// Licensed under the Apache License, Version 2.0 (the "License");
/// you may not use this file except in compliance with the License.
/// You may obtain a copy of the License at
///
///     http://www.apache.org/licenses/LICENSE-2.0
///
/// Unless required by applicable law or agreed to in writing, software
/// distributed under the License is distributed on an "AS IS" BASIS,
/// WITHOUT WARRANTIES OR CONDITIONS OF ANY KIND, either express or implied.
/// See the License for the specific language governing permissions and
/// limitations under the License.
///
/// Copyright holder is triAGENS GmbH, Cologne, Germany
///
/// @author Dr. Frank Celler
/// @author Copyright 2011-2012, triAGENS GmbH, Cologne, Germany
////////////////////////////////////////////////////////////////////////////////

#include "v8-vocbase.h"

#include "Basics/StringUtils.h"
#include "BasicsC/conversions.h"
#include "BasicsC/csv.h"
#include "BasicsC/json.h"
#include "BasicsC/logging.h"
#include "BasicsC/strings.h"
#include "ShapedJson/shape-accessor.h"
#include "ShapedJson/shaped-json.h"
#include "V8/v8-conv.h"
#include "V8/v8-utils.h"
#include "VocBase/query.h"
#include "VocBase/simple-collection.h"
#include "VocBase/general-cursor.h"
#include "SkipLists/sl-operator.h"
#include "Ahuacatl/ast-codegen-js.h"
#include "Ahuacatl/ahuacatl-ast-node.h"
#include "Ahuacatl/ahuacatl-context.h"
#include "Ahuacatl/ahuacatl-result.h"

using namespace std;
using namespace triagens::basics;

// -----------------------------------------------------------------------------
// --SECTION--                                                 private constants
// -----------------------------------------------------------------------------

////////////////////////////////////////////////////////////////////////////////
/// @addtogroup VocBase
/// @{
////////////////////////////////////////////////////////////////////////////////

////////////////////////////////////////////////////////////////////////////////
/// @brief slot for a "barrier"
////////////////////////////////////////////////////////////////////////////////

static int const SLOT_BARRIER = 2;

////////////////////////////////////////////////////////////////////////////////
/// @brief end marker
////////////////////////////////////////////////////////////////////////////////

static int const SLOT_END = 4;

////////////////////////////////////////////////////////////////////////////////
/// @brief wrapped class for TRI_vocbase_t
////////////////////////////////////////////////////////////////////////////////

static int32_t const WRP_VOCBASE_TYPE = 1;

////////////////////////////////////////////////////////////////////////////////
/// @brief wrapped class for TRI_vocbase_col_t
////////////////////////////////////////////////////////////////////////////////

static int32_t const WRP_VOCBASE_COL_TYPE = 2;

////////////////////////////////////////////////////////////////////////////////
/// @brief wrapped class for general cursors
////////////////////////////////////////////////////////////////////////////////

static int32_t const WRP_GENERAL_CURSOR_TYPE = 3;

////////////////////////////////////////////////////////////////////////////////
/// @brief wrapped class for TRI_shaped_json_t
///
/// Layout:
/// - SLOT_CLASS_TYPE
/// - SLOT_CLASS
/// - SLOT_BARRIER
////////////////////////////////////////////////////////////////////////////////

static int32_t const WRP_SHAPED_JSON_TYPE = 4;

////////////////////////////////////////////////////////////////////////////////
/// @brief wrapped class for TRI_qry_where_t - DEPRECATED
////////////////////////////////////////////////////////////////////////////////

static int32_t const WRP_QRY_WHERE_TYPE = 5;

////////////////////////////////////////////////////////////////////////////////
/// @brief wrapped class for TRI_rc_cursor_t - DEPRECATED
////////////////////////////////////////////////////////////////////////////////

static int32_t const WRP_RC_CURSOR_TYPE = 6;

////////////////////////////////////////////////////////////////////////////////
/// @brief wrapped class for TRI_query_t - DEPRECATED
////////////////////////////////////////////////////////////////////////////////

static int32_t const WRP_QUERY_TYPE = 7;

////////////////////////////////////////////////////////////////////////////////
/// @brief wrapped class for SL Operator - DEPRECATED
////////////////////////////////////////////////////////////////////////////////

static int32_t const WRP_SL_OPERATOR_TYPE = 8;

////////////////////////////////////////////////////////////////////////////////
/// @}
////////////////////////////////////////////////////////////////////////////////

// -----------------------------------------------------------------------------
// --SECTION--                                                  HELPER FUNCTIONS
// -----------------------------------------------------------------------------

// -----------------------------------------------------------------------------
// --SECTION--                                                     private types
// -----------------------------------------------------------------------------

////////////////////////////////////////////////////////////////////////////////
/// @addtogroup VocBase
/// @{
////////////////////////////////////////////////////////////////////////////////

typedef struct {
  double _distance;
  void const* _data;
}
geo_coordinate_distance_t;

////////////////////////////////////////////////////////////////////////////////
/// @}
////////////////////////////////////////////////////////////////////////////////

// -----------------------------------------------------------------------------
// --SECTION--                                                 private functions
// -----------------------------------------------------------------------------

////////////////////////////////////////////////////////////////////////////////
/// @addtogroup VocBase
/// @{
////////////////////////////////////////////////////////////////////////////////

////////////////////////////////////////////////////////////////////////////////
/// @brief wraps a C++ into a v8::Object
////////////////////////////////////////////////////////////////////////////////

template<class T>
static v8::Handle<v8::Object> WrapClass (v8::Persistent<v8::ObjectTemplate> classTempl, int32_t type, T* y) {

  // handle scope for temporary handles
  v8::HandleScope scope;

  // create the new handle to return, and set its template type
  v8::Handle<v8::Object> result = classTempl->NewInstance();

  // set the c++ pointer for unwrapping later
  result->SetInternalField(SLOT_CLASS_TYPE, v8::Integer::New(type));
  result->SetInternalField(SLOT_CLASS, v8::External::New(y));

  return scope.Close(result);
}

////////////////////////////////////////////////////////////////////////////////
/// @brief get the vocbase pointer from the current V8 context
////////////////////////////////////////////////////////////////////////////////
  
static TRI_vocbase_t* GetContextVocBase () {
  v8::Handle<v8::Context> currentContext = v8::Context::GetCurrent(); 
  v8::Handle<v8::Object> db = currentContext->Global()->Get(v8::String::New("db"))->ToObject();

  return TRI_UnwrapClass<TRI_vocbase_t>(db, WRP_VOCBASE_TYPE);
}

////////////////////////////////////////////////////////////////////////////////
/// @brief checks if argument is a document identifier
////////////////////////////////////////////////////////////////////////////////

static bool IsDocumentHandle (v8::Handle<v8::Value> arg, TRI_voc_cid_t& cid, TRI_voc_did_t& did) {
  TRI_v8_global_t* v8g;

  v8g = (TRI_v8_global_t*) v8::Isolate::GetCurrent()->GetData();

  if (arg->IsNumber()) {
    did = (TRI_voc_did_t) arg->ToNumber()->Value();
    return true;
  }

  if (! arg->IsString()) {
    return false;
  }

  v8::String::Utf8Value str(arg);
  char const* s = *str;

  if (s == 0) {
    return false;
  }

  regmatch_t matches[3];

  if (regexec(&v8g->DocumentIdRegex, s, sizeof(matches) / sizeof(matches[0]), matches, 0) == 0) {
    cid = TRI_UInt64String2(s + matches[1].rm_so, matches[1].rm_eo - matches[1].rm_so);
    did = TRI_UInt64String2(s + matches[2].rm_so, matches[2].rm_eo - matches[2].rm_so);
    return true;
  }

  return false;
}

////////////////////////////////////////////////////////////////////////////////
/// @brief checks if argument is a document identifier
////////////////////////////////////////////////////////////////////////////////

static bool IsIndexHandle (v8::Handle<v8::Value> arg, TRI_voc_cid_t& cid, TRI_idx_iid_t& iid) {
  TRI_v8_global_t* v8g;

  v8g = (TRI_v8_global_t*) v8::Isolate::GetCurrent()->GetData();

  if (arg->IsNumber()) {
    iid = (TRI_idx_iid_t) arg->ToNumber()->Value();
    return true;
  }

  if (! arg->IsString()) {
    return false;
  }

  v8::String::Utf8Value str(arg);
  char const* s = *str;

  if (s == 0) {
    return false;
  }

  regmatch_t matches[3];

  if (regexec(&v8g->IndexIdRegex, s, sizeof(matches) / sizeof(matches[0]), matches, 0) == 0) {
    cid = TRI_UInt64String2(s + matches[1].rm_so, matches[1].rm_eo - matches[1].rm_so);
    iid = TRI_UInt64String2(s + matches[2].rm_so, matches[2].rm_eo - matches[2].rm_so);
    return true;
  }

  return false;
}

////////////////////////////////////////////////////////////////////////////////
/// @brief creates an error in a javascript object
////////////////////////////////////////////////////////////////////////////////

static v8::Handle<v8::Object> CreateErrorObject (int errorNumber, string const& message) {
  TRI_v8_global_t* v8g;
  v8::HandleScope scope;

  v8g = (TRI_v8_global_t*) v8::Isolate::GetCurrent()->GetData();

  string msg = TRI_errno_string(errorNumber) + string(": ") + message;
  v8::Handle<v8::String> errorMessage = v8::String::New(msg.c_str());

  v8::Handle<v8::Object> errorObject = v8::Exception::Error(errorMessage)->ToObject();
  v8::Handle<v8::Value> proto = v8g->ErrorTempl->NewInstance();

  errorObject->Set(v8::String::New("errorNum"), v8::Number::New(errorNumber));
  errorObject->Set(v8::String::New("errorMessage"), errorMessage);
  errorObject->SetPrototype(proto);

  return errorObject;
}

////////////////////////////////////////////////////////////////////////////////
/// @brief loads a collection for usage
////////////////////////////////////////////////////////////////////////////////

static TRI_vocbase_col_t const* UseCollection (v8::Handle<v8::Object> collection,
                                               v8::Handle<v8::Object>* err) {
                                                
  TRI_vocbase_col_t* col = TRI_UnwrapClass<TRI_vocbase_col_t>(collection, WRP_VOCBASE_COL_TYPE);

  int res = TRI_UseCollectionVocBase(col->_vocbase, col);

  if (res != TRI_ERROR_NO_ERROR) {
    *err = CreateErrorObject(res, "cannot use/load collection");
    return 0;
  }

  if (col->_collection == 0) {
    TRI_set_errno(TRI_ERROR_INTERNAL);
    *err = CreateErrorObject(TRI_ERROR_INTERNAL, "cannot use/load collection");
    return 0;
  }

  return col;
}

////////////////////////////////////////////////////////////////////////////////
/// @brief releases a collection
////////////////////////////////////////////////////////////////////////////////

static void ReleaseCollection (TRI_vocbase_col_t const* collection) {
  TRI_ReleaseCollectionVocBase(collection->_vocbase, const_cast<TRI_vocbase_col_t*>(collection));
}

////////////////////////////////////////////////////////////////////////////////
/// @brief sorts geo coordinates
////////////////////////////////////////////////////////////////////////////////

static int CompareGeoCoordinateDistance (geo_coordinate_distance_t* left, geo_coordinate_distance_t* right) {
  if (left->_distance < right->_distance) {
    return -1;
  }
  else if (left->_distance > right->_distance) {
    return 1;
  }
  else {
    return 0;
  }
}

#define FSRT_NAME SortGeoCoordinates
#define FSRT_NAM2 SortGeoCoordinatesTmp
#define FSRT_TYPE geo_coordinate_distance_t

#define FSRT_COMP(l,r,s) CompareGeoCoordinateDistance(l,r)

uint32_t FSRT_Rand = 0;

static uint32_t RandomGeoCoordinateDistance (void) {
  return (FSRT_Rand = FSRT_Rand * 31415 + 27818);
}

#define FSRT__RAND \
  ((fs_b) + FSRT__UNIT * (RandomGeoCoordinateDistance() % FSRT__DIST(fs_e,fs_b,FSRT__SIZE)))

#include <BasicsC/fsrt.inc>

////////////////////////////////////////////////////////////////////////////////
/// @brief creates a geo result
////////////////////////////////////////////////////////////////////////////////

static void StoreGeoResult (TRI_vocbase_col_t const* collection,
                            GeoCoordinates* cors,
                            v8::Handle<v8::Array>& documents,
                            v8::Handle<v8::Array>& distances) {
  GeoCoordinate* end;
  GeoCoordinate* ptr;
  double* dtr;
  geo_coordinate_distance_t* gnd;
  geo_coordinate_distance_t* gtr;
  geo_coordinate_distance_t* tmp;
  size_t n;
  uint32_t i;
  TRI_barrier_t* barrier;

  // sort the result
  n = cors->length;

  if (n == 0) {
    return;
  }

  gtr = (tmp = (geo_coordinate_distance_t*) TRI_Allocate(TRI_UNKNOWN_MEM_ZONE, sizeof(geo_coordinate_distance_t) * n));
  gnd = tmp + n;

  ptr = cors->coordinates;
  end = cors->coordinates + n;

  dtr = cors->distances;

  for (;  ptr < end;  ++ptr, ++dtr, ++gtr) {
    gtr->_distance = *dtr;
    gtr->_data = ptr->data;
  }

  //GeoIndex_CoordinatesFree(cors);

  SortGeoCoordinates(tmp, gnd);

  barrier = TRI_CreateBarrierElement(&((TRI_doc_collection_t*) collection->_collection)->_barrierList);

  // copy the documents
  for (gtr = tmp, i = 0;  gtr < gnd;  ++gtr, ++i) {
    documents->Set(i, TRI_WrapShapedJson(collection, (TRI_doc_mptr_t const*) gtr->_data, barrier));
    distances->Set(i, v8::Number::New(gtr->_distance));
  }

  TRI_Free(TRI_UNKNOWN_MEM_ZONE, tmp);
}

////////////////////////////////////////////////////////////////////////////////
/// @brief returns the index representation
////////////////////////////////////////////////////////////////////////////////

static v8::Handle<v8::Value> IndexRep (TRI_collection_t* col, TRI_json_t* idx) {
  v8::HandleScope scope;

  v8::Handle<v8::Object> rep = TRI_ObjectJson(idx)->ToObject();

  string iid = TRI_ObjectToString(rep->Get(v8::String::New("id")));
  string id = StringUtils::itoa(col->_cid) + string(TRI_INDEX_HANDLE_SEPARATOR_STR) + iid;
  rep->Set(v8::String::New("id"), v8::String::New(id.c_str()));

  return scope.Close(rep);
}

////////////////////////////////////////////////////////////////////////////////
/// @brief ensure a hash or skip-list index
////////////////////////////////////////////////////////////////////////////////

static v8::Handle<v8::Value> EnsureHashSkipListIndex (string const& cmd,
                                                      v8::Arguments const& argv,
                                                      bool unique,
                                                      int type) {
  v8::HandleScope scope;  
  
  // .............................................................................
  // Check that we have a valid collection                      
  // .............................................................................

  v8::Handle<v8::Object> err;
  TRI_vocbase_col_t const* collection = UseCollection(argv.Holder(), &err);
  
  if (collection == 0) {
    return scope.Close(v8::ThrowException(err));
  }
  
  // .............................................................................
  // Check collection type
  // .............................................................................

  TRI_doc_collection_t* doc = collection->_collection;
  
  if (doc->base._type != TRI_COL_TYPE_SIMPLE_DOCUMENT) {
    ReleaseCollection(collection);
    return scope.Close(v8::ThrowException(CreateErrorObject(TRI_ERROR_INTERNAL, "unknown collection type")));
  }

  TRI_sim_collection_t* sim = (TRI_sim_collection_t*) doc;
  
  // .............................................................................
  // Ensure that there is at least one string parameter sent to this method
  // .............................................................................  

  if (argv.Length() == 0) {
    ReleaseCollection(collection);
    return scope.Close(v8::ThrowException(CreateErrorObject(TRI_ERROR_ILLEGAL_OPTION, "usage: " + cmd + "(<path>, ...))")));
  }
  
  // .............................................................................
  // Return string when there is an error of some sort.
  // .............................................................................

  int res = TRI_ERROR_NO_ERROR;
  string errorString;
  
  // .............................................................................
  // Create a list of paths, these will be used to create a list of shapes
  // which will be used by the hash index.
  // .............................................................................
  
  TRI_vector_t attributes;
  TRI_InitVector(&attributes, TRI_UNKNOWN_MEM_ZONE, sizeof(char*));
  
  for (int j = 0; j < argv.Length(); ++j) {
    v8::Handle<v8::Value> argument = argv[j];

    if (! argument->IsString() ) {
      res = TRI_ERROR_ILLEGAL_OPTION;
      errorString = "invalid parameter passed to " + cmd + "(...)";
      break;
    }
    
    // ...........................................................................
    // convert the argument into a "C" string
    // ...........................................................................
    
    v8::String::Utf8Value argumentString(argument);   
    char* cArgument = *argumentString == 0 ? 0 : TRI_DuplicateString(*argumentString);

    TRI_PushBackVector(&attributes, &cArgument);
  }
  
  // .............................................................................
  // Check that each parameter is unique
  // .............................................................................
  
  for (size_t j = 0; j < attributes._length; ++j) {  
    char* left = *((char**) (TRI_AtVector(&attributes, j)));    

    for (size_t k = j + 1; k < attributes._length; ++k) {
      char* right = *((char**) (TRI_AtVector(&attributes, k)));

      if (TRI_EqualString(left, right)) {
        res = TRI_ERROR_ILLEGAL_OPTION;
        errorString = "duplicate parameters sent to " + cmd + "(...)";
        break;
      }   
    }
  }    
  
  // .............................................................................
  // Some sort of error occurred -- display error message and abort index creation
  // (or index retrieval).
  // .............................................................................
  
  if (res != TRI_ERROR_NO_ERROR) {

    // Remove the memory allocated to the list of attributes used for the hash index
    for (size_t j = 0;  j < attributes._length;  ++j) {
      char* cArgument = *((char**) (TRI_AtVector(&attributes, j)));
      TRI_FreeString(TRI_UNKNOWN_MEM_ZONE, cArgument);
    }    

    TRI_DestroyVector(&attributes);

    ReleaseCollection(collection);
    return scope.Close(v8::ThrowException(CreateErrorObject(res, errorString)));
  }  
  
  // .............................................................................
  // Actually create the index here
  // .............................................................................

  bool created;
  TRI_index_t* idx;

  if (type == 0) {
    idx = TRI_EnsureHashIndexSimCollection(sim, &attributes, unique, &created);
  }
  else if (type == 1) {
    idx = TRI_EnsureSkiplistIndexSimCollection(sim, &attributes, unique, &created);
  }
  else {
    LOG_ERROR("unknown index type %d", type);
    idx = 0;
  }

  // .............................................................................
  // Remove the memory allocated to the list of attributes used for the hash index
  // .............................................................................   

  for (size_t j = 0; j < attributes._length; ++j) {
    char* cArgument = *((char**) (TRI_AtVector(&attributes, j)));
    TRI_Free(TRI_UNKNOWN_MEM_ZONE, cArgument);
  }    

  TRI_DestroyVector(&attributes);

  if (idx == 0) {
    ReleaseCollection(collection);
    return scope.Close(v8::ThrowException(CreateErrorObject(res, "index could not be created")));
  }  
  
  // .............................................................................
  // Return the newly assigned index identifier
  // .............................................................................

  TRI_json_t* json = idx->json(idx, collection->_collection);

  if (!json) {
    ReleaseCollection(collection);
    return scope.Close(v8::ThrowException(v8::String::New("out of memory")));
  }

  v8::Handle<v8::Value> index = IndexRep(&collection->_collection->base, json);
  TRI_FreeJson(TRI_UNKNOWN_MEM_ZONE, json);
  
  if (index->IsObject()) {
    index->ToObject()->Set(v8::String::New("isNewlyCreated"), created ? v8::True() : v8::False());
  }

  ReleaseCollection(collection);
  return scope.Close(index);
}

////////////////////////////////////////////////////////////////////////////////
/// @brief parse document or document handle
////////////////////////////////////////////////////////////////////////////////

static v8::Handle<v8::Value> ParseDocumentOrDocumentHandle (TRI_vocbase_t* vocbase,
                                                            TRI_vocbase_col_t const*& collection,
                                                            TRI_voc_did_t& did,
                                                            TRI_voc_rid_t& rid,
                                                            v8::Handle<v8::Value> val) {
  v8::HandleScope scope;
  TRI_v8_global_t* v8g;

  v8g = (TRI_v8_global_t*) v8::Isolate::GetCurrent()->GetData();

  // reset the collection identifier and the revision
  TRI_voc_cid_t cid = 0;
  rid = 0;

  // extract the document identifier and revision from a string
  if (val->IsString() || val->IsStringObject()) {
    if (! IsDocumentHandle(val, cid, did)) {
      return scope.Close(CreateErrorObject(TRI_ERROR_AVOCADO_DOCUMENT_HANDLE_BAD, 
                                           "<document-handle> must be a document-handle"));
    }
  }

  // extract the document identifier and revision from a string
  else if (val->IsObject()) {
    v8::Handle<v8::Object> obj = val->ToObject();
    v8::Handle<v8::Value> didVal = obj->Get(v8g->DidKey);

    if (! IsDocumentHandle(didVal, cid, did)) {
      return scope.Close(CreateErrorObject(TRI_ERROR_AVOCADO_DOCUMENT_HANDLE_BAD,
                                           "expecting a document-handle in _id"));
    }

    rid = TRI_ObjectToUInt64(obj->Get(v8g->RevKey));

    if (rid == 0) {
      return scope.Close(CreateErrorObject(TRI_ERROR_AVOCADO_DOCUMENT_HANDLE_BAD,
                                           "expecting a revision identifier in _rev"));
    }
  }

  // lockup the collection
  if (collection == 0) {
    TRI_vocbase_col_t* vc = TRI_LookupCollectionByIdVocBase(vocbase, cid);

    if (vc == 0) {
      return scope.Close(CreateErrorObject(TRI_ERROR_AVOCADO_COLLECTION_NOT_FOUND,
                                           "collection of <document-handle> is unknown"));;
    }

    // use the collection
    int res = TRI_UseCollectionVocBase(vocbase, vc);

    if (res != TRI_ERROR_NO_ERROR) {
      return scope.Close(CreateErrorObject(res, "cannot use/load collection"));;
    }

    collection = vc;

    if (collection->_collection == 0) {
      return scope.Close(CreateErrorObject(TRI_ERROR_INTERNAL, "cannot use/load collection"));
    }
  }

  // check cross collection requests
  if (cid != collection->_collection->base._cid) {
    if (cid == 0) {
      return scope.Close(CreateErrorObject(TRI_ERROR_AVOCADO_COLLECTION_NOT_FOUND, 
                                           "collection of <document-handle> unknown"));
    }
    else {
      return scope.Close(CreateErrorObject(TRI_ERROR_AVOCADO_CROSS_COLLECTION_REQUEST,
                                           "cannot execute cross collection query"));
    }
  }

  v8::Handle<v8::Value> empty;
  return scope.Close(empty);
}

////////////////////////////////////////////////////////////////////////////////
/// @brief convert v8 arguments to json_t values
////////////////////////////////////////////////////////////////////////////////

static TRI_json_t* ConvertHelper(v8::Handle<v8::Value> parameter) {
  if (parameter->IsBoolean()) {
    v8::Handle<v8::Boolean> booleanParameter = parameter->ToBoolean();
    return TRI_CreateBooleanJson(TRI_UNKNOWN_MEM_ZONE, booleanParameter->Value());
  }

  if (parameter->IsNull()) {
    return TRI_CreateNullJson(TRI_UNKNOWN_MEM_ZONE);
  }
  
  if (parameter->IsNumber()) {
    v8::Handle<v8::Number> numberParameter = parameter->ToNumber();
    return TRI_CreateNumberJson(TRI_UNKNOWN_MEM_ZONE, numberParameter->Value());
  }

  if (parameter->IsString()) {
    v8::Handle<v8::String> stringParameter= parameter->ToString();
    v8::String::Utf8Value str(stringParameter);
    return TRI_CreateStringCopyJson(TRI_UNKNOWN_MEM_ZONE, *str);
  }

  if (parameter->IsArray()) {
    v8::Handle<v8::Array> arrayParameter = v8::Handle<v8::Array>::Cast(parameter);
    TRI_json_t* listJson = TRI_CreateListJson(TRI_UNKNOWN_MEM_ZONE);
    if (listJson) {
      for (uint32_t j = 0; j < arrayParameter->Length(); ++j) {
        v8::Handle<v8::Value> item = arrayParameter->Get(j);    
        TRI_json_t* result = ConvertHelper(item);
        if (result) {
          TRI_PushBack2ListJson(listJson, result);
          TRI_Free(TRI_UNKNOWN_MEM_ZONE, result);
        }
      }
    }
    return listJson;
  }

  if (parameter->IsObject()) {
    v8::Handle<v8::Array> arrayParameter = v8::Handle<v8::Array>::Cast(parameter);
    TRI_json_t* arrayJson = TRI_CreateArrayJson(TRI_UNKNOWN_MEM_ZONE);
    if (arrayJson) {
      v8::Handle<v8::Array> names = arrayParameter->GetOwnPropertyNames();
      for (uint32_t j = 0; j < names->Length(); ++j) {
        v8::Handle<v8::Value> key = names->Get(j);
        v8::Handle<v8::Value> item = arrayParameter->Get(key);    
        TRI_json_t* result = ConvertHelper(item);
        if (result) {
          TRI_Insert2ArrayJson(TRI_UNKNOWN_MEM_ZONE, arrayJson, TRI_ObjectToString(key).c_str(), result);
          TRI_Free(TRI_UNKNOWN_MEM_ZONE, result);
        }
      }
    }
    return arrayJson;
  }
  
  return NULL;
}

////////////////////////////////////////////////////////////////////////////////
/// @brief looks up a index identifier
////////////////////////////////////////////////////////////////////////////////

static TRI_index_t* LookupIndexByHandle (TRI_vocbase_t* vocbase,
                                         TRI_vocbase_col_t const*& collection,
                                         v8::Handle<v8::Value> val,
                                         bool ignoreNotFound,
                                         v8::Handle<v8::Object>* err) {
  TRI_v8_global_t* v8g;

  v8g = (TRI_v8_global_t*) v8::Isolate::GetCurrent()->GetData();

  // reset the collection identifier and the revision
  TRI_voc_cid_t cid = 0;
  TRI_idx_iid_t iid = 0;

  // extract the document identifier and revision from a string
  if (val->IsString() || val->IsStringObject()) {
    if (! IsIndexHandle(val, cid, iid)) {
      *err = CreateErrorObject(TRI_ERROR_AVOCADO_INDEX_HANDLE_BAD,
                               "<index-handle> must be a index-handle");
      return 0;
    }
  }

  // extract the document identifier and revision from a string
  else if (val->IsObject()) {
    v8::Handle<v8::Object> obj = val->ToObject();
    v8::Handle<v8::Value> iidVal = obj->Get(v8g->IidKey);

    if (! IsIndexHandle(iidVal, cid, iid)) {
      *err = CreateErrorObject(TRI_ERROR_AVOCADO_INDEX_HANDLE_BAD, 
                               "expecting a index-handle in id");
      return 0;
    }
  }

  // lockup the collection
  if (collection == 0) {
    TRI_vocbase_col_t* vc = TRI_LookupCollectionByIdVocBase(vocbase, cid);

    if (vc == 0) {
      *err = CreateErrorObject(TRI_ERROR_AVOCADO_COLLECTION_NOT_FOUND, 
                               "collection of <index-handle> is unknown");
      return 0;
    }

    // use the collection
    int res = TRI_UseCollectionVocBase(vocbase, vc);

    if (res != TRI_ERROR_NO_ERROR) {
      *err = CreateErrorObject(res, "cannot use/load collection");
      return 0;
    }

    collection = vc;

    if (collection->_collection == 0) {
      *err = CreateErrorObject(TRI_ERROR_INTERNAL, "cannot use/load collection");
      return 0;
    }
  }

  // check cross collection requests
  if (cid != collection->_collection->base._cid) {
    if (cid == 0) {
      *err = CreateErrorObject(TRI_ERROR_AVOCADO_COLLECTION_NOT_FOUND,
                               "collection of <index-handle> unknown");
      return 0;
    }
    else {
      *err = CreateErrorObject(TRI_ERROR_AVOCADO_CROSS_COLLECTION_REQUEST,
                               "cannot execute cross collection index");
      return 0;
    }
  }

  TRI_index_t* idx = TRI_LookupIndex(collection->_collection, iid);

  if (idx == 0) {
    if (! ignoreNotFound) {
      *err = CreateErrorObject(TRI_ERROR_AVOCADO_INDEX_NOT_FOUND, "index is unknown");
    }

    return 0;
  }

  return idx;
}

////////////////////////////////////////////////////////////////////////////////
/// @brief looks up a document
////////////////////////////////////////////////////////////////////////////////

static v8::Handle<v8::Value> DocumentVocbaseCol (TRI_vocbase_t* vocbase,
                                                 TRI_vocbase_col_t const* collection,
                                                 v8::Arguments const& argv) {
  v8::HandleScope scope;

  // first and only argument schould be a document idenfifier
  if (argv.Length() != 1) {
    return scope.Close(v8::ThrowException(
                         CreateErrorObject(TRI_ERROR_BAD_PARAMETER, 
                                           "usage: document(<document-handle>)")));
  }

  TRI_voc_did_t did;
  TRI_voc_rid_t rid;
  v8::Handle<v8::Value> err = ParseDocumentOrDocumentHandle(vocbase, collection, did, rid, argv[0]);

  if (! err.IsEmpty()) {
    if (collection != 0) {
      ReleaseCollection(collection);
    }

    return scope.Close(v8::ThrowException(err));
  }

  // .............................................................................
  // get document
  // .............................................................................

  TRI_doc_mptr_t document;
  v8::Handle<v8::Value> result;
  
  // .............................................................................
  // inside a read transaction
  // .............................................................................

  collection->_collection->beginRead(collection->_collection);
  
  document = collection->_collection->read(collection->_collection, did);  

  if (document._did != 0) {
    TRI_barrier_t* barrier;

    barrier = TRI_CreateBarrierElement(&collection->_collection->_barrierList);
    result = TRI_WrapShapedJson(collection, &document, barrier);
  }

  collection->_collection->endRead(collection->_collection);

  // .............................................................................
  // outside a write transaction
  // .............................................................................

  ReleaseCollection(collection);

  if (document._did == 0) {
    return scope.Close(v8::ThrowException(
                         CreateErrorObject(TRI_ERROR_AVOCADO_DOCUMENT_NOT_FOUND,
                                           "document not found")));
  }

  if (rid != 0 && document._rid != rid) {
    return scope.Close(v8::ThrowException(
                         CreateErrorObject(TRI_ERROR_AVOCADO_CONFLICT,
                                           "revision not found")));
  }
  
  return scope.Close(result);
}

////////////////////////////////////////////////////////////////////////////////
/// @brief replaces a document
////////////////////////////////////////////////////////////////////////////////

static v8::Handle<v8::Value> ReplaceVocbaseCol (TRI_vocbase_t* vocbase,
                                                TRI_vocbase_col_t const* collection,
                                                v8::Arguments const& argv) {
  v8::HandleScope scope;
  TRI_v8_global_t* v8g;

  v8g = (TRI_v8_global_t*) v8::Isolate::GetCurrent()->GetData();

  // check the arguments
  if (argv.Length() < 2) {
    ReleaseCollection(collection);

    return scope.Close(v8::ThrowException(
                         CreateErrorObject(TRI_ERROR_BAD_PARAMETER, 
                                           "usage: replace(<document>, <data>, <overwrite>)")));
  }

  TRI_voc_did_t did;
  TRI_voc_rid_t rid;

  v8::Handle<v8::Value> err = ParseDocumentOrDocumentHandle(vocbase, collection, did, rid, argv[0]);

  if (! err.IsEmpty()) {
    if (collection != 0) {
      ReleaseCollection(collection);
    }

    return scope.Close(v8::ThrowException(err));
  }

  // convert data
  TRI_doc_collection_t* doc = collection->_collection;
  TRI_shaped_json_t* shaped = TRI_ShapedJsonV8Object(argv[1], doc->_shaper);

  if (shaped == 0) {
    ReleaseCollection(collection);
    return scope.Close(v8::ThrowException(
                         CreateErrorObject(TRI_errno(),
                                           "<data> cannot be converted into JSON shape")));
  }

  // check policy
  TRI_doc_update_policy_e policy = TRI_DOC_UPDATE_ERROR;

  if (3 <= argv.Length()) {
    bool overwrite = TRI_ObjectToBoolean(argv[2]);

    if (overwrite) {
      policy = TRI_DOC_UPDATE_LAST_WRITE;
    }
    else {
      policy = TRI_DOC_UPDATE_CONFLICT;
    }
  }

  // .............................................................................
  // inside a write transaction
  // .............................................................................

  collection->_collection->beginWrite(collection->_collection);

  TRI_voc_rid_t oldRid = 0;
  TRI_doc_mptr_t mptr = doc->update(doc, shaped, did, rid, &oldRid, policy, true);

  // .............................................................................
  // outside a write transaction
  // .............................................................................

  TRI_FreeShapedJson(doc->_shaper, shaped);

  if (mptr._did == 0) {
    ReleaseCollection(collection);
    return scope.Close(v8::ThrowException(
                         CreateErrorObject(TRI_errno(), 
                                           "cannot replace document")));
  }

  string id = StringUtils::itoa(doc->base._cid) + string(TRI_DOCUMENT_HANDLE_SEPARATOR_STR) + StringUtils::itoa(mptr._did);

  v8::Handle<v8::Object> result = v8::Object::New();
  result->Set(v8g->DidKey, v8::String::New(id.c_str()));
  result->Set(v8g->RevKey, v8::Number::New(mptr._rid));
  result->Set(v8g->OldRevKey, v8::Number::New(oldRid));

  ReleaseCollection(collection);
  return scope.Close(result);
}

////////////////////////////////////////////////////////////////////////////////
/// @brief deletes a document
////////////////////////////////////////////////////////////////////////////////

static v8::Handle<v8::Value> DeleteVocbaseCol (TRI_vocbase_t* vocbase,
                                               TRI_vocbase_col_t const* collection,
                                               v8::Arguments const& argv) {
  v8::HandleScope scope;

  // check the arguments
  if (argv.Length() < 1) {
    ReleaseCollection(collection);
    return scope.Close(v8::ThrowException(CreateErrorObject(TRI_ERROR_BAD_PARAMETER, 
                                                            "usage: delete(<document>, <overwrite>)")));
  }

  TRI_voc_did_t did;
  TRI_voc_rid_t rid;

  v8::Handle<v8::Value> err = ParseDocumentOrDocumentHandle(vocbase, collection, did, rid, argv[0]);

  if (! err.IsEmpty()) {
    if (collection != 0) {
      ReleaseCollection(collection);
    }

    return scope.Close(v8::ThrowException(err));
  }

  // check policy
  TRI_doc_update_policy_e policy = TRI_DOC_UPDATE_ERROR;

  if (2 <= argv.Length()) {
    bool overwrite = TRI_ObjectToBoolean(argv[1]);

    if (overwrite) {
      policy = TRI_DOC_UPDATE_LAST_WRITE;
    }
    else {
      policy = TRI_DOC_UPDATE_CONFLICT;
    }
  }

  // .............................................................................
  // inside a write transaction
  // .............................................................................

  TRI_doc_collection_t* doc = collection->_collection;
  TRI_voc_rid_t oldRid;

  int res = doc->destroyLock(doc, did, rid, &oldRid, policy);

  // .............................................................................
  // outside a write transaction
  // .............................................................................

  ReleaseCollection(collection);

  if (res != TRI_ERROR_NO_ERROR) {
    if (res == TRI_ERROR_AVOCADO_DOCUMENT_NOT_FOUND && policy == TRI_DOC_UPDATE_LAST_WRITE) {
      return scope.Close(v8::False());
    }
    else {
      return scope.Close(v8::ThrowException(CreateErrorObject(res, "cannot delete document")));
    }
  }

  return scope.Close(v8::True());
}

////////////////////////////////////////////////////////////////////////////////
/// @brief creates a new collection
////////////////////////////////////////////////////////////////////////////////

static v8::Handle<v8::Value> CreateVocBase (v8::Arguments const& argv, bool edge) {
  v8::HandleScope scope;

  TRI_vocbase_t* vocbase = TRI_UnwrapClass<TRI_vocbase_t>(argv.Holder(), WRP_VOCBASE_TYPE);
  
  if (vocbase == 0) {
    return scope.Close(v8::ThrowException(CreateErrorObject(TRI_ERROR_INTERNAL, "corrupted vocbase")));
  }

  // expecting at least one arguments
  if (argv.Length() < 1) {
    return scope.Close(v8::ThrowException(
                         CreateErrorObject(TRI_ERROR_BAD_PARAMETER, 
                                           "usage: _create(<name>, <properties>)")));
  }

  // extract the name
  string name = TRI_ObjectToString(argv[0]);

  // extract the parameter
  TRI_col_parameter_t parameter;

  if (2 <= argv.Length()) {
    if (! argv[1]->IsObject()) {
      return scope.Close(v8::ThrowException(CreateErrorObject(TRI_ERROR_BAD_PARAMETER, "<properties> must be an object")));
    }

    v8::Handle<v8::Object> p = argv[1]->ToObject();
    v8::Handle<v8::String> waitForSyncKey = v8::String::New("waitForSync");
    v8::Handle<v8::String> journalSizeKey = v8::String::New("journalSize");
    v8::Handle<v8::String> isSystemKey = v8::String::New("isSystem");

    if (p->Has(journalSizeKey)) {
      double s = TRI_ObjectToDouble(p->Get(journalSizeKey));

      if (s < TRI_JOURNAL_MINIMAL_SIZE) {
        return scope.Close(v8::ThrowException(
                             CreateErrorObject(TRI_ERROR_BAD_PARAMETER, 
                                               "<properties>.journalSize too small")));
      }

      TRI_InitParameterCollection(&parameter, name.c_str(), (TRI_voc_size_t) s);
    }
    else {
      TRI_InitParameterCollection(&parameter, name.c_str(), vocbase->_defaultMaximalSize);
    }

    if (p->Has(waitForSyncKey)) {
      parameter._waitForSync = TRI_ObjectToBoolean(p->Get(waitForSyncKey));
    }

    if (p->Has(isSystemKey)) {
      parameter._isSystem = TRI_ObjectToBoolean(p->Get(isSystemKey));
    }
  }
  else {
    TRI_InitParameterCollection(&parameter, name.c_str(), vocbase->_defaultMaximalSize);
  }


  TRI_vocbase_col_t const* collection = TRI_CreateCollectionVocBase(vocbase, &parameter);

  if (collection == NULL) {
    return scope.Close(v8::ThrowException(CreateErrorObject(TRI_errno(), "cannot create collection")));
  }

  return scope.Close(edge ? TRI_WrapEdgesCollection(collection) : TRI_WrapCollection(collection));
}

////////////////////////////////////////////////////////////////////////////////
/// @brief returns a single collection or null
////////////////////////////////////////////////////////////////////////////////

static v8::Handle<v8::Value> CollectionVocBase (v8::Arguments const& argv, bool edge) {
  v8::HandleScope scope;

  TRI_vocbase_t* vocbase = TRI_UnwrapClass<TRI_vocbase_t>(argv.Holder(), WRP_VOCBASE_TYPE);
  
  if (vocbase == 0) {
    return scope.Close(v8::ThrowException(v8::String::New("corrupted vocbase")));
  }

  // expecting one argument
  if (argv.Length() != 1) {
    return scope.Close(v8::ThrowException(v8::String::New("usage: _collection(<name>|<identifier>)")));
  }

  v8::Handle<v8::Value> val = argv[0];
  TRI_vocbase_col_t const* collection = 0;

  // number
  if (val->IsNumber() || val->IsNumberObject()) {
    uint64_t id = (uint64_t) TRI_ObjectToDouble(val);

    collection = TRI_LookupCollectionByIdVocBase(vocbase, id);
  }
  else {
    string name = TRI_ObjectToString(val);

    collection = TRI_FindCollectionByNameVocBase(vocbase, name.c_str(), false);
  }

  if (collection == 0) {
    return scope.Close(v8::Null());
  }

  return scope.Close(edge ? TRI_WrapEdgesCollection(collection) : TRI_WrapCollection(collection));
}

////////////////////////////////////////////////////////////////////////////////
/// @}
////////////////////////////////////////////////////////////////////////////////

// -----------------------------------------------------------------------------
// --SECTION--                                                   QUERY FUNCTIONS
// -----------------------------------------------------------------------------

// -----------------------------------------------------------------------------
// --SECTION--                                                 private functions
// -----------------------------------------------------------------------------

////////////////////////////////////////////////////////////////////////////////
/// @addtogroup VocBase
/// @{
////////////////////////////////////////////////////////////////////////////////

////////////////////////////////////////////////////////////////////////////////
/// @brief looks up edges
////////////////////////////////////////////////////////////////////////////////

static v8::Handle<v8::Value> EdgesQuery (TRI_edge_direction_e direction, v8::Arguments const& argv) {
  v8::HandleScope scope;

  // extract the collection
  v8::Handle<v8::Object> operand = argv.Holder();

  v8::Handle<v8::Object> err;
  TRI_vocbase_col_t const* collection = UseCollection(operand, &err);

  if (collection == 0) {
    return scope.Close(v8::ThrowException(err));
  }
  
  // handle various collection types
  TRI_doc_collection_t* doc = collection->_collection;

  if (doc->base._type != TRI_COL_TYPE_SIMPLE_DOCUMENT) {
    ReleaseCollection(collection);
    return scope.Close(v8::ThrowException(CreateErrorObject(TRI_ERROR_INTERNAL, "unknown collection type")));
  }

  TRI_sim_collection_t* sim = (TRI_sim_collection_t*) doc;

  // first and only argument schould be a list of document idenfifier
  if (argv.Length() != 1) {
    ReleaseCollection(collection);

    switch (direction) {
      case TRI_EDGE_UNUSED:
        return scope.Close(v8::ThrowException(
                             CreateErrorObject(TRI_ERROR_BAD_PARAMETER, 
                                               "usage: edge(<vertices>)")));

      case TRI_EDGE_IN:
        return scope.Close(v8::ThrowException(
                             CreateErrorObject(TRI_ERROR_BAD_PARAMETER, 
                                               "usage: inEdge(<vertices>)")));

      case TRI_EDGE_OUT:
        return scope.Close(v8::ThrowException(
                             CreateErrorObject(TRI_ERROR_BAD_PARAMETER, 
                                               "usage: outEdge(<vertices>)")));

      case TRI_EDGE_ANY:
        return scope.Close(v8::ThrowException(
                             CreateErrorObject(TRI_ERROR_BAD_PARAMETER, 
                                               "usage: edge(<vertices>)")));
    }
  }

  // setup result
  v8::Handle<v8::Array> documents = v8::Array::New();

  // .............................................................................
  // inside a read transaction
  // .............................................................................

  collection->_collection->beginRead(collection->_collection);

  TRI_barrier_t* barrier = 0;
  uint32_t count = 0;

  // argument is a list of vertices
  if (argv[0]->IsArray()) {
    v8::Handle<v8::Array> vertices = v8::Handle<v8::Array>::Cast(argv[0]);
    uint32_t len = vertices->Length();

    for (uint32_t i = 0;  i < len;  ++i) {
      TRI_vector_pointer_t edges;
      TRI_voc_cid_t cid;
      TRI_voc_did_t did;
      TRI_voc_rid_t rid;
      
      TRI_vocbase_col_t const* vertexCollection = 0;
      v8::Handle<v8::Value> errMsg = ParseDocumentOrDocumentHandle(collection->_vocbase, vertexCollection, did, rid, vertices->Get(i));
      
      if (! errMsg.IsEmpty()) {
        if (vertexCollection != 0) {
          ReleaseCollection(vertexCollection);
        }

        continue;
      }

      cid = vertexCollection->_cid;
      ReleaseCollection(vertexCollection);
      
      edges = TRI_LookupEdgesSimCollection(sim, direction, cid, did);
      
      for (size_t j = 0;  j < edges._length;  ++j) {
        if (barrier == 0) {
          barrier = TRI_CreateBarrierElement(&doc->_barrierList);
        }
        
        documents->Set(count++, TRI_WrapShapedJson(collection, (TRI_doc_mptr_t const*) edges._buffer[j], barrier));
      }
      
      TRI_DestroyVectorPointer(&edges);
    }
  }

  // argument is a single vertex
  else {
    TRI_vector_pointer_t edges;
    TRI_voc_cid_t cid;
    TRI_voc_did_t did;
    TRI_voc_rid_t rid;
      
    TRI_vocbase_col_t const* vertexCollection = 0;
    v8::Handle<v8::Value> errMsg = ParseDocumentOrDocumentHandle(collection->_vocbase, vertexCollection, did, rid, argv[0]);
      
    if (! errMsg.IsEmpty()) {
      collection->_collection->endRead(collection->_collection);

      if (vertexCollection != 0) {
        ReleaseCollection(vertexCollection);
      }

      ReleaseCollection(collection);
      return scope.Close(v8::ThrowException(errMsg));
    }

    cid = vertexCollection->_cid;
    ReleaseCollection(vertexCollection);

    edges = TRI_LookupEdgesSimCollection(sim, direction, cid, did);
      
    for (size_t j = 0;  j < edges._length;  ++j) {
      if (barrier == 0) {
        barrier = TRI_CreateBarrierElement(&doc->_barrierList);
      }
        
      documents->Set(count++, TRI_WrapShapedJson(collection, (TRI_doc_mptr_t const*) edges._buffer[j], barrier));
    }
    
    TRI_DestroyVectorPointer(&edges);
  }
  
  collection->_collection->endRead(collection->_collection);

  // .............................................................................
  // outside a write transaction
  // .............................................................................

  ReleaseCollection(collection);
  return scope.Close(documents);
}

////////////////////////////////////////////////////////////////////////////////
/// @brief weak reference callback for query - DEPRECATED
////////////////////////////////////////////////////////////////////////////////

static void WeakQueryCallback (v8::Persistent<v8::Value> object, void* parameter) {
  TRI_query_t* query;
  TRI_v8_global_t* v8g;

  v8g = (TRI_v8_global_t*) v8::Isolate::GetCurrent()->GetData();
  query = (TRI_query_t*) parameter;

  LOG_TRACE("weak-callback for query called");

  // find the persistent handle
  v8::Persistent<v8::Value> persistent = v8g->JSQueries[query];
  v8g->JSQueries.erase(query);

  // dispose and clear the persistent handle
  persistent.Dispose();
  persistent.Clear();

  // and free the instance
  TRI_FreeQuery(query);
}

////////////////////////////////////////////////////////////////////////////////
/// @brief stores a query in a javascript object - DEPRECATED
////////////////////////////////////////////////////////////////////////////////

static v8::Handle<v8::Object> WrapQuery (TRI_query_t* query) {
  TRI_v8_global_t* v8g;
  
  v8g = (TRI_v8_global_t*) v8::Isolate::GetCurrent()->GetData();

  v8::Handle<v8::Object> queryObject = v8g->QueryTempl->NewInstance();
  map< void*, v8::Persistent<v8::Value> >::iterator i = v8g->JSQueries.find(query);

  if (i == v8g->JSQueries.end()) {
    v8::Persistent<v8::Value> persistent = v8::Persistent<v8::Value>::New(v8::External::New(query));

    queryObject->SetInternalField(SLOT_CLASS_TYPE, v8::Integer::New(WRP_QUERY_TYPE));
    queryObject->SetInternalField(SLOT_CLASS, persistent);

    v8g->JSQueries[query] = persistent;

    persistent.MakeWeak(query, WeakQueryCallback);
  }
  else {
    queryObject->SetInternalField(SLOT_CLASS_TYPE, v8::Integer::New(WRP_QUERY_TYPE));
    queryObject->SetInternalField(SLOT_CLASS, i->second);
  }

  return queryObject;
}

////////////////////////////////////////////////////////////////////////////////
<<<<<<< HEAD
/// @brief Create a query error in a javascript object
////////////////////////////////////////////////////////////////////////////////

static v8::Handle<v8::Object> CreateQueryErrorObject (TRI_query_error_t* error) {
  TRI_v8_global_t* v8g;
  v8::HandleScope scope;

  v8g = (TRI_v8_global_t*) v8::Isolate::GetCurrent()->GetData();

  char* errorMessage = TRI_GetStringQueryError(error);

  v8::Handle<v8::Object> errorObject = v8g->QueryErrorTempl->NewInstance();

  errorObject->Set(v8::String::New("code"), 
                   v8::Integer::New(TRI_GetCodeQueryError(error)),
                   v8::ReadOnly);

  errorObject->Set(v8::String::New("message"), 
                   v8::String::New(errorMessage),
                   v8::ReadOnly);

  if (errorMessage) {
    TRI_Free(TRI_UNKNOWN_MEM_ZONE, errorMessage);
  }

  return scope.Close(errorObject);
}

////////////////////////////////////////////////////////////////////////////////
=======
>>>>>>> 6ab4e2b5
/// @brief executes a query or uses existing result set - DEPRECATED
////////////////////////////////////////////////////////////////////////////////

static TRI_rc_cursor_t* ExecuteQuery (v8::Handle<v8::Object> queryObject,
                                      v8::Handle<v8::Value>* err) {
  v8::TryCatch tryCatch;

  TRI_query_t* query = TRI_UnwrapClass<TRI_query_t>(queryObject, WRP_QUERY_TYPE);
  if (query == 0) {
    *err = v8::String::New("corrupted query");
    return 0;
  }
  
  LOG_TRACE("executing query");

  TRI_rc_context_t* context = TRI_CreateContextQuery(query);

  if (context == 0) {
    if (tryCatch.HasCaught()) {
      *err = tryCatch.Exception();
    }
    else {
      *err = v8::String::New("cannot create query context");
    }

    return 0;
  }

  TRI_rc_cursor_t* cursor = TRI_ExecuteQueryAql(query, context);
  if (cursor == 0) {
    TRI_FreeContextQuery(context);

    if (tryCatch.HasCaught()) {
      *err = tryCatch.Exception();
    }
    else {
      *err = v8::String::New("cannot execute query");
    }

    return 0;
  }

  return cursor;
}

////////////////////////////////////////////////////////////////////////////////
/// @brief weak reference callback for cursors - DEPRECATED
////////////////////////////////////////////////////////////////////////////////

static void WeakCursorCallback (v8::Persistent<v8::Value> object, void* parameter) {
  TRI_rc_cursor_t* cursor;
  TRI_v8_global_t* v8g;

  v8g = (TRI_v8_global_t*) v8::Isolate::GetCurrent()->GetData();
  cursor = (TRI_rc_cursor_t*) parameter;

  LOG_TRACE("weak-callback for cursor called");

  // find the persistent handle
  v8::Persistent<v8::Value> persistent = v8g->JSCursors[cursor];
  v8g->JSCursors.erase(cursor);

  // dispose and clear the persistent handle
  persistent.Dispose();
  persistent.Clear();

  // and free the result set
//  cursor->free(cursor);
}

////////////////////////////////////////////////////////////////////////////////
/// @brief stores a cursor in a javascript object - DEPRECATED
////////////////////////////////////////////////////////////////////////////////

static v8::Handle<v8::Object> WrapCursor (TRI_rc_cursor_t* cursor) {
  TRI_v8_global_t* v8g;

  v8g = (TRI_v8_global_t*) v8::Isolate::GetCurrent()->GetData();

  v8::Handle<v8::Object> cursorObject = v8g->CursorTempl->NewInstance();
  map< void*, v8::Persistent<v8::Value> >::iterator i = v8g->JSCursors.find(cursor);

  if (i == v8g->JSCursors.end()) {
    v8::Persistent<v8::Value> persistent = v8::Persistent<v8::Value>::New(v8::External::New(cursor));

    cursorObject->SetInternalField(SLOT_CLASS_TYPE, v8::Integer::New(WRP_RC_CURSOR_TYPE));
    cursorObject->SetInternalField(SLOT_CLASS, persistent);

    v8g->JSCursors[cursor] = persistent;

    persistent.MakeWeak(cursor, WeakCursorCallback);
  }
  else {
    cursorObject->SetInternalField(SLOT_CLASS_TYPE, v8::Integer::New(WRP_RC_CURSOR_TYPE));
    cursorObject->SetInternalField(SLOT_CLASS, i->second);
  }

  return cursorObject;
}

////////////////////////////////////////////////////////////////////////////////
/// @brief weak reference callback for wheres - DEPRECATED
////////////////////////////////////////////////////////////////////////////////

static void WeakWhereCallback (v8::Persistent<v8::Value> object, void* parameter) {
  TRI_qry_where_t* where;
  TRI_v8_global_t* v8g;

  v8g = (TRI_v8_global_t*) v8::Isolate::GetCurrent()->GetData();
  where = (TRI_qry_where_t*) parameter;

  LOG_TRACE("weak-callback for where called");

  // find the persistent handle
  v8::Persistent<v8::Value> persistent = v8g->JSWheres[where];
  v8g->JSWheres.erase(where);

  // dispose and clear the persistent handle
  persistent.Dispose();
  persistent.Clear();

  // and free the result set
  where->free(where);
}

////////////////////////////////////////////////////////////////////////////////
/// @brief stores a where clause in a javascript object - DEPRECATED
////////////////////////////////////////////////////////////////////////////////

static v8::Handle<v8::Object> WrapWhere (TRI_qry_where_t* where) {
  TRI_v8_global_t* v8g;

  v8g = (TRI_v8_global_t*) v8::Isolate::GetCurrent()->GetData();

  v8::Handle<v8::Object> whereObject = v8g->WhereTempl->NewInstance();
  map< void*, v8::Persistent<v8::Value> >::iterator i = v8g->JSWheres.find(where);

  if (i == v8g->JSWheres.end()) {
    v8::Persistent<v8::Value> persistent = v8::Persistent<v8::Value>::New(v8::External::New(where));

    whereObject->SetInternalField(SLOT_CLASS_TYPE, v8::Integer::New(WRP_QRY_WHERE_TYPE));
    whereObject->SetInternalField(SLOT_CLASS, persistent);

    v8g->JSWheres[where] = persistent;

    persistent.MakeWeak(where, WeakWhereCallback);
  }
  else {
    whereObject->SetInternalField(SLOT_CLASS_TYPE, v8::Integer::New(WRP_QRY_WHERE_TYPE));
    whereObject->SetInternalField(SLOT_CLASS, i->second);
  }

  return whereObject;
}
 
////////////////////////////////////////////////////////////////////////////////
/// @}
////////////////////////////////////////////////////////////////////////////////

// -----------------------------------------------------------------------------
// --SECTION--                                              javascript functions
// -----------------------------------------------------------------------------

////////////////////////////////////////////////////////////////////////////////
/// @addtogroup VocBase
/// @{
////////////////////////////////////////////////////////////////////////////////

////////////////////////////////////////////////////////////////////////////////
/// @brief selects all elements
////////////////////////////////////////////////////////////////////////////////

static v8::Handle<v8::Value> JS_AllQuery (v8::Arguments const& argv) {
  v8::HandleScope scope;

  // extract the collection
  v8::Handle<v8::Object> operand = argv.Holder();

  v8::Handle<v8::Object> err;
  TRI_vocbase_col_t const* collection = UseCollection(operand, &err);

  if (collection == 0) {
    return scope.Close(v8::ThrowException(err));
  }
  
  // handle various collection types
  TRI_doc_collection_t* doc = collection->_collection;

  if (doc->base._type != TRI_COL_TYPE_SIMPLE_DOCUMENT) {
    ReleaseCollection(collection);
    return scope.Close(v8::ThrowException(CreateErrorObject(TRI_ERROR_INTERNAL, "unknown collection type")));
  }

  TRI_sim_collection_t* sim = (TRI_sim_collection_t*) doc;

  // expecting two arguments
  if (argv.Length() != 2) {
    ReleaseCollection(collection);
    return scope.Close(v8::ThrowException(
                         CreateErrorObject(TRI_ERROR_BAD_PARAMETER, 
                                           "usage: ALL(<skip>, <limit>)")));
  }

  TRI_voc_size_t skip = TRI_QRY_NO_SKIP;
  TRI_voc_ssize_t limit = TRI_QRY_NO_LIMIT;

  if (! argv[0]->IsNull()) {
    skip = (TRI_voc_size_t) TRI_ObjectToDouble(argv[0]);
  }

  if (! argv[1]->IsNull()) {
    limit = (TRI_voc_ssize_t) TRI_ObjectToDouble(argv[1]);
  }

  // setup result
  v8::Handle<v8::Object> result = v8::Object::New();

  v8::Handle<v8::Array> documents = v8::Array::New();
  result->Set(v8::String::New("documents"), documents);

  // .............................................................................
  // inside a read transaction
  // .............................................................................

  collection->_collection->beginRead(collection->_collection);
  
  size_t total = sim->_primaryIndex._nrUsed;
  uint32_t count = 0;

  if (0 < total && 0 != limit) {
    TRI_barrier_t* barrier = 0;

    // skip from the beginning
    if (0 <= limit) {
      void** ptr = sim->_primaryIndex._table;
      void** end = sim->_primaryIndex._table + sim->_primaryIndex._nrAlloc;

      for (;  ptr < end && (TRI_voc_ssize_t) count < limit;  ++ptr) {
        if (*ptr) {
          TRI_doc_mptr_t const* d = (TRI_doc_mptr_t const*) *ptr;
          
          if (d->_deletion == 0) {
            if (0 < skip) {
              --skip;
            }
            else {
              if (barrier == 0) {
                barrier = TRI_CreateBarrierElement(&doc->_barrierList);
              }
            
              documents->Set(count, TRI_WrapShapedJson(collection, d, barrier));
              ++count;
            }
          }
        }
      }
    }

    // skip at the end
    else {
      limit = -limit;

      void** beg = sim->_primaryIndex._table;
      void** ptr = sim->_primaryIndex._table + sim->_primaryIndex._nrAlloc - 1;

      for (;  beg <= ptr && (TRI_voc_ssize_t) count < limit;  --ptr) {
        if (*ptr) {
          TRI_doc_mptr_t const* d = (TRI_doc_mptr_t const*) *ptr;
          
          if (d->_deletion == 0) {
            if (0 < skip) {
              --skip;
            }
            else {
              if (barrier == 0) {
                barrier = TRI_CreateBarrierElement(&doc->_barrierList);
              }
            
              documents->Set(count, TRI_WrapShapedJson(collection, d, barrier));
              ++count;
            }
          }
        }
      }

      // swap result
      if (1 < count) {
        for (uint32_t i = 0, j = count - 1;  i < j;  ++i, --j) {
          v8::Handle<v8::Value> tmp1 = documents->Get(i);
          v8::Handle<v8::Value> tmp2 = documents->Get(j);
          documents->Set(i, tmp2);
          documents->Set(j, tmp1);
        }
      }
    }
  }

  collection->_collection->endRead(collection->_collection);

  // .............................................................................
  // outside a write transaction
  // .............................................................................

  result->Set(v8::String::New("total"), v8::Number::New((double) total));
  result->Set(v8::String::New("count"), v8::Number::New(count));

  ReleaseCollection(collection);
  return scope.Close(result);
}

////////////////////////////////////////////////////////////////////////////////
/// @brief selects elements by example
////////////////////////////////////////////////////////////////////////////////

static v8::Handle<v8::Value> JS_ByExampleQuery (v8::Arguments const& argv) {
  v8::HandleScope scope;

  // extract the collection
  v8::Handle<v8::Object> operand = argv.Holder();

  v8::Handle<v8::Object> err;
  TRI_vocbase_col_t const* collection = UseCollection(operand, &err);

  if (collection == 0) {
    return scope.Close(v8::ThrowException(err));
  }
  
  // handle various collection types
  TRI_doc_collection_t* doc = collection->_collection;

  if (doc->base._type != TRI_COL_TYPE_SIMPLE_DOCUMENT) {
    ReleaseCollection(collection);
    return scope.Close(v8::ThrowException(CreateErrorObject(TRI_ERROR_INTERNAL, "unknown collection type")));
  }

  TRI_sim_collection_t* sim = (TRI_sim_collection_t*) doc;
  TRI_shaper_t* shaper = sim->base._shaper;

  // extract example
  if (argv.Length() == 0 || (argv.Length() % 2 == 1)) {
    ReleaseCollection(collection);
    return scope.Close(v8::ThrowException(
                         CreateErrorObject(TRI_ERROR_BAD_PARAMETER, 
                                           "usage: document(<path1>, <value1>, ...)")));
  }

  size_t n = argv.Length() / 2;
  TRI_shape_pid_t* pids = (TRI_shape_pid_t*) TRI_Allocate(TRI_UNKNOWN_MEM_ZONE, n * sizeof(TRI_shape_pid_t));
  // TODO FIXME: memory allocation might fail
  TRI_shaped_json_t** values = (TRI_shaped_json_t**) TRI_Allocate(TRI_UNKNOWN_MEM_ZONE, n * sizeof(TRI_shaped_json_t*));
  // TODO FIXME: memory allocation might fail
  
  for (size_t i = 0;  i < n;  ++i) {
    v8::Handle<v8::Value> key = argv[2 * i];
    v8::Handle<v8::Value> val = argv[2 * i + 1];

    v8::String::Utf8Value keyStr(key);
    pids[i] = shaper->findAttributePathByName(shaper, *keyStr);
    values[i] = TRI_ShapedJsonV8Object(val, shaper);

    if (*keyStr == 0 || values[i] == 0) {
      for (size_t j = 0;  j < i;  ++j) {
        TRI_FreeShapedJson(shaper, values[i]);
      }

      TRI_Free(TRI_UNKNOWN_MEM_ZONE, values);
      TRI_Free(TRI_UNKNOWN_MEM_ZONE, pids);

      ReleaseCollection(collection);

      if (*keyStr == 0) {
        return scope.Close(v8::ThrowException(
                             CreateErrorObject(TRI_ERROR_BAD_PARAMETER, 
                                               "cannot convert attribute name to UTF8")));
      }
      else {
        return scope.Close(v8::ThrowException(
                             CreateErrorObject(TRI_ERROR_BAD_PARAMETER, 
                                               "cannot convert value to JSON")));
      }

      assert(false);
    }
  }

  // .............................................................................
  // inside a read transaction
  // .............................................................................

  collection->_collection->beginRead(collection->_collection);
  
  // find documents by example
  TRI_vector_t filtered = TRI_SelectByExample(sim, n,  pids, values);

  // convert to list of shaped jsons
  v8::Handle<v8::Array> result = v8::Array::New();

  if (0 < filtered._length) {
    TRI_barrier_t* barrier = TRI_CreateBarrierElement(&collection->_collection->_barrierList);

    for (size_t j = 0;  j < filtered._length;  ++j) {
      TRI_doc_mptr_t* mptr = (TRI_doc_mptr_t*) TRI_AtVector(&filtered, j);
      v8::Handle<v8::Value> document = TRI_WrapShapedJson(collection, mptr, barrier);

      result->Set(j, document);
    }
  }

  collection->_collection->endRead(collection->_collection);

  // .............................................................................
  // outside a write transaction
  // .............................................................................

  // free
  for (size_t j = 0;  j < n;  ++j) {
    TRI_FreeShapedJson(shaper, values[j]);
  }

  TRI_Free(TRI_UNKNOWN_MEM_ZONE, values);
  TRI_Free(TRI_UNKNOWN_MEM_ZONE, pids);

  ReleaseCollection(collection);
  return scope.Close(result);
}

////////////////////////////////////////////////////////////////////////////////
/// @brief looks up all edges for a set of vertices
///
/// @FUN{@FA{edge-collection}.edges(@FA{vertex})}
///
/// The @FN{edges} operator finds all edges starting from (outbound) or ending
/// in (inbound) @FA{vertex}.
///
/// @FUN{@FA{edge-collection}.edges(@FA{vertices})}
///
/// The @FN{edges} operator finds all edges starting from (outbound) or ending
/// in (inbound) a document from @FA{vertices}.
///
/// @EXAMPLES
///
/// @verbinclude shell_edge-edges
////////////////////////////////////////////////////////////////////////////////

static v8::Handle<v8::Value> JS_EdgesQuery (v8::Arguments const& argv) {
  return EdgesQuery(TRI_EDGE_ANY, argv);
}

////////////////////////////////////////////////////////////////////////////////
/// @brief looks up all inbound edges
///
/// @FUN{@FA{edge-collection}.inEdges(@FA{vertex})}
///
/// The @FN{edges} operator finds all edges ending in (inbound) @FA{vertex}.
///
/// @FUN{@FA{edge-collection}.inEdges(@FA{vertices})}
///
/// The @FN{edges} operator finds all edges ending in (inbound) a document from
/// @FA{vertices}.
///
/// @EXAMPLES
///
/// @verbinclude shell_edge-in-edges
////////////////////////////////////////////////////////////////////////////////

static v8::Handle<v8::Value> JS_InEdgesQuery (v8::Arguments const& argv) {
  return EdgesQuery(TRI_EDGE_IN, argv);
}

////////////////////////////////////////////////////////////////////////////////
/// @brief finds points near a given coordinate
////////////////////////////////////////////////////////////////////////////////

static v8::Handle<v8::Value> JS_NearQuery (v8::Arguments const& argv) {
  v8::HandleScope scope;

  // extract the collection
  v8::Handle<v8::Object> operand = argv.Holder();

  v8::Handle<v8::Object> err;
  TRI_vocbase_col_t const* collection = UseCollection(operand, &err);

  if (collection == 0) {
    return scope.Close(v8::ThrowException(err));
  }
  
  // handle various collection types
  TRI_doc_collection_t* doc = collection->_collection;

  if (doc->base._type != TRI_COL_TYPE_SIMPLE_DOCUMENT) {
    ReleaseCollection(collection);
    return scope.Close(v8::ThrowException(CreateErrorObject(TRI_ERROR_INTERNAL, "unknown collection type")));
  }

  // expect: NEAR(<index-id>, <latitude>, <longitude>, <limit>)
  if (argv.Length() != 4) {
    ReleaseCollection(collection);
    return scope.Close(v8::ThrowException(
                         CreateErrorObject(TRI_ERROR_BAD_PARAMETER, 
                                           "usage: NEAR(<index-handle>, <latitude>, <longitude>, <limit>)")));
  }

  // extract the index
  TRI_index_t* idx = LookupIndexByHandle(doc->base._vocbase, collection, argv[0], false, &err);

  if (idx == 0) {
    ReleaseCollection(collection);
    return scope.Close(v8::ThrowException(err));
  }

  if (idx->_type != TRI_IDX_TYPE_GEO_INDEX) {
    ReleaseCollection(collection);
    return scope.Close(v8::ThrowException(CreateErrorObject(TRI_ERROR_BAD_PARAMETER, "index must be a geo-index")));
  }

  // extract latitude and longitude
  double latitude = TRI_ObjectToDouble(argv[1]);
  double longitude = TRI_ObjectToDouble(argv[2]);

  // extract the limit
  TRI_voc_ssize_t limit = (TRI_voc_ssize_t) TRI_ObjectToDouble(argv[3]);

  // setup result
  v8::Handle<v8::Object> result = v8::Object::New();

  v8::Handle<v8::Array> documents = v8::Array::New();
  result->Set(v8::String::New("documents"), documents);

  v8::Handle<v8::Array> distances = v8::Array::New();
  result->Set(v8::String::New("distances"), distances);

  // .............................................................................
  // inside a read transaction
  // .............................................................................

  collection->_collection->beginRead(collection->_collection);
  
  GeoCoordinates* cors = TRI_NearestGeoIndex(idx, latitude, longitude, limit);

  if (cors != 0) {
    StoreGeoResult(collection, cors, documents, distances);
  }

  collection->_collection->endRead(collection->_collection);

  // .............................................................................
  // outside a write transaction
  // .............................................................................

  ReleaseCollection(collection);
  return scope.Close(result);
}

////////////////////////////////////////////////////////////////////////////////
/// @brief looks up all outbound edges
///
/// @FUN{@FA{edge-collection}.outEdges(@FA{vertex})}
///
/// The @FN{edges} operator finds all edges starting from (outbound)
/// @FA{vertices}.
///
/// @FUN{@FA{edge-collection}.outEdges(@FA{vertices})}
///
/// The @FN{edges} operator finds all edges starting from (outbound) a document
/// from @FA{vertices}.
///
/// @EXAMPLES
///
/// @verbinclude shell_edge-out-edges
////////////////////////////////////////////////////////////////////////////////

static v8::Handle<v8::Value> JS_OutEdgesQuery (v8::Arguments const& argv) {
  return EdgesQuery(TRI_EDGE_OUT, argv);
}

////////////////////////////////////////////////////////////////////////////////
/// @brief finds points within a given radius
////////////////////////////////////////////////////////////////////////////////

static v8::Handle<v8::Value> JS_WithinQuery (v8::Arguments const& argv) {
  v8::HandleScope scope;

  // extract the collection
  v8::Handle<v8::Object> operand = argv.Holder();

  v8::Handle<v8::Object> err;
  TRI_vocbase_col_t const* collection = UseCollection(operand, &err);

  if (collection == 0) {
    return scope.Close(v8::ThrowException(err));
  }
  
  // handle various collection types
  TRI_doc_collection_t* doc = collection->_collection;

  if (doc->base._type != TRI_COL_TYPE_SIMPLE_DOCUMENT) {
    ReleaseCollection(collection);
    return scope.Close(v8::ThrowException(CreateErrorObject(TRI_ERROR_INTERNAL, "unknown collection type")));
  }

  // expect: WITHIN(<index-handle>, <latitude>, <longitude>, <limit>)
  if (argv.Length() != 4) {
    ReleaseCollection(collection);
    return scope.Close(v8::ThrowException(
                         CreateErrorObject(TRI_ERROR_BAD_PARAMETER, 
                                           "usage: WITHIN(<index-handle>, <latitude>, <longitude>, <radius>)")));
  }

  // extract the index
  TRI_index_t* idx = LookupIndexByHandle(doc->base._vocbase, collection, argv[0], false, &err);

  if (idx == 0) {
    ReleaseCollection(collection);
    return scope.Close(v8::ThrowException(err));
  }

  if (idx->_type != TRI_IDX_TYPE_GEO_INDEX) {
    ReleaseCollection(collection);
    return scope.Close(v8::ThrowException(CreateErrorObject(TRI_ERROR_BAD_PARAMETER, "index must be a geo-index")));
  }

  // extract latitude and longitude
  double latitude = TRI_ObjectToDouble(argv[1]);
  double longitude = TRI_ObjectToDouble(argv[2]);

  // extract the limit
  double radius = TRI_ObjectToDouble(argv[3]);

  // setup result
  v8::Handle<v8::Object> result = v8::Object::New();

  v8::Handle<v8::Array> documents = v8::Array::New();
  result->Set(v8::String::New("documents"), documents);

  v8::Handle<v8::Array> distances = v8::Array::New();
  result->Set(v8::String::New("distances"), distances);

  // .............................................................................
  // inside a read transaction
  // .............................................................................

  collection->_collection->beginRead(collection->_collection);
  
  GeoCoordinates* cors = TRI_WithinGeoIndex(idx, latitude, longitude, radius);

  if (cors != 0) {
    StoreGeoResult(collection, cors, documents, distances);
  }

  collection->_collection->endRead(collection->_collection);

  // .............................................................................
  // outside a write transaction
  // .............................................................................

  ReleaseCollection(collection);
  return scope.Close(result);
}

////////////////////////////////////////////////////////////////////////////////
/// @}
////////////////////////////////////////////////////////////////////////////////

// -----------------------------------------------------------------------------
// --SECTION--                                                   GENERAL CURSORS
// -----------------------------------------------------------------------------

////////////////////////////////////////////////////////////////////////////////
/// @addtogroup VocBase
/// @{
////////////////////////////////////////////////////////////////////////////////

////////////////////////////////////////////////////////////////////////////////
/// @brief weak reference callback for general cursors
////////////////////////////////////////////////////////////////////////////////

static void WeakGeneralCursorCallback (v8::Persistent<v8::Value> object, void* parameter) {
  v8::HandleScope scope;

  LOG_TRACE("weak-callback for general cursor called");
  
  TRI_vocbase_t* vocbase = GetContextVocBase(); 
  if (!vocbase) {
    return;
  }

  TRI_EndUsageDataShadowData(vocbase->_cursors, parameter);

<<<<<<< HEAD
  if (errorMessage) {
    TRI_Free(TRI_UNKNOWN_MEM_ZONE, errorMessage);
  }
=======
  // find the persistent handle
  TRI_v8_global_t* v8g;
  v8g = (TRI_v8_global_t*) v8::Isolate::GetCurrent()->GetData();
  v8::Persistent<v8::Value> persistent = v8g->JSGeneralCursors[parameter];
  v8g->JSGeneralCursors.erase(parameter);
>>>>>>> 6ab4e2b5

  // dispose and clear the persistent handle
  persistent.Dispose();
  persistent.Clear();
}

////////////////////////////////////////////////////////////////////////////////
/// @brief stores a general cursor in a javascript object
////////////////////////////////////////////////////////////////////////////////

static v8::Handle<v8::Value> WrapGeneralCursor (void* cursor) {
  v8::HandleScope scope;
  v8::TryCatch tryCatch;

  TRI_v8_global_t* v8g;
  v8g = (TRI_v8_global_t*) v8::Isolate::GetCurrent()->GetData();

  v8::Handle<v8::Object> cursorObject = v8g->GeneralCursorTempl->NewInstance();
  map< void*, v8::Persistent<v8::Value> >::iterator i = v8g->JSGeneralCursors.find(cursor);
  
  if (i == v8g->JSGeneralCursors.end()) {
    v8::Persistent<v8::Value> persistent = v8::Persistent<v8::Value>::New(v8::External::New(cursor));

    if (tryCatch.HasCaught()) {
      return scope.Close(v8::Undefined());
    }

    cursorObject->SetInternalField(SLOT_CLASS_TYPE, v8::Integer::New(WRP_GENERAL_CURSOR_TYPE));
    cursorObject->SetInternalField(SLOT_CLASS, persistent);
    v8g->JSGeneralCursors[cursor] = persistent;

    persistent.MakeWeak(cursor, WeakGeneralCursorCallback);
  }
  else {
    cursorObject->SetInternalField(SLOT_CLASS_TYPE, v8::Integer::New(WRP_GENERAL_CURSOR_TYPE));
    cursorObject->SetInternalField(SLOT_CLASS, i->second);
  }
  
  return scope.Close(cursorObject);
}

////////////////////////////////////////////////////////////////////////////////
/// @brief extracts a cursor from a javascript object
////////////////////////////////////////////////////////////////////////////////

<<<<<<< HEAD
  if (!TRI_BindQueryContextAql(context, parameters)) {
    v8::Handle<v8::Object> errorObject = CreateErrorObjectAhuacatl(&context->_error);
    if (parameters) {
      TRI_FreeJson(TRI_UNKNOWN_MEM_ZONE, parameters);
    }
    TRI_FreeContextAql(context);
    return scope.Close(errorObject);
  }
  
  if (parameters) {
    TRI_FreeJson(TRI_UNKNOWN_MEM_ZONE, parameters);
  }
=======
static void* UnwrapGeneralCursor (v8::Handle<v8::Object> cursorObject) {
  return TRI_UnwrapClass<void>(cursorObject, WRP_GENERAL_CURSOR_TYPE);
}
>>>>>>> 6ab4e2b5

////////////////////////////////////////////////////////////////////////////////
/// @brief destroys a general cursor
////////////////////////////////////////////////////////////////////////////////

static v8::Handle<v8::Value> JS_DisposeGeneralCursor (v8::Arguments const& argv) {
  v8::HandleScope scope;
  v8::TryCatch tryCatch;

  if (argv.Length() != 0) {
    return scope.Close(v8::ThrowException(v8::String::New("usage: dispose()")));
  }
  
  TRI_vocbase_t* vocbase = GetContextVocBase(); 
  if (!vocbase) {
    return scope.Close(v8::ThrowException(v8::String::New("corrupted vocbase")));
  }

<<<<<<< HEAD
  // generate code
  if (context->_first) {
    char* code = TRI_GenerateCodeAql((TRI_aql_node_t*) context->_first);
    
    if (code) {
      result = TRI_ExecuteStringVocBase(v8::Context::GetCurrent(), v8::String::New(code), v8::String::New("query"));
      TRI_Free(TRI_UNKNOWN_MEM_ZONE, code);
=======
  if (TRI_DeleteDataShadowData(vocbase->_cursors, UnwrapGeneralCursor(argv.Holder()))) {
    if (!tryCatch.HasCaught()) {
      return scope.Close(v8::True());
>>>>>>> 6ab4e2b5
    }
  }

  return scope.Close(v8::ThrowException(v8::String::New("corrupted or already disposed cursor")));
}

////////////////////////////////////////////////////////////////////////////////
/// @brief returns the id of a general cursor
////////////////////////////////////////////////////////////////////////////////

static v8::Handle<v8::Value> JS_IdGeneralCursor (v8::Arguments const& argv) {
  v8::HandleScope scope;
  v8::TryCatch tryCatch;

  if (argv.Length() != 0) {
    return scope.Close(v8::ThrowException(v8::String::New("usage: id()")));
  }
  
  TRI_vocbase_t* vocbase = GetContextVocBase(); 
  if (!vocbase) {
    return scope.Close(v8::ThrowException(v8::String::New("corrupted vocbase")));
  }
  
  TRI_shadow_id id = TRI_GetIdDataShadowData(vocbase->_cursors, UnwrapGeneralCursor(argv.Holder()));
  if (id && !tryCatch.HasCaught()) {
    return scope.Close(v8::Number::New((double) id));
  }
  
  return scope.Close(v8::ThrowException(v8::String::New("corrupted or already disposed cursor")));
}

////////////////////////////////////////////////////////////////////////////////
/// @brief returns the number of results
////////////////////////////////////////////////////////////////////////////////

static v8::Handle<v8::Value> JS_CountGeneralCursor (v8::Arguments const& argv) {
  v8::HandleScope scope;
  v8::TryCatch tryCatch;

  if (argv.Length() != 0) {
    return scope.Close(v8::ThrowException(v8::String::New("usage: count()")));
  }
  
  TRI_vocbase_t* vocbase = GetContextVocBase(); 
  if (!vocbase) {
    return scope.Close(v8::ThrowException(v8::String::New("corrupted vocbase")));
  }
  
  TRI_general_cursor_t* cursor;
  
  cursor = (TRI_general_cursor_t*) TRI_BeginUsageDataShadowData(vocbase->_cursors, UnwrapGeneralCursor(argv.Holder()));

  if (cursor) {
    size_t  length = (size_t) cursor->_length;
    TRI_EndUsageDataShadowData(vocbase->_cursors, cursor);
    return scope.Close(v8::Number::New(length));
  }
  
  return scope.Close(v8::ThrowException(v8::String::New("corrupted or already freed cursor")));
}

////////////////////////////////////////////////////////////////////////////////
/// @brief returns the next result from the general cursor
////////////////////////////////////////////////////////////////////////////////

static v8::Handle<v8::Value> JS_NextGeneralCursor (v8::Arguments const& argv) {
  v8::HandleScope scope;
  v8::TryCatch tryCatch;

  if (argv.Length() != 0) {
    return scope.Close(v8::ThrowException(v8::String::New("usage: next()")));
  }
  
  TRI_vocbase_t* vocbase = GetContextVocBase(); 
  if (!vocbase) {
    return scope.Close(v8::ThrowException(v8::String::New("corrupted vocbase")));
  }

  bool result = false;
  v8::Handle<v8::Value> value;
  TRI_general_cursor_t* cursor;
  
  cursor = (TRI_general_cursor_t*) TRI_BeginUsageDataShadowData(vocbase->_cursors, UnwrapGeneralCursor(argv.Holder()));

  if (cursor) {
    TRI_LockGeneralCursor(cursor);

    if (cursor->_length == 0) {
      TRI_UnlockGeneralCursor(cursor);
      TRI_EndUsageDataShadowData(vocbase->_cursors, cursor);

      return scope.Close(v8::Undefined());
    }

    // exceptions must be caught in the following part because we hold an exclusive
    // lock that might otherwise not be freed
    try {
      TRI_general_cursor_row_t row = cursor->next(cursor);
      if (!row) {
        value = v8::Undefined();
      }
      else {
        value = TRI_ObjectJson((TRI_json_t*) row);
        result = true;
      }
    }
    catch (...) {
    }

    TRI_UnlockGeneralCursor(cursor);
    
    TRI_EndUsageDataShadowData(vocbase->_cursors, cursor);
    
    if (result && !tryCatch.HasCaught()) {
      return scope.Close(value);
    }
  }

  return scope.Close(v8::ThrowException(v8::String::New("corrupted or already freed cursor")));
}

////////////////////////////////////////////////////////////////////////////////
/// @brief persist the general cursor for usage in subsequent requests
////////////////////////////////////////////////////////////////////////////////

static v8::Handle<v8::Value> JS_PersistGeneralCursor (v8::Arguments const& argv) {
  v8::HandleScope scope;
  v8::TryCatch tryCatch;

  if (argv.Length() != 0) {
    return scope.Close(v8::ThrowException(v8::String::New("usage: persist()")));
  }
  
  TRI_vocbase_t* vocbase = GetContextVocBase(); 
  if (!vocbase) {
    return scope.Close(v8::ThrowException(v8::String::New("corrupted vocbase")));
  }

  bool result = TRI_PersistDataShadowData(vocbase->_cursors, UnwrapGeneralCursor(argv.Holder()));
  if (result && !tryCatch.HasCaught()) {
    return scope.Close(v8::True());
  }
    
  return scope.Close(v8::ThrowException(v8::String::New("corrupted or already freed cursor")));
}

////////////////////////////////////////////////////////////////////////////////
/// @brief return the next x rows from the cursor in one go
///
/// This function constructs multiple rows at once and should be preferred over
/// hasNext()...next() when iterating over bigger result sets
////////////////////////////////////////////////////////////////////////////////

static v8::Handle<v8::Value> JS_GetRowsGeneralCursor (v8::Arguments const& argv) {
  v8::HandleScope scope;
  v8::TryCatch tryCatch;

  if (argv.Length() != 0) {
    return scope.Close(v8::ThrowException(v8::String::New("usage: getRows()")));
  }
  
  TRI_vocbase_t* vocbase = GetContextVocBase(); 
  if (!vocbase) {
    return scope.Close(v8::ThrowException(v8::String::New("corrupted vocbase")));
  }

  bool result = false;  
  v8::Handle<v8::Array> rows = v8::Array::New();
  TRI_general_cursor_t* cursor;
  
<<<<<<< HEAD
  instance = TRI_CreateQueryInstance(template_, parameters);
  if (!instance) {
    if (parameters) {
      TRI_FreeJson(TRI_UNKNOWN_MEM_ZONE, parameters);
    }
    TRI_FreeQueryTemplate(template_);
    return scope.Close(v8::ThrowException(v8::String::New("out of memory")));
  }
=======
  cursor = (TRI_general_cursor_t*) TRI_BeginUsageDataShadowData(vocbase->_cursors, UnwrapGeneralCursor(argv.Holder()));
>>>>>>> 6ab4e2b5

  if (cursor) {
    TRI_LockGeneralCursor(cursor);

<<<<<<< HEAD
  if (parameters) {
    TRI_FreeJson(TRI_UNKNOWN_MEM_ZONE, parameters);
  }
=======
    // exceptions must be caught in the following part because we hold an exclusive
    // lock that might otherwise not be freed
    try {
      uint32_t max = (uint32_t) cursor->getBatchSize(cursor);
>>>>>>> 6ab4e2b5

      for (uint32_t i = 0; i < max; ++i) {
        TRI_general_cursor_row_t row = cursor->next(cursor);
        if (!row) {
          break;
        }
        rows->Set(i, TRI_ObjectJson((TRI_json_t*) row));
      }

      result = true;
    }
    catch (...) {
    } 
    
    TRI_UnlockGeneralCursor(cursor);
    
    TRI_EndUsageDataShadowData(vocbase->_cursors, cursor);

    if (result && !tryCatch.HasCaught()) {
      return scope.Close(rows);
    }
  }

  return scope.Close(v8::ThrowException(v8::String::New("corrupted or already freed cursor")));
}

////////////////////////////////////////////////////////////////////////////////
/// @brief return max number of results per transfer for cursor
////////////////////////////////////////////////////////////////////////////////

static v8::Handle<v8::Value> JS_GetBatchSizeGeneralCursor (v8::Arguments const& argv) {
  v8::HandleScope scope;
  v8::TryCatch tryCatch;

  if (argv.Length() != 0) {
    return scope.Close(v8::ThrowException(v8::String::New("usage: getBatchSize()")));
  }
  
  TRI_vocbase_t* vocbase = GetContextVocBase(); 
  if (!vocbase) {
    return scope.Close(v8::ThrowException(v8::String::New("corrupted vocbase")));
  }
  
  TRI_general_cursor_t* cursor;
  
  cursor = (TRI_general_cursor_t*) TRI_BeginUsageDataShadowData(vocbase->_cursors, UnwrapGeneralCursor(argv.Holder()));

  if (cursor) {
    uint32_t max = cursor->getBatchSize(cursor);
    
    TRI_EndUsageDataShadowData(vocbase->_cursors, cursor);
    return scope.Close(v8::Number::New(max));
  }

  return scope.Close(v8::ThrowException(v8::String::New("corrupted or already freed cursor")));
}

////////////////////////////////////////////////////////////////////////////////
/// @brief return if count flag was set for cursor
////////////////////////////////////////////////////////////////////////////////

static v8::Handle<v8::Value> JS_HasCountGeneralCursor (v8::Arguments const& argv) {
  v8::HandleScope scope;
  v8::TryCatch tryCatch;

  if (argv.Length() != 0) {
    return scope.Close(v8::ThrowException(v8::String::New("usage: hasCount()")));
  }
  
  TRI_vocbase_t* vocbase = GetContextVocBase(); 
  if (!vocbase) {
    return scope.Close(v8::ThrowException(v8::String::New("corrupted vocbase")));
  }

  TRI_general_cursor_t* cursor;
  
  cursor = (TRI_general_cursor_t*) TRI_BeginUsageDataShadowData(vocbase->_cursors, UnwrapGeneralCursor(argv.Holder()));

  if (cursor) {
    bool hasCount = cursor->hasCount(cursor);

    TRI_EndUsageDataShadowData(vocbase->_cursors, cursor);
    return scope.Close(hasCount ? v8::True() : v8::False());
  }
  
  return scope.Close(v8::ThrowException(v8::String::New("corrupted or already freed cursor")));
}

////////////////////////////////////////////////////////////////////////////////
/// @brief checks if the cursor is exhausted 
////////////////////////////////////////////////////////////////////////////////

static v8::Handle<v8::Value> JS_HasNextGeneralCursor (v8::Arguments const& argv) {
  v8::HandleScope scope;
  v8::TryCatch tryCatch;

  if (argv.Length() != 0) {
    return scope.Close(v8::ThrowException(v8::String::New("usage: hasNext()")));
  }
  
  TRI_vocbase_t* vocbase = GetContextVocBase(); 
  if (!vocbase) {
    return scope.Close(v8::ThrowException(v8::String::New("corrupted vocbase")));
  }

  TRI_general_cursor_t* cursor;
  
  cursor = (TRI_general_cursor_t*) TRI_BeginUsageDataShadowData(vocbase->_cursors, UnwrapGeneralCursor(argv.Holder()));

  if (cursor) {
    TRI_LockGeneralCursor(cursor);
    bool hasNext = cursor->hasNext(cursor);
    TRI_UnlockGeneralCursor(cursor);
    
    TRI_EndUsageDataShadowData(vocbase->_cursors, cursor);
    return scope.Close(hasNext ? v8::True() : v8::False());
  }
  
  return scope.Close(v8::ThrowException(v8::String::New("corrupted or already freed cursor")));
}

////////////////////////////////////////////////////////////////////////////////
/// @brief get a (persistent) cursor by its id
////////////////////////////////////////////////////////////////////////////////

static v8::Handle<v8::Value> JS_Cursor (v8::Arguments const& argv) {
  v8::HandleScope scope;

  if (argv.Length() != 1) {
    return scope.Close(v8::ThrowException(v8::String::New("usage: CURSOR(<cursor-id>)")));
  }

<<<<<<< HEAD
  
  // ..........................................................................
  // check that the first parameter sent is a double value
  // ..........................................................................
  bool inValidType = true;
  TRI_idx_iid_t iid = TRI_ObjectToDouble(argv[0], inValidType); 
  
  if (inValidType || iid == 0) {
    return scope.Close(v8::ThrowException(v8::String::New("<index-identifier> must be an positive integer")));       
  }  


  // ..........................................................................
  // Store the index field parameters in a json object 
  // ..........................................................................
  parameterList = TRI_CreateListJson(TRI_UNKNOWN_MEM_ZONE);
  if (!parameterList) {
    return scope.Close(v8::ThrowException(v8::String::New("out of memory")));
  }

  for (int j = 1; j < argv.Length(); ++j) {  
    v8::Handle<v8::Value> parameter = argv[j];
    TRI_json_t* jsonParameter = ConvertHelper(parameter);
    if (jsonParameter == NULL) { // NOT the null json value! 
      return scope.Close(v8::ThrowException(v8::String::New("type value not currently supported for hash index")));       
    }
    TRI_PushBackListJson(TRI_UNKNOWN_MEM_ZONE, parameterList, jsonParameter);
    
    /*
    if (parameter->IsBoolean() ) {
      v8::Handle<v8::Boolean> booleanParameter = parameter->ToBoolean();
      TRI_PushBackListJson(parameterList, TRI_CreateBooleanJson(booleanParameter->Value() ));
    }    
    else if ( parameter->IsNumber() ) {
      v8::Handle<v8::Number> numberParameter = parameter->ToNumber();
      TRI_PushBackListJson(parameterList, TRI_CreateNumberJson(numberParameter->Value() ));
    }
    else if ( parameter->IsString() ) {
      v8::Handle<v8::String>  stringParameter= parameter->ToString();
      v8::String::Utf8Value str(stringParameter);
      TRI_PushBackListJson(parameterList, TRI_CreateStringCopyJson(*str));
    }
    else if ( parameter->IsArray() ) {
      v8::Handle<v8::Array> arrayParameter = v8::Handle<v8::Array>(v8::Array::Cast(*parameter));
    }
    else {
      return scope.Close(v8::ThrowException(v8::String::New("type value not currently supported for hash index")));       
    }
    */
=======
  TRI_vocbase_t* vocbase = GetContextVocBase(); 
  if (!vocbase) {
    return scope.Close(v8::ThrowException(v8::String::New("corrupted vocbase")));
  }

  // get the id
  v8::Handle<v8::Value> idArg = argv[0]->ToString();
  if (!idArg->IsString()) {
    return scope.Close(v8::ThrowException(v8::String::New("expecting string for <id>")));
>>>>>>> 6ab4e2b5
  }
  string idString = TRI_ObjectToString(idArg);
  uint64_t id = TRI_UInt64String(idString.c_str());

  TRI_general_cursor_t* cursor;
  
  cursor = (TRI_general_cursor_t*) TRI_BeginUsageIdShadowData(vocbase->_cursors, id);
  if (!cursor) {
    return scope.Close(v8::ThrowException(v8::String::New("corrupted or already freed cursor")));
  }

  return scope.Close(WrapGeneralCursor(cursor));
}

////////////////////////////////////////////////////////////////////////////////
/// @}
////////////////////////////////////////////////////////////////////////////////

// -----------------------------------------------------------------------------
// --SECTION--                                                          AHUACATL
// -----------------------------------------------------------------------------

////////////////////////////////////////////////////////////////////////////////
/// @addtogroup VocBase
/// @{
////////////////////////////////////////////////////////////////////////////////

////////////////////////////////////////////////////////////////////////////////
/// @brief Create an Ahuacatl error in a javascript object
////////////////////////////////////////////////////////////////////////////////

static v8::Handle<v8::Object> CreateErrorObjectAhuacatl (TRI_aql_error_t* error) {
  return CreateErrorObject(TRI_GetErrorCodeAql(error), TRI_GetErrorMessageAql(error));
}

////////////////////////////////////////////////////////////////////////////////
/// @brief creates code for an Ahuacatl query and runs it
////////////////////////////////////////////////////////////////////////////////

static v8::Handle<v8::Value> JS_RunAhuacatl (v8::Arguments const& argv) {
  v8::HandleScope scope;
  v8::TryCatch tryCatch;

  if (argv.Length() < 1 || argv.Length() > 4) {
    return scope.Close(v8::ThrowException(v8::String::New("usage: AHUACATL_RUN(<querystring>, <bindvalues>, <doCount>, <max>)")));
  }
 
  TRI_vocbase_t* vocbase = GetContextVocBase(); 
  if (!vocbase) {
    return scope.Close(v8::ThrowException(v8::String::New("corrupted vocbase")));
  }
  
  // get the query string
  v8::Handle<v8::Value> queryArg = argv[0];
  if (!queryArg->IsString()) {
    return scope.Close(v8::ThrowException(v8::String::New("expecting string for <querystring>")));
  }
  string queryString = TRI_ObjectToString(queryArg);

  // return number of total records in cursor?
  bool doCount = false;
  if (argv.Length() > 2) {
    doCount = TRI_ObjectToBoolean(argv[2]);
  }

  // maximum number of results to return at once
  uint32_t batchSize = 1000;
  if (argv.Length() > 3) {
    double maxValue = TRI_ObjectToDouble(argv[3]);
    if (maxValue >= 1.0) {
      batchSize = (uint32_t) maxValue;
    }
  }
  
<<<<<<< HEAD
  parameterList = TRI_CreateListJson(TRI_UNKNOWN_MEM_ZONE);
  if (!parameterList) {
    return scope.Close(v8::ThrowException(v8::String::New("out of memory in JS_WherePQConstAql")));
  }

  
  if (argv.Length() == 1) {
    TRI_json_t* jsonParameter = TRI_CreateNumberJson(TRI_UNKNOWN_MEM_ZONE, 1);
    if (jsonParameter == NULL) { // failure of some sort
      return scope.Close(v8::ThrowException(v8::String::New("internal error in JS_WherePQConstAql")));       
    }
    TRI_PushBackListJson(TRI_UNKNOWN_MEM_ZONE, parameterList, jsonParameter);
=======
  TRI_aql_context_t* context = TRI_CreateContextAql(vocbase, queryString.c_str()); 
  if (!context) {
    return scope.Close(v8::ThrowException(v8::String::New("out of memory")));
  }
 
  // parse & validate 
  if (!TRI_ValidateQueryContextAql(context)) {
    v8::Handle<v8::Object> errorObject = CreateErrorObjectAhuacatl(&context->_error);
    TRI_FreeContextAql(context);
    return scope.Close(errorObject);
  }

  // bind parameters
  TRI_json_t* parameters = NULL;
  if (argv.Length() > 1) {
    parameters = ConvertHelper(argv[1]);
  }

  if (!TRI_BindQueryContextAql(context, parameters)) {
    v8::Handle<v8::Object> errorObject = CreateErrorObjectAhuacatl(&context->_error);
    if (parameters) {
      TRI_FreeJson(parameters);
    }
    TRI_FreeContextAql(context);
    return scope.Close(errorObject);
>>>>>>> 6ab4e2b5
  }
  
  if (parameters) {
    TRI_FreeJson(parameters);
  }

  // optimise
  if (!TRI_OptimiseQueryContextAql(context)) {
    v8::Handle<v8::Object> errorObject = CreateErrorObjectAhuacatl(&context->_error);
    TRI_FreeContextAql(context);
    return scope.Close(errorObject);
  }

  // acquire locks
  if (!TRI_LockQueryContextAql(context)) {
    v8::Handle<v8::Object> errorObject = CreateErrorObjectAhuacatl(&context->_error);
    TRI_FreeContextAql(context);
    return scope.Close(errorObject);
  }

  TRI_general_cursor_t* cursor = 0;
  
  // generate code
  if (context->_first) {
    char* code = TRI_GenerateCodeAql((TRI_aql_node_t*) context->_first);
    
    if (code) {
      v8::Handle<v8::Value> result;
      result = TRI_ExecuteStringVocBase(v8::Context::GetCurrent(), v8::String::New(code), v8::String::New("query"));
      TRI_Free(code);

      TRI_json_t* json = ConvertHelper(result);
      if (json) {
        TRI_general_cursor_result_t* cursorResult = TRI_CreateResultAql(json);
        if (cursorResult) {
          cursor = TRI_CreateGeneralCursor(cursorResult, doCount, batchSize);
          if (!cursor) {
            TRI_Free(cursorResult);
            TRI_FreeJson(json);
          }
        }
        else {
          TRI_Free(cursorResult);
          TRI_FreeJson(json);
        }
      }
<<<<<<< HEAD
      TRI_PushBackListJson(TRI_UNKNOWN_MEM_ZONE, parameterList, jsonParameter);
=======
>>>>>>> 6ab4e2b5
    }
  }

  TRI_FreeContextAql(context);

  if (cursor) {
    TRI_StoreShadowData(vocbase->_cursors, (const void* const) cursor);
    return scope.Close(WrapGeneralCursor(cursor));
  }

  return scope.Close(v8::ThrowException(v8::String::New("cannot create cursor")));
}

////////////////////////////////////////////////////////////////////////////////
/// @brief parses a query and returns the parse result
////////////////////////////////////////////////////////////////////////////////

static v8::Handle<v8::Value> JS_ParseAhuacatl (v8::Arguments const& argv) {
  v8::HandleScope scope;
  v8::TryCatch tryCatch;
  
  if (argv.Length() != 1) {
    return scope.Close(v8::ThrowException(v8::String::New("usage: AHUACATL_PARSE(<querystring>)")));
  }
  
  TRI_vocbase_t* vocbase = GetContextVocBase(); 
  if (!vocbase) {
    return scope.Close(v8::ThrowException(v8::String::New("corrupted vocbase")));
  }

<<<<<<< HEAD
  // ..........................................................................
  // Do we have logical/relational operators or just constants
  // Only one or the other allowed
  // ..........................................................................
  haveOperators = false;
  for (int j = 1; j < argv.Length(); ++j) {  
    v8::Handle<v8::Value> parameter = argv[j];
    v8::Handle<v8::Object> operatorObject = parameter->ToObject();
    TRI_sl_operator_t* op  = TRI_UnwrapClass<TRI_sl_operator_t>(operatorObject, WRP_SL_OPERATOR_TYPE);
    if (op == 0) {
      if (!haveOperators) {
        continue;
      }
      return scope.Close(v8::ThrowException(v8::String::New("either logical/relational operators or constants allowed, but not both")));
    }
    else {
      if (!haveOperators) {
        haveOperators = true;
      }  
    }
  }  
  
  
  // ..........................................................................
  // We have a list of operators as parameters:
  // If more than one operator, all of the operators will be anded.
  // ..........................................................................  
  if (haveOperators) {    
    if (argv.Length() > 2) {  
      TRI_sl_operator_t* leftOp = NULL;
      v8::Handle<v8::Value> leftParameter  = argv[1];
      v8::Handle<v8::Object> leftObject    = leftParameter->ToObject();
      leftOp  = TRI_UnwrapClass<TRI_sl_operator_t>(leftObject, WRP_SL_OPERATOR_TYPE);
      if (leftOp == 0) {
        return scope.Close(v8::ThrowException(v8::String::New("either logical/relational operators or constants allowed, but not both")));
      }
      
      for (int j = 2; j < argv.Length(); ++j) {  
        v8::Handle<v8::Value> rightParameter = argv[j];
        v8::Handle<v8::Object> rightObject   = rightParameter->ToObject();
        TRI_sl_operator_t* rightOp = TRI_UnwrapClass<TRI_sl_operator_t>(rightObject, WRP_SL_OPERATOR_TYPE);
        if (rightOp == 0) {
          TRI_FreeSLOperator(leftOp); 
          return scope.Close(v8::ThrowException(v8::String::New("either logical/relational operators or constants allowed, but not both")));
        }
        TRI_sl_operator_t* tempAndOperator = CreateSLOperator(TRI_SL_AND_OPERATOR,leftOp, rightOp, NULL, NULL, NULL, 2, NULL);
        leftOp = tempAndOperator;
      }  
      where = TRI_CreateQueryWhereSkiplistConstant(iid, leftOp);
    }
    else {
      v8::Handle<v8::Value> parameter = argv[1];
      v8::Handle<v8::Object> operatorObject = parameter->ToObject();
      TRI_sl_operator_t* op  = TRI_UnwrapClass<TRI_sl_operator_t>(operatorObject, WRP_SL_OPERATOR_TYPE);      
      where = TRI_CreateQueryWhereSkiplistConstant(iid, op);
    }
  }
  
  // ..............................................................................
  // fallback: simple eq operator
  // ..............................................................................
  
  else {
    // ..........................................................................
    // Store the index field parameters in a json object 
    // ..........................................................................
    parameterList = TRI_CreateListJson(TRI_UNKNOWN_MEM_ZONE);
    if (!parameterList) {
      return scope.Close(v8::ThrowException(v8::String::New("out of memory")));
    }

    for (int j = 1; j < argv.Length(); ++j) {  
      v8::Handle<v8::Value> parameter = argv[j];
      TRI_json_t* jsonParameter = ConvertHelper(parameter);
      if (jsonParameter == NULL) { // NOT the null json value! 
        return scope.Close(v8::ThrowException(v8::String::New("type value not currently supported for skiplist index")));       
      }
      TRI_PushBackListJson(TRI_UNKNOWN_MEM_ZONE, parameterList, jsonParameter);
    }
    TRI_sl_operator_t* eqOperator = CreateSLOperator(TRI_SL_EQ_OPERATOR,NULL, NULL, parameterList, NULL, 
                                                     NULL, parameterList->_value._objects._length, NULL);
    where = TRI_CreateQueryWhereSkiplistConstant(iid, eqOperator);
=======
  // get the query string
  v8::Handle<v8::Value> queryArg = argv[0];
  if (!queryArg->IsString()) {
    return scope.Close(v8::ThrowException(v8::String::New("expecting string for <querystring>")));
  }
  string queryString = TRI_ObjectToString(queryArg);

  TRI_aql_context_t* context = TRI_CreateContextAql(vocbase, queryString.c_str()); 
  if (!context) {
    return scope.Close(v8::ThrowException(v8::String::New("out of memory")));
>>>>>>> 6ab4e2b5
  }

  // parse & validate 
  if (!TRI_ValidateQueryContextAql(context)) {
    v8::Handle<v8::Object> errorObject = CreateErrorObjectAhuacatl(&context->_error);
    TRI_FreeContextAql(context);
    return scope.Close(errorObject);
  }

  // return the bind parameter names
  v8::Handle<v8::Array> result = TRI_ArrayAssociativePointer(&context->_parameterNames);
    
  TRI_FreeContextAql(context);
  if (tryCatch.HasCaught()) {
    return scope.Close(v8::ThrowException(v8::String::New("out of memory")));
  }

  return scope.Close(result);
}

////////////////////////////////////////////////////////////////////////////////
/// @}
////////////////////////////////////////////////////////////////////////////////

// -----------------------------------------------------------------------------
// --SECTION--                                            AVOCADO QUERY LANGUAGE
// -----------------------------------------------------------------------------

// -----------------------------------------------------------------------------
// --SECTION--                                              javascript functions
// -----------------------------------------------------------------------------

////////////////////////////////////////////////////////////////////////////////
/// @addtogroup VocBase
/// @{
////////////////////////////////////////////////////////////////////////////////

////////////////////////////////////////////////////////////////////////////////
/// @brief constructs a new constant where clause using a boolean - DEPRECATED
////////////////////////////////////////////////////////////////////////////////

static v8::Handle<v8::Value> JS_WhereBooleanAql (v8::Arguments const& argv) {
  v8::HandleScope scope;

  if (argv.Length() != 1) {
    return scope.Close(v8::ThrowException(v8::String::New("usage: whereConstant(<boolean>)")));
  }

  // extract the where clause
  v8::Handle<v8::Value> whereArg = argv[0];
  TRI_qry_where_t* where = 0;

<<<<<<< HEAD
  if (nameDistance != 0) {
    TRI_FreeString(TRI_UNKNOWN_MEM_ZONE, nameDistance);
  }
=======
  where = TRI_CreateQueryWhereBoolean(TRI_ObjectToBoolean(whereArg));
>>>>>>> 6ab4e2b5

  // wrap it up
  return scope.Close(WrapWhere(where));
}

////////////////////////////////////////////////////////////////////////////////
/// @brief constructs a new where clause from JavaScript - DEPRECATED
////////////////////////////////////////////////////////////////////////////////

static v8::Handle<v8::Value> JS_WhereGeneralAql (v8::Arguments const& argv) {
  v8::HandleScope scope;

  if (argv.Length() != 1) {
    return scope.Close(v8::ThrowException(v8::String::New("usage: whereGeneral(<where>)")));
  }

  // extract the where clause
  v8::Handle<v8::Value> whereArg = argv[0];
  TRI_qry_where_t* where = 0;

  string cmd = TRI_ObjectToString(whereArg);

  if (cmd.empty()) {
    return scope.Close(v8::ThrowException(v8::String::New("<where> must be a valid expression")));
  }

  where = TRI_CreateQueryWhereGeneral(cmd.c_str());

  // wrap it up
  return scope.Close(WrapWhere(where));
}

////////////////////////////////////////////////////////////////////////////////
/// @brief constructs a new constant where clause for primary index - DEPRECATED
////////////////////////////////////////////////////////////////////////////////

static v8::Handle<v8::Value> JS_WherePrimaryConstAql (v8::Arguments const& argv) {
  v8::HandleScope scope;

  if (argv.Length() != 1) {
    return scope.Close(v8::ThrowException(v8::String::New("usage: wherePrimaryConst(<document-handle>)")));
  }

  // extract the document handle
  TRI_voc_cid_t cid = 0;
  TRI_voc_did_t did = 0;
  bool ok = IsDocumentHandle(argv[0], cid, did);

  if (! ok) {
    return scope.Close(v8::ThrowException(v8::String::New("expecting a <document-handle>")));
  }

  // build document hash access
  TRI_qry_where_t* where = TRI_CreateQueryWherePrimaryConstant(did);

  // wrap it up
  return scope.Close(WrapWhere(where));
}


////////////////////////////////////////////////////////////////////////////////
/// @brief DEPRECATED
////////////////////////////////////////////////////////////////////////////////

static v8::Handle<v8::Value> JS_WhereHashConstAql (const v8::Arguments& argv) {
  v8::HandleScope scope;
  TRI_json_t* parameterList;

  if (argv.Length() < 2) {
    return scope.Close(v8::ThrowException(v8::String::New("usage: AQL_WHERE_HASH_CONST(<index-identifier>, <value 1>, <value 2>,..., <value n>)")));
  }

  
  // ..........................................................................
  // check that the first parameter sent is a double value
  // ..........................................................................
  bool inValidType = true;
  TRI_idx_iid_t iid = TRI_ObjectToDouble(argv[0], inValidType); 
  
  if (inValidType || iid == 0) {
    return scope.Close(v8::ThrowException(v8::String::New("<index-identifier> must be an positive integer")));       
  }  


  // ..........................................................................
  // Store the index field parameters in a json object 
  // ..........................................................................
  parameterList = TRI_CreateListJson();
  if (!parameterList) {
    return scope.Close(v8::ThrowException(v8::String::New("out of memory")));
  }

  for (int j = 1; j < argv.Length(); ++j) {  
    v8::Handle<v8::Value> parameter = argv[j];
    TRI_json_t* jsonParameter = ConvertHelper(parameter);
    if (jsonParameter == NULL) { // NOT the null json value! 
      return scope.Close(v8::ThrowException(v8::String::New("type value not currently supported for hash index")));       
    }
    TRI_PushBackListJson(parameterList, jsonParameter);
    
    /*
    if (parameter->IsBoolean() ) {
      v8::Handle<v8::Boolean> booleanParameter = parameter->ToBoolean();
      TRI_PushBackListJson(parameterList, TRI_CreateBooleanJson(booleanParameter->Value() ));
    }    
    else if ( parameter->IsNumber() ) {
      v8::Handle<v8::Number> numberParameter = parameter->ToNumber();
      TRI_PushBackListJson(parameterList, TRI_CreateNumberJson(numberParameter->Value() ));
    }
    else if ( parameter->IsString() ) {
      v8::Handle<v8::String>  stringParameter= parameter->ToString();
      v8::String::Utf8Value str(stringParameter);
      TRI_PushBackListJson(parameterList, TRI_CreateStringCopyJson(*str));
    }
    else if ( parameter->IsArray() ) {
      v8::Handle<v8::Array> arrayParameter = v8::Handle<v8::Array>(v8::Array::Cast(*parameter));
    }
    else {
      return scope.Close(v8::ThrowException(v8::String::New("type value not currently supported for hash index")));       
    }
    */
  }
  

  // build document hash access
  TRI_qry_where_t* where = TRI_CreateQueryWhereHashConstant(iid, parameterList);

  // wrap it up
  return scope.Close(WrapWhere(where));
  
}


////////////////////////////////////////////////////////////////////////////////
/// @brief DEPRECATED
////////////////////////////////////////////////////////////////////////////////

static v8::Handle<v8::Value> JS_WherePQConstAql (const v8::Arguments& argv) {
  v8::HandleScope scope;
  TRI_json_t* parameterList;

  if (argv.Length() > 2 ||  argv.Length() == 0) {
    return scope.Close(v8::ThrowException(v8::String::New("usage: AQL_WHERE_PQ_CONST(<index-identifier> {,<value 1>})")));
  }

  
  // ..........................................................................
  // check that the first parameter sent is a double value -- the index id
  // ..........................................................................
  
  bool inValidType = true;
  TRI_idx_iid_t iid = TRI_ObjectToDouble(argv[0], inValidType); 
  
  if (inValidType || iid == 0) {
    return scope.Close(v8::ThrowException(v8::String::New("<index-identifier> must be an positive integer")));       
  }  


  // ..........................................................................
  // Store the index field parameters in a json object -- there is only one
  // possible parameter to be sent - the number of top documents to query.
  // ..........................................................................
  
  parameterList = TRI_CreateListJson();
  if (!parameterList) {
    return scope.Close(v8::ThrowException(v8::String::New("out of memory in JS_WherePQConstAql")));
  }

  
  if (argv.Length() == 1) {
    TRI_json_t* jsonParameter = TRI_CreateNumberJson(1);
    if (jsonParameter == NULL) { // failure of some sort
      return scope.Close(v8::ThrowException(v8::String::New("internal error in JS_WherePQConstAql")));       
    }
    TRI_PushBackListJson(parameterList, jsonParameter);
  }
  
  else {
    for (int j = 1; j < argv.Length(); ++j) {  
      v8::Handle<v8::Value> parameter = argv[j];
      TRI_json_t* jsonParameter = ConvertHelper(parameter);
      if (jsonParameter == NULL) { // NOT the null json value! 
        return scope.Close(v8::ThrowException(v8::String::New("type value not currently supported for priority queue index")));       
      }
      TRI_PushBackListJson(parameterList, jsonParameter);
    }
  }  

  // build document priority queue access
  TRI_qry_where_t* where = TRI_CreateQueryWherePQConstant(iid, parameterList);

  // wrap it up
  return scope.Close(WrapWhere(where));
  
}


////////////////////////////////////////////////////////////////////////////////
/// @brief DEPRECATED
////////////////////////////////////////////////////////////////////////////////

static v8::Handle<v8::Value> JS_WhereSkiplistConstAql (const v8::Arguments& argv) {
  v8::HandleScope scope;
  TRI_json_t* parameterList;
  bool haveOperators;
  TRI_qry_where_t* where;
  
  if (argv.Length() < 2) {
    return scope.Close(v8::ThrowException(v8::String::New("usage: AQL_WHERE_SL_CONST(<index-identifier>, <value 1>, <value 2>,..., <value n>)")));
  }

  
  // ..........................................................................
  // check that the first parameter sent is a double value
  // ..........................................................................
  bool inValidType = true;
  TRI_idx_iid_t iid = TRI_ObjectToDouble(argv[0], inValidType); 
  if (inValidType || iid == 0) {
    return scope.Close(v8::ThrowException(v8::String::New("<index-identifier> must be an positive integer")));       
  }  

  // ..........................................................................
  // Do we have logical/relational operators or just constants
  // Only one or the other allowed
  // ..........................................................................
  haveOperators = false;
  for (int j = 1; j < argv.Length(); ++j) {  
    v8::Handle<v8::Value> parameter = argv[j];
    v8::Handle<v8::Object> operatorObject = parameter->ToObject();
    TRI_sl_operator_t* op  = TRI_UnwrapClass<TRI_sl_operator_t>(operatorObject, WRP_SL_OPERATOR_TYPE);
    if (op == 0) {
      if (!haveOperators) {
        continue;
      }
      return scope.Close(v8::ThrowException(v8::String::New("either logical/relational operators or constants allowed, but not both")));
    }
    else {
      if (!haveOperators) {
        haveOperators = true;
      }  
    }
  }  
  
  
  // ..........................................................................
  // We have a list of operators as parameters:
  // If more than one operator, all of the operators will be anded.
  // ..........................................................................  
  if (haveOperators) {    
    if (argv.Length() > 2) {  
      TRI_sl_operator_t* leftOp = NULL;
      v8::Handle<v8::Value> leftParameter  = argv[1];
      v8::Handle<v8::Object> leftObject    = leftParameter->ToObject();
      leftOp  = TRI_UnwrapClass<TRI_sl_operator_t>(leftObject, WRP_SL_OPERATOR_TYPE);
      if (leftOp == 0) {
        return scope.Close(v8::ThrowException(v8::String::New("either logical/relational operators or constants allowed, but not both")));
      }
      
      for (int j = 2; j < argv.Length(); ++j) {  
        v8::Handle<v8::Value> rightParameter = argv[j];
        v8::Handle<v8::Object> rightObject   = rightParameter->ToObject();
        TRI_sl_operator_t* rightOp = TRI_UnwrapClass<TRI_sl_operator_t>(rightObject, WRP_SL_OPERATOR_TYPE);
        if (rightOp == 0) {
          TRI_FreeSLOperator(leftOp); 
          return scope.Close(v8::ThrowException(v8::String::New("either logical/relational operators or constants allowed, but not both")));
        }
        TRI_sl_operator_t* tempAndOperator = CreateSLOperator(TRI_SL_AND_OPERATOR,leftOp, rightOp, NULL, NULL, 2, NULL);
        leftOp = tempAndOperator;
      }  
      where = TRI_CreateQueryWhereSkiplistConstant(iid, leftOp);
    }
    else {
      v8::Handle<v8::Value> parameter = argv[1];
      v8::Handle<v8::Object> operatorObject = parameter->ToObject();
      TRI_sl_operator_t* op  = TRI_UnwrapClass<TRI_sl_operator_t>(operatorObject, WRP_SL_OPERATOR_TYPE);      
      where = TRI_CreateQueryWhereSkiplistConstant(iid, op);
    }
  }
  
  // ..............................................................................
  // fallback: simple eq operator
  // ..............................................................................
  
  else {
    // ..........................................................................
    // Store the index field parameters in a json object 
    // ..........................................................................
    parameterList = TRI_CreateListJson();
    if (!parameterList) {
      return scope.Close(v8::ThrowException(v8::String::New("out of memory")));
    }

    for (int j = 1; j < argv.Length(); ++j) {  
      v8::Handle<v8::Value> parameter = argv[j];
      TRI_json_t* jsonParameter = ConvertHelper(parameter);
      if (jsonParameter == NULL) { // NOT the null json value! 
        return scope.Close(v8::ThrowException(v8::String::New("type value not currently supported for skiplist index")));       
      }
      TRI_PushBackListJson(parameterList, jsonParameter);
    }
    TRI_sl_operator_t* eqOperator = CreateSLOperator(TRI_SL_EQ_OPERATOR,NULL, NULL, parameterList, NULL, 
                                                     parameterList->_value._objects._length, NULL);
    where = TRI_CreateQueryWhereSkiplistConstant(iid, eqOperator);
  }

  if (where == NULL) {
    return scope.Close(v8::ThrowException(v8::String::New("Error detected in where statement")));
  }  
  
  // wrap it up
  return scope.Close(WrapWhere(where));  
}

////////////////////////////////////////////////////////////////////////////////
/// @brief constructs a new constant where clause for geo index - DEPRECATED
////////////////////////////////////////////////////////////////////////////////

static v8::Handle<v8::Value> JS_WhereWithinConstAql (v8::Arguments const& argv) {
  v8::HandleScope scope;

  char* nameDistance;

  if (argv.Length() == 4) {
    nameDistance = 0;
  }
  else if (argv.Length() == 5) {
    v8::String::Utf8Value name(argv[4]);

    if (*name == 0) {
      return scope.Close(v8::ThrowException(v8::String::New("<distance> must be an attribute name")));
    }

    nameDistance = TRI_DuplicateString(*name);
  }
  else {
    return scope.Close(v8::ThrowException(v8::String::New("usage: whereWithinConst(<index-identifier>, <latitude>, <longitude>, <radius>[, <distance>])")));
  }

  // extract the document handle
  TRI_idx_iid_t iid = TRI_ObjectToDouble(argv[0]);
  double latitude = TRI_ObjectToDouble(argv[1]);
  double longitude = TRI_ObjectToDouble(argv[2]);
  double radius = TRI_ObjectToDouble(argv[3]);

  // build document hash access
  TRI_qry_where_t* where = TRI_CreateQueryWhereWithinConstant(iid, nameDistance, latitude, longitude, radius);

<<<<<<< HEAD
static TRI_json_t* parametersToJson(v8::Arguments const& argv, int startPos, int endPos) {
  TRI_json_t* result = TRI_CreateListJson(TRI_UNKNOWN_MEM_ZONE);
  
  if (result == NULL) {
    v8::ThrowException(v8::String::New("out of memory"));
    return NULL;
  }

  for (int j = startPos; j < endPos; ++j) {  
    v8::Handle<v8::Value> parameter = argv[j];
    TRI_json_t* jsonParameter = ConvertHelper(parameter);
    if (jsonParameter == NULL) { // NOT the null json value! 
      v8::ThrowException(v8::String::New("type value not currently supported for skiplist index"));       
      return NULL;
    }
    TRI_PushBackListJson(TRI_UNKNOWN_MEM_ZONE, result, jsonParameter);
  }
  return result;
=======
  if (nameDistance != 0) {
    TRI_FreeString(nameDistance);
  }

  // wrap it up
  return scope.Close(WrapWhere(where));
>>>>>>> 6ab4e2b5
}

////////////////////////////////////////////////////////////////////////////////
/// @brief constructs a new query from given parts - DEPRECATED
////////////////////////////////////////////////////////////////////////////////

static v8::Handle<v8::Value> JS_HashSelectAql (v8::Arguments const& argv) {
  v8::HandleScope scope;

  if (argv.Length() != 2) {
    return scope.Close(v8::ThrowException(v8::String::New("usage: AQL_SELECT(collection, where)")));
  }

  // ...........................................................................
<<<<<<< HEAD
  // Allocate the storage for a logial (AND) operator and assign it that type
  // ...........................................................................  
  logicalOperator = (TRI_sl_logical_operator_t*)(CreateSLOperator(TRI_SL_AND_OPERATOR,
                                                                  CopySLOperator(leftOperator),
                                                                  CopySLOperator(rightOperator),NULL, NULL, NULL, 2, NULL));
  // ...........................................................................
  // Wrap it up for later use and return.
=======
  // extract the primary collection
>>>>>>> 6ab4e2b5
  // ...........................................................................

  v8::Handle<v8::Value> collectionArg = argv[0];

  if (! collectionArg->IsObject()) {
    return scope.Close(v8::ThrowException(v8::String::New("expecting a COLLECTION as second argument")));
  }
  v8::Handle<v8::Object> collectionObj = collectionArg->ToObject();

  v8::Handle<v8::Object> err;
  const TRI_vocbase_col_t* collection = UseCollection(collectionObj, &err);

  if (collection == 0) {
    return scope.Close(v8::ThrowException(err));
  }
  
  // ...........................................................................
  // Extract there hash where clause
  // ...........................................................................

  v8::Handle<v8::Value> whereArg = argv[1];

  if (whereArg->IsNull()) {
    ReleaseCollection(collection);
    return scope.Close(v8::ThrowException(v8::String::New("expecting a WHERE object as third argument")));
  }

  TRI_qry_where_t* where = 0;
  v8::Handle<v8::Object> whereObj = whereArg->ToObject();
  where = TRI_UnwrapClass<TRI_qry_where_t>(whereObj, WRP_QRY_WHERE_TYPE);

  if (where == 0) {
    ReleaseCollection(collection);
    return scope.Close(v8::ThrowException(v8::String::New("corrupted WHERE")));
  }

  // ...........................................................................
<<<<<<< HEAD
  // Allocate the storage for a logial (AND) operator and assign it that type
  // ...........................................................................  
  logicalOperator = (TRI_sl_logical_operator_t*)(CreateSLOperator(TRI_SL_OR_OPERATOR,
                                                                  CopySLOperator(leftOperator),
                                                                  CopySLOperator(rightOperator),
                                                                  NULL, NULL, NULL, 2, NULL));
  
  return scope.Close(WrapSLOperator(&(logicalOperator->_base)));
}
=======
  // Create the hash query 
  // ...........................................................................
>>>>>>> 6ab4e2b5

  TRI_query_t* query = TRI_CreateHashQuery(where, collection->_collection); 

  if (!query) {
    ReleaseCollection(collection);
    return scope.Close(v8::ThrowException(v8::String::New("could not create query object")));
  }

  // ...........................................................................
  // wrap it up
  // ...........................................................................

<<<<<<< HEAD
  // ...........................................................................
  // Allocate the storage for a relation (EQ) operator and assign it that type
  // ...........................................................................  
  relationOperator = (TRI_sl_relation_operator_t*)(CreateSLOperator(TRI_SL_EQ_OPERATOR, NULL, NULL, parameters,
                                                                    NULL, NULL, 
                                                                    parameters->_value._objects._length, NULL));
  
  return scope.Close(WrapSLOperator(&(relationOperator->_base)));
=======
  ReleaseCollection(collection);
  return scope.Close(WrapQuery(query));
>>>>>>> 6ab4e2b5
}





static v8::Handle<v8::Value> JS_PQSelectAql (v8::Arguments const& argv) {
  v8::HandleScope scope;

  if (argv.Length() != 2) {
    return scope.Close(v8::ThrowException(v8::String::New("usage: AQL_PQ_SELECT(collection, where)")));
  }

  // ...........................................................................
  // extract the primary collection
  // ...........................................................................
  v8::Handle<v8::Value> collectionArg = argv[0];
  if (! collectionArg->IsObject()) {
    return scope.Close(v8::ThrowException(v8::String::New("expecting a COLLECTION as first argument")));
  }
<<<<<<< HEAD
  
  // ...........................................................................
  // Allocate the storage for a relation (GE) operator and assign it that type
  // ...........................................................................  
  relationOperator = (TRI_sl_relation_operator_t*)( CreateSLOperator(TRI_SL_GE_OPERATOR, NULL, NULL, parameters, NULL, NULL, 
                                                     parameters->_value._objects._length, NULL) );
  
  return scope.Close(WrapSLOperator(&(relationOperator->_base)));
}
=======
  v8::Handle<v8::Object> collectionObj = collectionArg->ToObject();
>>>>>>> 6ab4e2b5

  v8::Handle<v8::Object> err;
  const TRI_vocbase_col_t* collection = UseCollection(collectionObj, &err);

  if (collection == 0) {
    return scope.Close(v8::ThrowException(err));
  }
  
  // ...........................................................................
  // Extract the where clause
  // ...........................................................................
  v8::Handle<v8::Value> whereArg = argv[1];
  TRI_qry_where_t* where = 0;
  if (whereArg->IsNull()) {
    ReleaseCollection(collection);
    return scope.Close(v8::ThrowException(v8::String::New("expecting a WHERE object as second argument")));
  }
  v8::Handle<v8::Object> whereObj = whereArg->ToObject();
  where = TRI_UnwrapClass<TRI_qry_where_t>(whereObj, WRP_QRY_WHERE_TYPE);
  if (where == 0) {
    ReleaseCollection(collection);
    return scope.Close(v8::ThrowException(v8::String::New("corrupted WHERE")));
  }
    
  // ...........................................................................
  // Check the operators
  // ...........................................................................
  TRI_qry_where_priorityqueue_const_t* pqWhere = (TRI_qry_where_priorityqueue_const_t*)(where);
  TRI_priorityqueue_index_t* idx               = (TRI_priorityqueue_index_t*)(TRI_LookupIndex(collection->_collection, pqWhere->_iid));
  if (idx == NULL) {
    ReleaseCollection(collection);
    return scope.Close(v8::ThrowException(v8::String::New("invalid index in where statement")));
  }
  
  // ...........................................................................
<<<<<<< HEAD
  // Allocate the storage for a relation (GT) operator and assign it that type
  // ...........................................................................  
  relationOperator = (TRI_sl_relation_operator_t*)( CreateSLOperator(TRI_SL_GT_OPERATOR, NULL, NULL, parameters, NULL, NULL, 
                                                    parameters->_value._objects._length, NULL) );
  
  return scope.Close(WrapSLOperator(&(relationOperator->_base)));
}


static v8::Handle<v8::Value> JS_Operator_LE (v8::Arguments const& argv) {
  v8::HandleScope scope;
  TRI_sl_relation_operator_t* relationOperator;
  TRI_json_t* parameters;
  
=======
  // Create the skiplist query 
>>>>>>> 6ab4e2b5
  // ...........................................................................
  TRI_query_t* query = TRI_CreatePriorityQueueQuery(where, collection->_collection); 
  if (!query) {
    ReleaseCollection(collection);
    return scope.Close(v8::ThrowException(v8::String::New("could not create query object")));
  }


  // ...........................................................................
  // wrap it up
  // ...........................................................................

  ReleaseCollection(collection);
  return scope.Close(WrapQuery(query));
}



////////////////////////////////////////////////////////////////////////////////
/// @brief constructs a new query from given parts - DEPRECATED
////////////////////////////////////////////////////////////////////////////////

static bool CheckWhereSkiplistOperators(size_t fieldCount, TRI_sl_operator_t* slOperator) {
  TRI_sl_logical_operator_t*  logicalOperator;
  TRI_sl_relation_operator_t* relationOperator;
  bool ok = false;
  
  logicalOperator  = (TRI_sl_logical_operator_t*)(slOperator);
  relationOperator = (TRI_sl_relation_operator_t*)(slOperator);
  
  switch (slOperator->_type) {
    case TRI_SL_EQ_OPERATOR: 
    case TRI_SL_NE_OPERATOR: 
    case TRI_SL_LE_OPERATOR: 
    case TRI_SL_LT_OPERATOR: 
    case TRI_SL_GE_OPERATOR: 
    case TRI_SL_GT_OPERATOR: 
    {
      ok = (relationOperator->_numFields <= fieldCount);
      break;
    }
    case TRI_SL_AND_OPERATOR: 
    case TRI_SL_OR_OPERATOR: 
    {
      ok = (CheckWhereSkiplistOperators(fieldCount,logicalOperator->_left) &&
           CheckWhereSkiplistOperators(fieldCount,logicalOperator->_right));
      break;           
    }
    case TRI_SL_NOT_OPERATOR: 
    {
      ok = (CheckWhereSkiplistOperators(fieldCount,logicalOperator->_left));
      break;           
    }
  }
  return ok;
}

static v8::Handle<v8::Value> JS_SkiplistSelectAql (v8::Arguments const& argv) {
  v8::HandleScope scope;

  if (argv.Length() != 2) {
    return scope.Close(v8::ThrowException(v8::String::New("usage: AQL_SL_SELECT(collection, where)")));
  }

  // ...........................................................................
<<<<<<< HEAD
  // Allocate the storage for a relation (LE) operator and assign it that type
  // ...........................................................................  
  relationOperator = (TRI_sl_relation_operator_t*)( CreateSLOperator(TRI_SL_LE_OPERATOR, NULL, NULL,parameters, NULL, NULL, 
                                                     parameters->_value._objects._length, NULL) );  
  
  return scope.Close(WrapSLOperator(&(relationOperator->_base)));
}
=======
  // extract the primary collection
  // ...........................................................................
  v8::Handle<v8::Value> collectionArg = argv[0];
  if (! collectionArg->IsObject()) {
    return scope.Close(v8::ThrowException(v8::String::New("expecting a COLLECTION as first argument")));
  }
  v8::Handle<v8::Object> collectionObj = collectionArg->ToObject();
>>>>>>> 6ab4e2b5

  v8::Handle<v8::Object> err;
  const TRI_vocbase_col_t* collection = UseCollection(collectionObj, &err);

  if (collection == 0) {
    return scope.Close(v8::ThrowException(err));
  }
  
  // ...........................................................................
  // Extract the where clause
  // ...........................................................................
  v8::Handle<v8::Value> whereArg = argv[1];
  TRI_qry_where_t* where = 0;
  if (whereArg->IsNull()) {
    ReleaseCollection(collection);
    return scope.Close(v8::ThrowException(v8::String::New("expecting a WHERE object as second argument")));
  }
  v8::Handle<v8::Object> whereObj = whereArg->ToObject();
  where = TRI_UnwrapClass<TRI_qry_where_t>(whereObj, WRP_QRY_WHERE_TYPE);
  if (where == 0) {
    ReleaseCollection(collection);
    return scope.Close(v8::ThrowException(v8::String::New("corrupted WHERE")));
  }
    
  // ...........................................................................
  // Check the operators
  // ...........................................................................
  TRI_qry_where_skiplist_const_t* slWhere = (TRI_qry_where_skiplist_const_t*)(where);
  TRI_skiplist_index_t* idx               = (TRI_skiplist_index_t*)(TRI_LookupIndex(collection->_collection, slWhere->_iid));
  if (idx == NULL) {
    ReleaseCollection(collection);
    return scope.Close(v8::ThrowException(v8::String::New("invalid index in where statement")));
  }
  if (! CheckWhereSkiplistOperators(idx->_paths._length, slWhere->_operator)) {
    ReleaseCollection(collection);
    return scope.Close(v8::ThrowException(v8::String::New("One or more operators has invalid number of attributes")));
  }  
  
  // ...........................................................................
<<<<<<< HEAD
  // Allocate the storage for a relation (LT) operator and assign it that type
  // ...........................................................................  
  relationOperator = (TRI_sl_relation_operator_t*)( CreateSLOperator(TRI_SL_LT_OPERATOR, NULL,NULL,parameters, NULL, NULL, 
                                                    parameters->_value._objects._length, NULL) );
  
  return scope.Close(WrapSLOperator(&(relationOperator->_base)));
}
=======
  // Create the skiplist query 
  // ...........................................................................
  TRI_query_t* query = TRI_CreateSkiplistQuery(where, collection->_collection); 
  if (!query) {
    ReleaseCollection(collection);
    return scope.Close(v8::ThrowException(v8::String::New("could not create query object")));
  }
>>>>>>> 6ab4e2b5


  // ...........................................................................
  // wrap it up
  // ...........................................................................

  ReleaseCollection(collection);
  return scope.Close(WrapQuery(query));
}

////////////////////////////////////////////////////////////////////////////////
// SKIP LIST OPERATOR functions
////////////////////////////////////////////////////////////////////////////////

static void WeakSLOperatorCallback(v8::Persistent<v8::Value> object, void* parameter) {
  TRI_sl_operator_t* slOperator;
  TRI_v8_global_t* v8g;

  v8g         = (TRI_v8_global_t*) v8::Isolate::GetCurrent()->GetData();
  slOperator  = (TRI_sl_operator_t*)(parameter);
  
  LOG_TRACE("weak-callback for query operators called");

  // find the persistent handle 
  v8::Persistent<v8::Value> persistent = v8g->JSOperators[slOperator];
  
  // remove it from the associative map
  v8g->JSOperators.erase(slOperator);

  // dispose and clear the persistent handle
  persistent.Dispose();
  persistent.Clear();

  // and free the left and right operand -- depends on the type
  TRI_FreeSLOperator(slOperator);
}

static v8::Handle<v8::Object> WrapSLOperator (TRI_sl_operator_t* slOperator) {
  TRI_v8_global_t* v8g;

  v8g = (TRI_v8_global_t*) v8::Isolate::GetCurrent()->GetData();

  v8::Handle<v8::Object> operatorObject = v8g->SLOperatorTempl->NewInstance();
  map< void*, v8::Persistent<v8::Value> >::iterator i = v8g->JSOperators.find(slOperator);

  if (i == v8g->JSOperators.end()) {
    v8::Persistent<v8::Value> persistent = v8::Persistent<v8::Value>::New(v8::External::New(slOperator));
    operatorObject->SetInternalField(SLOT_CLASS_TYPE, v8::Integer::New(WRP_SL_OPERATOR_TYPE));
    operatorObject->SetInternalField(SLOT_CLASS, persistent);
    v8g->JSCursors[slOperator] = persistent;
    persistent.MakeWeak(slOperator, WeakSLOperatorCallback);
  }
  else {
    operatorObject->SetInternalField(SLOT_CLASS_TYPE, v8::Integer::New(WRP_SL_OPERATOR_TYPE));
    operatorObject->SetInternalField(SLOT_CLASS, i->second);
  }

  return operatorObject;
}

static TRI_json_t* parametersToJson(v8::Arguments const& argv, int startPos, int endPos) {
  TRI_json_t* result = TRI_CreateListJson();
  
  if (result == NULL) {
    v8::ThrowException(v8::String::New("out of memory"));
    return NULL;
  }

  for (int j = startPos; j < endPos; ++j) {  
    v8::Handle<v8::Value> parameter = argv[j];
    TRI_json_t* jsonParameter = ConvertHelper(parameter);
    if (jsonParameter == NULL) { // NOT the null json value! 
      v8::ThrowException(v8::String::New("type value not currently supported for skiplist index"));       
      return NULL;
    }
    TRI_PushBackListJson(result, jsonParameter);
  }
  return result;
}

////////////////////////////////////////////////////////////////////////////////
// Extracts one or more parameters which are values for the skip list index 
// fields previously defined in the skip list index -- in the same order
////////////////////////////////////////////////////////////////////////////////

static v8::Handle<v8::Value> JS_Operator_AND (v8::Arguments const& argv) {
  v8::HandleScope scope;
  TRI_sl_logical_operator_t* logicalOperator;
  
  // ...........................................................................
  // We expect a list of constant values in the order in which the skip list
  // index has been defined. An unknown value can have a NULL
  // ...........................................................................  
  if (argv.Length() != 2) {
    return scope.Close(v8::ThrowException(v8::String::New("usage: AND(<value 1>, <value 2>)")));
  }
  
  // ...........................................................................
  // We expect a two parameters AND(<left operator>,<right operator>)
  // ...........................................................................
  v8::Handle<v8::Value> leftOperatorArg  = argv[0];
  v8::Handle<v8::Value> rightOperatorArg = argv[1];
  
  if (leftOperatorArg->IsNull()) {    
    return scope.Close(v8::ThrowException(v8::String::New("expecting a relational or logical operator as first argument")));
  }
  if (rightOperatorArg->IsNull()) {
    return scope.Close(v8::ThrowException(v8::String::New("expecting a relational or logical operator as second argument")));
  }


  // ...........................................................................
  // Extract the left and right operands from the context
  // ...........................................................................
  v8::Handle<v8::Object> leftOperatorObject  = leftOperatorArg->ToObject();
  v8::Handle<v8::Object> rightOperatorObject = rightOperatorArg->ToObject();
  TRI_sl_operator_t* leftOperator  = TRI_UnwrapClass<TRI_sl_operator_t>(leftOperatorObject, WRP_SL_OPERATOR_TYPE);
  TRI_sl_operator_t* rightOperator = TRI_UnwrapClass<TRI_sl_operator_t>(rightOperatorObject, WRP_SL_OPERATOR_TYPE);  
  if (leftOperator == 0 || rightOperator == 0) {
    return scope.Close(v8::ThrowException(v8::String::New("corrupted AND, possibly invalid parameters")));
  }

  // ...........................................................................
  // Allocate the storage for a logial (AND) operator and assign it that type
  // ...........................................................................  
  logicalOperator = (TRI_sl_logical_operator_t*)(CreateSLOperator(TRI_SL_AND_OPERATOR,
                                                 CopySLOperator(leftOperator),
                                                 CopySLOperator(rightOperator),NULL, NULL, 2, NULL));
  // ...........................................................................
  // Wrap it up for later use and return.
  // ...........................................................................
  return scope.Close(WrapSLOperator(&(logicalOperator->_base)));
}


static v8::Handle<v8::Value> JS_Operator_OR (v8::Arguments const& argv) {
  v8::HandleScope scope;
  TRI_sl_logical_operator_t* logicalOperator;
  
  // ...........................................................................
  // We expect a list of constant values in the order in which the skip list
  // index has been defined. An unknown value can have a NULL
  // ...........................................................................  
  if (argv.Length() != 2) {
    return scope.Close(v8::ThrowException(v8::String::New("usage: OR(<value 1>, <value 2>)")));
  }

  
  // ...........................................................................
  // We expect a two parameters AND(<left operator>,<right operator>)
  // ...........................................................................
  v8::Handle<v8::Value> leftOperatorArg  = argv[0];
  v8::Handle<v8::Value> rightOperatorArg = argv[1];
  
  if (leftOperatorArg->IsNull()) {
    return scope.Close(v8::ThrowException(v8::String::New("expecting a relational or logical operator as first argument")));
  }
  if (rightOperatorArg->IsNull()) {
    return scope.Close(v8::ThrowException(v8::String::New("expecting a relational or logical operator as second argument")));
  }


  
  v8::Handle<v8::Object> leftOperatorObject  = leftOperatorArg->ToObject();
  v8::Handle<v8::Object> rightOperatorObject = rightOperatorArg->ToObject();
  TRI_sl_operator_t* leftOperator  = TRI_UnwrapClass<TRI_sl_operator_t>(leftOperatorObject, WRP_SL_OPERATOR_TYPE);
  TRI_sl_operator_t* rightOperator = TRI_UnwrapClass<TRI_sl_operator_t>(rightOperatorObject, WRP_SL_OPERATOR_TYPE);
  
  if (leftOperator == 0 || rightOperator == 0) {
    return scope.Close(v8::ThrowException(v8::String::New("corrupted OR, possibly invalid parameters")));
  }
  

  // ...........................................................................
  // Allocate the storage for a logial (AND) operator and assign it that type
  // ...........................................................................  
  logicalOperator = (TRI_sl_logical_operator_t*)(CreateSLOperator(TRI_SL_OR_OPERATOR,
                                                 CopySLOperator(leftOperator),
                                                 CopySLOperator(rightOperator),NULL, NULL, 2, NULL));
  
  return scope.Close(WrapSLOperator(&(logicalOperator->_base)));
}


static v8::Handle<v8::Value> JS_Operator_EQ (v8::Arguments const& argv) {
  v8::HandleScope scope;
  TRI_sl_relation_operator_t* relationOperator;
  TRI_json_t* parameters;
  
  // ...........................................................................
  // We expect a list of constant values in the order in which the skip list
  // index has been defined. An unknown value can have a NULL
  // ...........................................................................  
  if (argv.Length() < 1) {
    return scope.Close(v8::ThrowException(v8::String::New("usage: EQ(<value 1>, <value 2>,..., <value n>)")));
  }

  
  // ...........................................................................
  // We expect a two parameters EQ("a.b.c",23.32)
  // the first parameter is the name of the field we wish to ensure equality 
  // with the value of 23.32.
  // ...........................................................................
  
  parameters = parametersToJson(argv,0,argv.Length());
  if (parameters == NULL) {
    return scope.Close(v8::ThrowException(v8::String::New("unsupported type in EQ(...) parameter list")));
  }

  // ...........................................................................
  // Allocate the storage for a relation (EQ) operator and assign it that type
  // ...........................................................................  
  relationOperator = (TRI_sl_relation_operator_t*)(CreateSLOperator(TRI_SL_EQ_OPERATOR, NULL, NULL, parameters, NULL, 
                                                    parameters->_value._objects._length, NULL));
  
  return scope.Close(WrapSLOperator(&(relationOperator->_base)));
}

static v8::Handle<v8::Value> JS_Operator_GE (v8::Arguments const& argv) {
  v8::HandleScope scope;
  TRI_sl_relation_operator_t* relationOperator;
  TRI_json_t* parameters;
  
  // ...........................................................................
  // We expect a list of constant values in the order in which the skip list
  // index has been defined. An unknown value can have a NULL
  // ...........................................................................  
  if (argv.Length() < 1) {
    return scope.Close(v8::ThrowException(v8::String::New("usage: GE(<value 1>, <value 2>,..., <value n>)")));
  }

  
  // ...........................................................................
  // We expect a two parameters GE("abc",23.32)
  // the first parameter is the name of the field we wish to ensure equality 
  // with the value of 23.32.
  // ...........................................................................
  
  parameters = parametersToJson(argv,0,argv.Length());
  if (parameters == NULL) {
    return scope.Close(v8::ThrowException(v8::String::New("unsupported type in GE(...) parameter list")));
  }
  
  // ...........................................................................
  // Allocate the storage for a relation (GE) operator and assign it that type
  // ...........................................................................  
  relationOperator = (TRI_sl_relation_operator_t*)( CreateSLOperator(TRI_SL_GE_OPERATOR, NULL, NULL, parameters, NULL, 
                                                     parameters->_value._objects._length, NULL) );
  
  return scope.Close(WrapSLOperator(&(relationOperator->_base)));
}


static v8::Handle<v8::Value> JS_Operator_GT (v8::Arguments const& argv) {
  v8::HandleScope scope;
  TRI_sl_relation_operator_t* relationOperator;
  TRI_json_t* parameters;
  
  // ...........................................................................
  // We expect a list of constant values in the order in which the skip list
  // index has been defined. An unknown value can have a NULL
  // ...........................................................................  
  if (argv.Length() < 1) {
    return scope.Close(v8::ThrowException(v8::String::New("usage: GT(<value 1>, <value 2>,..., <value n>)")));
  }

  
  // ...........................................................................
  // We expect a two parameters GT("abc",23.32)
  // the first parameter is the name of the field we wish to ensure equality 
  // with the value of 23.32.
  // ...........................................................................
  
  parameters = parametersToJson(argv,0,argv.Length());
  if (parameters == NULL) {
    return scope.Close(v8::ThrowException(v8::String::New("unsupported type in GT(...) parameter list")));
  }
  
  // ...........................................................................
  // Allocate the storage for a relation (GT) operator and assign it that type
  // ...........................................................................  
  relationOperator = (TRI_sl_relation_operator_t*)( CreateSLOperator(TRI_SL_GT_OPERATOR, NULL, NULL, parameters, NULL, 
                                                    parameters->_value._objects._length, NULL) );
  
  return scope.Close(WrapSLOperator(&(relationOperator->_base)));
}


static v8::Handle<v8::Value> JS_Operator_LE (v8::Arguments const& argv) {
  v8::HandleScope scope;
  TRI_sl_relation_operator_t* relationOperator;
  TRI_json_t* parameters;
  
  // ...........................................................................
  // We expect a list of constant values in the order in which the skip list
  // index has been defined. An unknown value can have a NULL
  // ...........................................................................  
  if (argv.Length() < 1) {
    return scope.Close(v8::ThrowException(v8::String::New("usage: LE(<value 1>, <value 2>,..., <value n>)")));
  }

  
  // ...........................................................................
  // We expect a two parameters LE("field value",23.32)
  // the first parameter is the name of the field we wish to ensure equality 
  // with the value of 23.32.
  // ...........................................................................
  
  parameters = parametersToJson(argv,0,argv.Length());
  if (parameters == NULL) {
    return scope.Close(v8::ThrowException(v8::String::New("unsupported type in LE(...) parameter list")));
  }

  // ...........................................................................
  // Allocate the storage for a relation (LE) operator and assign it that type
  // ...........................................................................  
  relationOperator = (TRI_sl_relation_operator_t*)( CreateSLOperator(TRI_SL_LE_OPERATOR, NULL, NULL,parameters, NULL, 
                                                     parameters->_value._objects._length, NULL) );  
  
  return scope.Close(WrapSLOperator(&(relationOperator->_base)));
}


static v8::Handle<v8::Value> JS_Operator_LT (v8::Arguments const& argv) {
  v8::HandleScope scope;
  TRI_sl_relation_operator_t* relationOperator;
  TRI_json_t* parameters;
  
  // ...........................................................................
  // We expect a list of constant values in the order in which the skip list
  // index has been defined. An unknown value can have a NULL
  // ...........................................................................  
  if (argv.Length() < 1) {
    return scope.Close(v8::ThrowException(v8::String::New("usage: LT(<value 1>, <value 2>,..., <value n>)")));
  }

    
  // ...........................................................................
  // We expect a two parameters LT("field_string_value",23.32)
  // the first parameter is the name of the field we wish to ensure equality 
  // with the value of 23.32.
  // ...........................................................................
  
  parameters = parametersToJson(argv,0,argv.Length());
  if (parameters == NULL) {
    return scope.Close(v8::ThrowException(v8::String::New("unsupported type in LT(...) parameter list")));
  }
  
  // ...........................................................................
  // Allocate the storage for a relation (LT) operator and assign it that type
  // ...........................................................................  
  relationOperator = (TRI_sl_relation_operator_t*)( CreateSLOperator(TRI_SL_LT_OPERATOR, NULL,NULL,parameters, NULL, 
                                                    parameters->_value._objects._length, NULL) );
  
  return scope.Close(WrapSLOperator(&(relationOperator->_base)));
}


////////////////////////////////////////////////////////////////////////////////
/// @brief executes a select query - DEPRECATED
////////////////////////////////////////////////////////////////////////////////

static v8::Handle<v8::Value> JS_SelectAql (v8::Arguments const& argv) {
  v8::HandleScope scope;

  if (argv.Length() != 4) {
    return scope.Close(v8::ThrowException(v8::String::New("usage: AQL_SELECT(<db>, <collectionname>, <skip>, <limit>)")));
  }

  v8::Handle<v8::Object> dbArg = argv[0]->ToObject();
  TRI_vocbase_t* vocbase = TRI_UnwrapClass<TRI_vocbase_t>(dbArg, WRP_VOCBASE_TYPE);

  if (vocbase == 0) {
    return scope.Close(v8::ThrowException(v8::String::New("corrupted vocbase")));
  }

  // select clause
  TRI_qry_select_t* select;
  select = TRI_CreateQuerySelectDocument();

  v8::Handle<v8::Value> nameArg = argv[1];
  string name = TRI_ObjectToString(nameArg);

  if (name.empty()) {
    select->free(select);
    return scope.Close(v8::ThrowException(v8::String::New("expecting a non-empty name for <collectionname>")));
  }

  // extract the skip value
  TRI_voc_size_t skip = 0;
  v8::Handle<v8::Value> skipArg = argv[2];

  if (skipArg->IsNull()) {
    skip = TRI_QRY_NO_SKIP;
  }
  else {
    double s = TRI_ObjectToDouble(skipArg);

    if (s < 0.0) {
      skip = 0;
    }
    else {
      skip = (TRI_voc_size_t) s;
    }
  }

  // extract the limit value
  TRI_voc_ssize_t limit = 0;
  v8::Handle<v8::Value> limitArg = argv[3];

  if (limitArg->IsNull()) {
    limit = TRI_QRY_NO_LIMIT;
  }
  else {
    double l = TRI_ObjectToDouble(limitArg);

    limit = (TRI_voc_ssize_t) l;
  }

  TRI_select_join_t* join;
  join = TRI_CreateSelectJoin();
  if (!join) {
    select->free(select);
    return scope.Close(v8::ThrowException(v8::String::New("could not create join struct")));
  }
  
  TRI_AddPartSelectJoinX(join, 
                        JOIN_TYPE_PRIMARY, 
                        NULL,
                        (char*) name.c_str(), 
                        (char*) "alias",
                        NULL);

  // create the query
  TRI_query_t* query = TRI_CreateQuery(vocbase,
                                       select,
                                       NULL,
                                       join,
                                       skip,
                                       limit); 

  if (!query) {
    select->free(select);
    return scope.Close(v8::ThrowException(v8::String::New("could not create query object")));
  }

  // wrap it up
  return scope.Close(WrapQuery(query));
}

////////////////////////////////////////////////////////////////////////////////
/// @brief executes a query - DEPRECATED
////////////////////////////////////////////////////////////////////////////////

static v8::Handle<v8::Value> JS_ExecuteAql (v8::Arguments const& argv) {
  v8::HandleScope scope;

  v8::Handle<v8::Value> err;
  TRI_rc_cursor_t* cursor = ExecuteQuery(argv.Holder(), &err);

  if (cursor == 0) {
    return v8::ThrowException(err);
  }

  return scope.Close(WrapCursor(cursor));
}

////////////////////////////////////////////////////////////////////////////////
/// @brief extracts a cursor from a javascript object - DEPRECATED
////////////////////////////////////////////////////////////////////////////////

static TRI_rc_cursor_t* UnwrapCursor (v8::Handle<v8::Object> cursorObject) {
  return TRI_UnwrapClass<TRI_rc_cursor_t>(cursorObject, WRP_RC_CURSOR_TYPE);
}

////////////////////////////////////////////////////////////////////////////////
/// @brief returns the next document - DEPRECATED
////////////////////////////////////////////////////////////////////////////////

static v8::Handle<v8::Value> JS_CountCursor (v8::Arguments const& argv) {
  v8::HandleScope scope;
  v8::TryCatch tryCatch;

  if (argv.Length() != 0) {
    return scope.Close(v8::ThrowException(v8::String::New("usage: count()")));
  }

  v8::Handle<v8::Object> self = argv.Holder();
  TRI_rc_cursor_t* cursor = UnwrapCursor(self);

  if (cursor == 0) {
    return scope.Close(v8::ThrowException(v8::String::New("corrupted cursor")));
  }

  
  return scope.Close(v8::Number::New(cursor->_matchedDocuments));
}

////////////////////////////////////////////////////////////////////////////////
/// @brief returns the next document - DEPRECATED
////////////////////////////////////////////////////////////////////////////////

static v8::Handle<v8::Value> JS_NextCursor (v8::Arguments const& argv) {
  v8::HandleScope scope;
  v8::TryCatch tryCatch;

  if (argv.Length() != 0) {
    return scope.Close(v8::ThrowException(v8::String::New("usage: next()")));
  }

  v8::Handle<v8::Object> self = argv.Holder();
  TRI_rc_cursor_t* cursor = UnwrapCursor(self);

  if (cursor == 0) {
    return scope.Close(v8::ThrowException(v8::String::New("corrupted cursor")));
  }

  TRI_rc_result_t* next = cursor->next(cursor);

  if (next == 0) {
    return scope.Close(v8::Undefined());
  }

  v8::Handle<v8::Value> value;
  bool ok;

  TRI_qry_select_t* select = cursor->_select;
  if (select) {
    ok = select->toJavaScript(select, next, (void*) &value);
  }
  else {
    TRI_DefineSelectExecutionContext(cursor->_selectContext, next);
    ok = TRI_ExecuteExecutionContext(cursor->_selectContext, (void*) &value);
  }

  if (! ok) {
    if (tryCatch.HasCaught()) {
      return scope.Close(v8::ThrowException(tryCatch.Exception()));
    }
    else {
      return scope.Close(v8::ThrowException(v8::String::New("cannot convert to JavaScript")));
    }
  }

  return scope.Close(value);
}

////////////////////////////////////////////////////////////////////////////////
/// @brief returns the next document reference - DEPRECATED
////////////////////////////////////////////////////////////////////////////////

static v8::Handle<v8::Value> JS_NextRefCursor (v8::Arguments const& argv) {
  v8::HandleScope scope;
  v8::TryCatch tryCatch;

  if (argv.Length() != 0) {
    return scope.Close(v8::ThrowException(v8::String::New("usage: nextRef()")));
  }

  v8::Handle<v8::Object> self = argv.Holder();
  TRI_rc_cursor_t* cursor = UnwrapCursor(self);

  if (cursor == 0) {
    return scope.Close(v8::ThrowException(v8::String::New("corrupted cursor")));
  }

  TRI_rc_result_t* next = cursor->next(cursor);

  if (next == 0) {
    return scope.Close(v8::Undefined());
  }

  // always use the primary collection
  TRI_voc_cid_t cid = cursor->_context->_primary->base._cid;
  TRI_voc_did_t did = next->_primary->_did;
  string ref = StringUtils::itoa(cid) + TRI_DOCUMENT_HANDLE_SEPARATOR_STR + StringUtils::itoa(did);

  return scope.Close(v8::String::New(ref.c_str()));
}

////////////////////////////////////////////////////////////////////////////////
/// @brief uses the next document - DEPRECATED
////////////////////////////////////////////////////////////////////////////////

static v8::Handle<v8::Value> JS_UseNextCursor (v8::Arguments const& argv) {
  v8::HandleScope scope;
  v8::TryCatch tryCatch;

  if (argv.Length() != 0) {
    return scope.Close(v8::ThrowException(v8::String::New("usage: nextRef()")));
  }

  v8::Handle<v8::Object> self = argv.Holder();
  TRI_rc_cursor_t* cursor = UnwrapCursor(self);

  if (cursor == 0) {
    return scope.Close(v8::ThrowException(v8::String::New("corrupted cursor")));
  }

  TRI_rc_result_t* next = cursor->next(cursor);

  if (next == 0) {
    return scope.Close(v8::Undefined());
  }

  return scope.Close(v8::True());
}

////////////////////////////////////////////////////////////////////////////////
/// @brief checks if the cursor is exhausted - DEPRECATED
////////////////////////////////////////////////////////////////////////////////

static v8::Handle<v8::Value> JS_HasNextCursor (v8::Arguments const& argv) {
  v8::HandleScope scope;

  if (argv.Length() != 0) {
    return scope.Close(v8::ThrowException(v8::String::New("usage: hasNext()")));
  }

  v8::Handle<v8::Object> self = argv.Holder();
  TRI_rc_cursor_t* cursor = UnwrapCursor(self);

  if (cursor == 0) {
    return scope.Close(v8::ThrowException(v8::String::New("corrupted cursor")));
  }

  if (cursor->hasNext(cursor)) {
    return scope.Close(v8::True());
  }
  else {
    return scope.Close(v8::False());
  }
}

////////////////////////////////////////////////////////////////////////////////
/// @}
////////////////////////////////////////////////////////////////////////////////

// -----------------------------------------------------------------------------
// --SECTION--                                       TRI_VOCBASE_COL_T FUNCTIONS
// -----------------------------------------------------------------------------

// -----------------------------------------------------------------------------
// --SECTION--                                              javascript functions
// -----------------------------------------------------------------------------

////////////////////////////////////////////////////////////////////////////////
/// @addtogroup VocBase
/// @{
////////////////////////////////////////////////////////////////////////////////

////////////////////////////////////////////////////////////////////////////////
/// @brief counts the number of documents in a result set
////////////////////////////////////////////////////////////////////////////////

static v8::Handle<v8::Value> JS_CountVocbaseCol (v8::Arguments const& argv) {
  v8::HandleScope scope;

  v8::Handle<v8::Object> err;
  TRI_vocbase_col_t const* collection = UseCollection(argv.Holder(), &err);

  if (collection == 0) {
    return scope.Close(v8::ThrowException(err));
  }

  TRI_doc_collection_t* doc = collection->_collection;
  size_t s = doc->size(doc);

  ReleaseCollection(collection);
  return scope.Close(v8::Number::New((double) s));
}

////////////////////////////////////////////////////////////////////////////////
/// @brief deletes a document
///
/// @FUN{@FA{collection}.remove(@FA{document})}
///
/// Deletes a document. If there is revision mismatch, then an error is thrown.
///
/// @FUN{@FA{collection}.remove(@FA{document}, true)}
///
/// Deletes a document. If there is revision mismatch, then mismatch
/// is ignored and document is deleted. The function returns
/// @LIT{true} if the document existed and was deleted. It returns
/// @LIT{false}, if the document was already deleted.
///
/// @FUN{@FA{collection}.remove(@FA{document-handle}, @FA{data})}
///
/// As before. Instead of document a @FA{document-handle} can be passed as
/// first argument.
///
/// @EXAMPLES
///
/// Delete a document:
///
/// @verbinclude shell_remove-document
///
/// Delete a document with a conflict:
///
/// @verbinclude shell_remove-document-conflict
////////////////////////////////////////////////////////////////////////////////

static v8::Handle<v8::Value> JS_RemoveVocbaseCol (v8::Arguments const& argv) {
  v8::HandleScope scope;

  v8::Handle<v8::Object> err;
  TRI_vocbase_col_t const* collection = UseCollection(argv.Holder(), &err);

  if (collection == 0) {
    return scope.Close(v8::ThrowException(err));
  }

  return DeleteVocbaseCol(collection->_vocbase, collection, argv);
}

////////////////////////////////////////////////////////////////////////////////
/// @brief looks up a document
///
/// @FUN{@FA{collection}.document(@FA{document})}
///
/// The @FN{document} method finds a document given it's identifier.  It
/// returns the document. Note that the returned docuement contains two
/// pseudo-attributes, namely @LIT{_id} and @LIT{_rev}. @LIT{_id}
/// contains the @FA{docuement-handle} and @LIT{_rev} the revision of
/// the document.
///
/// An error is thrown if there @LIT{_rev} does not longer match the current
/// revision of the document.
///
/// An error is thrown if the document does not exists.
///
/// The document must be part of the @FA{collection}; otherwise, an error
/// is thrown.
///
/// @FUN{@FA{collection}.document(@FA{document-handle})}
///
/// As before. Instead of document a @FA{document-handle} can be passed as
/// first argument.
///
/// @EXAMPLES
///
/// Return the document for a document-handle:
///
/// @verbinclude shell_read-document
///
/// An error is raised if the document is unknown:
///
/// @verbinclude shell_read-document-not-found
///
/// An error is raised if the handle is invalid:
///
/// @verbinclude shell_read-document-bad-handle
////////////////////////////////////////////////////////////////////////////////

static v8::Handle<v8::Value> JS_DocumentVocbaseCol (v8::Arguments const& argv) {
  v8::HandleScope scope;

  // extract the collection
  v8::Handle<v8::Object> operand = argv.Holder();

  v8::Handle<v8::Object> err;
  TRI_vocbase_col_t const* collection = UseCollection(operand, &err);

  if (collection == 0) {
    return scope.Close(v8::ThrowException(err));
  }

  return DocumentVocbaseCol(collection->_vocbase, collection, argv);
}

////////////////////////////////////////////////////////////////////////////////
/// @brief drops a collection
///
/// @FUN{@FA{collection}.drop()}
///
/// Drops a @FA{collection} and all its indexes.
///
/// @EXAMPLES
///
/// Drops a collection:
///
/// @verbinclude shell_collection-drop
////////////////////////////////////////////////////////////////////////////////

static v8::Handle<v8::Value> JS_DropVocbaseCol (v8::Arguments const& argv) {
  v8::HandleScope scope;
  int res;

  TRI_vocbase_col_t* collection = TRI_UnwrapClass<TRI_vocbase_col_t>(argv.Holder(), WRP_VOCBASE_COL_TYPE);

  if (collection == 0) {
    res = TRI_ERROR_INTERNAL;
  }
  else {
    res = TRI_DropCollectionVocBase(collection->_vocbase, collection);
  }

  if (res != TRI_ERROR_NO_ERROR) {
    return scope.Close(v8::ThrowException(CreateErrorObject(res, "cannot drop collection")));
  }

  return scope.Close(v8::Undefined());
}

////////////////////////////////////////////////////////////////////////////////
/// @brief drops an index
///
/// @FUN{@FA{collection}.dropIndex(@FA{index})}
///
/// Drops the index. If the index does not exists, then @LIT{false} is
/// returned. If the index existed and was dropped, then @LIT{true} is
/// returned. Note that you cannot drop the primary index. 
///
/// @FUN{@FA{collection}.dropIndex(@FA{index-handle})}
///
/// Same as above. Instead of an index an index handle can be given.
///
/// @EXAMPLES
///
/// @verbinclude shell_index-drop-index
////////////////////////////////////////////////////////////////////////////////

static v8::Handle<v8::Value> JS_DropIndexVocbaseCol (v8::Arguments const& argv) {
  v8::HandleScope scope;

  v8::Handle<v8::Object> err;
  TRI_vocbase_col_t const* collection = UseCollection(argv.Holder(), &err);

  if (collection == 0) {
    return scope.Close(v8::ThrowException(err));
  }

  TRI_doc_collection_t* doc = collection->_collection;

  if (doc->base._type != TRI_COL_TYPE_SIMPLE_DOCUMENT) {
    ReleaseCollection(collection);
    return scope.Close(v8::ThrowException(CreateErrorObject(TRI_ERROR_INTERNAL, "unknown collection type")));
  }

  TRI_sim_collection_t* sim = (TRI_sim_collection_t*) doc;

  if (argv.Length() != 1) {
    ReleaseCollection(collection);
    return scope.Close(v8::ThrowException(CreateErrorObject(TRI_ERROR_ILLEGAL_OPTION, "usage: dropIndex(<index-handle>)")));
  }

  TRI_index_t* idx = LookupIndexByHandle(doc->base._vocbase, collection, argv[0], true, &err);

  if (idx == 0) {
    if (err.IsEmpty()) {
      ReleaseCollection(collection);
      return scope.Close(v8::False());
    }
    else {
      ReleaseCollection(collection);
      return scope.Close(v8::ThrowException(err));
    }
  }

  if (idx->_iid == 0) {
    ReleaseCollection(collection);
    return scope.Close(v8::False());
  }

  // .............................................................................
  // inside a write transaction
  // .............................................................................

  bool ok = TRI_DropIndexSimCollection(sim, idx->_iid);

  // .............................................................................
  // outside a write transaction
  // .............................................................................

  ReleaseCollection(collection);
  return scope.Close(ok ? v8::True() : v8::False());
}

////////////////////////////////////////////////////////////////////////////////
/// @brief ensures that a geo index exists
///
/// @FUN{ensureGeoIndex(@FA{location})}
///
/// Creates a geo-spatial index on all documents using @FA{location} as path to
/// the coordinates. The value of the attribute must be a list with at least two
/// double values. The list must contain the latitude (first value) and the
/// longitude (second value). All documents, which do not have the attribute
/// path or with value that are not suitable, are ignored.
///
/// In case that the index was successfully created, the index indetifier
/// is returned.
///
/// @FUN{ensureGeoIndex(@FA{location}, @LIT{true})}
///
/// As above which the exception, that the order within the list is longitude
/// followed by latitude. This corresponds to the format described in
///
/// http://geojson.org/geojson-spec.html#positions
///
/// @FUN{ensureGeoIndex(@FA{latitude}, @FA{longitude})}
///
/// Creates a geo-spatial index on all documents using @FA{latitude} and
/// @FA{longitude} as paths the latitude and the longitude. The value of the
/// attribute @FA{latitude} and of the attribute @FA{longitude} must a
/// double. All documents, which do not have the attribute paths or which values
/// are not suitable, are ignored.
///
/// In case that the index was successfully created, the index indetifier
/// is returned.
///
/// @EXAMPLES
///
/// Create an geo index for a list attribute:
///
/// @verbinclude admin3
///
/// Create an geo index for a hash array attribute:
///
/// @verbinclude admin4
////////////////////////////////////////////////////////////////////////////////

static v8::Handle<v8::Value> JS_EnsureGeoIndexVocbaseCol (v8::Arguments const& argv) {
  v8::HandleScope scope;

  v8::Handle<v8::Object> err;
  TRI_vocbase_col_t const* collection = UseCollection(argv.Holder(), &err);

  if (collection == 0) {
    return scope.Close(v8::ThrowException(err));
  }

  TRI_doc_collection_t* doc = collection->_collection;

  if (doc->base._type != TRI_COL_TYPE_SIMPLE_DOCUMENT) {
    ReleaseCollection(collection);
    return scope.Close(v8::ThrowException(CreateErrorObject(TRI_ERROR_INTERNAL, "unknown collection type")));
  }

  TRI_sim_collection_t* sim = (TRI_sim_collection_t*) doc;
  TRI_index_t* idx = 0;
  bool created;

  // .............................................................................
  // case: <location>
  // .............................................................................

  if (argv.Length() == 1) {
    v8::String::Utf8Value loc(argv[0]);

    if (*loc == 0) {
      ReleaseCollection(collection);
      return scope.Close(v8::ThrowException(CreateErrorObject(TRI_ERROR_ILLEGAL_OPTION, "<location> must be an attribute path")));
    }

    idx = TRI_EnsureGeoIndexSimCollection(sim, *loc, false, &created);
  }

  // .............................................................................
  // case: <location>, <geoJson>
  // .............................................................................

  else if (argv.Length() == 2 && (argv[1]->IsBoolean() || argv[1]->IsBooleanObject())) {
    v8::String::Utf8Value loc(argv[0]);

    if (*loc == 0) {
      ReleaseCollection(collection);
      return scope.Close(v8::ThrowException(CreateErrorObject(TRI_ERROR_ILLEGAL_OPTION, "<location> must be an attribute path")));
    }

    idx = TRI_EnsureGeoIndexSimCollection(sim, *loc, TRI_ObjectToBoolean(argv[1]), &created);
  }

  // .............................................................................
  // case: <latitude>, <longitude>
  // .............................................................................

  else if (argv.Length() == 2) {
    v8::String::Utf8Value lat(argv[0]);
    v8::String::Utf8Value lon(argv[1]);

    if (*lat == 0) {
      ReleaseCollection(collection);
      return scope.Close(v8::ThrowException(CreateErrorObject(TRI_ERROR_ILLEGAL_OPTION, "<latitude> must be an attribute path")));
    }

    if (*lon == 0) {
      ReleaseCollection(collection);
      return scope.Close(v8::ThrowException(CreateErrorObject(TRI_ERROR_ILLEGAL_OPTION, "<longitude> must be an attribute path")));
    }

    idx = TRI_EnsureGeoIndex2SimCollection(sim, *lat, *lon, &created);
  }

  // .............................................................................
  // error case
  // .............................................................................

  else {
    ReleaseCollection(collection);
    return scope.Close(v8::ThrowException(CreateErrorObject(TRI_ERROR_ILLEGAL_OPTION,
      "usage: ensureGeoIndex(<latitude>, <longitude>) or ensureGeoIndex(<location>, [<geojson>])")));
  }

  TRI_json_t* json = idx->json(idx, collection->_collection);

  if (!json) {
    return scope.Close(v8::ThrowException(v8::String::New("out of memory")));
  }

  v8::Handle<v8::Value> index = IndexRep(&collection->_collection->base, json);
  TRI_FreeJson(TRI_UNKNOWN_MEM_ZONE, json);
  
  if (index->IsObject()) {
    index->ToObject()->Set(v8::String::New("isNewlyCreated"), created ? v8::True() : v8::False());
  }

  ReleaseCollection(collection);
  return scope.Close(index);
}

////////////////////////////////////////////////////////////////////////////////
/// @brief ensures that a hash index exists
///
/// @FUN{ensureUniqueConstrain(@FA{field1}, @FA{field2}, ...,@FA{fieldn})}
///
/// Creates a hash index on all documents using attributes as paths to the
/// fields. At least one attribute must be given. The value of this attribute
/// must be a list. All documents, which do not have the attribute path or where
/// one or more values that are not suitable, are ignored.
///
/// In case that the index was successfully created, the index indetifier
/// is returned.
///
/// @EXAMPLES
///
/// @verbinclude admin5
////////////////////////////////////////////////////////////////////////////////

static v8::Handle<v8::Value> JS_EnsureUniqueConstraintVocbaseCol (v8::Arguments const& argv) {
  return EnsureHashSkipListIndex("ensureUniqueConstrain", argv, true, 0);
}

////////////////////////////////////////////////////////////////////////////////
/// @brief ensures that a hash index exists
///
/// @FUN{ensureHashIndex(@FA{field1}, @FA{field2}, ...,@FA{fieldn})}
///
/// Creates a non-unique hash index on all documents using attributes as paths
/// to the fields. At least one attribute must be given. All documents, which do
/// not have the attribute path or with one or more values that are not
/// suitable, are ignored.
///
/// In case that the index was successfully created, the index indetifier
/// is returned.
///
/// @verbinclude fluent14
////////////////////////////////////////////////////////////////////////////////

static v8::Handle<v8::Value> JS_EnsureHashIndexVocbaseCol (v8::Arguments const& argv) {
  return EnsureHashSkipListIndex("ensureHashIndex", argv, false, 0);
}
  

////////////////////////////////////////////////////////////////////////////////
/// @brief ensures that a priority queue index exists
///
/// @FUN{ensureSLIndex(@FA{field1})}
///
/// Creates a priority queue index on all documents using attributes as paths to
/// the fields. Currently only supports one attribute of the type double.
/// All documents, which do not have the attribute path are ignored.
///
/// In case that the index was successfully created, the index indetifier
/// is returned.
///
/// @verbinclude fluent14
////////////////////////////////////////////////////////////////////////////////

static v8::Handle<v8::Value> JS_EnsurePriorityQueueIndexVocbaseCol (v8::Arguments const& argv) {
  v8::HandleScope scope;  
  bool created = false;
  TRI_index_t* idx;
  
  
  // .............................................................................
  // Check that we have a valid collection                      
  // .............................................................................

  v8::Handle<v8::Object> err;
  TRI_vocbase_col_t const* collection = UseCollection(argv.Holder(), &err);
  
  if (collection == 0) {
    return scope.Close(v8::ThrowException(err));
  }

  // .............................................................................
  // Check collection type
  // .............................................................................

  TRI_doc_collection_t* doc = collection->_collection;
  
  if (doc->base._type != TRI_COL_TYPE_SIMPLE_DOCUMENT) {
    ReleaseCollection(collection);
    return scope.Close(v8::ThrowException(v8::String::New("unknown collection type")));
  }

  TRI_sim_collection_t* sim = (TRI_sim_collection_t*) doc;

  // .............................................................................
  // Return string when there is an error of some sort.
  // .............................................................................

  string errorString;
  
  // .............................................................................
  // Ensure that there is at least one string parameter sent to this method
  // .............................................................................  

  if (argv.Length() != 1) {
    ReleaseCollection(collection);

    errorString = "one string parameter required for the ensurePQIndex(...) command";
    return scope.Close(v8::String::New(errorString.c_str(),errorString.length()));
  }
   

  // .............................................................................
  // Create a list of paths, these will be used to create a list of shapes
  // which will be used by the priority queue index.
  // .............................................................................
  
  TRI_vector_t attributes;
  TRI_InitVector(&attributes, TRI_UNKNOWN_MEM_ZONE, sizeof(char*));
  
  bool ok = true;
  
  for (int j = 0; j < argv.Length(); ++j) {
  
    v8::Handle<v8::Value> argument = argv[j];
    if (! argument->IsString() ) {
      errorString = "invalid parameter passed to ensurePQIndex(...) command";
      ok = false;
      break;
    }
    
    // ...........................................................................
    // convert the argument into a "C" string
    // ...........................................................................
    
    v8::String::Utf8Value argumentString(argument);   
    char* cArgument = (char*) (TRI_Allocate(TRI_UNKNOWN_MEM_ZONE, argumentString.length() + 1));       
    if (cArgument == NULL) {
      errorString = "insuffient memory to complete ensurePQIndex(...) command";
      ok = false;
      break;
    }  
        
    memcpy(cArgument, *argumentString, argumentString.length());
    TRI_PushBackVector(&attributes,&cArgument);
  }

  // .............................................................................
  // Check that each parameter is unique
  // .............................................................................
  
  for (size_t j = 0; j < attributes._length; ++j) {  
    char* left = *((char**) (TRI_AtVector(&attributes, j)));    
    for (size_t k = j + 1; k < attributes._length; ++k) {
      char* right = *((char**) (TRI_AtVector(&attributes, k)));
      if (strcmp(left,right) == 0) {
        errorString = "duplicate parameters sent to ensurePQIndex(...) command";
        ok = false;
        break;
      }   
    }
  }    
  
  // .............................................................................
  // Some sort of error occurred -- display error message and abort index creation
  // (or index retrieval).
  // .............................................................................
  
  if (!ok) {
    // ...........................................................................
    // Remove the memory allocated to the list of attributes used for the hash index
    // ...........................................................................   
    for (size_t j = 0; j < attributes._length; ++j) {
      char* cArgument = *((char**) (TRI_AtVector(&attributes, j)));
      TRI_Free(TRI_UNKNOWN_MEM_ZONE, cArgument);
    }    
    TRI_DestroyVector(&attributes);

    ReleaseCollection(collection);
    return scope.Close(v8::String::New(errorString.c_str(),errorString.length()));
  }  
  
  // .............................................................................
  // Actually create the index here. Note that priority queue is never unique.
  // .............................................................................

  idx = TRI_EnsurePriorityQueueIndexSimCollection(sim, &attributes, false, &created);

  // .............................................................................
  // Remove the memory allocated to the list of attributes used for the hash index
  // .............................................................................   

  for (size_t j = 0; j < attributes._length; ++j) {
    char* cArgument = *((char**) (TRI_AtVector(&attributes, j)));
    TRI_Free(TRI_UNKNOWN_MEM_ZONE, cArgument);
  }    

  TRI_DestroyVector(&attributes);

  if (idx == NULL) {
    ReleaseCollection(collection);
    return scope.Close(v8::String::New("Priority Queue index could not be created"));
  }  
  
  // .............................................................................
  // Return the newly assigned index identifier
  // .............................................................................

  TRI_json_t* json = idx->json(idx, collection->_collection);

  v8::Handle<v8::Value> index = IndexRep(&collection->_collection->base, json);
  TRI_FreeJson(TRI_UNKNOWN_MEM_ZONE, json);
  
  if (index->IsObject()) {
    index->ToObject()->Set(v8::String::New("isNewlyCreated"), created ? v8::True() : v8::False());
  }

  ReleaseCollection(collection);
  return scope.Close(index);
}

////////////////////////////////////////////////////////////////////////////////
/// @brief ensures that a skiplist index exists
///
/// @FUN{ensureUniqueSkiplist(@FA{field1}, @FA{field2}, ...,@FA{fieldn})}
///
/// Creates a skiplist index on all documents using attributes as paths to
/// the fields. At least one attribute must be given.  
/// All documents, which do not have the attribute path or 
/// with ore or more values that are not suitable, are ignored.
///
/// In case that the index was successfully created, the index indetifier
/// is returned.
///
/// @verbinclude fluent14
////////////////////////////////////////////////////////////////////////////////

static v8::Handle<v8::Value> JS_EnsureUniqueSkiplistVocbaseCol (v8::Arguments const& argv) {
  return EnsureHashSkipListIndex("ensureUniqueSkipList", argv, true, 1);
}



////////////////////////////////////////////////////////////////////////////////
/// @brief ensures that a multi skiplist index exists
///
/// @FUN{ensureSkiplist(@FA{field1}, @FA{field2}, ...,@FA{fieldn})}
///
/// Creates a multi skiplist index on all documents using attributes as paths to
/// the fields. At least one attribute must be given.  
/// All documents, which do not have the attribute path or 
/// with ore or more values that are not suitable, are ignored.
///
/// In case that the index was successfully created, the index indetifier
/// is returned.
///
/// @verbinclude fluent14
////////////////////////////////////////////////////////////////////////////////

static v8::Handle<v8::Value> JS_EnsureSkiplistVocbaseCol (v8::Arguments const& argv) {
  return EnsureHashSkipListIndex("ensureSkipList", argv, false, 1);
}

////////////////////////////////////////////////////////////////////////////////
/// @brief returns the figures of a collection
///
/// @FUN{@FA{collection}.figures()}
///
/// Returns an object containing all collection figures.
///
/// - @LIT{alive.count}: The number of living documents.
///
/// - @LIT{alive.size}: The total size in bytes used by all
///   living documents.
///
/// - @LIT{dead.count}: The number of dead documents.
///
/// - @LIT{dead.size}: The total size in bytes used by all
///   dead documents.
///
/// - @LIT{dead.deletion}: The total number of deletion markers.
///
/// - @LIT{datafiles.count}: The number of active datafiles.
///

/// @EXAMPLES
///
/// @verbinclude shell_collection-figures
////////////////////////////////////////////////////////////////////////////////

static v8::Handle<v8::Value> JS_FiguresVocbaseCol (v8::Arguments const& argv) {
  v8::HandleScope scope;

  TRI_vocbase_col_t* collection = TRI_UnwrapClass<TRI_vocbase_col_t>(argv.Holder(), WRP_VOCBASE_COL_TYPE);

  if (collection == 0) {
    return scope.Close(v8::ThrowException(v8::String::New("illegal collection pointer")));
  }

  v8::Handle<v8::Object> result = v8::Object::New();

  TRI_READ_LOCK_STATUS_VOCBASE_COL(collection);
  TRI_vocbase_col_status_e status = collection->_status;

  if (status != TRI_VOC_COL_STATUS_LOADED) {
    TRI_READ_UNLOCK_STATUS_VOCBASE_COL(collection);
    return scope.Close(result);
  }

  if (collection->_collection == 0) {
    TRI_READ_UNLOCK_STATUS_VOCBASE_COL(collection);
    return scope.Close(v8::ThrowException(v8::String::New("illegal collection pointer")));
  }

  TRI_doc_collection_t* doc = collection->_collection;

  doc->beginRead(doc);
  TRI_doc_collection_info_t* info = doc->figures(doc);
  doc->endRead(doc);

  v8::Handle<v8::Object> alive = v8::Object::New();

  result->Set(v8::String::New("alive"), alive);
  alive->Set(v8::String::New("count"), v8::Number::New(info->_numberAlive));
  alive->Set(v8::String::New("size"), v8::Number::New(info->_sizeAlive));

  v8::Handle<v8::Object> dead = v8::Object::New();

  result->Set(v8::String::New("dead"), dead);
  dead->Set(v8::String::New("count"), v8::Number::New(info->_numberDead));
  dead->Set(v8::String::New("size"), v8::Number::New(info->_sizeDead));
  dead->Set(v8::String::New("deletion"), v8::Number::New(info->_numberDeletion));

  v8::Handle<v8::Object> dfs = v8::Object::New();

  result->Set(v8::String::New("datafiles"), dfs);
  dfs->Set(v8::String::New("count"), v8::Number::New(info->_numberDatafiles));

  TRI_Free(TRI_UNKNOWN_MEM_ZONE, info);

  TRI_READ_UNLOCK_STATUS_VOCBASE_COL(collection);
  return scope.Close(result);
}

////////////////////////////////////////////////////////////////////////////////
/// @brief returns information about the indexes
///
/// @FUN{getIndexes()}
///
/// Returns a list of all indexes defined for the collection.
///
/// @EXAMPLES
///
/// @verbinclude shell_index-read-all
////////////////////////////////////////////////////////////////////////////////

static v8::Handle<v8::Value> JS_GetIndexesVocbaseCol (v8::Arguments const& argv) {
  v8::HandleScope scope;

  v8::Handle<v8::Object> err;
  TRI_vocbase_col_t const* collection = UseCollection(argv.Holder(), &err);

  if (collection == 0) {
    return scope.Close(v8::ThrowException(err));
  }

  TRI_doc_collection_t* doc = collection->_collection;

  if (doc->base._type != TRI_COL_TYPE_SIMPLE_DOCUMENT) {
    ReleaseCollection(collection);
    return scope.Close(v8::ThrowException(v8::String::New("unknown collection type")));
  }

  TRI_sim_collection_t* sim = (TRI_sim_collection_t*) doc;

  // get a list of indexes
  TRI_vector_pointer_t* indexes = TRI_IndexesSimCollection(sim);

  if (!indexes) {
    return scope.Close(v8::ThrowException(v8::String::New("out of memory")));
  }

  v8::Handle<v8::Array> result = v8::Array::New();

  uint32_t n = (uint32_t) indexes->_length;

  for (uint32_t i = 0, j = 0;  i < n;  ++i) {
    TRI_json_t* idx = (TRI_json_t*) indexes->_buffer[i];

    if (idx) {
      result->Set(j++, IndexRep(&doc->base, idx));
      TRI_FreeJson(TRI_UNKNOWN_MEM_ZONE, idx);
    }
  }

  ReleaseCollection(collection);

  TRI_FreeVectorPointer(TRI_UNKNOWN_MEM_ZONE, indexes);

  return scope.Close(result);
}

////////////////////////////////////////////////////////////////////////////////
/// @brief loads a collection
///
/// @FUN{@FA{collection}.load()}
///
/// Loads a collection into memory.
///
/// @EXAMPLES
///
/// @verbinclude shell_collection-load
////////////////////////////////////////////////////////////////////////////////

static v8::Handle<v8::Value> JS_LoadVocbaseCol (v8::Arguments const& argv) {
  v8::HandleScope scope;

  v8::Handle<v8::Object> err;
  TRI_vocbase_col_t const* collection = UseCollection(argv.Holder(), &err);

  if (collection == 0) {
    return scope.Close(v8::ThrowException(err));
  }

  ReleaseCollection(collection);
  return scope.Close(v8::Undefined());
}

////////////////////////////////////////////////////////////////////////////////
/// @brief returns the name of a collection
////////////////////////////////////////////////////////////////////////////////

static v8::Handle<v8::Value> JS_NameVocbaseCol (v8::Arguments const& argv) {
  v8::HandleScope scope;

  TRI_vocbase_col_t const* collection = TRI_UnwrapClass<TRI_vocbase_col_t>(argv.Holder(), WRP_VOCBASE_COL_TYPE);

  if (collection == 0) {
    return scope.Close(v8::ThrowException(v8::String::New("illegal collection pointer")));
  }

  return scope.Close(v8::String::New(collection->_name));
}

////////////////////////////////////////////////////////////////////////////////
/// @brief gets or sets the properties of a collection
///
/// @FUN{@FA{collection}.properties()}
///
/// Returns an object containing all collection properties.
///
/// - @LIT{waitForSync}: If @LIT{true} creating a document will only return
///   after the data was synced to disk.
///
/// - @LIT{journalSize} : The size of the journal in bytes.
///
/// @FUN{@FA{collection}.properties(@FA{properties})}
///
/// Changes the collection properties. @FA{properties} must be a object with
/// one or more of the following attribute(s):
///
/// - @LIT{waitForSync}: If @LIT{true} creating a document will only return
///   after the data was synced to disk.
///
/// Note that it is not possible to change the journal size after creation.
///
/// @EXAMPLES
///
/// Read all properties
///
/// @verbinclude shell_collection-properties
///
/// Change a property
///
/// @verbinclude shell_collection-properties-change
////////////////////////////////////////////////////////////////////////////////

static v8::Handle<v8::Value> JS_PropertiesVocbaseCol (v8::Arguments const& argv) {
  TRI_v8_global_t* v8g;
  v8::HandleScope scope;

  v8g = (TRI_v8_global_t*) v8::Isolate::GetCurrent()->GetData();

  v8::Handle<v8::Object> err;
  TRI_vocbase_col_t const* collection = UseCollection(argv.Holder(), &err);

  if (collection == 0) {
    return scope.Close(v8::ThrowException(err));
  }

  TRI_doc_collection_t* doc = collection->_collection;

  if (doc->base._type != TRI_COL_TYPE_SIMPLE_DOCUMENT) {
    ReleaseCollection(collection);
    return scope.Close(v8::ThrowException(v8::String::New("unknown collection type")));
  }

  TRI_sim_collection_t* sim = (TRI_sim_collection_t*) doc;

  // check if we want to change some parameters
  if (0 < argv.Length()) {
    v8::Handle<v8::Value> par = argv[0];

    if (par->IsObject()) {
      v8::Handle<v8::Object> po = par->ToObject();

      // holding a lock on the vocbase collection: if we ever want to
      // change the maximal size a real lock is required.
      bool waitForSync = sim->base.base._waitForSync;

      // extract sync after objects
      if (po->Has(v8g->WaitForSyncKey)) {
        waitForSync = TRI_ObjectToBoolean(po->Get(v8g->WaitForSyncKey));
      }

      sim->base.base._waitForSync = waitForSync;

      // try to write new parameter to file
      int res = TRI_UpdateParameterInfoCollection(&sim->base.base);

      if (res != TRI_ERROR_NO_ERROR) {
        ReleaseCollection(collection);
        return scope.Close(v8::ThrowException(v8::String::New(TRI_last_error())));
      }
    }
  }

  // return the current parameter set
  v8::Handle<v8::Object> result = v8::Object::New();

  if (doc->base._type == TRI_COL_TYPE_SIMPLE_DOCUMENT) {
    TRI_voc_size_t maximalSize = sim->base.base._maximalSize;
    bool waitForSync = sim->base.base._waitForSync;

    result->Set(v8g->WaitForSyncKey, waitForSync ? v8::True() : v8::False());
    result->Set(v8g->JournalSizeKey, v8::Number::New(maximalSize));
  }

  ReleaseCollection(collection);
  return scope.Close(result);
}

////////////////////////////////////////////////////////////////////////////////
/// @brief renames a collection
///
/// @FUN{@FA{collection}.rename(@FA{new-name})}
///
/// Renames a collection using the @FA{new-name}. The @FA{new-name} must not
/// already be used for a different collection. If it is an error is thrown.
///
/// @EXAMPLES
///
/// @verbinclude shell_collection-rename
////////////////////////////////////////////////////////////////////////////////

static v8::Handle<v8::Value> JS_RenameVocbaseCol (v8::Arguments const& argv) {
  v8::HandleScope scope;

  if (argv.Length() != 1) {
    return scope.Close(v8::ThrowException(v8::String::New("usage: rename(<name>)")));
  }

  string name = TRI_ObjectToString(argv[0]);

  if (name.empty()) {
    return scope.Close(v8::ThrowException(v8::String::New("<name> must be non-empty")));
  }

  TRI_vocbase_col_t* collection = TRI_UnwrapClass<TRI_vocbase_col_t>(argv.Holder(), WRP_VOCBASE_COL_TYPE);

  if (collection == 0) {
    return scope.Close(v8::ThrowException(v8::String::New("illegal collection pointer")));
  }

  int res = TRI_RenameCollectionVocBase(collection->_vocbase, collection, name.c_str());

  if (res != TRI_ERROR_NO_ERROR) {
    return scope.Close(v8::ThrowException(CreateErrorObject(res, "cannot rename collection")));
  }

  return scope.Close(v8::Undefined());
}

////////////////////////////////////////////////////////////////////////////////
/// @brief replaces a document
///
/// @FUN{@FA{collection}.replace(@FA{document}, @FA{data})}
///
/// Replaces an existing @FA{document}. The @FA{document} must be a document in
/// the current collection. This document is than replaced with the
/// @FA{data} given as second argument.
///
/// The method returns a document with the attributes @LIT{_id}, @LIT{_rev} and
/// @LIT{_oldRev}.  The attribute @LIT{_id} contains the document handle of the
/// updated document, the attribute @LIT{_rev} contains the document revision of
/// the updated document, the attribute @LIT{_oldRev} contains the revision of
/// the old (now replaced) document.
///
/// If there is a conflict, i. e. if the revision of the @LIT{document} does not
/// match the revision in the collection, then an error is thrown.
/// 
/// @FUN{@FA{collection}.replace(@FA{document}, @FA{data}, true)}
///
/// As before, but in case of a conflict, the conflict is ignored and the old
/// document is overwritten.
///
/// @FUN{@FA{collection}.replace(@FA{document-handle}, @FA{data})}
///
/// As before. Instead of document a @FA{document-handle} can be passed as
/// first argument.
///
/// @EXAMPLES
///
/// Create and update a document:
///
/// @verbinclude shell_update-document
///
/// Use a document handle:
///
/// @verbinclude shell_update-document-handle
////////////////////////////////////////////////////////////////////////////////

static v8::Handle<v8::Value> JS_ReplaceVocbaseCol (v8::Arguments const& argv) {
  v8::HandleScope scope;

  // extract the collection
  v8::Handle<v8::Object> err;
  TRI_vocbase_col_t const* collection = UseCollection(argv.Holder(), &err);

  if (collection == 0) {
    return scope.Close(v8::ThrowException(err));
  }

  return ReplaceVocbaseCol(collection->_vocbase, collection, argv);
}

////////////////////////////////////////////////////////////////////////////////
/// @brief saves a new document
///
/// @FUN{@FA{collection}.save(@FA{data})}
///
/// Creates a new document in the @FA{collection} from the given @FA{data}. The
/// @FA{data} must be an hash array. It must not contain attributes starting
/// with @LIT{_}.
///
/// The method returns a document with the attributes @LIT{_id} and @LIT{_rev}.
/// The attribute @LIT{_id} contains the document handle of the newly created
/// document, the attribute @LIT{_rev} contains the document revision.
///
/// @EXAMPLES
///
/// @verbinclude shell_create-document
////////////////////////////////////////////////////////////////////////////////

static v8::Handle<v8::Value> JS_SaveVocbaseCol (v8::Arguments const& argv) {
  v8::HandleScope scope;
  TRI_v8_global_t* v8g;

  v8g = (TRI_v8_global_t*) v8::Isolate::GetCurrent()->GetData();

  v8::Handle<v8::Object> err;
  TRI_vocbase_col_t const* collection = UseCollection(argv.Holder(), &err);

  if (collection == 0) {
    return scope.Close(v8::ThrowException(err));
  }

  TRI_doc_collection_t* doc = collection->_collection;

  if (argv.Length() != 1) {
    ReleaseCollection(collection);
    return scope.Close(v8::ThrowException(
                         CreateErrorObject(TRI_ERROR_BAD_PARAMETER, 
                                           "usage: save(<data>)")));
  }

  TRI_shaped_json_t* shaped = TRI_ShapedJsonV8Object(argv[0], doc->_shaper);

  if (shaped == 0) {
    ReleaseCollection(collection);
    return scope.Close(v8::ThrowException(
                         CreateErrorObject(TRI_errno(),
                                           "<data> cannot be converted into JSON shape")));
  }

  // .............................................................................
  // inside a write transaction
  // .............................................................................

  collection->_collection->beginWrite(collection->_collection);

  // the lock is freed in create
  TRI_doc_mptr_t mptr = doc->create(doc, TRI_DOC_MARKER_DOCUMENT, shaped, 0, true);

  // .............................................................................
  // outside a write transaction
  // .............................................................................

  TRI_FreeShapedJson(doc->_shaper, shaped);

  if (mptr._did == 0) {
    ReleaseCollection(collection);
    return scope.Close(v8::ThrowException(
                         CreateErrorObject(TRI_errno(), 
                                           "cannot save document")));
  }

  string id = StringUtils::itoa(doc->base._cid) + string(TRI_DOCUMENT_HANDLE_SEPARATOR_STR) + StringUtils::itoa(mptr._did);

  v8::Handle<v8::Object> result = v8::Object::New();
  result->Set(v8g->DidKey, v8::String::New(id.c_str()));
  result->Set(v8g->RevKey, v8::Number::New(mptr._rid));

  ReleaseCollection(collection);
  return scope.Close(result);
}

////////////////////////////////////////////////////////////////////////////////
/// @brief returns the status of a collection
////////////////////////////////////////////////////////////////////////////////

static v8::Handle<v8::Value> JS_StatusVocbaseCol (v8::Arguments const& argv) {
  v8::HandleScope scope;

  TRI_vocbase_col_t* collection = TRI_UnwrapClass<TRI_vocbase_col_t>(argv.Holder(), WRP_VOCBASE_COL_TYPE);

  if (collection == 0) {
    return scope.Close(v8::ThrowException(v8::String::New("illegal collection pointer")));
  }

  TRI_READ_LOCK_STATUS_VOCBASE_COL(collection);
  TRI_vocbase_col_status_e status = collection->_status;
  TRI_READ_UNLOCK_STATUS_VOCBASE_COL(collection);

  return scope.Close(v8::Number::New((int) status));
}

////////////////////////////////////////////////////////////////////////////////
/// @brief unloads a collection
///
/// @FUN{@FA{collection}.unload()}
///
/// Starts unloading a collection into memory. Note that unloading is deferred
/// until all query have finished.
///
/// @EXAMPLES
///
/// @verbinclude shell_collection-unload
////////////////////////////////////////////////////////////////////////////////

static v8::Handle<v8::Value> JS_UnloadVocbaseCol (v8::Arguments const& argv) {
  v8::HandleScope scope;

  TRI_vocbase_col_t* collection = TRI_UnwrapClass<TRI_vocbase_col_t>(argv.Holder(), WRP_VOCBASE_COL_TYPE);

  if (collection == 0) {
    return scope.Close(v8::ThrowException(v8::String::New("illegal collection pointer")));
  }

  int res = TRI_UnloadCollectionVocBase(collection->_vocbase, collection);

  if (res != TRI_ERROR_NO_ERROR) {
    return scope.Close(v8::ThrowException(CreateErrorObject(res, "cannot unload collection")));
  }

  return scope.Close(v8::Undefined());
}

////////////////////////////////////////////////////////////////////////////////
/// @}
////////////////////////////////////////////////////////////////////////////////

// -----------------------------------------------------------------------------
// --SECTION--                                 TRI_VOCBASE_COL_T EDGES FUNCTIONS
// -----------------------------------------------------------------------------

// -----------------------------------------------------------------------------
// --SECTION--                                              javascript functions
// -----------------------------------------------------------------------------

////////////////////////////////////////////////////////////////////////////////
/// @addtogroup VocBase
/// @{
////////////////////////////////////////////////////////////////////////////////

////////////////////////////////////////////////////////////////////////////////
/// @brief saves a new document
///
/// @FUN{@FA{edge-collection}.save(@FA{from}, @FA{to}, @FA{document})}
///
/// Saves a new edge and returns the document-handle. @FA{from} and @FA{to}
/// must be documents or document references.
///
/// @verbinclude shell_create-edge
////////////////////////////////////////////////////////////////////////////////

static v8::Handle<v8::Value> JS_SaveEdgesCol (v8::Arguments const& argv) {
  v8::HandleScope scope;
  TRI_v8_global_t* v8g;

  v8g = (TRI_v8_global_t*) v8::Isolate::GetCurrent()->GetData();

  v8::Handle<v8::Object> err;
  TRI_vocbase_col_t const* collection = UseCollection(argv.Holder(), &err);

  if (collection == 0) {
    return scope.Close(v8::ThrowException(err));
  }

  TRI_doc_collection_t* doc = collection->_collection;

  if (argv.Length() != 3) {
    ReleaseCollection(collection);
    return scope.Close(v8::ThrowException(
                         CreateErrorObject(TRI_ERROR_BAD_PARAMETER, 
                                           "usage: save(<from>, <to>, <data>)")));
  }

  TRI_sim_edge_t edge;

  edge._fromCid = collection->_cid;
  edge._toCid = collection->_cid;

  v8::Handle<v8::Value> errMsg;

  // extract from
  TRI_vocbase_col_t const* fromCollection = 0;
  TRI_voc_rid_t fromRid;

  errMsg = ParseDocumentOrDocumentHandle(collection->_vocbase, fromCollection, edge._fromDid, fromRid, argv[0]);

  if (! errMsg.IsEmpty()) {
    ReleaseCollection(collection);

    if (fromCollection != 0) {
      ReleaseCollection(fromCollection);
    }

    return scope.Close(v8::ThrowException(errMsg));
  }

  edge._fromCid = fromCollection->_cid;
  ReleaseCollection(fromCollection);

  // extract to
  TRI_vocbase_col_t const* toCollection = 0;
  TRI_voc_rid_t toRid;

  errMsg = ParseDocumentOrDocumentHandle(collection->_vocbase, toCollection, edge._toDid, toRid, argv[1]);

  if (! errMsg.IsEmpty()) {
    ReleaseCollection(collection);

    if (toCollection != 0) {
      ReleaseCollection(toCollection);
    }

    return scope.Close(v8::ThrowException(errMsg));
  }

  edge._toCid = toCollection->_cid;
  ReleaseCollection(toCollection);

  // extract shaped data
  TRI_shaped_json_t* shaped = TRI_ShapedJsonV8Object(argv[2], doc->_shaper);

  if (shaped == 0) {
    ReleaseCollection(collection);
    return scope.Close(v8::ThrowException(
                         CreateErrorObject(TRI_errno(),
                                           "<data> cannot be converted into JSON shape")));
  }

  // .............................................................................
  // inside a write transaction
  // .............................................................................

  collection->_collection->beginWrite(collection->_collection);

  TRI_doc_mptr_t mptr = doc->create(doc, TRI_DOC_MARKER_EDGE, shaped, &edge, true);

  // .............................................................................
  // outside a write transaction
  // .............................................................................

  TRI_FreeShapedJson(doc->_shaper, shaped);

  if (mptr._did == 0) {
    ReleaseCollection(collection);
    return scope.Close(v8::ThrowException(
                         CreateErrorObject(TRI_errno(), 
                                           "cannot save document")));
  }

  string id = StringUtils::itoa(doc->base._cid) + string(TRI_DOCUMENT_HANDLE_SEPARATOR_STR) + StringUtils::itoa(mptr._did);

  v8::Handle<v8::Object> result = v8::Object::New();
  result->Set(v8g->DidKey, v8::String::New(id.c_str()));
  result->Set(v8g->RevKey, v8::Number::New(mptr._rid));

  ReleaseCollection(collection);
  return scope.Close(result);
}

////////////////////////////////////////////////////////////////////////////////
/// @}
////////////////////////////////////////////////////////////////////////////////

// -----------------------------------------------------------------------------
// --SECTION--                                           TRI_VOCBASE_T FUNCTIONS
// -----------------------------------------------------------------------------

// -----------------------------------------------------------------------------
// --SECTION--                                                 private functions
// -----------------------------------------------------------------------------

////////////////////////////////////////////////////////////////////////////////
/// @addtogroup VocBase
/// @{
////////////////////////////////////////////////////////////////////////////////

////////////////////////////////////////////////////////////////////////////////
/// @brief selects a collection from the vocbase
///
/// @FUN{db.@FA{collection-name}}
///
/// Returns the collection with the given @FA{collection-name}. If no such
/// collection exists, create a collection named @FA{collection-name} with the
/// default properties.
///
/// @EXAMPLES
///
/// @verbinclude shell_read-collection-short-cut
////////////////////////////////////////////////////////////////////////////////

static v8::Handle<v8::Value> MapGetVocBase (v8::Local<v8::String> name,
                                            const v8::AccessorInfo& info) {
  v8::HandleScope scope;

  TRI_vocbase_t* vocbase = TRI_UnwrapClass<TRI_vocbase_t>(info.Holder(), WRP_VOCBASE_TYPE);

  if (vocbase == 0) {
    return scope.Close(v8::ThrowException(v8::String::New("corrupted vocbase")));
  }

  // convert the JavaScript string to a string
  string key = TRI_ObjectToString(name);

  if (key == "") {
    return scope.Close(v8::ThrowException(CreateErrorObject(TRI_ERROR_AVOCADO_ILLEGAL_NAME, "name must not be empty")));
  }

  if (   key == "toString"
      || key == "toJSON"
      || key == "hasOwnProperty"
      || key[0] == '_') {
    return v8::Handle<v8::Value>();
  }

  // look up the value if it exists
  TRI_vocbase_col_t const* collection = TRI_FindCollectionByNameVocBase(vocbase, key.c_str(), true);

  // if the key is not present return an empty handle as signal
  if (collection == 0) {
    return scope.Close(v8::ThrowException(v8::String::New("cannot load or create collection")));
  }

  if (collection->_type != TRI_COL_TYPE_SIMPLE_DOCUMENT) {
    return scope.Close(v8::ThrowException(v8::String::New("collection is not an document collection")));
  }

  return scope.Close(TRI_WrapCollection(collection));
}

////////////////////////////////////////////////////////////////////////////////
/// @}
////////////////////////////////////////////////////////////////////////////////

// -----------------------------------------------------------------------------
// --SECTION--                                              javascript functions
// -----------------------------------------------------------------------------

////////////////////////////////////////////////////////////////////////////////
/// @addtogroup VocBase
/// @{
////////////////////////////////////////////////////////////////////////////////

////////////////////////////////////////////////////////////////////////////////
/// @brief returns a single collection or null
///
/// @FUN{db._collection(@FA{collection-identifier})}
///
/// Returns the collection with the given identifier or null if no such
/// collection exists.
///
/// @FUN{db._collection(@FA{collection-name})}
///
/// Returns the collection with the given name or null if no such collection
/// exists.
///
/// @EXAMPLES
///
/// Get a collection by name:
///
/// @verbinclude shell_read-collection-name
///
/// Get a collection by id:
///
/// @verbinclude shell_read-collection-id
///
/// Unknown collection:
///
/// @verbinclude shell_read-collection-unknown
////////////////////////////////////////////////////////////////////////////////

static v8::Handle<v8::Value> JS_CollectionVocBase (v8::Arguments const& argv) {
  return CollectionVocBase(argv, false);
}

////////////////////////////////////////////////////////////////////////////////
/// @brief returns all collections
///
/// @FUN{db._collections()}
///
/// Returns all collections of the given database.
///
/// @EXAMPLES
///
/// @verbinclude shell_read-collection-all
////////////////////////////////////////////////////////////////////////////////

static v8::Handle<v8::Value> JS_CollectionsVocBase (v8::Arguments const& argv) {
  v8::HandleScope scope;

  TRI_vocbase_t* vocbase = TRI_UnwrapClass<TRI_vocbase_t>(argv.Holder(), WRP_VOCBASE_TYPE);
  
  if (vocbase == 0) {
    return scope.Close(v8::ThrowException(v8::String::New("corrupted vocbase")));
  }

  v8::Handle<v8::Array> result = v8::Array::New();
  TRI_vector_pointer_t colls = TRI_CollectionsVocBase(vocbase);

  uint32_t n = (uint32_t) colls._length;

  for (uint32_t i = 0;  i < n;  ++i) {
    TRI_vocbase_col_t const* collection = (TRI_vocbase_col_t const*) colls._buffer[i];

    result->Set(i, TRI_WrapCollection(collection));
  }

  TRI_DestroyVectorPointer(&colls);

  return scope.Close(result);
}

////////////////////////////////////////////////////////////////////////////////
/// @brief returns all collection names
////////////////////////////////////////////////////////////////////////////////

static v8::Handle<v8::Value> JS_CompletionsVocBase (v8::Arguments const& argv) {
  v8::HandleScope scope;
  v8::Handle<v8::Array> result = v8::Array::New();

  TRI_vocbase_t* vocbase = TRI_UnwrapClass<TRI_vocbase_t>(argv.Holder(), WRP_VOCBASE_TYPE);

  if (vocbase == 0) {
    return scope.Close(result);
  }

  TRI_vector_pointer_t colls = TRI_CollectionsVocBase(vocbase);

  uint32_t n = (uint32_t) colls._length;
  for (uint32_t i = 0;  i < n;  ++i) {
    TRI_vocbase_col_t const* collection = (TRI_vocbase_col_t const*) colls._buffer[i];

    result->Set(i, v8::String::New(collection->_name));
  }

  TRI_DestroyVectorPointer(&colls);

  return scope.Close(result);
}

////////////////////////////////////////////////////////////////////////////////
/// @brief creates a new collection
///
/// @FUN{db._create(@FA{collection-name})}
///
/// Creates a new collection named @FA{collection-name}. If the collection name
/// already exists, than an error is thrown. The default value for
/// @LIT{waitForSync} is @LIT{false}.
///
/// @FUN{db._create(@FA{collection-name}, @FA{properties})}
///
/// @FA{properties} must be an object, with the following attribues:
///
/// - @LIT{waitForSync} (optional, default @LIT{false}): If @LIT{true} creating
///   a document will only return after the data was synced to disk.
///
/// - @LIT{journalSize} (optional, default is a @ref CommandLineAvocado
///   "configuration parameter"):  The maximal size of
///   a journal or datafile.  Note that this also limits the maximal
///   size of a single object. Must be at least 1MB.
///
/// @EXAMPLES
///
/// With defaults:
///
/// @verbinclude shell_create-collection
///
/// With properties:
///
/// @verbinclude shell_create-collection-properties
////////////////////////////////////////////////////////////////////////////////

static v8::Handle<v8::Value> JS_CreateVocBase (v8::Arguments const& argv) {
  return CreateVocBase(argv, false);
}

////////////////////////////////////////////////////////////////////////////////
/// @brief deletes a document
///
/// @FUN{@FA{db}._remove(@FA{document})}
///
/// Deletes a document. If there is revision mismatch, then an error is thrown.
///
/// @FUN{@FA{db}._remove(@FA{document}, true)}
///
/// Deletes a document. If there is revision mismatch, then mismatch
/// is ignored and document is deleted. The function returns
/// @LIT{true} if the document existed and was deleted. It returns
/// @LIT{false}, if the document was already deleted.
///
/// @FUN{@FA{db}._remove(@FA{document-handle}, @FA{data})}
///
/// As before. Instead of document a @FA{document-handle} can be passed as
/// first argument.
///
/// @EXAMPLES
///
/// Delete a document:
///
/// @verbinclude shell_remove-document-db
///
/// Delete a document with a conflict:
///
/// @verbinclude shell_remove-document-conflict-db
////////////////////////////////////////////////////////////////////////////////

static v8::Handle<v8::Value> JS_RemoveVocbase (v8::Arguments const& argv) {
  v8::HandleScope scope;

  TRI_vocbase_t* vocbase = TRI_UnwrapClass<TRI_vocbase_t>(argv.Holder(), WRP_VOCBASE_TYPE);
  
  if (vocbase == 0) {
    return scope.Close(v8::ThrowException(v8::String::New("corrupted vocbase")));
  }

  return DeleteVocbaseCol(vocbase, 0, argv);
}

////////////////////////////////////////////////////////////////////////////////
/// @brief looks up a document
///
/// @FUN{@FA{db}._document(@FA{document})}
///
/// The @FN{document} method finds a document given it's identifier.  It
/// returns the document. Note that the returned docuement contains two
/// pseudo-attributes, namely @LIT{_id} and @LIT{_rev}. @LIT{_id}
/// contains the @FA{docuement-handle} and @LIT{_rev} the revision of
/// the document.
///
/// An error is thrown if there @LIT{_rev} does not longer match the current
/// revision of the document.
///
/// @FUN{@FA{db}._document(@FA{document-handle})}
///
/// As before. Instead of document a @FA{document-handle} can be passed as
/// first argument.
///
/// @EXAMPLES
///
/// Return the document:
///
/// @verbinclude shell_read-document-db
////////////////////////////////////////////////////////////////////////////////

static v8::Handle<v8::Value> JS_DocumentVocbase (v8::Arguments const& argv) {
  v8::HandleScope scope;

  TRI_vocbase_t* vocbase = TRI_UnwrapClass<TRI_vocbase_t>(argv.Holder(), WRP_VOCBASE_TYPE);
  
  if (vocbase == 0) {
    return scope.Close(v8::ThrowException(v8::String::New("corrupted vocbase")));
  }

  return DocumentVocbaseCol(vocbase, 0, argv);
}

////////////////////////////////////////////////////////////////////////////////
/// @brief replaces a document
///
/// @FUN{@FA{db}._replace(@FA{document}, @FA{data})}
///
/// The method returns a document with the attributes @LIT{_id}, @LIT{_rev} and
/// @LIT{_oldRev}.  The attribute @LIT{_id} contains the document handle of the
/// updated document, the attribute @LIT{_rev} contains the document revision of
/// the updated document, the attribute @LIT{_oldRev} contains the revision of
/// the old (now replaced) document.
///
/// If there is a conflict, i. e. if the revision of the @LIT{document} does not
/// match the revision in the collection, then an error is thrown.
/// 
/// @FUN{@FA{db}._replace(@FA{document}, @FA{data}, true)}
///
/// As before, but in case of a conflict, the conflict is ignored and the old
/// document is overwritten.
///
/// @FUN{@FA{db}._replace(@FA{document-handle}, @FA{data})}
///
/// As before. Instead of document a @FA{document-handle} can be passed as
/// first argument.
///
/// @EXAMPLES
///
/// Create and update a document:
///
/// @verbinclude shell_update-document-db
////////////////////////////////////////////////////////////////////////////////

static v8::Handle<v8::Value> JS_ReplaceVocbase (v8::Arguments const& argv) {
  v8::HandleScope scope;

  TRI_vocbase_t* vocbase = TRI_UnwrapClass<TRI_vocbase_t>(argv.Holder(), WRP_VOCBASE_TYPE);
  
  if (vocbase == 0) {
    return scope.Close(v8::ThrowException(v8::String::New("corrupted vocbase")));
  }

  return ReplaceVocbaseCol(vocbase, 0, argv);
}

////////////////////////////////////////////////////////////////////////////////
/// @}
////////////////////////////////////////////////////////////////////////////////

// -----------------------------------------------------------------------------
// --SECTION--                                     TRI_VOCBASE_T EDGES FUNCTIONS
// -----------------------------------------------------------------------------

// -----------------------------------------------------------------------------
// --SECTION--                                                 private functions
// -----------------------------------------------------------------------------

////////////////////////////////////////////////////////////////////////////////
/// @addtogroup VocBase
/// @{
////////////////////////////////////////////////////////////////////////////////

////////////////////////////////////////////////////////////////////////////////
/// @brief selects a collection from the vocbase
////////////////////////////////////////////////////////////////////////////////

static v8::Handle<v8::Value> MapGetEdges (v8::Local<v8::String> name,
                                            const v8::AccessorInfo& info) {
  v8::HandleScope scope;

  TRI_vocbase_t* vocbase = TRI_UnwrapClass<TRI_vocbase_t>(info.Holder(), WRP_VOCBASE_TYPE);

  if (vocbase == 0) {
    return scope.Close(v8::ThrowException(v8::String::New("corrupted vocbase")));
  }

  // convert the JavaScript string to a string
  string key = TRI_ObjectToString(name);

  if (key == "") {
    return scope.Close(v8::ThrowException(CreateErrorObject(TRI_ERROR_AVOCADO_ILLEGAL_NAME, "name must not be empty")));
  }

  if (   key == "toString"
      || key == "toJSON"
      || key == "hasOwnProperty"
      || key[0] == '_') {
    return v8::Handle<v8::Value>();
  }

  // look up the value if it exists
  TRI_vocbase_col_t const* collection = TRI_FindCollectionByNameVocBase(vocbase, key.c_str(), true);

  // if the key is not present return an empty handle as signal
  if (collection == 0) {
    return scope.Close(v8::ThrowException(v8::String::New("cannot load or create edge collection")));
  }

  return scope.Close(TRI_WrapEdgesCollection(collection));
}

////////////////////////////////////////////////////////////////////////////////
/// @}
////////////////////////////////////////////////////////////////////////////////

// -----------------------------------------------------------------------------
// --SECTION--                                              javascript functions
// -----------------------------------------------------------------------------

////////////////////////////////////////////////////////////////////////////////
/// @addtogroup VocBase
/// @{
////////////////////////////////////////////////////////////////////////////////

////////////////////////////////////////////////////////////////////////////////
/// @brief returns a single collection or null
///
/// @FUN{edges._collection(@FA{collection-identifier})}
///
/// Returns the collection with the given identifier or null if no such
/// collection exists.
///
/// @FUN{edges._collection(@FA{collection-name})}
///
/// Returns the collection with the given name or null if no such collection
/// exists.
////////////////////////////////////////////////////////////////////////////////

static v8::Handle<v8::Value> JS_CollectionEdges (v8::Arguments const& argv) {
  return CollectionVocBase(argv, true);
}

////////////////////////////////////////////////////////////////////////////////
/// @brief returns all collections
////////////////////////////////////////////////////////////////////////////////

static v8::Handle<v8::Value> JS_CollectionsEdges (v8::Arguments const& argv) {
  v8::HandleScope scope;

  TRI_vocbase_t* vocbase = TRI_UnwrapClass<TRI_vocbase_t>(argv.Holder(), WRP_VOCBASE_TYPE);

  if (vocbase == 0) {
    return scope.Close(v8::ThrowException(v8::String::New("corrupted vocbase")));
  }

  v8::Handle<v8::Array> result = v8::Array::New();
  TRI_vector_pointer_t colls = TRI_CollectionsVocBase(vocbase);
 
  uint32_t n = (uint32_t) colls._length;

  for (uint32_t i = 0;  i < n;  ++i) {
    TRI_vocbase_col_t const* collection = (TRI_vocbase_col_t const*) colls._buffer[i];

    result->Set(i, TRI_WrapEdgesCollection(collection));
  }

  TRI_DestroyVectorPointer(&colls);

  return scope.Close(result);
}

////////////////////////////////////////////////////////////////////////////////
/// @brief creates a new edge collection
///
/// @FUN{edges._create(@FA{collection-name})}
///
/// Creates a new collection named @FA{collection-name}. If the collection name
/// already exists, than an error is thrown. The default value for
/// @LIT{waitForSync} is @LIT{false}.
///
/// @FUN{edges._create(@FA{collection-name}, @FA{properties})}
///
/// @FA{properties} must be an object, with the following attribues:
///
/// - @LIT{waitForSync} (optional, default @LIT{false}): If @LIT{true} creating
///   a document will only return after the data was synced to disk.
///
/// - @LIT{journalSize} (optional, default is a @ref CommandLineAvocado
///   "configuration parameter"):  The maximal size of
///   a journal or datafile.  Note that this also limits the maximal
///   size of a single object. Must be at least 1MB.
///
/// - @LIT{isSystem} (optional, default is @LIT{false}): If true, create a
///   system collection. In this case @FA{collection-name} should start with
///   an underscore.
////////////////////////////////////////////////////////////////////////////////

static v8::Handle<v8::Value> JS_CreateEdges (v8::Arguments const& argv) {
  return CreateVocBase(argv, true);
}

////////////////////////////////////////////////////////////////////////////////
/// @}
////////////////////////////////////////////////////////////////////////////////

// -----------------------------------------------------------------------------
// --SECTION--                                             SHAPED JSON FUNCTIONS
// -----------------------------------------------------------------------------

// -----------------------------------------------------------------------------
// --SECTION--                                                 private functions
// -----------------------------------------------------------------------------

////////////////////////////////////////////////////////////////////////////////
/// @addtogroup VocBase
/// @{
////////////////////////////////////////////////////////////////////////////////

////////////////////////////////////////////////////////////////////////////////
/// @brief weak reference callback for a bridge
////////////////////////////////////////////////////////////////////////////////

static void WeakBridgeCallback (v8::Persistent<v8::Value> object, void* parameter) {
  TRI_barrier_t* barrier;
  TRI_v8_global_t* v8g;

  v8g = (TRI_v8_global_t*) v8::Isolate::GetCurrent()->GetData();
  barrier = (TRI_barrier_t*) parameter;

  LOG_TRACE("weak-callback for barrier called");

  // find the persistent handle
  v8::Persistent<v8::Value> persistent = v8g->JSBarriers[barrier];
  v8g->JSBarriers.erase(barrier);

  // dispose and clear the persistent handle
  persistent.Dispose();
  persistent.Clear();

  // free the barrier
  TRI_FreeBarrier(barrier);
}

////////////////////////////////////////////////////////////////////////////////
/// @brief selects an attribute from the shaped json
////////////////////////////////////////////////////////////////////////////////

static v8::Handle<v8::Value> MapGetShapedJson (v8::Local<v8::String> name,
                                               const v8::AccessorInfo& info) {
  v8::HandleScope scope;

  // sanity check
  v8::Handle<v8::Object> self = info.Holder();

  if (self->InternalFieldCount() <= SLOT_BARRIER) {
    return scope.Close(v8::ThrowException(v8::String::New("corrupted shaped json")));
  }

  // get shaped json
  void* marker = TRI_UnwrapClass<void*>(self, WRP_SHAPED_JSON_TYPE);

  if (marker == 0) {
    return scope.Close(v8::ThrowException(v8::String::New("corrupted shaped json")));
  }

  TRI_barrier_t* barrier = static_cast<TRI_barrier_t*>(v8::Handle<v8::External>::Cast(self->GetInternalField(SLOT_BARRIER))->Value());
  TRI_doc_collection_t* collection = barrier->_container->_collection;

  // convert the JavaScript string to a string
  string key = TRI_ObjectToString(name);
  
  if (key == "") {
    return scope.Close(v8::ThrowException(CreateErrorObject(TRI_ERROR_AVOCADO_ILLEGAL_NAME, "name must not be empty")));
  }  
  
  if (key[0] == '_') {
    return scope.Close(v8::Handle<v8::Value>());
  }

  // get shape accessor
  TRI_shaper_t* shaper = collection->_shaper;
  TRI_shape_pid_t pid = shaper->findAttributePathByName(shaper, key.c_str()); 

  TRI_shape_sid_t sid;
  TRI_EXTRACT_SHAPE_IDENTIFIER_MARKER(sid, marker);

  TRI_shape_access_t* acc = TRI_ShapeAccessor(shaper, sid, pid);

  if (acc == NULL || acc->_shape == NULL) {
    if (acc != NULL) {
      TRI_FreeShapeAccessor(acc);
    }

    return scope.Close(v8::Handle<v8::Value>());
  }

  // convert to v8 value
  TRI_shape_t const* shape = acc->_shape;
  TRI_shaped_json_t json;

  TRI_shaped_json_t document;
  TRI_EXTRACT_SHAPED_JSON_MARKER(document, marker);

  if (TRI_ExecuteShapeAccessor(acc, &document, &json)) {    
    TRI_FreeShapeAccessor(acc);
    return scope.Close(TRI_JsonShapeData(shaper, shape, json._data.data, json._data.length));
  }

  TRI_FreeShapeAccessor(acc);
  return scope.Close(v8::ThrowException(v8::String::New("cannot extract attribute")));  
}

////////////////////////////////////////////////////////////////////////////////
/// @brief selects the keys from the shaped json
////////////////////////////////////////////////////////////////////////////////

static v8::Handle<v8::Array> KeysOfShapedJson (const v8::AccessorInfo& info) {
  v8::HandleScope scope;
  TRI_v8_global_t* v8g;

  v8g = (TRI_v8_global_t*) v8::Isolate::GetCurrent()->GetData();

  v8::Handle<v8::Array> result = v8::Array::New();
  
  // sanity check
  v8::Handle<v8::Object> self = info.Holder();

  if (self->InternalFieldCount() <= SLOT_BARRIER) {
    return scope.Close(result);
  }

  // get shaped json
  void* marker = TRI_UnwrapClass<void*>(self, WRP_SHAPED_JSON_TYPE);

  if (marker == 0) {
    return scope.Close(result);
  }

  TRI_barrier_t* barrier = static_cast<TRI_barrier_t*>(v8::Handle<v8::External>::Cast(self->GetInternalField(SLOT_BARRIER))->Value());
  TRI_doc_collection_t* collection = barrier->_container->_collection;

  // check for array shape
  TRI_shaper_t* shaper = collection->_shaper;  

  TRI_shape_sid_t sid;
  TRI_EXTRACT_SHAPE_IDENTIFIER_MARKER(sid, marker);

  TRI_shape_t const* shape = shaper->lookupShapeId(shaper, sid);

  if (shape == 0 || shape->_type != TRI_SHAPE_ARRAY) {
    return scope.Close(result);
  }
  
  TRI_array_shape_t const* s;
  TRI_shape_aid_t const* aids;
  TRI_shape_size_t i;
  TRI_shape_size_t n;
  char const* qtr = 0;
  uint32_t count = 0;

  // shape is an array
  s = (TRI_array_shape_t const*) shape;
  
  // number of entries
  n = s->_fixedEntries + s->_variableEntries;

  // calculation position of attribute ids
  qtr = (char const*) shape;
  qtr += sizeof(TRI_array_shape_t);
  qtr += n * sizeof(TRI_shape_sid_t);    
  aids = (TRI_shape_aid_t const*) qtr;
  
  for (i = 0;  i < n;  ++i, ++aids) {      
    char const* att = shaper->lookupAttributeId(shaper, *aids);

    if (att) {
      result->Set(count++, v8::String::New(att));        
    }
  }

  result->Set(count++, v8g->DidKey);
  result->Set(count++, v8g->RevKey);
 
  return scope.Close(result);  
}

////////////////////////////////////////////////////////////////////////////////
/// @brief check if a property is present
////////////////////////////////////////////////////////////////////////////////

static v8::Handle<v8::Integer> PropertyQueryShapedJson (v8::Local<v8::String> name, const v8::AccessorInfo& info) {
  v8::HandleScope scope;

  // sanity check
  v8::Handle<v8::Object> self = info.Holder();

  if (self->InternalFieldCount() <= SLOT_BARRIER) {
    return scope.Close(v8::Handle<v8::Integer>());
  }

  // get shaped json
  void* marker = TRI_UnwrapClass<TRI_shaped_json_t>(self, WRP_SHAPED_JSON_TYPE);

  if (marker == 0) {
    return scope.Close(v8::Handle<v8::Integer>());
  }

  TRI_barrier_t* barrier = static_cast<TRI_barrier_t*>(v8::Handle<v8::External>::Cast(self->GetInternalField(SLOT_BARRIER))->Value());
  TRI_doc_collection_t* collection = barrier->_container->_collection;

  // convert the JavaScript string to a string
  string key = TRI_ObjectToString(name);
  
  if (key == "") {
    return scope.Close(v8::Handle<v8::Integer>());
  }  
  
  if (key == "_id") {
    return scope.Close(v8::Handle<v8::Integer>(v8::Integer::New(v8::ReadOnly)));
  }  
  
  if (key == "_rev") {
    return scope.Close(v8::Handle<v8::Integer>(v8::Integer::New(v8::ReadOnly)));
  }  
  
  // get shape accessor
  TRI_shaper_t* shaper = collection->_shaper;
  TRI_shape_pid_t pid = shaper->findAttributePathByName(shaper, key.c_str()); 

  TRI_shape_sid_t sid;
  TRI_EXTRACT_SHAPE_IDENTIFIER_MARKER(sid, marker);

  TRI_shape_access_t* acc = TRI_ShapeAccessor(shaper, sid, pid);

  // key not found
  if (acc == NULL || acc->_shape == NULL) {
    if (acc != NULL) {
      TRI_FreeShapeAccessor(acc);
    }

    return scope.Close(v8::Handle<v8::Integer>());
  }

  TRI_FreeShapeAccessor(acc);
  return scope.Close(v8::Handle<v8::Integer>(v8::Integer::New(v8::ReadOnly)));
}

////////////////////////////////////////////////////////////////////////////////
/// @}
////////////////////////////////////////////////////////////////////////////////

// -----------------------------------------------------------------------------
// --SECTION--                                                            MODULE
// -----------------------------------------------------------------------------

// -----------------------------------------------------------------------------
// --SECTION--                                                  public functions
// -----------------------------------------------------------------------------

////////////////////////////////////////////////////////////////////////////////
/// @addtogroup VocBase
/// @{
////////////////////////////////////////////////////////////////////////////////

////////////////////////////////////////////////////////////////////////////////
/// @brief wraps a TRI_vocbase_t
////////////////////////////////////////////////////////////////////////////////

v8::Handle<v8::Object> TRI_WrapVocBase (TRI_vocbase_t const* database) {
  TRI_v8_global_t* v8g;
  v8::HandleScope scope;

  v8g = (TRI_v8_global_t*) v8::Isolate::GetCurrent()->GetData();
  v8::Handle<v8::Object> result = WrapClass(v8g->VocbaseTempl, 
                                            WRP_VOCBASE_TYPE,
                                            const_cast<TRI_vocbase_t*>(database));

  result->Set(v8::String::New("_path"),
              v8::String::New(database->_path),
              v8::ReadOnly);

  return scope.Close(result);
}

////////////////////////////////////////////////////////////////////////////////
/// @brief wraps a TRI_vocbase_t for edges
////////////////////////////////////////////////////////////////////////////////

v8::Handle<v8::Object> TRI_WrapEdges (TRI_vocbase_t const* database) {
  TRI_v8_global_t* v8g;
  v8::HandleScope scope;

  v8g = (TRI_v8_global_t*) v8::Isolate::GetCurrent()->GetData();
  v8::Handle<v8::Object> result = WrapClass(v8g->EdgesTempl,
                                            WRP_VOCBASE_TYPE,
                                            const_cast<TRI_vocbase_t*>(database));

  result->Set(v8::String::New("_path"),
              v8::String::New(database->_path),
              v8::ReadOnly);

  return scope.Close(result);
}

////////////////////////////////////////////////////////////////////////////////
/// @brief wraps a TRI_vocbase_col_t
////////////////////////////////////////////////////////////////////////////////

v8::Handle<v8::Object> TRI_WrapCollection (TRI_vocbase_col_t const* collection) {
  TRI_v8_global_t* v8g;
  v8::HandleScope scope;

  v8g = (TRI_v8_global_t*) v8::Isolate::GetCurrent()->GetData();
  v8::Handle<v8::Object> result = WrapClass(v8g->VocbaseColTempl,
                                            WRP_VOCBASE_COL_TYPE,
                                            const_cast<TRI_vocbase_col_t*>(collection));

  result->Set(v8::String::New("_id"),
              v8::Number::New(collection->_cid),
              v8::ReadOnly);

  return scope.Close(result);
}

////////////////////////////////////////////////////////////////////////////////
/// @brief wraps a TRI_vocbase_col_t for edges
////////////////////////////////////////////////////////////////////////////////

v8::Handle<v8::Object> TRI_WrapEdgesCollection (TRI_vocbase_col_t const* collection) {
  TRI_v8_global_t* v8g;
  v8::HandleScope scope;

  v8g = (TRI_v8_global_t*) v8::Isolate::GetCurrent()->GetData();
  v8::Handle<v8::Object> result = WrapClass(v8g->EdgesColTempl, 
                                            WRP_VOCBASE_COL_TYPE,
                                            const_cast<TRI_vocbase_col_t*>(collection));

  result->Set(v8::String::New("_id"),
              v8::Number::New(collection->_cid),
              v8::ReadOnly);

  return scope.Close(result);
}

////////////////////////////////////////////////////////////////////////////////
/// @brief wraps a TRI_shaped_json_t
////////////////////////////////////////////////////////////////////////////////

v8::Handle<v8::Value> TRI_WrapShapedJson (TRI_vocbase_col_t const* collection,
                                          TRI_doc_mptr_t const* document,
                                          TRI_barrier_t* barrier) {
  TRI_v8_global_t* v8g;
  v8::HandleScope scope;

  v8g = (TRI_v8_global_t*) v8::Isolate::GetCurrent()->GetData();

  // create the new handle to return, and set its template type
  v8::Handle<v8::Object> result = v8g->ShapedJsonTempl->NewInstance();

  // point the 0 index Field to the c++ pointer for unwrapping later
  result->SetInternalField(SLOT_CLASS_TYPE, v8::Integer::New(WRP_SHAPED_JSON_TYPE));
  result->SetInternalField(SLOT_CLASS, v8::External::New(const_cast<void*>(document->_data)));

  map< void*, v8::Persistent<v8::Value> >::iterator i = v8g->JSBarriers.find(barrier);

  if (i == v8g->JSBarriers.end()) {
    v8::Persistent<v8::Value> persistent = v8::Persistent<v8::Value>::New(v8::External::New(barrier));
    result->SetInternalField(SLOT_BARRIER, persistent);

    v8g->JSBarriers[barrier] = persistent;

    persistent.MakeWeak(barrier, WeakBridgeCallback);
  }
  else {
    result->SetInternalField(SLOT_BARRIER, i->second);
  }

  // store the document reference
  TRI_voc_did_t did = document->_did;
  TRI_voc_rid_t rid = document->_rid;

  result->Set(v8g->DidKey, TRI_ObjectReference(collection->_collection->base._cid, did), v8::ReadOnly);
  result->Set(v8g->RevKey, v8::Number::New(rid), v8::ReadOnly);
  
  TRI_df_marker_type_t type = ((TRI_df_marker_t*) document->_data)->_type;

  if (type == TRI_DOC_MARKER_EDGE) {
    TRI_doc_edge_marker_t* marker = (TRI_doc_edge_marker_t*) document->_data;

    result->Set(v8g->FromKey, TRI_ObjectReference(marker->_fromCid, marker->_fromDid));
    result->Set(v8g->ToKey, TRI_ObjectReference(marker->_toCid, marker->_toDid));
  }

  // and return
  return scope.Close(result);
}

////////////////////////////////////////////////////////////////////////////////
/// @brief creates a TRI_vocbase_t global context
////////////////////////////////////////////////////////////////////////////////

void TRI_InitV8VocBridge (v8::Handle<v8::Context> context, TRI_vocbase_t* vocbase) {
  v8::HandleScope scope;

  v8::Handle<v8::ObjectTemplate> rt;
  v8::Handle<v8::FunctionTemplate> ft;

  // check the isolate
  v8::Isolate* isolate = v8::Isolate::GetCurrent();
  TRI_v8_global_t* v8g = (TRI_v8_global_t*) isolate->GetData();

  if (v8g == 0) {
    v8g = new TRI_v8_global_t;
    isolate->SetData(v8g);
  }

  // create the regular expressions
  string expr = "([0-9][0-9]*)" + string(TRI_DOCUMENT_HANDLE_SEPARATOR_STR) + "([0-9][0-9]*)";

  if (regcomp(&v8g->DocumentIdRegex, expr.c_str(), REG_ICASE | REG_EXTENDED) != 0) {
    LOG_FATAL("cannot compile regular expression");
    exit(EXIT_FAILURE);
  }

  if (regcomp(&v8g->IndexIdRegex, expr.c_str(), REG_ICASE | REG_EXTENDED) != 0) {
    LOG_FATAL("cannot compile regular expression");
    exit(EXIT_FAILURE);
  }

  // .............................................................................
  // global function names
  // .............................................................................

  if (v8g->OutputFuncName.IsEmpty()) {
    v8g->OutputFuncName = v8::Persistent<v8::String>::New(v8::String::New("output"));
  }

  // .............................................................................
  // local function names
  // .............................................................................

  v8::Handle<v8::String> AllFuncName = v8::Persistent<v8::String>::New(v8::String::New("ALL"));
  v8::Handle<v8::String> ByExampleFuncName = v8::Persistent<v8::String>::New(v8::String::New("BY_EXAMPLE"));
  v8::Handle<v8::String> NearFuncName = v8::Persistent<v8::String>::New(v8::String::New("NEAR"));
  v8::Handle<v8::String> WithinFuncName = v8::Persistent<v8::String>::New(v8::String::New("WITHIN"));

  v8::Handle<v8::String> CountFuncName = v8::Persistent<v8::String>::New(v8::String::New("count"));
  v8::Handle<v8::String> DisposeFuncName = v8::Persistent<v8::String>::New(v8::String::New("dispose"));
  v8::Handle<v8::String> DocumentFuncName = v8::Persistent<v8::String>::New(v8::String::New("document"));
  v8::Handle<v8::String> DropFuncName = v8::Persistent<v8::String>::New(v8::String::New("drop"));
  v8::Handle<v8::String> DropIndexFuncName = v8::Persistent<v8::String>::New(v8::String::New("dropIndex"));
  v8::Handle<v8::String> EdgesFuncName = v8::Persistent<v8::String>::New(v8::String::New("edges"));
  v8::Handle<v8::String> EnsureGeoIndexFuncName = v8::Persistent<v8::String>::New(v8::String::New("ensureGeoIndex"));
  v8::Handle<v8::String> EnsureHashIndexFuncName = v8::Persistent<v8::String>::New(v8::String::New("ensureHashIndex"));
  v8::Handle<v8::String> EnsurePriorityQueueIndexFuncName = v8::Persistent<v8::String>::New(v8::String::New("ensurePQIndex"));
  v8::Handle<v8::String> EnsureSkiplistFuncName = v8::Persistent<v8::String>::New(v8::String::New("ensureSkiplist"));
  v8::Handle<v8::String> EnsureUniqueConstraintFuncName = v8::Persistent<v8::String>::New(v8::String::New("ensureUniqueConstraint"));
  v8::Handle<v8::String> EnsureUniqueSkiplistFuncName = v8::Persistent<v8::String>::New(v8::String::New("ensureUniqueSkiplist"));
  v8::Handle<v8::String> ExecuteFuncName = v8::Persistent<v8::String>::New(v8::String::New("execute"));
  v8::Handle<v8::String> FiguresFuncName = v8::Persistent<v8::String>::New(v8::String::New("figures"));
  v8::Handle<v8::String> GetBatchSizeFuncName = v8::Persistent<v8::String>::New(v8::String::New("getBatchSize"));
  v8::Handle<v8::String> GetIndexesFuncName = v8::Persistent<v8::String>::New(v8::String::New("getIndexes"));
  v8::Handle<v8::String> GetRowsFuncName = v8::Persistent<v8::String>::New(v8::String::New("getRows"));
  v8::Handle<v8::String> HasCountFuncName = v8::Persistent<v8::String>::New(v8::String::New("hasCount"));
  v8::Handle<v8::String> HasNextFuncName = v8::Persistent<v8::String>::New(v8::String::New("hasNext"));
  v8::Handle<v8::String> IdFuncName = v8::Persistent<v8::String>::New(v8::String::New("id"));
  v8::Handle<v8::String> InEdgesFuncName = v8::Persistent<v8::String>::New(v8::String::New("inEdges"));
  v8::Handle<v8::String> LoadFuncName = v8::Persistent<v8::String>::New(v8::String::New("load"));
  v8::Handle<v8::String> NameFuncName = v8::Persistent<v8::String>::New(v8::String::New("name"));
  v8::Handle<v8::String> NextFuncName = v8::Persistent<v8::String>::New(v8::String::New("next"));
  v8::Handle<v8::String> NextRefFuncName = v8::Persistent<v8::String>::New(v8::String::New("nextRef"));
  v8::Handle<v8::String> OutEdgesFuncName = v8::Persistent<v8::String>::New(v8::String::New("outEdges"));
  v8::Handle<v8::String> PersistFuncName = v8::Persistent<v8::String>::New(v8::String::New("persist"));
  v8::Handle<v8::String> PropertiesFuncName = v8::Persistent<v8::String>::New(v8::String::New("properties"));
  v8::Handle<v8::String> RemoveFuncName = v8::Persistent<v8::String>::New(v8::String::New("remove"));
  v8::Handle<v8::String> RenameFuncName = v8::Persistent<v8::String>::New(v8::String::New("rename"));
  v8::Handle<v8::String> ReplaceFuncName = v8::Persistent<v8::String>::New(v8::String::New("replace"));
  v8::Handle<v8::String> SaveFuncName = v8::Persistent<v8::String>::New(v8::String::New("save"));
  v8::Handle<v8::String> StatusFuncName = v8::Persistent<v8::String>::New(v8::String::New("status"));
  v8::Handle<v8::String> UnloadFuncName = v8::Persistent<v8::String>::New(v8::String::New("unload"));
  v8::Handle<v8::String> UseNextFuncName = v8::Persistent<v8::String>::New(v8::String::New("useNext"));

  v8::Handle<v8::String> _CollectionFuncName = v8::Persistent<v8::String>::New(v8::String::New("_collection"));
  v8::Handle<v8::String> _CollectionsFuncName = v8::Persistent<v8::String>::New(v8::String::New("_collections"));
  v8::Handle<v8::String> _CompletionsFuncName = v8::Persistent<v8::String>::New(v8::String::New("_COMPLETIONS"));
  v8::Handle<v8::String> _CreateFuncName = v8::Persistent<v8::String>::New(v8::String::New("_create"));
  v8::Handle<v8::String> _RemoveFuncName = v8::Persistent<v8::String>::New(v8::String::New("_remove"));
  v8::Handle<v8::String> _DocumentFuncName = v8::Persistent<v8::String>::New(v8::String::New("_document"));
  v8::Handle<v8::String> _ReplaceFuncName = v8::Persistent<v8::String>::New(v8::String::New("_replace"));

  // .............................................................................
  // query types
  // .............................................................................

  v8g->CollectionQueryType = v8::Persistent<v8::String>::New(v8::String::New("collection"));

  // .............................................................................
  // keys
  // .............................................................................

  v8g->JournalSizeKey = v8::Persistent<v8::String>::New(v8::String::New("journalSize"));
  v8g->WaitForSyncKey = v8::Persistent<v8::String>::New(v8::String::New("waitForSync"));

  if (v8g->DidKey.IsEmpty()) {
    v8g->DidKey = v8::Persistent<v8::String>::New(v8::String::New("_id"));
  }

  if (v8g->FromKey.IsEmpty()) {
    v8g->FromKey = v8::Persistent<v8::String>::New(v8::String::New("_from"));
  }

  if (v8g->IidKey.IsEmpty()) {
    v8g->IidKey = v8::Persistent<v8::String>::New(v8::String::New("id"));
  }

  if (v8g->OldRevKey.IsEmpty()) {
    v8g->OldRevKey = v8::Persistent<v8::String>::New(v8::String::New("_oldRev"));
  }

  if (v8g->RevKey.IsEmpty()) {
    v8g->RevKey = v8::Persistent<v8::String>::New(v8::String::New("_rev"));
  }

  if (v8g->ToKey.IsEmpty()) {
    v8g->ToKey = v8::Persistent<v8::String>::New(v8::String::New("_to"));
  }

  // .............................................................................
  // generate the query error template
  // .............................................................................

  ft = v8::FunctionTemplate::New();
  ft->SetClassName(v8::String::New("AvocadoError"));

  rt = ft->InstanceTemplate();

  v8g->ErrorTempl = v8::Persistent<v8::ObjectTemplate>::New(rt);

  // must come after SetInternalFieldCount
  context->Global()->Set(v8::String::New("AvocadoError"),
                         ft->GetFunction());
  
  // .............................................................................
  // generate the TRI_vocbase_t template
  // .............................................................................

  ft = v8::FunctionTemplate::New();
  ft->SetClassName(v8::String::New("AvocadoDatabase"));

  rt = ft->InstanceTemplate();
  rt->SetInternalFieldCount(2);

  rt->SetNamedPropertyHandler(MapGetVocBase);

  rt->Set(_CollectionFuncName, v8::FunctionTemplate::New(JS_CollectionVocBase));
  rt->Set(_CollectionsFuncName, v8::FunctionTemplate::New(JS_CollectionsVocBase));
  rt->Set(_CompletionsFuncName, v8::FunctionTemplate::New(JS_CompletionsVocBase));
  rt->Set(_CreateFuncName, v8::FunctionTemplate::New(JS_CreateVocBase));

  rt->Set(_RemoveFuncName, v8::FunctionTemplate::New(JS_RemoveVocbase));
  rt->Set(_DocumentFuncName, v8::FunctionTemplate::New(JS_DocumentVocbase));
  rt->Set(_ReplaceFuncName, v8::FunctionTemplate::New(JS_ReplaceVocbase));

  v8g->VocbaseTempl = v8::Persistent<v8::ObjectTemplate>::New(rt);

  // must come after SetInternalFieldCount
  context->Global()->Set(v8::String::New("AvocadoDatabase"),
                         ft->GetFunction());

  // .............................................................................
  // generate the TRI_vocbase_t template for edges
  // .............................................................................

  ft = v8::FunctionTemplate::New();
  ft->SetClassName(v8::String::New("AvocadoEdges"));

  rt = ft->InstanceTemplate();
  rt->SetInternalFieldCount(2);

  rt->SetNamedPropertyHandler(MapGetEdges);

  rt->Set(_CollectionFuncName, v8::FunctionTemplate::New(JS_CollectionEdges));
  rt->Set(_CollectionsFuncName, v8::FunctionTemplate::New(JS_CollectionsEdges));
  rt->Set(_CompletionsFuncName, v8::FunctionTemplate::New(JS_CompletionsVocBase));
  rt->Set(_CreateFuncName, v8::FunctionTemplate::New(JS_CreateEdges));

  rt->Set(_RemoveFuncName, v8::FunctionTemplate::New(JS_RemoveVocbase));
  rt->Set(_DocumentFuncName, v8::FunctionTemplate::New(JS_DocumentVocbase));
  rt->Set(_ReplaceFuncName, v8::FunctionTemplate::New(JS_ReplaceVocbase));

  v8g->EdgesTempl = v8::Persistent<v8::ObjectTemplate>::New(rt);

  // must come after SetInternalFieldCount
  context->Global()->Set(v8::String::New("AvocadoEdges"),
                         ft->GetFunction());

  
  // .............................................................................
  // generate the TRI_shaped_json_t template
  // .............................................................................

  ft = v8::FunctionTemplate::New();
  ft->SetClassName(v8::String::New("ShapedJson"));

  rt = ft->InstanceTemplate();
  rt->SetInternalFieldCount(3); // TODO check the 3
  
  rt->SetNamedPropertyHandler(MapGetShapedJson,         // NamedPropertyGetter,
                              0,                        // NamedPropertySetter setter = 0
                              PropertyQueryShapedJson,  // NamedPropertyQuery,
                              0,                        // NamedPropertyDeleter deleter = 0,
                              KeysOfShapedJson          // NamedPropertyEnumerator,
                                                        // Handle<Value> data = Handle<Value>());
                              );

  v8g->ShapedJsonTempl = v8::Persistent<v8::ObjectTemplate>::New(rt);

  // must come after SetInternalFieldCount
  context->Global()->Set(v8::String::New("ShapedJson"),
                         ft->GetFunction());
  
  // .............................................................................
  // generate the TRI_vocbase_col_t template
  // .............................................................................

  ft = v8::FunctionTemplate::New();
  ft->SetClassName(v8::String::New("AvocadoCollection"));

  rt = ft->InstanceTemplate();
  rt->SetInternalFieldCount(SLOT_END); // FIXME

  v8g->VocbaseColTempl = v8::Persistent<v8::ObjectTemplate>::New(rt);

  rt->Set(AllFuncName, v8::FunctionTemplate::New(JS_AllQuery));
  rt->Set(ByExampleFuncName, v8::FunctionTemplate::New(JS_ByExampleQuery));

  rt->Set(CountFuncName, v8::FunctionTemplate::New(JS_CountVocbaseCol));
  rt->Set(DocumentFuncName, v8::FunctionTemplate::New(JS_DocumentVocbaseCol));
  rt->Set(DropFuncName, v8::FunctionTemplate::New(JS_DropVocbaseCol));
  rt->Set(DropIndexFuncName, v8::FunctionTemplate::New(JS_DropIndexVocbaseCol));
  rt->Set(EnsureGeoIndexFuncName, v8::FunctionTemplate::New(JS_EnsureGeoIndexVocbaseCol));
  rt->Set(EnsureHashIndexFuncName, v8::FunctionTemplate::New(JS_EnsureHashIndexVocbaseCol));
  rt->Set(EnsurePriorityQueueIndexFuncName, v8::FunctionTemplate::New(JS_EnsurePriorityQueueIndexVocbaseCol));
  rt->Set(EnsureSkiplistFuncName, v8::FunctionTemplate::New(JS_EnsureSkiplistVocbaseCol));
  rt->Set(EnsureUniqueConstraintFuncName, v8::FunctionTemplate::New(JS_EnsureUniqueConstraintVocbaseCol));
  rt->Set(EnsureUniqueSkiplistFuncName, v8::FunctionTemplate::New(JS_EnsureUniqueSkiplistVocbaseCol));
  rt->Set(FiguresFuncName, v8::FunctionTemplate::New(JS_FiguresVocbaseCol));
  rt->Set(GetIndexesFuncName, v8::FunctionTemplate::New(JS_GetIndexesVocbaseCol));
  rt->Set(LoadFuncName, v8::FunctionTemplate::New(JS_LoadVocbaseCol));
  rt->Set(NameFuncName, v8::FunctionTemplate::New(JS_NameVocbaseCol));
  rt->Set(NearFuncName, v8::FunctionTemplate::New(JS_NearQuery));
  rt->Set(PropertiesFuncName, v8::FunctionTemplate::New(JS_PropertiesVocbaseCol));
  rt->Set(RemoveFuncName, v8::FunctionTemplate::New(JS_RemoveVocbaseCol));
  rt->Set(RenameFuncName, v8::FunctionTemplate::New(JS_RenameVocbaseCol));
  rt->Set(StatusFuncName, v8::FunctionTemplate::New(JS_StatusVocbaseCol));
  rt->Set(UnloadFuncName, v8::FunctionTemplate::New(JS_UnloadVocbaseCol));
  rt->Set(WithinFuncName, v8::FunctionTemplate::New(JS_WithinQuery));
  
  rt->Set(SaveFuncName, v8::FunctionTemplate::New(JS_SaveVocbaseCol));
  rt->Set(ReplaceFuncName, v8::FunctionTemplate::New(JS_ReplaceVocbaseCol));

  // must come after SetInternalFieldCount
  context->Global()->Set(v8::String::New("AvocadoCollection"),
                         ft->GetFunction());

  // .............................................................................
  // generate the TRI_vocbase_col_t template for edges
  // .............................................................................

  ft = v8::FunctionTemplate::New();
  ft->SetClassName(v8::String::New("AvocadoEdgesCollection"));

  rt = ft->InstanceTemplate();
  rt->SetInternalFieldCount(SLOT_END); // FIXME

  rt->Set(AllFuncName, v8::FunctionTemplate::New(JS_AllQuery));
  rt->Set(ByExampleFuncName, v8::FunctionTemplate::New(JS_ByExampleQuery));

  rt->Set(CountFuncName, v8::FunctionTemplate::New(JS_CountVocbaseCol));
  rt->Set(DocumentFuncName, v8::FunctionTemplate::New(JS_DocumentVocbaseCol));
  rt->Set(DropFuncName, v8::FunctionTemplate::New(JS_DropVocbaseCol));
  rt->Set(DropIndexFuncName, v8::FunctionTemplate::New(JS_DropIndexVocbaseCol));
  rt->Set(EnsureGeoIndexFuncName, v8::FunctionTemplate::New(JS_EnsureGeoIndexVocbaseCol));
  rt->Set(EnsureHashIndexFuncName, v8::FunctionTemplate::New(JS_EnsureHashIndexVocbaseCol));
  rt->Set(EnsurePriorityQueueIndexFuncName, v8::FunctionTemplate::New(JS_EnsurePriorityQueueIndexVocbaseCol));
  rt->Set(EnsureSkiplistFuncName, v8::FunctionTemplate::New(JS_EnsureSkiplistVocbaseCol));
  rt->Set(EnsureUniqueConstraintFuncName, v8::FunctionTemplate::New(JS_EnsureUniqueConstraintVocbaseCol));
  rt->Set(EnsureUniqueSkiplistFuncName, v8::FunctionTemplate::New(JS_EnsureUniqueSkiplistVocbaseCol));
  rt->Set(FiguresFuncName, v8::FunctionTemplate::New(JS_FiguresVocbaseCol));
  rt->Set(GetIndexesFuncName, v8::FunctionTemplate::New(JS_GetIndexesVocbaseCol));
  rt->Set(LoadFuncName, v8::FunctionTemplate::New(JS_LoadVocbaseCol));
  rt->Set(NameFuncName, v8::FunctionTemplate::New(JS_NameVocbaseCol));
  rt->Set(NearFuncName, v8::FunctionTemplate::New(JS_NearQuery));
  rt->Set(PropertiesFuncName, v8::FunctionTemplate::New(JS_PropertiesVocbaseCol));
  rt->Set(RemoveFuncName, v8::FunctionTemplate::New(JS_RemoveVocbaseCol));
  rt->Set(RenameFuncName, v8::FunctionTemplate::New(JS_RenameVocbaseCol));
  rt->Set(ReplaceFuncName, v8::FunctionTemplate::New(JS_ReplaceVocbaseCol));
  rt->Set(StatusFuncName, v8::FunctionTemplate::New(JS_StatusVocbaseCol));
  rt->Set(UnloadFuncName, v8::FunctionTemplate::New(JS_UnloadVocbaseCol));
  rt->Set(WithinFuncName, v8::FunctionTemplate::New(JS_WithinQuery));

  rt->Set(SaveFuncName, v8::FunctionTemplate::New(JS_SaveEdgesCol));

  rt->Set(EdgesFuncName, v8::FunctionTemplate::New(JS_EdgesQuery));
  rt->Set(InEdgesFuncName, v8::FunctionTemplate::New(JS_InEdgesQuery));
  rt->Set(OutEdgesFuncName, v8::FunctionTemplate::New(JS_OutEdgesQuery));

  v8g->EdgesColTempl = v8::Persistent<v8::ObjectTemplate>::New(rt);

  // must come after SetInternalFieldCount
  context->Global()->Set(v8::String::New("AvocadoEdgesCollection"),
                         ft->GetFunction());

  // .............................................................................
  // generate the general error template
  // .............................................................................

  ft = v8::FunctionTemplate::New();
  ft->SetClassName(v8::String::New("AvocadoError"));

  rt = ft->InstanceTemplate();
  rt->SetInternalFieldCount(2);

  v8g->ErrorTempl = v8::Persistent<v8::ObjectTemplate>::New(rt);

  // must come after SetInternalFieldCount
  context->Global()->Set(v8::String::New("AvocadoError"), ft->GetFunction());
  
  // .............................................................................
  // generate the general cursor template
  // .............................................................................

  ft = v8::FunctionTemplate::New();
  ft->SetClassName(v8::String::New("AvocadoCursor"));

  rt = ft->InstanceTemplate();
  rt->SetInternalFieldCount(2);

  rt->Set(CountFuncName, v8::FunctionTemplate::New(JS_CountGeneralCursor));
  rt->Set(DisposeFuncName, v8::FunctionTemplate::New(JS_DisposeGeneralCursor));
  rt->Set(GetBatchSizeFuncName, v8::FunctionTemplate::New(JS_GetBatchSizeGeneralCursor));
  rt->Set(GetRowsFuncName, v8::FunctionTemplate::New(JS_GetRowsGeneralCursor));
  rt->Set(HasCountFuncName, v8::FunctionTemplate::New(JS_HasCountGeneralCursor));
  rt->Set(HasNextFuncName, v8::FunctionTemplate::New(JS_HasNextGeneralCursor));
  rt->Set(IdFuncName, v8::FunctionTemplate::New(JS_IdGeneralCursor));
  rt->Set(NextFuncName, v8::FunctionTemplate::New(JS_NextGeneralCursor));
  rt->Set(PersistFuncName, v8::FunctionTemplate::New(JS_PersistGeneralCursor));

  v8g->GeneralCursorTempl = v8::Persistent<v8::ObjectTemplate>::New(rt);

  // must come after SetInternalFieldCount
  context->Global()->Set(v8::String::New("AvocadoCursor"), ft->GetFunction());
  

/* DEPRECATED START */
  
  // .............................................................................
  // generate the cursor template - DEPRECATED
  // .............................................................................

  ft = v8::FunctionTemplate::New();
  ft->SetClassName(v8::String::New("AvocadoDeprecatedCursor"));

  rt = ft->InstanceTemplate();
  rt->SetInternalFieldCount(2);

  rt->Set(HasNextFuncName, v8::FunctionTemplate::New(JS_HasNextCursor));
  rt->Set(NextFuncName, v8::FunctionTemplate::New(JS_NextCursor));
  rt->Set(NextRefFuncName, v8::FunctionTemplate::New(JS_NextRefCursor));
  rt->Set(UseNextFuncName, v8::FunctionTemplate::New(JS_UseNextCursor));
  rt->Set(CountFuncName, v8::FunctionTemplate::New(JS_CountCursor));

  v8g->CursorTempl = v8::Persistent<v8::ObjectTemplate>::New(rt);

  // must come after SetInternalFieldCount
  context->Global()->Set(v8::String::New("AvocadoDeprecatedCursor"),
                         ft->GetFunction());

  // .............................................................................
  // generate the query template
  // .............................................................................

  ft = v8::FunctionTemplate::New();
  ft->SetClassName(v8::String::New("AvocadoDeprecatedQuery"));

  rt = ft->InstanceTemplate();
  rt->SetInternalFieldCount(2);

  rt->Set(ExecuteFuncName, v8::FunctionTemplate::New(JS_ExecuteAql));

  v8g->QueryTempl = v8::Persistent<v8::ObjectTemplate>::New(rt);

  // must come after SetInternalFieldCount
  context->Global()->Set(v8::String::New("AvocadoDeprecatedQuery"),
                         ft->GetFunction());

  // .............................................................................
  // generate the where clause template
  // .............................................................................

  ft = v8::FunctionTemplate::New();
  ft->SetClassName(v8::String::New("AvocadoWhereClause"));

  rt = ft->InstanceTemplate();
  rt->SetInternalFieldCount(2);

  v8g->WhereTempl = v8::Persistent<v8::ObjectTemplate>::New(rt);

  // must come after SetInternalFieldCount
  context->Global()->Set(v8::String::New("AvocadoWhereClause"),
                         ft->GetFunction());

  // .............................................................................
  // generate the skip list operator template
  // .............................................................................

  ft = v8::FunctionTemplate::New();
  ft->SetClassName(v8::String::New("SLOperator"));

  rt = ft->InstanceTemplate();
  rt->SetInternalFieldCount(2);
  v8g->SLOperatorTempl = v8::Persistent<v8::ObjectTemplate>::New(rt);

  // must come after SetInternalFieldCount
  context->Global()->Set(v8::String::New("SLOperator"),ft->GetFunction());
                         
  // .............................................................................
  // create the global functions
  // .............................................................................

  context->Global()->Set(v8::String::New("AQL_WHERE_BOOLEAN"),
                         v8::FunctionTemplate::New(JS_WhereBooleanAql)->GetFunction(),
                         v8::ReadOnly);

  context->Global()->Set(v8::String::New("AQL_WHERE_GENERAL"),
                         v8::FunctionTemplate::New(JS_WhereGeneralAql)->GetFunction(),
                         v8::ReadOnly);

  context->Global()->Set(v8::String::New("AQL_WHERE_HASH_CONST"),
                         v8::FunctionTemplate::New(JS_WhereHashConstAql)->GetFunction(),
                         v8::ReadOnly);
                         
  context->Global()->Set(v8::String::New("AQL_WHERE_PQ_CONST"),
                         v8::FunctionTemplate::New(JS_WherePQConstAql)->GetFunction(),
                         v8::ReadOnly);
                         
  context->Global()->Set(v8::String::New("AQL_WHERE_SL_CONST"),
                         v8::FunctionTemplate::New(JS_WhereSkiplistConstAql)->GetFunction(),
                         v8::ReadOnly);
                         
  context->Global()->Set(v8::String::New("AQL_WHERE_PRIMARY_CONST"),
                         v8::FunctionTemplate::New(JS_WherePrimaryConstAql)->GetFunction(),
                         v8::ReadOnly);

  context->Global()->Set(v8::String::New("AQL_WHERE_WITHIN_CONST"),
                         v8::FunctionTemplate::New(JS_WhereWithinConstAql)->GetFunction(),
                         v8::ReadOnly);

  context->Global()->Set(v8::String::New("AQL_SELECT"),
                         v8::FunctionTemplate::New(JS_SelectAql)->GetFunction(),
                         v8::ReadOnly);
                         
  context->Global()->Set(v8::String::New("AQL_HASH_SELECT"),
                         v8::FunctionTemplate::New(JS_HashSelectAql)->GetFunction(),
                         v8::ReadOnly);

  context->Global()->Set(v8::String::New("AQL_PQ_SELECT"),
                         v8::FunctionTemplate::New(JS_PQSelectAql)->GetFunction(),
                         v8::ReadOnly);

  context->Global()->Set(v8::String::New("AQL_SL_SELECT"),
                         v8::FunctionTemplate::New(JS_SkiplistSelectAql)->GetFunction(),
                         v8::ReadOnly);
                         
  context->Global()->Set(v8::String::New("AND"),
                         v8::FunctionTemplate::New(JS_Operator_AND)->GetFunction(),
                         v8::ReadOnly);
                         
  context->Global()->Set(v8::String::New("OR"),
                         v8::FunctionTemplate::New(JS_Operator_OR)->GetFunction(),
                         v8::ReadOnly);
                         
  context->Global()->Set(v8::String::New("EQ"),
                         v8::FunctionTemplate::New(JS_Operator_EQ)->GetFunction(),
                         v8::ReadOnly);
                         
  context->Global()->Set(v8::String::New("GE"),
                         v8::FunctionTemplate::New(JS_Operator_GE)->GetFunction(),
                         v8::ReadOnly);
                         
  context->Global()->Set(v8::String::New("GT"),
                         v8::FunctionTemplate::New(JS_Operator_GT)->GetFunction(),
                         v8::ReadOnly);
                         
  context->Global()->Set(v8::String::New("LE"),
                         v8::FunctionTemplate::New(JS_Operator_LE)->GetFunction(),
                         v8::ReadOnly);
                         
  context->Global()->Set(v8::String::New("LT"),
                         v8::FunctionTemplate::New(JS_Operator_LT)->GetFunction(),
                         v8::ReadOnly);
                         
/* DEPRECATED END */

  context->Global()->Set(v8::String::New("CURSOR"),
                         v8::FunctionTemplate::New(JS_Cursor)->GetFunction(),
                         v8::ReadOnly);
  
  context->Global()->Set(v8::String::New("AHUACATL_RUN"),
                         v8::FunctionTemplate::New(JS_RunAhuacatl)->GetFunction(),
                         v8::ReadOnly);
  
  context->Global()->Set(v8::String::New("AHUACATL_PARSE"),
                         v8::FunctionTemplate::New(JS_ParseAhuacatl)->GetFunction(),
                         v8::ReadOnly);
  
  // .............................................................................
  // create the global variables
  // .............................................................................

  context->Global()->Set(v8::String::New("db"),
                         TRI_WrapVocBase(vocbase),
                         v8::ReadOnly);

  context->Global()->Set(v8::String::New("edges"),
                         TRI_WrapEdges(vocbase),
                         v8::ReadOnly);
}

////////////////////////////////////////////////////////////////////////////////
/// @}
////////////////////////////////////////////////////////////////////////////////

// Local Variables:
// mode: outline-minor
// outline-regexp: "^\\(/// @brief\\|/// {@inheritDoc}\\|/// @addtogroup\\|// --SECTION--\\|/// @\\}\\)"
// End:<|MERGE_RESOLUTION|>--- conflicted
+++ resolved
@@ -1399,38 +1399,6 @@
 }
 
 ////////////////////////////////////////////////////////////////////////////////
-<<<<<<< HEAD
-/// @brief Create a query error in a javascript object
-////////////////////////////////////////////////////////////////////////////////
-
-static v8::Handle<v8::Object> CreateQueryErrorObject (TRI_query_error_t* error) {
-  TRI_v8_global_t* v8g;
-  v8::HandleScope scope;
-
-  v8g = (TRI_v8_global_t*) v8::Isolate::GetCurrent()->GetData();
-
-  char* errorMessage = TRI_GetStringQueryError(error);
-
-  v8::Handle<v8::Object> errorObject = v8g->QueryErrorTempl->NewInstance();
-
-  errorObject->Set(v8::String::New("code"), 
-                   v8::Integer::New(TRI_GetCodeQueryError(error)),
-                   v8::ReadOnly);
-
-  errorObject->Set(v8::String::New("message"), 
-                   v8::String::New(errorMessage),
-                   v8::ReadOnly);
-
-  if (errorMessage) {
-    TRI_Free(TRI_UNKNOWN_MEM_ZONE, errorMessage);
-  }
-
-  return scope.Close(errorObject);
-}
-
-////////////////////////////////////////////////////////////////////////////////
-=======
->>>>>>> 6ab4e2b5
 /// @brief executes a query or uses existing result set - DEPRECATED
 ////////////////////////////////////////////////////////////////////////////////
 
@@ -2119,17 +2087,11 @@
 
   TRI_EndUsageDataShadowData(vocbase->_cursors, parameter);
 
-<<<<<<< HEAD
-  if (errorMessage) {
-    TRI_Free(TRI_UNKNOWN_MEM_ZONE, errorMessage);
-  }
-=======
   // find the persistent handle
   TRI_v8_global_t* v8g;
   v8g = (TRI_v8_global_t*) v8::Isolate::GetCurrent()->GetData();
   v8::Persistent<v8::Value> persistent = v8g->JSGeneralCursors[parameter];
   v8g->JSGeneralCursors.erase(parameter);
->>>>>>> 6ab4e2b5
 
   // dispose and clear the persistent handle
   persistent.Dispose();
@@ -2175,24 +2137,9 @@
 /// @brief extracts a cursor from a javascript object
 ////////////////////////////////////////////////////////////////////////////////
 
-<<<<<<< HEAD
-  if (!TRI_BindQueryContextAql(context, parameters)) {
-    v8::Handle<v8::Object> errorObject = CreateErrorObjectAhuacatl(&context->_error);
-    if (parameters) {
-      TRI_FreeJson(TRI_UNKNOWN_MEM_ZONE, parameters);
-    }
-    TRI_FreeContextAql(context);
-    return scope.Close(errorObject);
-  }
-  
-  if (parameters) {
-    TRI_FreeJson(TRI_UNKNOWN_MEM_ZONE, parameters);
-  }
-=======
 static void* UnwrapGeneralCursor (v8::Handle<v8::Object> cursorObject) {
   return TRI_UnwrapClass<void>(cursorObject, WRP_GENERAL_CURSOR_TYPE);
 }
->>>>>>> 6ab4e2b5
 
 ////////////////////////////////////////////////////////////////////////////////
 /// @brief destroys a general cursor
@@ -2211,19 +2158,9 @@
     return scope.Close(v8::ThrowException(v8::String::New("corrupted vocbase")));
   }
 
-<<<<<<< HEAD
-  // generate code
-  if (context->_first) {
-    char* code = TRI_GenerateCodeAql((TRI_aql_node_t*) context->_first);
-    
-    if (code) {
-      result = TRI_ExecuteStringVocBase(v8::Context::GetCurrent(), v8::String::New(code), v8::String::New("query"));
-      TRI_Free(TRI_UNKNOWN_MEM_ZONE, code);
-=======
   if (TRI_DeleteDataShadowData(vocbase->_cursors, UnwrapGeneralCursor(argv.Holder()))) {
     if (!tryCatch.HasCaught()) {
       return scope.Close(v8::True());
->>>>>>> 6ab4e2b5
     }
   }
 
@@ -2394,32 +2331,15 @@
   v8::Handle<v8::Array> rows = v8::Array::New();
   TRI_general_cursor_t* cursor;
   
-<<<<<<< HEAD
-  instance = TRI_CreateQueryInstance(template_, parameters);
-  if (!instance) {
-    if (parameters) {
-      TRI_FreeJson(TRI_UNKNOWN_MEM_ZONE, parameters);
-    }
-    TRI_FreeQueryTemplate(template_);
-    return scope.Close(v8::ThrowException(v8::String::New("out of memory")));
-  }
-=======
   cursor = (TRI_general_cursor_t*) TRI_BeginUsageDataShadowData(vocbase->_cursors, UnwrapGeneralCursor(argv.Holder()));
->>>>>>> 6ab4e2b5
 
   if (cursor) {
     TRI_LockGeneralCursor(cursor);
 
-<<<<<<< HEAD
-  if (parameters) {
-    TRI_FreeJson(TRI_UNKNOWN_MEM_ZONE, parameters);
-  }
-=======
     // exceptions must be caught in the following part because we hold an exclusive
     // lock that might otherwise not be freed
     try {
       uint32_t max = (uint32_t) cursor->getBatchSize(cursor);
->>>>>>> 6ab4e2b5
 
       for (uint32_t i = 0; i < max; ++i) {
         TRI_general_cursor_row_t row = cursor->next(cursor);
@@ -2552,57 +2472,6 @@
     return scope.Close(v8::ThrowException(v8::String::New("usage: CURSOR(<cursor-id>)")));
   }
 
-<<<<<<< HEAD
-  
-  // ..........................................................................
-  // check that the first parameter sent is a double value
-  // ..........................................................................
-  bool inValidType = true;
-  TRI_idx_iid_t iid = TRI_ObjectToDouble(argv[0], inValidType); 
-  
-  if (inValidType || iid == 0) {
-    return scope.Close(v8::ThrowException(v8::String::New("<index-identifier> must be an positive integer")));       
-  }  
-
-
-  // ..........................................................................
-  // Store the index field parameters in a json object 
-  // ..........................................................................
-  parameterList = TRI_CreateListJson(TRI_UNKNOWN_MEM_ZONE);
-  if (!parameterList) {
-    return scope.Close(v8::ThrowException(v8::String::New("out of memory")));
-  }
-
-  for (int j = 1; j < argv.Length(); ++j) {  
-    v8::Handle<v8::Value> parameter = argv[j];
-    TRI_json_t* jsonParameter = ConvertHelper(parameter);
-    if (jsonParameter == NULL) { // NOT the null json value! 
-      return scope.Close(v8::ThrowException(v8::String::New("type value not currently supported for hash index")));       
-    }
-    TRI_PushBackListJson(TRI_UNKNOWN_MEM_ZONE, parameterList, jsonParameter);
-    
-    /*
-    if (parameter->IsBoolean() ) {
-      v8::Handle<v8::Boolean> booleanParameter = parameter->ToBoolean();
-      TRI_PushBackListJson(parameterList, TRI_CreateBooleanJson(booleanParameter->Value() ));
-    }    
-    else if ( parameter->IsNumber() ) {
-      v8::Handle<v8::Number> numberParameter = parameter->ToNumber();
-      TRI_PushBackListJson(parameterList, TRI_CreateNumberJson(numberParameter->Value() ));
-    }
-    else if ( parameter->IsString() ) {
-      v8::Handle<v8::String>  stringParameter= parameter->ToString();
-      v8::String::Utf8Value str(stringParameter);
-      TRI_PushBackListJson(parameterList, TRI_CreateStringCopyJson(*str));
-    }
-    else if ( parameter->IsArray() ) {
-      v8::Handle<v8::Array> arrayParameter = v8::Handle<v8::Array>(v8::Array::Cast(*parameter));
-    }
-    else {
-      return scope.Close(v8::ThrowException(v8::String::New("type value not currently supported for hash index")));       
-    }
-    */
-=======
   TRI_vocbase_t* vocbase = GetContextVocBase(); 
   if (!vocbase) {
     return scope.Close(v8::ThrowException(v8::String::New("corrupted vocbase")));
@@ -2612,7 +2481,6 @@
   v8::Handle<v8::Value> idArg = argv[0]->ToString();
   if (!idArg->IsString()) {
     return scope.Close(v8::ThrowException(v8::String::New("expecting string for <id>")));
->>>>>>> 6ab4e2b5
   }
   string idString = TRI_ObjectToString(idArg);
   uint64_t id = TRI_UInt64String(idString.c_str());
@@ -2687,20 +2555,6 @@
     }
   }
   
-<<<<<<< HEAD
-  parameterList = TRI_CreateListJson(TRI_UNKNOWN_MEM_ZONE);
-  if (!parameterList) {
-    return scope.Close(v8::ThrowException(v8::String::New("out of memory in JS_WherePQConstAql")));
-  }
-
-  
-  if (argv.Length() == 1) {
-    TRI_json_t* jsonParameter = TRI_CreateNumberJson(TRI_UNKNOWN_MEM_ZONE, 1);
-    if (jsonParameter == NULL) { // failure of some sort
-      return scope.Close(v8::ThrowException(v8::String::New("internal error in JS_WherePQConstAql")));       
-    }
-    TRI_PushBackListJson(TRI_UNKNOWN_MEM_ZONE, parameterList, jsonParameter);
-=======
   TRI_aql_context_t* context = TRI_CreateContextAql(vocbase, queryString.c_str()); 
   if (!context) {
     return scope.Close(v8::ThrowException(v8::String::New("out of memory")));
@@ -2726,7 +2580,6 @@
     }
     TRI_FreeContextAql(context);
     return scope.Close(errorObject);
->>>>>>> 6ab4e2b5
   }
   
   if (parameters) {
@@ -2773,10 +2626,6 @@
           TRI_FreeJson(json);
         }
       }
-<<<<<<< HEAD
-      TRI_PushBackListJson(TRI_UNKNOWN_MEM_ZONE, parameterList, jsonParameter);
-=======
->>>>>>> 6ab4e2b5
     }
   }
 
@@ -2807,90 +2656,6 @@
     return scope.Close(v8::ThrowException(v8::String::New("corrupted vocbase")));
   }
 
-<<<<<<< HEAD
-  // ..........................................................................
-  // Do we have logical/relational operators or just constants
-  // Only one or the other allowed
-  // ..........................................................................
-  haveOperators = false;
-  for (int j = 1; j < argv.Length(); ++j) {  
-    v8::Handle<v8::Value> parameter = argv[j];
-    v8::Handle<v8::Object> operatorObject = parameter->ToObject();
-    TRI_sl_operator_t* op  = TRI_UnwrapClass<TRI_sl_operator_t>(operatorObject, WRP_SL_OPERATOR_TYPE);
-    if (op == 0) {
-      if (!haveOperators) {
-        continue;
-      }
-      return scope.Close(v8::ThrowException(v8::String::New("either logical/relational operators or constants allowed, but not both")));
-    }
-    else {
-      if (!haveOperators) {
-        haveOperators = true;
-      }  
-    }
-  }  
-  
-  
-  // ..........................................................................
-  // We have a list of operators as parameters:
-  // If more than one operator, all of the operators will be anded.
-  // ..........................................................................  
-  if (haveOperators) {    
-    if (argv.Length() > 2) {  
-      TRI_sl_operator_t* leftOp = NULL;
-      v8::Handle<v8::Value> leftParameter  = argv[1];
-      v8::Handle<v8::Object> leftObject    = leftParameter->ToObject();
-      leftOp  = TRI_UnwrapClass<TRI_sl_operator_t>(leftObject, WRP_SL_OPERATOR_TYPE);
-      if (leftOp == 0) {
-        return scope.Close(v8::ThrowException(v8::String::New("either logical/relational operators or constants allowed, but not both")));
-      }
-      
-      for (int j = 2; j < argv.Length(); ++j) {  
-        v8::Handle<v8::Value> rightParameter = argv[j];
-        v8::Handle<v8::Object> rightObject   = rightParameter->ToObject();
-        TRI_sl_operator_t* rightOp = TRI_UnwrapClass<TRI_sl_operator_t>(rightObject, WRP_SL_OPERATOR_TYPE);
-        if (rightOp == 0) {
-          TRI_FreeSLOperator(leftOp); 
-          return scope.Close(v8::ThrowException(v8::String::New("either logical/relational operators or constants allowed, but not both")));
-        }
-        TRI_sl_operator_t* tempAndOperator = CreateSLOperator(TRI_SL_AND_OPERATOR,leftOp, rightOp, NULL, NULL, NULL, 2, NULL);
-        leftOp = tempAndOperator;
-      }  
-      where = TRI_CreateQueryWhereSkiplistConstant(iid, leftOp);
-    }
-    else {
-      v8::Handle<v8::Value> parameter = argv[1];
-      v8::Handle<v8::Object> operatorObject = parameter->ToObject();
-      TRI_sl_operator_t* op  = TRI_UnwrapClass<TRI_sl_operator_t>(operatorObject, WRP_SL_OPERATOR_TYPE);      
-      where = TRI_CreateQueryWhereSkiplistConstant(iid, op);
-    }
-  }
-  
-  // ..............................................................................
-  // fallback: simple eq operator
-  // ..............................................................................
-  
-  else {
-    // ..........................................................................
-    // Store the index field parameters in a json object 
-    // ..........................................................................
-    parameterList = TRI_CreateListJson(TRI_UNKNOWN_MEM_ZONE);
-    if (!parameterList) {
-      return scope.Close(v8::ThrowException(v8::String::New("out of memory")));
-    }
-
-    for (int j = 1; j < argv.Length(); ++j) {  
-      v8::Handle<v8::Value> parameter = argv[j];
-      TRI_json_t* jsonParameter = ConvertHelper(parameter);
-      if (jsonParameter == NULL) { // NOT the null json value! 
-        return scope.Close(v8::ThrowException(v8::String::New("type value not currently supported for skiplist index")));       
-      }
-      TRI_PushBackListJson(TRI_UNKNOWN_MEM_ZONE, parameterList, jsonParameter);
-    }
-    TRI_sl_operator_t* eqOperator = CreateSLOperator(TRI_SL_EQ_OPERATOR,NULL, NULL, parameterList, NULL, 
-                                                     NULL, parameterList->_value._objects._length, NULL);
-    where = TRI_CreateQueryWhereSkiplistConstant(iid, eqOperator);
-=======
   // get the query string
   v8::Handle<v8::Value> queryArg = argv[0];
   if (!queryArg->IsString()) {
@@ -2901,7 +2666,6 @@
   TRI_aql_context_t* context = TRI_CreateContextAql(vocbase, queryString.c_str()); 
   if (!context) {
     return scope.Close(v8::ThrowException(v8::String::New("out of memory")));
->>>>>>> 6ab4e2b5
   }
 
   // parse & validate 
@@ -2954,13 +2718,7 @@
   v8::Handle<v8::Value> whereArg = argv[0];
   TRI_qry_where_t* where = 0;
 
-<<<<<<< HEAD
-  if (nameDistance != 0) {
-    TRI_FreeString(TRI_UNKNOWN_MEM_ZONE, nameDistance);
-  }
-=======
   where = TRI_CreateQueryWhereBoolean(TRI_ObjectToBoolean(whereArg));
->>>>>>> 6ab4e2b5
 
   // wrap it up
   return scope.Close(WrapWhere(where));
@@ -3308,33 +3066,12 @@
   // build document hash access
   TRI_qry_where_t* where = TRI_CreateQueryWhereWithinConstant(iid, nameDistance, latitude, longitude, radius);
 
-<<<<<<< HEAD
-static TRI_json_t* parametersToJson(v8::Arguments const& argv, int startPos, int endPos) {
-  TRI_json_t* result = TRI_CreateListJson(TRI_UNKNOWN_MEM_ZONE);
-  
-  if (result == NULL) {
-    v8::ThrowException(v8::String::New("out of memory"));
-    return NULL;
-  }
-
-  for (int j = startPos; j < endPos; ++j) {  
-    v8::Handle<v8::Value> parameter = argv[j];
-    TRI_json_t* jsonParameter = ConvertHelper(parameter);
-    if (jsonParameter == NULL) { // NOT the null json value! 
-      v8::ThrowException(v8::String::New("type value not currently supported for skiplist index"));       
-      return NULL;
-    }
-    TRI_PushBackListJson(TRI_UNKNOWN_MEM_ZONE, result, jsonParameter);
-  }
-  return result;
-=======
   if (nameDistance != 0) {
     TRI_FreeString(nameDistance);
   }
 
   // wrap it up
   return scope.Close(WrapWhere(where));
->>>>>>> 6ab4e2b5
 }
 
 ////////////////////////////////////////////////////////////////////////////////
@@ -3349,17 +3086,7 @@
   }
 
   // ...........................................................................
-<<<<<<< HEAD
-  // Allocate the storage for a logial (AND) operator and assign it that type
-  // ...........................................................................  
-  logicalOperator = (TRI_sl_logical_operator_t*)(CreateSLOperator(TRI_SL_AND_OPERATOR,
-                                                                  CopySLOperator(leftOperator),
-                                                                  CopySLOperator(rightOperator),NULL, NULL, NULL, 2, NULL));
-  // ...........................................................................
-  // Wrap it up for later use and return.
-=======
   // extract the primary collection
->>>>>>> 6ab4e2b5
   // ...........................................................................
 
   v8::Handle<v8::Value> collectionArg = argv[0];
@@ -3397,20 +3124,8 @@
   }
 
   // ...........................................................................
-<<<<<<< HEAD
-  // Allocate the storage for a logial (AND) operator and assign it that type
-  // ...........................................................................  
-  logicalOperator = (TRI_sl_logical_operator_t*)(CreateSLOperator(TRI_SL_OR_OPERATOR,
-                                                                  CopySLOperator(leftOperator),
-                                                                  CopySLOperator(rightOperator),
-                                                                  NULL, NULL, NULL, 2, NULL));
-  
-  return scope.Close(WrapSLOperator(&(logicalOperator->_base)));
-}
-=======
   // Create the hash query 
   // ...........................................................................
->>>>>>> 6ab4e2b5
 
   TRI_query_t* query = TRI_CreateHashQuery(where, collection->_collection); 
 
@@ -3423,19 +3138,8 @@
   // wrap it up
   // ...........................................................................
 
-<<<<<<< HEAD
-  // ...........................................................................
-  // Allocate the storage for a relation (EQ) operator and assign it that type
-  // ...........................................................................  
-  relationOperator = (TRI_sl_relation_operator_t*)(CreateSLOperator(TRI_SL_EQ_OPERATOR, NULL, NULL, parameters,
-                                                                    NULL, NULL, 
-                                                                    parameters->_value._objects._length, NULL));
-  
-  return scope.Close(WrapSLOperator(&(relationOperator->_base)));
-=======
   ReleaseCollection(collection);
   return scope.Close(WrapQuery(query));
->>>>>>> 6ab4e2b5
 }
 
 
@@ -3456,19 +3160,7 @@
   if (! collectionArg->IsObject()) {
     return scope.Close(v8::ThrowException(v8::String::New("expecting a COLLECTION as first argument")));
   }
-<<<<<<< HEAD
-  
-  // ...........................................................................
-  // Allocate the storage for a relation (GE) operator and assign it that type
-  // ...........................................................................  
-  relationOperator = (TRI_sl_relation_operator_t*)( CreateSLOperator(TRI_SL_GE_OPERATOR, NULL, NULL, parameters, NULL, NULL, 
-                                                     parameters->_value._objects._length, NULL) );
-  
-  return scope.Close(WrapSLOperator(&(relationOperator->_base)));
-}
-=======
   v8::Handle<v8::Object> collectionObj = collectionArg->ToObject();
->>>>>>> 6ab4e2b5
 
   v8::Handle<v8::Object> err;
   const TRI_vocbase_col_t* collection = UseCollection(collectionObj, &err);
@@ -3504,24 +3196,7 @@
   }
   
   // ...........................................................................
-<<<<<<< HEAD
-  // Allocate the storage for a relation (GT) operator and assign it that type
-  // ...........................................................................  
-  relationOperator = (TRI_sl_relation_operator_t*)( CreateSLOperator(TRI_SL_GT_OPERATOR, NULL, NULL, parameters, NULL, NULL, 
-                                                    parameters->_value._objects._length, NULL) );
-  
-  return scope.Close(WrapSLOperator(&(relationOperator->_base)));
-}
-
-
-static v8::Handle<v8::Value> JS_Operator_LE (v8::Arguments const& argv) {
-  v8::HandleScope scope;
-  TRI_sl_relation_operator_t* relationOperator;
-  TRI_json_t* parameters;
-  
-=======
   // Create the skiplist query 
->>>>>>> 6ab4e2b5
   // ...........................................................................
   TRI_query_t* query = TRI_CreatePriorityQueueQuery(where, collection->_collection); 
   if (!query) {
@@ -3587,15 +3262,6 @@
   }
 
   // ...........................................................................
-<<<<<<< HEAD
-  // Allocate the storage for a relation (LE) operator and assign it that type
-  // ...........................................................................  
-  relationOperator = (TRI_sl_relation_operator_t*)( CreateSLOperator(TRI_SL_LE_OPERATOR, NULL, NULL,parameters, NULL, NULL, 
-                                                     parameters->_value._objects._length, NULL) );  
-  
-  return scope.Close(WrapSLOperator(&(relationOperator->_base)));
-}
-=======
   // extract the primary collection
   // ...........................................................................
   v8::Handle<v8::Value> collectionArg = argv[0];
@@ -3603,7 +3269,6 @@
     return scope.Close(v8::ThrowException(v8::String::New("expecting a COLLECTION as first argument")));
   }
   v8::Handle<v8::Object> collectionObj = collectionArg->ToObject();
->>>>>>> 6ab4e2b5
 
   v8::Handle<v8::Object> err;
   const TRI_vocbase_col_t* collection = UseCollection(collectionObj, &err);
@@ -3643,15 +3308,6 @@
   }  
   
   // ...........................................................................
-<<<<<<< HEAD
-  // Allocate the storage for a relation (LT) operator and assign it that type
-  // ...........................................................................  
-  relationOperator = (TRI_sl_relation_operator_t*)( CreateSLOperator(TRI_SL_LT_OPERATOR, NULL,NULL,parameters, NULL, NULL, 
-                                                    parameters->_value._objects._length, NULL) );
-  
-  return scope.Close(WrapSLOperator(&(relationOperator->_base)));
-}
-=======
   // Create the skiplist query 
   // ...........................................................................
   TRI_query_t* query = TRI_CreateSkiplistQuery(where, collection->_collection); 
@@ -3659,8 +3315,6 @@
     ReleaseCollection(collection);
     return scope.Close(v8::ThrowException(v8::String::New("could not create query object")));
   }
->>>>>>> 6ab4e2b5
-
 
   // ...........................................................................
   // wrap it up
