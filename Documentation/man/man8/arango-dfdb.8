<<<<<<< HEAD
.TH arango-dfdb 8 "3.2.devel" "ArangoDB" "ArangoDB"
=======
.TH arango-dfdb 8 "3.3.devel" "ArangoDB" "ArangoDB"
>>>>>>> c56e4949
.SH NAME
arango-dfdb - a datafile debugger for ArangoDB
.SH SYNOPSIS
arango-dfdb options 
.SH DESCRIPTION
The arango-dfdb binary can be used to verify the datafiles of an
ArangoDB database server. The script must be run with exclusive access
to the server's data directory, meaning the ArangoDB server must not
be running and accessing the datafiles in the specified data
directory.
.SH OPTIONS
For a complete list of options, please refer to the ArangoDB
online manual, available at https://www.arangodb.com/

.SH AUTHOR
Copyright ArangoDB GmbH, Cologne, Germany
<|MERGE_RESOLUTION|>--- conflicted
+++ resolved
@@ -1,8 +1,4 @@
-<<<<<<< HEAD
-.TH arango-dfdb 8 "3.2.devel" "ArangoDB" "ArangoDB"
-=======
 .TH arango-dfdb 8 "3.3.devel" "ArangoDB" "ArangoDB"
->>>>>>> c56e4949
 .SH NAME
 arango-dfdb - a datafile debugger for ArangoDB
 .SH SYNOPSIS
