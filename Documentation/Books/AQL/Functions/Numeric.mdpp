!CHAPTER Numeric functions

AQL offers some numeric functions for calculations. The following functions are
supported:

!SUBSECTION ABS()

`ABS(value) → unsignedValue`

Return the absolute part of *value*.

- **value** (number): any number, positive or negative
- returns **unsignedValue** (number): the number without + or - sign

```js
ABS(-5) // 5
ABS(+5) // 5
ABS(3.5) // 3.5
```

!SUBSECTION ACOS()

`ACOS(value) → num`

Return the arccosine of *value*.

- **value** (number): the input value
- returns **num** (number|null): the arccosine of *value*, or *null* if *value* is
  outside the valid range -1 and 1 (inclusive)

```js
ACOS(-1) // 3.141592653589793
ACOS(0) // 1.5707963267948966
ACOS(1) // 0
ACOS(2) // null
```

!SUBSECTION ASIN()

`ASIN(value) → num`

Return the arcsine of *value*.

- **value** (number): the input value
- returns **num** (number|null): the arcsine of *value*, or *null* if *value* is
  outside the valid range -1 and 1 (inclusive)

```js
ASIN(1) // 1.5707963267948966
ASIN(0) // 0
ASIN(-1) // -1.5707963267948966
ASIN(2) // null
```

!SUBSECTION ATAN()

`ATAN(value) → num`

Return the arctangent of *value*.

- **value** (number): the input value
- returns **num** (number): the arctangent of *value*

```js
ATAN(-1) // -0.7853981633974483
ATAN(0) // 0
ATAN(10) // 1.4711276743037347
```

!SUBSECTION ATAN2()

`ATAN2(y, x) → num`

Return the arctangent of the quotient of *y* and *x*.

```js
ATAN2(0, 0) // 0
ATAN2(1, 0) // 1.5707963267948966
ATAN2(1, 1) // 0.7853981633974483
ATAN2(-10, 20) // -0.4636476090008061
```

!SUBSECTION AVERAGE()

`AVERAGE(numArray) → mean`

Return the average (arithmetic mean) of the values in *array*.

- **numArray** (array): an array of numbers, *null* values are ignored
- returns **mean** (number|null): the average value of *numArray*. If the array is
  empty or contains *null* values only, *null* will be returned.

```js
AVERAGE( [5, 2, 9, 2] ) // 4.5
AVERAGE( [ -3, -5, 2 ] ) // -2
AVERAGE( [ 999, 80, 4, 4, 4, 3, 3, 3 ] ) // 137.5
```

!SUBSECTION CEIL()

`CEIL(value) → roundedValue`

Return the integer closest but not less than *value*.

- **value** (number): any number
- returns **roundedValue** (number): the value rounded to the ceiling

```js
CEIL(2.49) // 3
CEIL(2.50) // 3
CEIL(-2.50) // -2
CEIL(-2.51) // -2
```

!SUBSECTION COS()

`COS(value) → num`

Return the cosine of *value*.

- **value** (number): the input value
- returns **num** (number): the cosine of *value*

```js
COS(1) // 0.5403023058681398 
COS(0) // 1
COS(-3.141592653589783) // -1
COS(RADIANS(45)) // 0.7071067811865476
```

!SUBSECTION DEGREES()

`DEGREES(rad) → num`

Return the angle converted from radians to degrees.

- **rad** (number): the input value
- returns **num** (number): the angle in degrees

```js
DEGREES(0.7853981633974483) // 45
DEGREES(0) // 0
DEGREES(3.141592653589793) // 180
```

!SUBSECTION EXP()

`EXP(value) → num`

Return Euler's constant (2.71828...) raised to the power of *value*.

- **value** (number): the input value
- returns **num** (number): Euler's constant raised to the power of *value*

```js
EXP(1) // 2.718281828459045
EXP(10) // 22026.46579480671
EXP(0) // 1
```

!SUBSECTION EXP2()

`EXP2(value) → num`

Return 2 raised to the power of *value*.

- **value** (number): the input value
- returns **num** (number): 2 raised to the power of *value*

```js
EXP2(16) // 65536
EXP2(1) // 2
EXP2(0) // 1
```

!SUBSECTION FLOOR()

`FLOOR(value) → roundedValue`

Return the integer closest but not greater than *value*.

- **value** (number): any number
- returns **roundedValue** (number): the value rounded to the floor

```js
FLOOR(2.49) // 2
FLOOR(2.50) // 2
FLOOR(-2.50) // -3
FLOOR(-2.51) // -3
```

!SUBSECTION LOG()

`LOG(value) → num`

Return the natural logarithm of *value*. The base is Euler's
constant (2.71828...).

- **value** (number): the input value
- returns **num** (number|null): the natural logarithm of *value*, or *null* if *value* is
  equal or less than 0

```js
LOG(2.718281828459045) // 1
LOG(10) // 2.302585092994046
LOG(0) // null
```

!SUBSECTION LOG2()

`LOG2(value) → num`

Return the base 2 logarithm of *value*.

- **value** (number): the input value
- returns **num** (number|null): the base 2 logarithm of *value*, or *null* if *value* is
  equal or less than 0

```js
LOG2(1024) // 10
LOG2(8) // 3
LOG2(0) // null
```

!SUBSECTION LOG10()

`LOG10(value) → num`

Return the base 10 logarithm of *value*.

- **value** (number): the input value
- returns **num** (number): the base 10 logarithm of *value*, or *null* if *value* is
  equal or less than 0

```js
LOG10(10000) // 10
LOG10(10) // 1
LOG10(0) // null
```
!SUBSECTION MAX()

`MAX(anyArray) → max`

Return the greatest element of *anyArray*. The array is not limited to numbers.
Also see [type and value order](../Fundamentals/TypeValueOrder.md).

- **anyArray** (array): an array of numbers, *null* values are ignored
- returns **max** (any|null): the element with the greatest value. If the array is
  empty or contains *null* values only, the function will return *null*.

```js
MAX( [5, 9, -2, null, 1] ) // 9
MAX( [ null, null ] ) // null
```

!SUBSECTION MEDIAN()

`MEDIAN(numArray) → median`

Return the median value of the values in *array*.

The array is sorted and the element in the middle is returned. If the array has an
even length of elements, the two center-most elements are interpolated by calculating
the average value (arithmetic mean).

- **numArray** (array): an array of numbers, *null* values are ignored
- returns **median** (number|null): the median of *numArray*. If the array is
  empty or contains *null* values only, the function will return *null*.

```js
MEDIAN( [ 1, 2, 3] ) // 2
MEDIAN( [ 1, 2, 3, 4 ] ) // 2.5
MEDIAN( [ 4, 2, 3, 1 ] ) // 2.5
MEDIAN( [ 999, 80, 4, 4, 4, 3, 3, 3 ] ) // 4
```

!SUBSECTION MIN()

`MIN(anyArray) → min`

Return the smallest element of *anyArray*. The array is not limited to numbers.
Also see [type and value order](../Fundamentals/TypeValueOrder.md).

- **anyArray** (array): an array of numbers, *null* values are ignored
- returns **min** (any|null): the element with the smallest value. If the array is
  empty or contains *null* values only, the function will return *null*.

```js
MIN( [5, 9, -2, null, 1] ) // -2
MIN( [ null, null ] ) // null
```

!SUBSECTION PERCENTILE()

`PERCENTILE(numArray, n, method) → percentile`

Return the *n*th percentile of the values in *numArray*.

- **numArray** (array): an array of numbers, *null* values are ignored
- **n** (number): must be between 0 (excluded) and 100 (included)
- **method** (string, *optional*): "rank" (default) or "interpolation"
- returns **percentile** (number|null): the *n*th percentile, or *null* if the
  array is empty or only *null* values are contained in it or the percentile
  cannot be calculated

```js
PERCENTILE( [1, 2, 3, 4], 50 ) // 2
PERCENTILE( [1, 2, 3, 4], 50, "rank" ) // 2
PERCENTILE( [1, 2, 3, 4], 50, "interpolation" ) // 2.5
```

!SUBSECTION PI()

`PI() → pi`

Return pi.

- returns **pi** (number): the first few significant digits of pi (3.141592653589793)

```js
PI() // 3.141592653589793
```

!SUBSECTION POW()

`POW(base, exp) → num`

Return the *base* to the exponent *exp*.

- **base** (number): the base value
- **exp** (number): the exponent value
- returns **num** (number): the exponentiated value

```js
POW( 2, 4 ) // 16
POW( 5, -1 ) // 0.2
POW( 5, 0 ) // 1
```

!SUBSECTION RADIANS()

`RADIANS(deg) → num`

Return the angle converted from degrees to radians.

- **deg** (number): the input value
- returns **num** (number): the angle in radians

```js
RADIANS(180) // 3.141592653589793
RADIANS(90) // 1.5707963267948966
RADIANS(0) // 0
```

!SUBSECTION RAND()

`RAND() → randomNumber`

Return a pseudo-random number between 0 and 1.

- returns **randomNumber** (number): a number greater than 0 and less than 1

```js
RAND() // 0.3503170117504508
RAND() // 0.6138226173882478
```

Complex example:

```js
LET coinFlips = (
    FOR i IN 1..100000
    RETURN RAND() > 0.5 ? "heads" : "tails"
)
RETURN MERGE(
    FOR flip IN coinFlips
        COLLECT f = flip WITH COUNT INTO count
        RETURN { [f]: count }
)
```

Result:

```json
[
  {
    "heads": 49902,
    "tails": 50098
  }
]
```

!SUBSECTION RANGE()

`RANGE(start, stop, step) → numArray`

Return an array of numbers in the specified range, optionally with increments
other than 1.

For integer ranges, use the [range operator](../Operators.md#range-operator)
instead for better performance.

- **start** (number): the value to start the range at (inclusive)
- **stop** (number): the value to end the range with (inclusive)
- **step** (number, *optional*): how much to increment in every step,
  the default is *1.0*
- returns **numArray** (array): all numbers in the range as array

```js
RANGE(1, 4) // [ 1, 2, 3, 4 ]
RANGE(1, 4, 2) // [ 1, 3 ]
RANGE(1, 4, 3) // [ 1, 4 ]
RANGE(1.5, 2.5) // [ 1.5, 2.5 ]
RANGE(1.5, 2.5, 0.5) // [ 1.5, 2, 2.5 ]
RANGE(-0.75, 1.1, 0.5) // [ -0.75, -0.25, 0.25, 0.75 ]
```

!SUBSECTION ROUND()

`ROUND(value) → roundedValue`

Return the integer closest to *value*.

- **value** (number): any number
- returns **roundedValue** (number): the value rounded to the closest integer

```js
ROUND(2.49) // 2
ROUND(2.50) // 3
ROUND(-2.50) // -2
ROUND(-2.51) // -3
```

Rounding towards zero, also known as *trunc()* in C/C++, can be achieved with
a combination of the [ternary operator](../Operators.md#ternary-operator),
[CEIL()](#ceil) and [FLOOR()](#floor):

```js
LET rounded = value >= 0 ? FLOOR(value) : CEIL(value)
```

!SUBSECTION SIN()

`SIN(value) → num`

Return the sine of *value*.

- **value** (number): the input value
- returns **num** (number): the sine of *value*

```js
SIN(3.141592653589783 / 2) // 1
SIN(0) // 0
SIN(-3.141592653589783 / 2) // -1
SIN(RADIANS(270)) // -1
```

!SUBSECTION SQRT()

`SQRT(value) → squareRoot`

Return the square root of *value*.

- **value** (number): a number
- returns **squareRoot** (number): the square root of *value*

```js
SQRT(9) // 3
SQRT(2) // 1.4142135623730951
```

Other roots can be calculated with [POW()](#pow) like `POW(value, 1/n)`:

```js
// 4th root of 8*8*8*8 = 4096
POW(4096, 1/4) // 8

// cube root of 3*3*3 = 27
POW(27, 1/3) // 3

// square root of 3*3 = 9
POW(9, 1/2) // 3
```

!SUBSECTION STDDEV_POPULATION()

`STDDEV_POPULATION(numArray) → num`

Return the population standard deviation of the values in *array*.

- **numArray** (array): an array of numbers, *null* values are ignored
- returns **num** (number|null): the population standard deviation of *numArray*.
  If the array is empty or only *null* values are contained in the array, 
  *null* will be returned.

```js
STDDEV_POPULATION( [ 1, 3, 6, 5, 2 ] ) // 1.854723699099141
```

!SUBSECTION STDDEV_SAMPLE()

`STDDEV_SAMPLE(numArray) → num`

Return the sample standard deviation of the values in *array*.

- **numArray** (array): an array of numbers, *null* values are ignored
- returns **num** (number|null): the sample standard deviation of *numArray*.
  If the array is empty or only *null* values are contained in the array, 
  *null* will be returned.

```js
STDDEV_SAMPLE( [ 1, 3, 6, 5, 2 ] ) // 2.0736441353327724
```

!SUBSECTION SUM()

`SUM(numArray) → sum`

Return the sum of the values in *array*.

- **numArray** (array): an array of numbers, *null* values are ignored
- returns **sum** (number): the total of all values in *numArray*. If the array
  is empty or only *null* values are contained in the array, *0* will be returned.

```js
SUM( [1, 2, 3, 4] ) // 10
SUM( [null, -5, 6] ) // 1
SUM( [ ] ) // 0
<<<<<<< HEAD
=======
```

!SUBSECTION TAN()

`TAN(value) → num`

Return the tangent of *value*.

- **value** (number): the input value
- returns **num** (number): the tangent of *value*

```js
TAN(10) // 0.6483608274590866
TAN(5) // -3.380515006246586
TAN(0) // 0
>>>>>>> c1e90bb4
```

!SUBSECTION VARIANCE_POPULATION()

`VARIANCE_POPULATION(numArray) → num`

Return the population variance of the values in *array*.

- **numArray** (array): an array of numbers, *null* values are ignored
- returns **num** (number|null): the population variance of *numArray*.
  If the array is empty or only *null* values are contained in the array, 
  *null* will be returned.

```js
VARIANCE_POPULATION( [ 1, 3, 6, 5, 2 ] ) // 3.4400000000000004
```

!SUBSECTION VARIANCE_SAMPLE()

`VARIANCE_SAMPLE(array) → num`

Return the sample variance of the values in *array*.

- **numArray** (array): an array of numbers, *null* values are ignored
- returns **num** (number|null): the sample variance of *numArray*.
  If the array is empty or only *null* values are contained in the array, 
  *null* will be returned.

```js
VARIANCE_SAMPLE( [ 1, 3, 6, 5, 2 ] ) // 4.300000000000001
```<|MERGE_RESOLUTION|>--- conflicted
+++ resolved
@@ -526,8 +526,6 @@
 SUM( [1, 2, 3, 4] ) // 10
 SUM( [null, -5, 6] ) // 1
 SUM( [ ] ) // 0
-<<<<<<< HEAD
-=======
 ```
 
 !SUBSECTION TAN()
@@ -543,7 +541,6 @@
 TAN(10) // 0.6483608274590866
 TAN(5) // -3.380515006246586
 TAN(0) // 0
->>>>>>> c1e90bb4
 ```
 
 !SUBSECTION VARIANCE_POPULATION()
