!CHAPTER Document functions

AQL supports the following functions to operate on document values:

- *MATCHES(document, examples, return-index)*: Compares the document
  *document* against each example document provided in the array *examples*. 
  If *document* matches one of the examples, *true* is returned, and if there is
  no match *false* will be returned. The default return value type can be changed by
  passing *true* as the third function parameter *return-index*. Setting this
  flag will return the index of the example that matched (starting at offset 0), or 
  *-1* if there was no match.

  The comparisons will be started with the first example. All attributes of the example
  will be compared against the attributes of *document*. If all attributes match, the 
  comparison stops and the result is returned. If there is a mismatch, the function will
  continue the comparison with the next example until there are no more examples left.

  The *examples* must be an array of 1..n example documents, with any number of attributes
  each. Note: specifying an empty array of examples is not allowed.
   
  
**Examples**


      MATCHES(
        { "test" : 1 }, [ 
          { "test" : 1, "foo" : "bar" }, 
          { "foo" : 1 }, 
          { "test : 1 } 
        ], true)

  This will return *2*, because the third example matches, and because the 
  *return-index* flag is set to *true*.

- *MERGE(document1, document2, ... documentN)*: Merges the documents
  in *document1* to *documentN* into a single document. If document attribute
  keys are ambiguous, the merged result will contain the values of the documents 
  contained later in the argument list.

  For example, two documents with distinct attribute names can easily be merged into one: 

      /* { "user1" : { "name" : "J" }, "user2" : { "name" : "T" } } */
      MERGE(
        { "user1" : { "name" : "J" } }, 
        { "user2" : { "name" : "T" } }
      )

  When merging documents with identical attribute names, the attribute values of the
  latter documents will be used in the end result:

      /* { "users" : { "name" : "T" } } */
      MERGE(
        { "users" : { "name" : "J" } }, 
        { "users" : { "name" : "T" } }
      )

  *MERGE* works with a single array parameter, too. This variant allows combining the 
  attributes of multiple objects from the array into a single object, e.g.

      RETURN MERGE([ 
        { foo: 'bar' }, 
        { quux: 'quetzalcoatl', ruled: true }, 
        { bar: 'baz', foo: 'done' }
      ])

  This will now return:

      {
        "foo": "done",
        "quux": "quetzalcoatl",
        "ruled": true,
        "bar": "baz"
      }

  Please note that merging will only be done for top-level attributes. If you wish to
  merge sub-attributes, you should consider using *MERGE_RECURSIVE* instead.

- *MERGE_RECURSIVE(document1, document2, ... documentN)*: Recursively
  merges the documents in *document1* to *documentN* into a single document. If
  document attribute keys are ambiguous, the merged result will contain the values of the 
  documents contained later in the argument list.

  For example, two documents with distinct attribute names can easily be merged into one: 
      
      /* { "user-1" : { "name" : "J", "livesIn" : { "city" : "LA", "state" : "CA" }, "age" : 42 } } */
      MERGE_RECURSIVE(
        { "user-1" : { "name" : "J", "livesIn" : { "city" : "LA" } } }, 
        { "user-1" : { "age" : 42, "livesIn" : { "state" : "CA" } } }
      )

  *MERGE_RECURSIVE* does not support the single array parameter variant that *MERGE* offers.


- *TRANSLATE(value, lookup, defaultValue)*: Looks up the value *value* in the *lookup*
  document. If *value* is a key in *lookup*, then *value* will be replaced with the
  lookup value found. If *value* is not present in *lookup*, then *defaultValue* will
  be returned if specified. If no *defaultValue* is specified, *value* will be returned:

      /* "France" */
      TRANSLATE("FR", { US: "United States", UK: "United Kingdom", FR: "France" })

      /* "not found!" */
      TRANSLATE(42, { foo: "bar", bar: "baz" }, "not found!")

- *HAS(document, attributename)*: Returns *true* if *document* has an
  attribute named *attributename*, and *false* otherwise.

- *ATTRIBUTES(document, removeInternal, sort)*: Returns the attribute
  names of the *document* as an array. 
  If *removeInternal* is set to *true*, then all internal attributes (such as *_id*, 
  *_key* etc.) are removed from the result. If *sort* is set to *true*, then the
  attribute names in the result will be sorted. Otherwise they will be returned in any order.

- *VALUES(document, removeInternal)*: Returns the attribute values of the *document*
  as an array. If *removeInternal* is set to *true*, then all internal attributes (such 
  as *_id*, *_key* etc.) are removed from the result. 

- *ZIP(attributes, values)*: Returns a document object assembled from the
  separate parameters *attributes* and *values*. *attributes* and *values* must be
  arrays and must have the same length. The items in *attributes* will be used for
  naming the attributes in the result. The items in *values* will be used as the
  actual values of the result.

      /* { "name" : "some user", "active" : true, "hobbies" : [ "swimming", "riding" ] } */
      ZIP([ 'name', 'active', 'hobbies' ], [ 'some user', true, [ 'swimming', 'riding' ] ])

- *UNSET(document, attributename, ...)*: Removes the attributes *attributename*
  (can be one or many) from *document*. All other attributes will be preserved.
  Multiple attribute names can be specified by either passing multiple individual string argument 
  names, or by passing an array of attribute names:

      UNSET(doc, '_id', '_key', 'foo', 'bar')
      UNSET(doc, [ '_id', '_key', 'foo', 'bar' ])

- *UNSET_RECURSIVE(document, attributename, ...)*: Recursively removes the attributes 
  *attributename* (can be one or many) from *document* and its sub-documents. All other 
  attributes will be preserved.
  Multiple attribute names can be specified by either passing multiple individual string argument 
  names, or by passing an array of attribute names:

      UNSET_RECURSIVE(doc, '_id', '_key', 'foo', 'bar')
      UNSET_RECURSIVE(doc, [ '_id', '_key', 'foo', 'bar' ])

- *KEEP(document, attributename, ...)*: Keeps only the attributes *attributename*
  (can be one or many) from *document*. All other attributes will be removed from the result.
  Multiple attribute names can be specified by either passing multiple individual string argument 
  names, or by passing an array of attribute names:

      KEEP(doc, 'firstname', 'name', 'likes')
      KEEP(doc, [ 'firstname', 'name', 'likes' ])

- *PARSE_IDENTIFIER(document-handle)*: Parses the [document handle](../Glossary/README.md#document-handle) specified in 
  *document-handle* and returns a the handle's individual parts a separate attributes.
  This function can be used to easily determine the [collection name](../Glossary/README.md#collection-name) and key from a given document.
  The *document-handle* can either be a regular document from a collection, or a document
  identifier string (e.g. *_users/1234*). Passing either a non-string or a non-document or a
  document without an *_id* attribute will result in an error.

      /* { "collection" : "_users", "key" : "my-user" } */ 
      PARSE_IDENTIFIER('_users/my-user')

      /* { "collection" : "mycollection", "key" : "mykey" } */ 
      PARSE_IDENTIFIER({ "_id" : "mycollection/mykey", "value" : "some value" })

<<<<<<< HEAD
- *IS_SAME_COLLECTION(collection, document)*: Return true if *document* has the same
=======
- *IS_SAME_COLLECTION(collection, document)*: Returns *true* if *document* has the same
>>>>>>> 1da96aa3
  collection id as the collection specified in *collection*. *document* can either be
  a [document handle](../Glossary/README.md#document-handle) string, or a document with
  an *_id* attribute. The function does not validate whether the collection actually
  contains the specified document, but only compares the name of the specified collection
  with the collection name part of the specified document.
  If *document* is neither an object with an *id* attribute nor a *string* value,
  the function will return *null* and raise a warning.

      /* true */
      IS_SAME_COLLECTION('_users', '_users/my-user')
      IS_SAME_COLLECTION('_users', { _id: '_users/my-user' })

      /* false */ 
      IS_SAME_COLLECTION('_users', 'foobar/baz')
      IS_SAME_COLLECTION('_users', { _id: 'something/else' })
<|MERGE_RESOLUTION|>--- conflicted
+++ resolved
@@ -162,11 +162,7 @@
       /* { "collection" : "mycollection", "key" : "mykey" } */ 
       PARSE_IDENTIFIER({ "_id" : "mycollection/mykey", "value" : "some value" })
 
-<<<<<<< HEAD
-- *IS_SAME_COLLECTION(collection, document)*: Return true if *document* has the same
-=======
 - *IS_SAME_COLLECTION(collection, document)*: Returns *true* if *document* has the same
->>>>>>> 1da96aa3
   collection id as the collection specified in *collection*. *document* can either be
   a [document handle](../Glossary/README.md#document-handle) string, or a document with
   an *_id* attribute. The function does not validate whether the collection actually
