--- conflicted
+++ resolved
@@ -19,10 +19,6 @@
     <span class="hljs-string">"threshold"</span> : <span class="hljs-number">0.8500000238418579</span>, 
     <span class="hljs-string">"type"</span> : <span class="hljs-string">"bytes_accum"</span> 
   }, 
-<<<<<<< HEAD
-  <span class="hljs-string">"dataPath"</span> : <span class="hljs-string">"arangosearch-11554"</span>, 
-=======
->>>>>>> 948820e4
   <span class="hljs-string">"locale"</span> : <span class="hljs-string">"C"</span>, 
   <span class="hljs-string">"links"</span> : { 
   } 
