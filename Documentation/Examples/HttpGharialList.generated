shell> curl --dump - http://localhost:8529/_api/gharial

HTTP/<span class="hljs-number">1.1</span> <span class="hljs-number">200</span> OK
content-type: application/json; charset=utf<span class="hljs-number">-8</span>
x-content-type-options: nosniff

{ 
  <span class="hljs-string">"error"</span> : <span class="hljs-literal">false</span>, 
  <span class="hljs-string">"graphs"</span> : [ 
    { 
      <span class="hljs-string">"_key"</span> : <span class="hljs-string">"routeplanner"</span>, 
      <span class="hljs-string">"_id"</span> : <span class="hljs-string">"_graphs/routeplanner"</span>, 
<<<<<<< HEAD
      <span class="hljs-string">"_rev"</span> : <span class="hljs-string">"_VO3uPGy---"</span>, 
=======
      <span class="hljs-string">"_rev"</span> : <span class="hljs-string">"_VRep5h2---"</span>, 
>>>>>>> a692577f
      <span class="hljs-string">"orphanCollections"</span> : [ ], 
      <span class="hljs-string">"edgeDefinitions"</span> : [ 
        { 
          <span class="hljs-string">"collection"</span> : <span class="hljs-string">"germanHighway"</span>, 
          <span class="hljs-string">"from"</span> : [ 
            <span class="hljs-string">"germanCity"</span> 
          ], 
          <span class="hljs-string">"to"</span> : [ 
            <span class="hljs-string">"germanCity"</span> 
          ] 
        }, 
        { 
          <span class="hljs-string">"collection"</span> : <span class="hljs-string">"frenchHighway"</span>, 
          <span class="hljs-string">"from"</span> : [ 
            <span class="hljs-string">"frenchCity"</span> 
          ], 
          <span class="hljs-string">"to"</span> : [ 
            <span class="hljs-string">"frenchCity"</span> 
          ] 
        }, 
        { 
          <span class="hljs-string">"collection"</span> : <span class="hljs-string">"internationalHighway"</span>, 
          <span class="hljs-string">"from"</span> : [ 
            <span class="hljs-string">"frenchCity"</span>, 
            <span class="hljs-string">"germanCity"</span> 
          ], 
          <span class="hljs-string">"to"</span> : [ 
            <span class="hljs-string">"frenchCity"</span>, 
            <span class="hljs-string">"germanCity"</span> 
          ] 
        } 
      ] 
    }, 
    { 
      <span class="hljs-string">"_key"</span> : <span class="hljs-string">"social"</span>, 
      <span class="hljs-string">"_id"</span> : <span class="hljs-string">"_graphs/social"</span>, 
<<<<<<< HEAD
      <span class="hljs-string">"_rev"</span> : <span class="hljs-string">"_VO3uO1m---"</span>, 
=======
      <span class="hljs-string">"_rev"</span> : <span class="hljs-string">"_VRep5RG---"</span>, 
>>>>>>> a692577f
      <span class="hljs-string">"orphanCollections"</span> : [ ], 
      <span class="hljs-string">"edgeDefinitions"</span> : [ 
        { 
          <span class="hljs-string">"collection"</span> : <span class="hljs-string">"relation"</span>, 
          <span class="hljs-string">"from"</span> : [ 
            <span class="hljs-string">"female"</span>, 
            <span class="hljs-string">"male"</span> 
          ], 
          <span class="hljs-string">"to"</span> : [ 
            <span class="hljs-string">"female"</span>, 
            <span class="hljs-string">"male"</span> 
          ] 
        } 
      ] 
    } 
  ], 
  <span class="hljs-string">"code"</span> : <span class="hljs-number">200</span> 
}<|MERGE_RESOLUTION|>--- conflicted
+++ resolved
@@ -10,11 +10,7 @@
     { 
       <span class="hljs-string">"_key"</span> : <span class="hljs-string">"routeplanner"</span>, 
       <span class="hljs-string">"_id"</span> : <span class="hljs-string">"_graphs/routeplanner"</span>, 
-<<<<<<< HEAD
-      <span class="hljs-string">"_rev"</span> : <span class="hljs-string">"_VO3uPGy---"</span>, 
-=======
       <span class="hljs-string">"_rev"</span> : <span class="hljs-string">"_VRep5h2---"</span>, 
->>>>>>> a692577f
       <span class="hljs-string">"orphanCollections"</span> : [ ], 
       <span class="hljs-string">"edgeDefinitions"</span> : [ 
         { 
@@ -51,11 +47,7 @@
     { 
       <span class="hljs-string">"_key"</span> : <span class="hljs-string">"social"</span>, 
       <span class="hljs-string">"_id"</span> : <span class="hljs-string">"_graphs/social"</span>, 
-<<<<<<< HEAD
-      <span class="hljs-string">"_rev"</span> : <span class="hljs-string">"_VO3uO1m---"</span>, 
-=======
       <span class="hljs-string">"_rev"</span> : <span class="hljs-string">"_VRep5RG---"</span>, 
->>>>>>> a692577f
       <span class="hljs-string">"orphanCollections"</span> : [ ], 
       <span class="hljs-string">"edgeDefinitions"</span> : [ 
         { 
