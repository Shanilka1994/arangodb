--- conflicted
+++ resolved
@@ -4,22 +4,13 @@
 content-type: application/json; charset=utf-8
 
 { 
-<<<<<<< HEAD
-  "id" : "1547189410", 
-=======
   "id" : "1555549427", 
->>>>>>> 25aa2a58
   "name" : "products", 
   "isSystem" : false, 
   "status" : 3, 
   "type" : 2, 
-<<<<<<< HEAD
-  "checksum" : 2054232250, 
-  "revision" : "1547517090", 
-=======
   "checksum" : 2566695374, 
   "revision" : "1555877107", 
->>>>>>> 25aa2a58
   "error" : false, 
   "code" : 200 
 }