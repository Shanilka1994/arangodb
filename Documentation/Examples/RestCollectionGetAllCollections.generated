shell> curl --dump - http://localhost:8529/_api/collection

HTTP/<span class="hljs-number">1.1</span> <span class="hljs-number">200</span> OK
content-type: application/json; charset=utf-<span class="hljs-number">8</span>

{ 
  <span class="hljs-string">"collections"</span> : [ 
    { 
<<<<<<< HEAD
      <span class="hljs-string">"id"</span> : <span class="hljs-string">"5367033"</span>, 
=======
      <span class="hljs-string">"id"</span> : <span class="hljs-string">"5349932"</span>, 
>>>>>>> 1b8e6ddf
      <span class="hljs-string">"name"</span> : <span class="hljs-string">"_statistics15"</span>, 
      <span class="hljs-string">"isSystem"</span> : <span class="hljs-literal">true</span>, 
      <span class="hljs-string">"status"</span> : <span class="hljs-number">3</span>, 
      <span class="hljs-string">"type"</span> : <span class="hljs-number">2</span> 
    }, 
    { 
<<<<<<< HEAD
      <span class="hljs-string">"id"</span> : <span class="hljs-string">"4449529"</span>, 
=======
      <span class="hljs-string">"id"</span> : <span class="hljs-string">"4432428"</span>, 
>>>>>>> 1b8e6ddf
      <span class="hljs-string">"name"</span> : <span class="hljs-string">"_aqlfunctions"</span>, 
      <span class="hljs-string">"isSystem"</span> : <span class="hljs-literal">true</span>, 
      <span class="hljs-string">"status"</span> : <span class="hljs-number">3</span>, 
      <span class="hljs-string">"type"</span> : <span class="hljs-number">2</span> 
    }, 
    { 
<<<<<<< HEAD
      <span class="hljs-string">"id"</span> : <span class="hljs-string">"2221305"</span>, 
=======
      <span class="hljs-string">"id"</span> : <span class="hljs-string">"2204204"</span>, 
>>>>>>> 1b8e6ddf
      <span class="hljs-string">"name"</span> : <span class="hljs-string">"_modules"</span>, 
      <span class="hljs-string">"isSystem"</span> : <span class="hljs-literal">true</span>, 
      <span class="hljs-string">"status"</span> : <span class="hljs-number">3</span>, 
      <span class="hljs-string">"type"</span> : <span class="hljs-number">2</span> 
    }, 
    { 
<<<<<<< HEAD
      <span class="hljs-string">"id"</span> : <span class="hljs-string">"6219001"</span>, 
=======
      <span class="hljs-string">"id"</span> : <span class="hljs-string">"6201900"</span>, 
>>>>>>> 1b8e6ddf
      <span class="hljs-string">"name"</span> : <span class="hljs-string">"_queues"</span>, 
      <span class="hljs-string">"isSystem"</span> : <span class="hljs-literal">true</span>, 
      <span class="hljs-string">"status"</span> : <span class="hljs-number">3</span>, 
      <span class="hljs-string">"type"</span> : <span class="hljs-number">2</span> 
    }, 
    { 
<<<<<<< HEAD
      <span class="hljs-string">"id"</span> : <span class="hljs-string">"5760249"</span>, 
=======
      <span class="hljs-string">"id"</span> : <span class="hljs-string">"5743148"</span>, 
>>>>>>> 1b8e6ddf
      <span class="hljs-string">"name"</span> : <span class="hljs-string">"_configuration"</span>, 
      <span class="hljs-string">"isSystem"</span> : <span class="hljs-literal">true</span>, 
      <span class="hljs-string">"status"</span> : <span class="hljs-number">3</span>, 
      <span class="hljs-string">"type"</span> : <span class="hljs-number">2</span> 
    }, 
    { 
<<<<<<< HEAD
      <span class="hljs-string">"id"</span> : <span class="hljs-string">"14148857"</span>, 
=======
      <span class="hljs-string">"id"</span> : <span class="hljs-string">"14131756"</span>, 
>>>>>>> 1b8e6ddf
      <span class="hljs-string">"name"</span> : <span class="hljs-string">"_sessions"</span>, 
      <span class="hljs-string">"isSystem"</span> : <span class="hljs-literal">true</span>, 
      <span class="hljs-string">"status"</span> : <span class="hljs-number">3</span>, 
      <span class="hljs-string">"type"</span> : <span class="hljs-number">2</span> 
    }, 
    { 
<<<<<<< HEAD
      <span class="hljs-string">"id"</span> : <span class="hljs-string">"2090233"</span>, 
=======
      <span class="hljs-string">"id"</span> : <span class="hljs-string">"2073132"</span>, 
>>>>>>> 1b8e6ddf
      <span class="hljs-string">"name"</span> : <span class="hljs-string">"_graphs"</span>, 
      <span class="hljs-string">"isSystem"</span> : <span class="hljs-literal">true</span>, 
      <span class="hljs-string">"status"</span> : <span class="hljs-number">3</span>, 
      <span class="hljs-string">"type"</span> : <span class="hljs-number">2</span> 
    }, 
    { 
<<<<<<< HEAD
      <span class="hljs-string">"id"</span> : <span class="hljs-string">"18081017"</span>, 
=======
      <span class="hljs-string">"id"</span> : <span class="hljs-string">"18063916"</span>, 
>>>>>>> 1b8e6ddf
      <span class="hljs-string">"name"</span> : <span class="hljs-string">"demo"</span>, 
      <span class="hljs-string">"isSystem"</span> : <span class="hljs-literal">false</span>, 
      <span class="hljs-string">"status"</span> : <span class="hljs-number">3</span>, 
      <span class="hljs-string">"type"</span> : <span class="hljs-number">2</span> 
    }, 
    { 
<<<<<<< HEAD
      <span class="hljs-string">"id"</span> : <span class="hljs-string">"2483449"</span>, 
=======
      <span class="hljs-string">"id"</span> : <span class="hljs-string">"2466348"</span>, 
>>>>>>> 1b8e6ddf
      <span class="hljs-string">"name"</span> : <span class="hljs-string">"_cluster_kickstarter_plans"</span>, 
      <span class="hljs-string">"isSystem"</span> : <span class="hljs-literal">true</span>, 
      <span class="hljs-string">"status"</span> : <span class="hljs-number">3</span>, 
      <span class="hljs-string">"type"</span> : <span class="hljs-number">2</span> 
    }, 
    { 
<<<<<<< HEAD
      <span class="hljs-string">"id"</span> : <span class="hljs-string">"255225"</span>, 
=======
      <span class="hljs-string">"id"</span> : <span class="hljs-string">"238124"</span>, 
>>>>>>> 1b8e6ddf
      <span class="hljs-string">"name"</span> : <span class="hljs-string">"_users"</span>, 
      <span class="hljs-string">"isSystem"</span> : <span class="hljs-literal">true</span>, 
      <span class="hljs-string">"status"</span> : <span class="hljs-number">3</span>, 
      <span class="hljs-string">"type"</span> : <span class="hljs-number">2</span> 
    }, 
    { 
<<<<<<< HEAD
      <span class="hljs-string">"id"</span> : <span class="hljs-string">"18932985"</span>, 
=======
      <span class="hljs-string">"id"</span> : <span class="hljs-string">"18915884"</span>, 
>>>>>>> 1b8e6ddf
      <span class="hljs-string">"name"</span> : <span class="hljs-string">"animals"</span>, 
      <span class="hljs-string">"isSystem"</span> : <span class="hljs-literal">false</span>, 
      <span class="hljs-string">"status"</span> : <span class="hljs-number">3</span>, 
      <span class="hljs-string">"type"</span> : <span class="hljs-number">2</span> 
    }, 
    { 
<<<<<<< HEAD
      <span class="hljs-string">"id"</span> : <span class="hljs-string">"14869753"</span>, 
=======
      <span class="hljs-string">"id"</span> : <span class="hljs-string">"14852652"</span>, 
>>>>>>> 1b8e6ddf
      <span class="hljs-string">"name"</span> : <span class="hljs-string">"_system_users_users"</span>, 
      <span class="hljs-string">"isSystem"</span> : <span class="hljs-literal">true</span>, 
      <span class="hljs-string">"status"</span> : <span class="hljs-number">3</span>, 
      <span class="hljs-string">"type"</span> : <span class="hljs-number">2</span> 
    }, 
    { 
<<<<<<< HEAD
      <span class="hljs-string">"id"</span> : <span class="hljs-string">"4580601"</span>, 
=======
      <span class="hljs-string">"id"</span> : <span class="hljs-string">"4563500"</span>, 
>>>>>>> 1b8e6ddf
      <span class="hljs-string">"name"</span> : <span class="hljs-string">"_statisticsRaw"</span>, 
      <span class="hljs-string">"isSystem"</span> : <span class="hljs-literal">true</span>, 
      <span class="hljs-string">"status"</span> : <span class="hljs-number">3</span>, 
      <span class="hljs-string">"type"</span> : <span class="hljs-number">2</span> 
    }, 
    { 
<<<<<<< HEAD
      <span class="hljs-string">"id"</span> : <span class="hljs-string">"2352377"</span>, 
=======
      <span class="hljs-string">"id"</span> : <span class="hljs-string">"2335276"</span>, 
>>>>>>> 1b8e6ddf
      <span class="hljs-string">"name"</span> : <span class="hljs-string">"_routing"</span>, 
      <span class="hljs-string">"isSystem"</span> : <span class="hljs-literal">true</span>, 
      <span class="hljs-string">"status"</span> : <span class="hljs-number">3</span>, 
      <span class="hljs-string">"type"</span> : <span class="hljs-number">2</span> 
    }, 
    { 
<<<<<<< HEAD
      <span class="hljs-string">"id"</span> : <span class="hljs-string">"6350073"</span>, 
=======
      <span class="hljs-string">"id"</span> : <span class="hljs-string">"6332972"</span>, 
>>>>>>> 1b8e6ddf
      <span class="hljs-string">"name"</span> : <span class="hljs-string">"_jobs"</span>, 
      <span class="hljs-string">"isSystem"</span> : <span class="hljs-literal">true</span>, 
      <span class="hljs-string">"status"</span> : <span class="hljs-number">3</span>, 
      <span class="hljs-string">"type"</span> : <span class="hljs-number">2</span> 
    }, 
    { 
<<<<<<< HEAD
      <span class="hljs-string">"id"</span> : <span class="hljs-string">"7202041"</span>, 
=======
      <span class="hljs-string">"id"</span> : <span class="hljs-string">"7184940"</span>, 
>>>>>>> 1b8e6ddf
      <span class="hljs-string">"name"</span> : <span class="hljs-string">"_apps"</span>, 
      <span class="hljs-string">"isSystem"</span> : <span class="hljs-literal">true</span>, 
      <span class="hljs-string">"status"</span> : <span class="hljs-number">3</span>, 
      <span class="hljs-string">"type"</span> : <span class="hljs-number">2</span> 
    }, 
    { 
<<<<<<< HEAD
      <span class="hljs-string">"id"</span> : <span class="hljs-string">"4973817"</span>, 
=======
      <span class="hljs-string">"id"</span> : <span class="hljs-string">"4956716"</span>, 
>>>>>>> 1b8e6ddf
      <span class="hljs-string">"name"</span> : <span class="hljs-string">"_statistics"</span>, 
      <span class="hljs-string">"isSystem"</span> : <span class="hljs-literal">true</span>, 
      <span class="hljs-string">"status"</span> : <span class="hljs-number">3</span>, 
      <span class="hljs-string">"type"</span> : <span class="hljs-number">2</span> 
    } 
  ], 
  <span class="hljs-string">"names"</span> : { 
    <span class="hljs-string">"_statistics15"</span> : { 
<<<<<<< HEAD
      <span class="hljs-string">"id"</span> : <span class="hljs-string">"5367033"</span>, 
=======
      <span class="hljs-string">"id"</span> : <span class="hljs-string">"5349932"</span>, 
>>>>>>> 1b8e6ddf
      <span class="hljs-string">"name"</span> : <span class="hljs-string">"_statistics15"</span>, 
      <span class="hljs-string">"isSystem"</span> : <span class="hljs-literal">true</span>, 
      <span class="hljs-string">"status"</span> : <span class="hljs-number">3</span>, 
      <span class="hljs-string">"type"</span> : <span class="hljs-number">2</span> 
    }, 
    <span class="hljs-string">"_aqlfunctions"</span> : { 
<<<<<<< HEAD
      <span class="hljs-string">"id"</span> : <span class="hljs-string">"4449529"</span>, 
=======
      <span class="hljs-string">"id"</span> : <span class="hljs-string">"4432428"</span>, 
>>>>>>> 1b8e6ddf
      <span class="hljs-string">"name"</span> : <span class="hljs-string">"_aqlfunctions"</span>, 
      <span class="hljs-string">"isSystem"</span> : <span class="hljs-literal">true</span>, 
      <span class="hljs-string">"status"</span> : <span class="hljs-number">3</span>, 
      <span class="hljs-string">"type"</span> : <span class="hljs-number">2</span> 
    }, 
    <span class="hljs-string">"_modules"</span> : { 
<<<<<<< HEAD
      <span class="hljs-string">"id"</span> : <span class="hljs-string">"2221305"</span>, 
=======
      <span class="hljs-string">"id"</span> : <span class="hljs-string">"2204204"</span>, 
>>>>>>> 1b8e6ddf
      <span class="hljs-string">"name"</span> : <span class="hljs-string">"_modules"</span>, 
      <span class="hljs-string">"isSystem"</span> : <span class="hljs-literal">true</span>, 
      <span class="hljs-string">"status"</span> : <span class="hljs-number">3</span>, 
      <span class="hljs-string">"type"</span> : <span class="hljs-number">2</span> 
    }, 
    <span class="hljs-string">"_queues"</span> : { 
<<<<<<< HEAD
      <span class="hljs-string">"id"</span> : <span class="hljs-string">"6219001"</span>, 
=======
      <span class="hljs-string">"id"</span> : <span class="hljs-string">"6201900"</span>, 
>>>>>>> 1b8e6ddf
      <span class="hljs-string">"name"</span> : <span class="hljs-string">"_queues"</span>, 
      <span class="hljs-string">"isSystem"</span> : <span class="hljs-literal">true</span>, 
      <span class="hljs-string">"status"</span> : <span class="hljs-number">3</span>, 
      <span class="hljs-string">"type"</span> : <span class="hljs-number">2</span> 
    }, 
    <span class="hljs-string">"_configuration"</span> : { 
<<<<<<< HEAD
      <span class="hljs-string">"id"</span> : <span class="hljs-string">"5760249"</span>, 
=======
      <span class="hljs-string">"id"</span> : <span class="hljs-string">"5743148"</span>, 
>>>>>>> 1b8e6ddf
      <span class="hljs-string">"name"</span> : <span class="hljs-string">"_configuration"</span>, 
      <span class="hljs-string">"isSystem"</span> : <span class="hljs-literal">true</span>, 
      <span class="hljs-string">"status"</span> : <span class="hljs-number">3</span>, 
      <span class="hljs-string">"type"</span> : <span class="hljs-number">2</span> 
    }, 
    <span class="hljs-string">"_sessions"</span> : { 
<<<<<<< HEAD
      <span class="hljs-string">"id"</span> : <span class="hljs-string">"14148857"</span>, 
=======
      <span class="hljs-string">"id"</span> : <span class="hljs-string">"14131756"</span>, 
>>>>>>> 1b8e6ddf
      <span class="hljs-string">"name"</span> : <span class="hljs-string">"_sessions"</span>, 
      <span class="hljs-string">"isSystem"</span> : <span class="hljs-literal">true</span>, 
      <span class="hljs-string">"status"</span> : <span class="hljs-number">3</span>, 
      <span class="hljs-string">"type"</span> : <span class="hljs-number">2</span> 
    }, 
    <span class="hljs-string">"_graphs"</span> : { 
<<<<<<< HEAD
      <span class="hljs-string">"id"</span> : <span class="hljs-string">"2090233"</span>, 
=======
      <span class="hljs-string">"id"</span> : <span class="hljs-string">"2073132"</span>, 
>>>>>>> 1b8e6ddf
      <span class="hljs-string">"name"</span> : <span class="hljs-string">"_graphs"</span>, 
      <span class="hljs-string">"isSystem"</span> : <span class="hljs-literal">true</span>, 
      <span class="hljs-string">"status"</span> : <span class="hljs-number">3</span>, 
      <span class="hljs-string">"type"</span> : <span class="hljs-number">2</span> 
    }, 
    <span class="hljs-string">"demo"</span> : { 
<<<<<<< HEAD
      <span class="hljs-string">"id"</span> : <span class="hljs-string">"18081017"</span>, 
=======
      <span class="hljs-string">"id"</span> : <span class="hljs-string">"18063916"</span>, 
>>>>>>> 1b8e6ddf
      <span class="hljs-string">"name"</span> : <span class="hljs-string">"demo"</span>, 
      <span class="hljs-string">"isSystem"</span> : <span class="hljs-literal">false</span>, 
      <span class="hljs-string">"status"</span> : <span class="hljs-number">3</span>, 
      <span class="hljs-string">"type"</span> : <span class="hljs-number">2</span> 
    }, 
    <span class="hljs-string">"_cluster_kickstarter_plans"</span> : { 
<<<<<<< HEAD
      <span class="hljs-string">"id"</span> : <span class="hljs-string">"2483449"</span>, 
=======
      <span class="hljs-string">"id"</span> : <span class="hljs-string">"2466348"</span>, 
>>>>>>> 1b8e6ddf
      <span class="hljs-string">"name"</span> : <span class="hljs-string">"_cluster_kickstarter_plans"</span>, 
      <span class="hljs-string">"isSystem"</span> : <span class="hljs-literal">true</span>, 
      <span class="hljs-string">"status"</span> : <span class="hljs-number">3</span>, 
      <span class="hljs-string">"type"</span> : <span class="hljs-number">2</span> 
    }, 
    <span class="hljs-string">"_users"</span> : { 
<<<<<<< HEAD
      <span class="hljs-string">"id"</span> : <span class="hljs-string">"255225"</span>, 
=======
      <span class="hljs-string">"id"</span> : <span class="hljs-string">"238124"</span>, 
>>>>>>> 1b8e6ddf
      <span class="hljs-string">"name"</span> : <span class="hljs-string">"_users"</span>, 
      <span class="hljs-string">"isSystem"</span> : <span class="hljs-literal">true</span>, 
      <span class="hljs-string">"status"</span> : <span class="hljs-number">3</span>, 
      <span class="hljs-string">"type"</span> : <span class="hljs-number">2</span> 
    }, 
    <span class="hljs-string">"animals"</span> : { 
<<<<<<< HEAD
      <span class="hljs-string">"id"</span> : <span class="hljs-string">"18932985"</span>, 
=======
      <span class="hljs-string">"id"</span> : <span class="hljs-string">"18915884"</span>, 
>>>>>>> 1b8e6ddf
      <span class="hljs-string">"name"</span> : <span class="hljs-string">"animals"</span>, 
      <span class="hljs-string">"isSystem"</span> : <span class="hljs-literal">false</span>, 
      <span class="hljs-string">"status"</span> : <span class="hljs-number">3</span>, 
      <span class="hljs-string">"type"</span> : <span class="hljs-number">2</span> 
    }, 
    <span class="hljs-string">"_system_users_users"</span> : { 
<<<<<<< HEAD
      <span class="hljs-string">"id"</span> : <span class="hljs-string">"14869753"</span>, 
=======
      <span class="hljs-string">"id"</span> : <span class="hljs-string">"14852652"</span>, 
>>>>>>> 1b8e6ddf
      <span class="hljs-string">"name"</span> : <span class="hljs-string">"_system_users_users"</span>, 
      <span class="hljs-string">"isSystem"</span> : <span class="hljs-literal">true</span>, 
      <span class="hljs-string">"status"</span> : <span class="hljs-number">3</span>, 
      <span class="hljs-string">"type"</span> : <span class="hljs-number">2</span> 
    }, 
    <span class="hljs-string">"_statisticsRaw"</span> : { 
<<<<<<< HEAD
      <span class="hljs-string">"id"</span> : <span class="hljs-string">"4580601"</span>, 
=======
      <span class="hljs-string">"id"</span> : <span class="hljs-string">"4563500"</span>, 
>>>>>>> 1b8e6ddf
      <span class="hljs-string">"name"</span> : <span class="hljs-string">"_statisticsRaw"</span>, 
      <span class="hljs-string">"isSystem"</span> : <span class="hljs-literal">true</span>, 
      <span class="hljs-string">"status"</span> : <span class="hljs-number">3</span>, 
      <span class="hljs-string">"type"</span> : <span class="hljs-number">2</span> 
    }, 
    <span class="hljs-string">"_routing"</span> : { 
<<<<<<< HEAD
      <span class="hljs-string">"id"</span> : <span class="hljs-string">"2352377"</span>, 
=======
      <span class="hljs-string">"id"</span> : <span class="hljs-string">"2335276"</span>, 
>>>>>>> 1b8e6ddf
      <span class="hljs-string">"name"</span> : <span class="hljs-string">"_routing"</span>, 
      <span class="hljs-string">"isSystem"</span> : <span class="hljs-literal">true</span>, 
      <span class="hljs-string">"status"</span> : <span class="hljs-number">3</span>, 
      <span class="hljs-string">"type"</span> : <span class="hljs-number">2</span> 
    }, 
    <span class="hljs-string">"_jobs"</span> : { 
<<<<<<< HEAD
      <span class="hljs-string">"id"</span> : <span class="hljs-string">"6350073"</span>, 
=======
      <span class="hljs-string">"id"</span> : <span class="hljs-string">"6332972"</span>, 
>>>>>>> 1b8e6ddf
      <span class="hljs-string">"name"</span> : <span class="hljs-string">"_jobs"</span>, 
      <span class="hljs-string">"isSystem"</span> : <span class="hljs-literal">true</span>, 
      <span class="hljs-string">"status"</span> : <span class="hljs-number">3</span>, 
      <span class="hljs-string">"type"</span> : <span class="hljs-number">2</span> 
    }, 
    <span class="hljs-string">"_apps"</span> : { 
<<<<<<< HEAD
      <span class="hljs-string">"id"</span> : <span class="hljs-string">"7202041"</span>, 
=======
      <span class="hljs-string">"id"</span> : <span class="hljs-string">"7184940"</span>, 
>>>>>>> 1b8e6ddf
      <span class="hljs-string">"name"</span> : <span class="hljs-string">"_apps"</span>, 
      <span class="hljs-string">"isSystem"</span> : <span class="hljs-literal">true</span>, 
      <span class="hljs-string">"status"</span> : <span class="hljs-number">3</span>, 
      <span class="hljs-string">"type"</span> : <span class="hljs-number">2</span> 
    }, 
    <span class="hljs-string">"_statistics"</span> : { 
<<<<<<< HEAD
      <span class="hljs-string">"id"</span> : <span class="hljs-string">"4973817"</span>, 
=======
      <span class="hljs-string">"id"</span> : <span class="hljs-string">"4956716"</span>, 
>>>>>>> 1b8e6ddf
      <span class="hljs-string">"name"</span> : <span class="hljs-string">"_statistics"</span>, 
      <span class="hljs-string">"isSystem"</span> : <span class="hljs-literal">true</span>, 
      <span class="hljs-string">"status"</span> : <span class="hljs-number">3</span>, 
      <span class="hljs-string">"type"</span> : <span class="hljs-number">2</span> 
    } 
  }, 
  <span class="hljs-string">"error"</span> : <span class="hljs-literal">false</span>, 
  <span class="hljs-string">"code"</span> : <span class="hljs-number">200</span> 
}<|MERGE_RESOLUTION|>--- conflicted
+++ resolved
@@ -6,187 +6,119 @@
 { 
   <span class="hljs-string">"collections"</span> : [ 
     { 
-<<<<<<< HEAD
-      <span class="hljs-string">"id"</span> : <span class="hljs-string">"5367033"</span>, 
-=======
       <span class="hljs-string">"id"</span> : <span class="hljs-string">"5349932"</span>, 
->>>>>>> 1b8e6ddf
       <span class="hljs-string">"name"</span> : <span class="hljs-string">"_statistics15"</span>, 
       <span class="hljs-string">"isSystem"</span> : <span class="hljs-literal">true</span>, 
       <span class="hljs-string">"status"</span> : <span class="hljs-number">3</span>, 
       <span class="hljs-string">"type"</span> : <span class="hljs-number">2</span> 
     }, 
     { 
-<<<<<<< HEAD
-      <span class="hljs-string">"id"</span> : <span class="hljs-string">"4449529"</span>, 
-=======
       <span class="hljs-string">"id"</span> : <span class="hljs-string">"4432428"</span>, 
->>>>>>> 1b8e6ddf
       <span class="hljs-string">"name"</span> : <span class="hljs-string">"_aqlfunctions"</span>, 
       <span class="hljs-string">"isSystem"</span> : <span class="hljs-literal">true</span>, 
       <span class="hljs-string">"status"</span> : <span class="hljs-number">3</span>, 
       <span class="hljs-string">"type"</span> : <span class="hljs-number">2</span> 
     }, 
     { 
-<<<<<<< HEAD
-      <span class="hljs-string">"id"</span> : <span class="hljs-string">"2221305"</span>, 
-=======
       <span class="hljs-string">"id"</span> : <span class="hljs-string">"2204204"</span>, 
->>>>>>> 1b8e6ddf
       <span class="hljs-string">"name"</span> : <span class="hljs-string">"_modules"</span>, 
       <span class="hljs-string">"isSystem"</span> : <span class="hljs-literal">true</span>, 
       <span class="hljs-string">"status"</span> : <span class="hljs-number">3</span>, 
       <span class="hljs-string">"type"</span> : <span class="hljs-number">2</span> 
     }, 
     { 
-<<<<<<< HEAD
-      <span class="hljs-string">"id"</span> : <span class="hljs-string">"6219001"</span>, 
-=======
       <span class="hljs-string">"id"</span> : <span class="hljs-string">"6201900"</span>, 
->>>>>>> 1b8e6ddf
       <span class="hljs-string">"name"</span> : <span class="hljs-string">"_queues"</span>, 
       <span class="hljs-string">"isSystem"</span> : <span class="hljs-literal">true</span>, 
       <span class="hljs-string">"status"</span> : <span class="hljs-number">3</span>, 
       <span class="hljs-string">"type"</span> : <span class="hljs-number">2</span> 
     }, 
     { 
-<<<<<<< HEAD
-      <span class="hljs-string">"id"</span> : <span class="hljs-string">"5760249"</span>, 
-=======
       <span class="hljs-string">"id"</span> : <span class="hljs-string">"5743148"</span>, 
->>>>>>> 1b8e6ddf
       <span class="hljs-string">"name"</span> : <span class="hljs-string">"_configuration"</span>, 
       <span class="hljs-string">"isSystem"</span> : <span class="hljs-literal">true</span>, 
       <span class="hljs-string">"status"</span> : <span class="hljs-number">3</span>, 
       <span class="hljs-string">"type"</span> : <span class="hljs-number">2</span> 
     }, 
     { 
-<<<<<<< HEAD
-      <span class="hljs-string">"id"</span> : <span class="hljs-string">"14148857"</span>, 
-=======
       <span class="hljs-string">"id"</span> : <span class="hljs-string">"14131756"</span>, 
->>>>>>> 1b8e6ddf
       <span class="hljs-string">"name"</span> : <span class="hljs-string">"_sessions"</span>, 
       <span class="hljs-string">"isSystem"</span> : <span class="hljs-literal">true</span>, 
       <span class="hljs-string">"status"</span> : <span class="hljs-number">3</span>, 
       <span class="hljs-string">"type"</span> : <span class="hljs-number">2</span> 
     }, 
     { 
-<<<<<<< HEAD
-      <span class="hljs-string">"id"</span> : <span class="hljs-string">"2090233"</span>, 
-=======
       <span class="hljs-string">"id"</span> : <span class="hljs-string">"2073132"</span>, 
->>>>>>> 1b8e6ddf
       <span class="hljs-string">"name"</span> : <span class="hljs-string">"_graphs"</span>, 
       <span class="hljs-string">"isSystem"</span> : <span class="hljs-literal">true</span>, 
       <span class="hljs-string">"status"</span> : <span class="hljs-number">3</span>, 
       <span class="hljs-string">"type"</span> : <span class="hljs-number">2</span> 
     }, 
     { 
-<<<<<<< HEAD
-      <span class="hljs-string">"id"</span> : <span class="hljs-string">"18081017"</span>, 
-=======
       <span class="hljs-string">"id"</span> : <span class="hljs-string">"18063916"</span>, 
->>>>>>> 1b8e6ddf
       <span class="hljs-string">"name"</span> : <span class="hljs-string">"demo"</span>, 
       <span class="hljs-string">"isSystem"</span> : <span class="hljs-literal">false</span>, 
       <span class="hljs-string">"status"</span> : <span class="hljs-number">3</span>, 
       <span class="hljs-string">"type"</span> : <span class="hljs-number">2</span> 
     }, 
     { 
-<<<<<<< HEAD
-      <span class="hljs-string">"id"</span> : <span class="hljs-string">"2483449"</span>, 
-=======
       <span class="hljs-string">"id"</span> : <span class="hljs-string">"2466348"</span>, 
->>>>>>> 1b8e6ddf
       <span class="hljs-string">"name"</span> : <span class="hljs-string">"_cluster_kickstarter_plans"</span>, 
       <span class="hljs-string">"isSystem"</span> : <span class="hljs-literal">true</span>, 
       <span class="hljs-string">"status"</span> : <span class="hljs-number">3</span>, 
       <span class="hljs-string">"type"</span> : <span class="hljs-number">2</span> 
     }, 
     { 
-<<<<<<< HEAD
-      <span class="hljs-string">"id"</span> : <span class="hljs-string">"255225"</span>, 
-=======
       <span class="hljs-string">"id"</span> : <span class="hljs-string">"238124"</span>, 
->>>>>>> 1b8e6ddf
       <span class="hljs-string">"name"</span> : <span class="hljs-string">"_users"</span>, 
       <span class="hljs-string">"isSystem"</span> : <span class="hljs-literal">true</span>, 
       <span class="hljs-string">"status"</span> : <span class="hljs-number">3</span>, 
       <span class="hljs-string">"type"</span> : <span class="hljs-number">2</span> 
     }, 
     { 
-<<<<<<< HEAD
-      <span class="hljs-string">"id"</span> : <span class="hljs-string">"18932985"</span>, 
-=======
       <span class="hljs-string">"id"</span> : <span class="hljs-string">"18915884"</span>, 
->>>>>>> 1b8e6ddf
       <span class="hljs-string">"name"</span> : <span class="hljs-string">"animals"</span>, 
       <span class="hljs-string">"isSystem"</span> : <span class="hljs-literal">false</span>, 
       <span class="hljs-string">"status"</span> : <span class="hljs-number">3</span>, 
       <span class="hljs-string">"type"</span> : <span class="hljs-number">2</span> 
     }, 
     { 
-<<<<<<< HEAD
-      <span class="hljs-string">"id"</span> : <span class="hljs-string">"14869753"</span>, 
-=======
       <span class="hljs-string">"id"</span> : <span class="hljs-string">"14852652"</span>, 
->>>>>>> 1b8e6ddf
       <span class="hljs-string">"name"</span> : <span class="hljs-string">"_system_users_users"</span>, 
       <span class="hljs-string">"isSystem"</span> : <span class="hljs-literal">true</span>, 
       <span class="hljs-string">"status"</span> : <span class="hljs-number">3</span>, 
       <span class="hljs-string">"type"</span> : <span class="hljs-number">2</span> 
     }, 
     { 
-<<<<<<< HEAD
-      <span class="hljs-string">"id"</span> : <span class="hljs-string">"4580601"</span>, 
-=======
       <span class="hljs-string">"id"</span> : <span class="hljs-string">"4563500"</span>, 
->>>>>>> 1b8e6ddf
       <span class="hljs-string">"name"</span> : <span class="hljs-string">"_statisticsRaw"</span>, 
       <span class="hljs-string">"isSystem"</span> : <span class="hljs-literal">true</span>, 
       <span class="hljs-string">"status"</span> : <span class="hljs-number">3</span>, 
       <span class="hljs-string">"type"</span> : <span class="hljs-number">2</span> 
     }, 
     { 
-<<<<<<< HEAD
-      <span class="hljs-string">"id"</span> : <span class="hljs-string">"2352377"</span>, 
-=======
       <span class="hljs-string">"id"</span> : <span class="hljs-string">"2335276"</span>, 
->>>>>>> 1b8e6ddf
       <span class="hljs-string">"name"</span> : <span class="hljs-string">"_routing"</span>, 
       <span class="hljs-string">"isSystem"</span> : <span class="hljs-literal">true</span>, 
       <span class="hljs-string">"status"</span> : <span class="hljs-number">3</span>, 
       <span class="hljs-string">"type"</span> : <span class="hljs-number">2</span> 
     }, 
     { 
-<<<<<<< HEAD
-      <span class="hljs-string">"id"</span> : <span class="hljs-string">"6350073"</span>, 
-=======
       <span class="hljs-string">"id"</span> : <span class="hljs-string">"6332972"</span>, 
->>>>>>> 1b8e6ddf
       <span class="hljs-string">"name"</span> : <span class="hljs-string">"_jobs"</span>, 
       <span class="hljs-string">"isSystem"</span> : <span class="hljs-literal">true</span>, 
       <span class="hljs-string">"status"</span> : <span class="hljs-number">3</span>, 
       <span class="hljs-string">"type"</span> : <span class="hljs-number">2</span> 
     }, 
     { 
-<<<<<<< HEAD
-      <span class="hljs-string">"id"</span> : <span class="hljs-string">"7202041"</span>, 
-=======
       <span class="hljs-string">"id"</span> : <span class="hljs-string">"7184940"</span>, 
->>>>>>> 1b8e6ddf
       <span class="hljs-string">"name"</span> : <span class="hljs-string">"_apps"</span>, 
       <span class="hljs-string">"isSystem"</span> : <span class="hljs-literal">true</span>, 
       <span class="hljs-string">"status"</span> : <span class="hljs-number">3</span>, 
       <span class="hljs-string">"type"</span> : <span class="hljs-number">2</span> 
     }, 
     { 
-<<<<<<< HEAD
-      <span class="hljs-string">"id"</span> : <span class="hljs-string">"4973817"</span>, 
-=======
       <span class="hljs-string">"id"</span> : <span class="hljs-string">"4956716"</span>, 
->>>>>>> 1b8e6ddf
       <span class="hljs-string">"name"</span> : <span class="hljs-string">"_statistics"</span>, 
       <span class="hljs-string">"isSystem"</span> : <span class="hljs-literal">true</span>, 
       <span class="hljs-string">"status"</span> : <span class="hljs-number">3</span>, 
@@ -195,187 +127,119 @@
   ], 
   <span class="hljs-string">"names"</span> : { 
     <span class="hljs-string">"_statistics15"</span> : { 
-<<<<<<< HEAD
-      <span class="hljs-string">"id"</span> : <span class="hljs-string">"5367033"</span>, 
-=======
       <span class="hljs-string">"id"</span> : <span class="hljs-string">"5349932"</span>, 
->>>>>>> 1b8e6ddf
       <span class="hljs-string">"name"</span> : <span class="hljs-string">"_statistics15"</span>, 
       <span class="hljs-string">"isSystem"</span> : <span class="hljs-literal">true</span>, 
       <span class="hljs-string">"status"</span> : <span class="hljs-number">3</span>, 
       <span class="hljs-string">"type"</span> : <span class="hljs-number">2</span> 
     }, 
     <span class="hljs-string">"_aqlfunctions"</span> : { 
-<<<<<<< HEAD
-      <span class="hljs-string">"id"</span> : <span class="hljs-string">"4449529"</span>, 
-=======
       <span class="hljs-string">"id"</span> : <span class="hljs-string">"4432428"</span>, 
->>>>>>> 1b8e6ddf
       <span class="hljs-string">"name"</span> : <span class="hljs-string">"_aqlfunctions"</span>, 
       <span class="hljs-string">"isSystem"</span> : <span class="hljs-literal">true</span>, 
       <span class="hljs-string">"status"</span> : <span class="hljs-number">3</span>, 
       <span class="hljs-string">"type"</span> : <span class="hljs-number">2</span> 
     }, 
     <span class="hljs-string">"_modules"</span> : { 
-<<<<<<< HEAD
-      <span class="hljs-string">"id"</span> : <span class="hljs-string">"2221305"</span>, 
-=======
       <span class="hljs-string">"id"</span> : <span class="hljs-string">"2204204"</span>, 
->>>>>>> 1b8e6ddf
       <span class="hljs-string">"name"</span> : <span class="hljs-string">"_modules"</span>, 
       <span class="hljs-string">"isSystem"</span> : <span class="hljs-literal">true</span>, 
       <span class="hljs-string">"status"</span> : <span class="hljs-number">3</span>, 
       <span class="hljs-string">"type"</span> : <span class="hljs-number">2</span> 
     }, 
     <span class="hljs-string">"_queues"</span> : { 
-<<<<<<< HEAD
-      <span class="hljs-string">"id"</span> : <span class="hljs-string">"6219001"</span>, 
-=======
       <span class="hljs-string">"id"</span> : <span class="hljs-string">"6201900"</span>, 
->>>>>>> 1b8e6ddf
       <span class="hljs-string">"name"</span> : <span class="hljs-string">"_queues"</span>, 
       <span class="hljs-string">"isSystem"</span> : <span class="hljs-literal">true</span>, 
       <span class="hljs-string">"status"</span> : <span class="hljs-number">3</span>, 
       <span class="hljs-string">"type"</span> : <span class="hljs-number">2</span> 
     }, 
     <span class="hljs-string">"_configuration"</span> : { 
-<<<<<<< HEAD
-      <span class="hljs-string">"id"</span> : <span class="hljs-string">"5760249"</span>, 
-=======
       <span class="hljs-string">"id"</span> : <span class="hljs-string">"5743148"</span>, 
->>>>>>> 1b8e6ddf
       <span class="hljs-string">"name"</span> : <span class="hljs-string">"_configuration"</span>, 
       <span class="hljs-string">"isSystem"</span> : <span class="hljs-literal">true</span>, 
       <span class="hljs-string">"status"</span> : <span class="hljs-number">3</span>, 
       <span class="hljs-string">"type"</span> : <span class="hljs-number">2</span> 
     }, 
     <span class="hljs-string">"_sessions"</span> : { 
-<<<<<<< HEAD
-      <span class="hljs-string">"id"</span> : <span class="hljs-string">"14148857"</span>, 
-=======
       <span class="hljs-string">"id"</span> : <span class="hljs-string">"14131756"</span>, 
->>>>>>> 1b8e6ddf
       <span class="hljs-string">"name"</span> : <span class="hljs-string">"_sessions"</span>, 
       <span class="hljs-string">"isSystem"</span> : <span class="hljs-literal">true</span>, 
       <span class="hljs-string">"status"</span> : <span class="hljs-number">3</span>, 
       <span class="hljs-string">"type"</span> : <span class="hljs-number">2</span> 
     }, 
     <span class="hljs-string">"_graphs"</span> : { 
-<<<<<<< HEAD
-      <span class="hljs-string">"id"</span> : <span class="hljs-string">"2090233"</span>, 
-=======
       <span class="hljs-string">"id"</span> : <span class="hljs-string">"2073132"</span>, 
->>>>>>> 1b8e6ddf
       <span class="hljs-string">"name"</span> : <span class="hljs-string">"_graphs"</span>, 
       <span class="hljs-string">"isSystem"</span> : <span class="hljs-literal">true</span>, 
       <span class="hljs-string">"status"</span> : <span class="hljs-number">3</span>, 
       <span class="hljs-string">"type"</span> : <span class="hljs-number">2</span> 
     }, 
     <span class="hljs-string">"demo"</span> : { 
-<<<<<<< HEAD
-      <span class="hljs-string">"id"</span> : <span class="hljs-string">"18081017"</span>, 
-=======
       <span class="hljs-string">"id"</span> : <span class="hljs-string">"18063916"</span>, 
->>>>>>> 1b8e6ddf
       <span class="hljs-string">"name"</span> : <span class="hljs-string">"demo"</span>, 
       <span class="hljs-string">"isSystem"</span> : <span class="hljs-literal">false</span>, 
       <span class="hljs-string">"status"</span> : <span class="hljs-number">3</span>, 
       <span class="hljs-string">"type"</span> : <span class="hljs-number">2</span> 
     }, 
     <span class="hljs-string">"_cluster_kickstarter_plans"</span> : { 
-<<<<<<< HEAD
-      <span class="hljs-string">"id"</span> : <span class="hljs-string">"2483449"</span>, 
-=======
       <span class="hljs-string">"id"</span> : <span class="hljs-string">"2466348"</span>, 
->>>>>>> 1b8e6ddf
       <span class="hljs-string">"name"</span> : <span class="hljs-string">"_cluster_kickstarter_plans"</span>, 
       <span class="hljs-string">"isSystem"</span> : <span class="hljs-literal">true</span>, 
       <span class="hljs-string">"status"</span> : <span class="hljs-number">3</span>, 
       <span class="hljs-string">"type"</span> : <span class="hljs-number">2</span> 
     }, 
     <span class="hljs-string">"_users"</span> : { 
-<<<<<<< HEAD
-      <span class="hljs-string">"id"</span> : <span class="hljs-string">"255225"</span>, 
-=======
       <span class="hljs-string">"id"</span> : <span class="hljs-string">"238124"</span>, 
->>>>>>> 1b8e6ddf
       <span class="hljs-string">"name"</span> : <span class="hljs-string">"_users"</span>, 
       <span class="hljs-string">"isSystem"</span> : <span class="hljs-literal">true</span>, 
       <span class="hljs-string">"status"</span> : <span class="hljs-number">3</span>, 
       <span class="hljs-string">"type"</span> : <span class="hljs-number">2</span> 
     }, 
     <span class="hljs-string">"animals"</span> : { 
-<<<<<<< HEAD
-      <span class="hljs-string">"id"</span> : <span class="hljs-string">"18932985"</span>, 
-=======
       <span class="hljs-string">"id"</span> : <span class="hljs-string">"18915884"</span>, 
->>>>>>> 1b8e6ddf
       <span class="hljs-string">"name"</span> : <span class="hljs-string">"animals"</span>, 
       <span class="hljs-string">"isSystem"</span> : <span class="hljs-literal">false</span>, 
       <span class="hljs-string">"status"</span> : <span class="hljs-number">3</span>, 
       <span class="hljs-string">"type"</span> : <span class="hljs-number">2</span> 
     }, 
     <span class="hljs-string">"_system_users_users"</span> : { 
-<<<<<<< HEAD
-      <span class="hljs-string">"id"</span> : <span class="hljs-string">"14869753"</span>, 
-=======
       <span class="hljs-string">"id"</span> : <span class="hljs-string">"14852652"</span>, 
->>>>>>> 1b8e6ddf
       <span class="hljs-string">"name"</span> : <span class="hljs-string">"_system_users_users"</span>, 
       <span class="hljs-string">"isSystem"</span> : <span class="hljs-literal">true</span>, 
       <span class="hljs-string">"status"</span> : <span class="hljs-number">3</span>, 
       <span class="hljs-string">"type"</span> : <span class="hljs-number">2</span> 
     }, 
     <span class="hljs-string">"_statisticsRaw"</span> : { 
-<<<<<<< HEAD
-      <span class="hljs-string">"id"</span> : <span class="hljs-string">"4580601"</span>, 
-=======
       <span class="hljs-string">"id"</span> : <span class="hljs-string">"4563500"</span>, 
->>>>>>> 1b8e6ddf
       <span class="hljs-string">"name"</span> : <span class="hljs-string">"_statisticsRaw"</span>, 
       <span class="hljs-string">"isSystem"</span> : <span class="hljs-literal">true</span>, 
       <span class="hljs-string">"status"</span> : <span class="hljs-number">3</span>, 
       <span class="hljs-string">"type"</span> : <span class="hljs-number">2</span> 
     }, 
     <span class="hljs-string">"_routing"</span> : { 
-<<<<<<< HEAD
-      <span class="hljs-string">"id"</span> : <span class="hljs-string">"2352377"</span>, 
-=======
       <span class="hljs-string">"id"</span> : <span class="hljs-string">"2335276"</span>, 
->>>>>>> 1b8e6ddf
       <span class="hljs-string">"name"</span> : <span class="hljs-string">"_routing"</span>, 
       <span class="hljs-string">"isSystem"</span> : <span class="hljs-literal">true</span>, 
       <span class="hljs-string">"status"</span> : <span class="hljs-number">3</span>, 
       <span class="hljs-string">"type"</span> : <span class="hljs-number">2</span> 
     }, 
     <span class="hljs-string">"_jobs"</span> : { 
-<<<<<<< HEAD
-      <span class="hljs-string">"id"</span> : <span class="hljs-string">"6350073"</span>, 
-=======
       <span class="hljs-string">"id"</span> : <span class="hljs-string">"6332972"</span>, 
->>>>>>> 1b8e6ddf
       <span class="hljs-string">"name"</span> : <span class="hljs-string">"_jobs"</span>, 
       <span class="hljs-string">"isSystem"</span> : <span class="hljs-literal">true</span>, 
       <span class="hljs-string">"status"</span> : <span class="hljs-number">3</span>, 
       <span class="hljs-string">"type"</span> : <span class="hljs-number">2</span> 
     }, 
     <span class="hljs-string">"_apps"</span> : { 
-<<<<<<< HEAD
-      <span class="hljs-string">"id"</span> : <span class="hljs-string">"7202041"</span>, 
-=======
       <span class="hljs-string">"id"</span> : <span class="hljs-string">"7184940"</span>, 
->>>>>>> 1b8e6ddf
       <span class="hljs-string">"name"</span> : <span class="hljs-string">"_apps"</span>, 
       <span class="hljs-string">"isSystem"</span> : <span class="hljs-literal">true</span>, 
       <span class="hljs-string">"status"</span> : <span class="hljs-number">3</span>, 
       <span class="hljs-string">"type"</span> : <span class="hljs-number">2</span> 
     }, 
     <span class="hljs-string">"_statistics"</span> : { 
-<<<<<<< HEAD
-      <span class="hljs-string">"id"</span> : <span class="hljs-string">"4973817"</span>, 
-=======
       <span class="hljs-string">"id"</span> : <span class="hljs-string">"4956716"</span>, 
->>>>>>> 1b8e6ddf
       <span class="hljs-string">"name"</span> : <span class="hljs-string">"_statistics"</span>, 
       <span class="hljs-string">"isSystem"</span> : <span class="hljs-literal">true</span>, 
       <span class="hljs-string">"status"</span> : <span class="hljs-number">3</span>, 
