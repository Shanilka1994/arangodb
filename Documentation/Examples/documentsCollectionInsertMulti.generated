--- conflicted
+++ resolved
@@ -1,16 +1,6 @@
 arangosh&gt; db.example.insert([{ <span class="hljs-attr">Hello</span> : <span class="hljs-string">"World"</span> }, {<span class="hljs-attr">Hello</span>: <span class="hljs-string">"there"</span>}])
 [ 
   { 
-<<<<<<< HEAD
-    <span class="hljs-string">"_id"</span> : <span class="hljs-string">"example/15080"</span>, 
-    <span class="hljs-string">"_key"</span> : <span class="hljs-string">"15080"</span>, 
-    <span class="hljs-string">"_rev"</span> : <span class="hljs-string">"_VO3ve2e---"</span> 
-  }, 
-  { 
-    <span class="hljs-string">"_id"</span> : <span class="hljs-string">"example/15084"</span>, 
-    <span class="hljs-string">"_key"</span> : <span class="hljs-string">"15084"</span>, 
-    <span class="hljs-string">"_rev"</span> : <span class="hljs-string">"_VO3ve2e--_"</span> 
-=======
     <span class="hljs-string">"_id"</span> : <span class="hljs-string">"example/14943"</span>, 
     <span class="hljs-string">"_key"</span> : <span class="hljs-string">"14943"</span>, 
     <span class="hljs-string">"_rev"</span> : <span class="hljs-string">"_VRer-HK---"</span> 
@@ -19,22 +9,11 @@
     <span class="hljs-string">"_id"</span> : <span class="hljs-string">"example/14947"</span>, 
     <span class="hljs-string">"_key"</span> : <span class="hljs-string">"14947"</span>, 
     <span class="hljs-string">"_rev"</span> : <span class="hljs-string">"_VRer-HK--_"</span> 
->>>>>>> a692577f
   } 
 ]
 arangosh&gt; db.example.insert([{ <span class="hljs-attr">Hello</span> : <span class="hljs-string">"World"</span> }, {}], {<span class="hljs-attr">waitForSync</span>: <span class="hljs-literal">true</span>});
 [ 
   { 
-<<<<<<< HEAD
-    <span class="hljs-string">"_id"</span> : <span class="hljs-string">"example/15088"</span>, 
-    <span class="hljs-string">"_key"</span> : <span class="hljs-string">"15088"</span>, 
-    <span class="hljs-string">"_rev"</span> : <span class="hljs-string">"_VO3ve2i---"</span> 
-  }, 
-  { 
-    <span class="hljs-string">"_id"</span> : <span class="hljs-string">"example/15092"</span>, 
-    <span class="hljs-string">"_key"</span> : <span class="hljs-string">"15092"</span>, 
-    <span class="hljs-string">"_rev"</span> : <span class="hljs-string">"_VO3ve2i--_"</span> 
-=======
     <span class="hljs-string">"_id"</span> : <span class="hljs-string">"example/14951"</span>, 
     <span class="hljs-string">"_key"</span> : <span class="hljs-string">"14951"</span>, 
     <span class="hljs-string">"_rev"</span> : <span class="hljs-string">"_VRer-HO---"</span> 
@@ -43,6 +22,5 @@
     <span class="hljs-string">"_id"</span> : <span class="hljs-string">"example/14955"</span>, 
     <span class="hljs-string">"_key"</span> : <span class="hljs-string">"14955"</span>, 
     <span class="hljs-string">"_rev"</span> : <span class="hljs-string">"_VRer-HO--_"</span> 
->>>>>>> a692577f
   } 
 ]