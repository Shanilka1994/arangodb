--- conflicted
+++ resolved
@@ -7,24 +7,15 @@
 
 HTTP/1.1 202 Accepted
 content-type: application/json
-<<<<<<< HEAD
-etag: 1612004514
-=======
 etag: 1621609715
->>>>>>> 25aa2a58
 
 { 
   "error" : false, 
   "code" : 202, 
   "vertex" : { 
     "_id" : "female/alice", 
-<<<<<<< HEAD
-    "_rev" : "1612004514", 
-    "_oldRev" : "1609841826", 
-=======
     "_rev" : "1621609715", 
     "_oldRev" : "1619447027", 
->>>>>>> 25aa2a58
     "_key" : "alice" 
   } 
 }