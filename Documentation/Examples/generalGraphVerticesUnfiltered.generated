--- conflicted
+++ resolved
@@ -5,41 +5,25 @@
   { 
     <span class="hljs-string">"_id"</span> : <span class="hljs-string">"female/diana"</span>, 
     <span class="hljs-string">"_key"</span> : <span class="hljs-string">"diana"</span>, 
-<<<<<<< HEAD
-    <span class="hljs-string">"_rev"</span> : <span class="hljs-string">"1869669625"</span>, 
-=======
     <span class="hljs-string">"_rev"</span> : <span class="hljs-string">"1868669484"</span>, 
->>>>>>> 1b8e6ddf
     <span class="hljs-string">"name"</span> : <span class="hljs-string">"Diana"</span> 
   }, 
   { 
     <span class="hljs-string">"_id"</span> : <span class="hljs-string">"female/alice"</span>, 
     <span class="hljs-string">"_key"</span> : <span class="hljs-string">"alice"</span>, 
-<<<<<<< HEAD
-    <span class="hljs-string">"_rev"</span> : <span class="hljs-string">"1868948729"</span>, 
-=======
     <span class="hljs-string">"_rev"</span> : <span class="hljs-string">"1867948588"</span>, 
->>>>>>> 1b8e6ddf
     <span class="hljs-string">"name"</span> : <span class="hljs-string">"Alice"</span> 
   }, 
   { 
     <span class="hljs-string">"_id"</span> : <span class="hljs-string">"male/bob"</span>, 
     <span class="hljs-string">"_key"</span> : <span class="hljs-string">"bob"</span>, 
-<<<<<<< HEAD
-    <span class="hljs-string">"_rev"</span> : <span class="hljs-string">"1869276409"</span>, 
-=======
     <span class="hljs-string">"_rev"</span> : <span class="hljs-string">"1868276268"</span>, 
->>>>>>> 1b8e6ddf
     <span class="hljs-string">"name"</span> : <span class="hljs-string">"Bob"</span> 
   }, 
   { 
     <span class="hljs-string">"_id"</span> : <span class="hljs-string">"male/charly"</span>, 
     <span class="hljs-string">"_key"</span> : <span class="hljs-string">"charly"</span>, 
-<<<<<<< HEAD
-    <span class="hljs-string">"_rev"</span> : <span class="hljs-string">"1869473017"</span>, 
-=======
     <span class="hljs-string">"_rev"</span> : <span class="hljs-string">"1868472876"</span>, 
->>>>>>> 1b8e6ddf
     <span class="hljs-string">"name"</span> : <span class="hljs-string">"Charly"</span> 
   } 
 ]