--- conflicted
+++ resolved
@@ -4,10 +4,6 @@
 ........> +"'routeplanner', {}, {edgeExamples : [{distance: 600}, {distance: 700}]}) RETURN e"
 ........> ).toArray();
 [ 
-<<<<<<< HEAD
-  "frenchCity/Lyon", 
-  "germanCity/Cologne" 
-=======
   { 
     "vertex" : { 
       "_id" : "frenchCity/Lyon", 
@@ -84,5 +80,4 @@
     }, 
     "startVertex" : "frenchCity/Lyon" 
   } 
->>>>>>> 096ad46f
 ]