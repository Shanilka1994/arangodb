shell&gt; curl -X POST --data-binary @- --dump - http:<span class="hljs-comment">//localhost:8529/_api/tasks/ &lt;&lt;EOF</span>
{<span class="hljs-string">"name"</span>:<span class="hljs-string">"SampleTask"</span>,<span class="hljs-string">"command"</span>:<span class="hljs-string">"(function(params) { require('internal').print(params); })(params)"</span>,<span class="hljs-string">"params"</span>:{<span class="hljs-string">"foo"</span>:<span class="hljs-string">"bar"</span>,<span class="hljs-string">"bar"</span>:<span class="hljs-string">"foo"</span>},<span class="hljs-string">"period"</span>:<span class="hljs-number">2</span>}
EOF

HTTP/<span class="hljs-number">1.1</span> <span class="hljs-number">200</span> OK
content-type: application/json; charset=utf-<span class="hljs-number">8</span>

{ 
<<<<<<< HEAD
  "id" : "893723585", 
  "name" : "SampleTask", 
  "type" : "periodic", 
  "period" : 2, 
  "created" : 1439300459.205744, 
  "command" : "(function(params) { require('internal').print(params); })(params)", 
  "database" : "_system", 
  "error" : false, 
  "code" : 200 
}
shell> curl -X DELETE --dump - http://localhost:8529/_api/tasks/893723585
=======
  <span class="hljs-string">"id"</span> : <span class="hljs-string">"905186850"</span>, 
  <span class="hljs-string">"name"</span> : <span class="hljs-string">"SampleTask"</span>, 
  <span class="hljs-string">"type"</span> : <span class="hljs-string">"periodic"</span>, 
  <span class="hljs-string">"period"</span> : <span class="hljs-number">2</span>, 
  <span class="hljs-string">"created"</span> : <span class="hljs-number">1441963893.494984</span>, 
  <span class="hljs-string">"command"</span> : <span class="hljs-string">"(function(params) { require('internal').print(params); })(params)"</span>, 
  <span class="hljs-string">"database"</span> : <span class="hljs-string">"_system"</span>, 
  <span class="hljs-string">"error"</span> : <span class="hljs-literal">false</span>, 
  <span class="hljs-string">"code"</span> : <span class="hljs-number">200</span> 
}
shell&gt; curl -X DELETE --dump - http:<span class="hljs-comment">//localhost:8529/_api/tasks/905186850</span>
>>>>>>> 1a748b46
<|MERGE_RESOLUTION|>--- conflicted
+++ resolved
@@ -6,19 +6,6 @@
 content-type: application/json; charset=utf-<span class="hljs-number">8</span>
 
 { 
-<<<<<<< HEAD
-  "id" : "893723585", 
-  "name" : "SampleTask", 
-  "type" : "periodic", 
-  "period" : 2, 
-  "created" : 1439300459.205744, 
-  "command" : "(function(params) { require('internal').print(params); })(params)", 
-  "database" : "_system", 
-  "error" : false, 
-  "code" : 200 
-}
-shell> curl -X DELETE --dump - http://localhost:8529/_api/tasks/893723585
-=======
   <span class="hljs-string">"id"</span> : <span class="hljs-string">"905186850"</span>, 
   <span class="hljs-string">"name"</span> : <span class="hljs-string">"SampleTask"</span>, 
   <span class="hljs-string">"type"</span> : <span class="hljs-string">"periodic"</span>, 
@@ -30,4 +17,3 @@
   <span class="hljs-string">"code"</span> : <span class="hljs-number">200</span> 
 }
 shell&gt; curl -X DELETE --dump - http:<span class="hljs-comment">//localhost:8529/_api/tasks/905186850</span>
->>>>>>> 1a748b46
