--- conflicted
+++ resolved
@@ -15,11 +15,7 @@
   <span class="hljs-string">"fields"</span> : [ 
     <span class="hljs-string">"text"</span> 
   ], 
-<<<<<<< HEAD
-  <span class="hljs-string">"id"</span> : <span class="hljs-string">"products/10574"</span>, 
-=======
   <span class="hljs-string">"id"</span> : <span class="hljs-string">"products/10448"</span>, 
->>>>>>> a692577f
   <span class="hljs-string">"isNewlyCreated"</span> : <span class="hljs-literal">true</span>, 
   <span class="hljs-string">"minLength"</span> : <span class="hljs-number">2</span>, 
   <span class="hljs-string">"sparse"</span> : <span class="hljs-literal">true</span>, 
