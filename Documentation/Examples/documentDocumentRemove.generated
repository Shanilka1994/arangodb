--- conflicted
+++ resolved
@@ -1,28 +1,11 @@
 arangosh&gt; a1 = db.example.insert({ a : <span class="hljs-number">1</span> });
 { 
-<<<<<<< HEAD
-  "_id" : "example/1143546817", 
-  "_rev" : "1143546817", 
-  "_key" : "1143546817" 
-=======
   <span class="hljs-string">"_id"</span> : <span class="hljs-string">"example/1153633826"</span>, 
   <span class="hljs-string">"_rev"</span> : <span class="hljs-string">"1153633826"</span>, 
   <span class="hljs-string">"_key"</span> : <span class="hljs-string">"1153633826"</span> 
->>>>>>> 1a748b46
 }
 arangosh&gt; db.example.document(a1);
 { 
-<<<<<<< HEAD
-  "a" : 1, 
-  "_id" : "example/1143546817", 
-  "_rev" : "1143546817", 
-  "_key" : "1143546817" 
-}
-arangosh> db.example.remove(a1);
-true
-arangosh> db.example.document(a1);
-[ArangoError 1202: document not found]
-=======
   <span class="hljs-string">"a"</span> : <span class="hljs-number">1</span>, 
   <span class="hljs-string">"_id"</span> : <span class="hljs-string">"example/1153633826"</span>, 
   <span class="hljs-string">"_rev"</span> : <span class="hljs-string">"1153633826"</span>, 
@@ -31,5 +14,4 @@
 arangosh&gt; db.example.remove(a1);
 <span class="hljs-literal">true</span>
 arangosh&gt; db.example.document(a1);
-[ArangoError <span class="hljs-number">1202</span>: <span class="hljs-built_in">document</span> not found]
->>>>>>> 1a748b46
+[ArangoError <span class="hljs-number">1202</span>: <span class="hljs-built_in">document</span> not found]