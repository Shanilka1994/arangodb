--- conflicted
+++ resolved
@@ -6,11 +6,7 @@
 
 { 
   <span class="hljs-string">"server"</span> : <span class="hljs-string">"arango"</span>, 
-<<<<<<< HEAD
-  <span class="hljs-string">"version"</span> : <span class="hljs-string">"3.2.beta4"</span>, 
-=======
   <span class="hljs-string">"version"</span> : <span class="hljs-string">"3.2.devel"</span>, 
->>>>>>> a692577f
   <span class="hljs-string">"license"</span> : <span class="hljs-string">"community"</span>, 
   <span class="hljs-string">"details"</span> : { 
     <span class="hljs-string">"architecture"</span> : <span class="hljs-string">"64bit"</span>, 
@@ -19,22 +15,6 @@
     <span class="hljs-string">"asm-crc32"</span> : <span class="hljs-string">"true"</span>, 
     <span class="hljs-string">"assertions"</span> : <span class="hljs-string">"true"</span>, 
     <span class="hljs-string">"boost-version"</span> : <span class="hljs-string">"1.62.0"</span>, 
-<<<<<<< HEAD
-    <span class="hljs-string">"build-date"</span> : <span class="hljs-string">"2017-07-04 17:53:35"</span>, 
-    <span class="hljs-string">"build-repository"</span> : <span class="hljs-string">"heads/3.2-0-g3e79a81d7a-dirty"</span>, 
-    <span class="hljs-string">"compiler"</span> : <span class="hljs-string">"gcc [6.3.0 20170516]"</span>, 
-    <span class="hljs-string">"cplusplus"</span> : <span class="hljs-string">"201103"</span>, 
-    <span class="hljs-string">"debug"</span> : <span class="hljs-string">"false"</span>, 
-    <span class="hljs-string">"endianness"</span> : <span class="hljs-string">"little"</span>, 
-    <span class="hljs-string">"failure-tests"</span> : <span class="hljs-string">"false"</span>, 
-    <span class="hljs-string">"fd-client-event-handler"</span> : <span class="hljs-string">"poll"</span>, 
-    <span class="hljs-string">"fd-setsize"</span> : <span class="hljs-string">"1024"</span>, 
-    <span class="hljs-string">"full-version-string"</span> : <span class="hljs-string">"ArangoDB 3.2.beta4 [linux] 64bit maintainer mode, using jemalloc, VPack 0.1.30, RocksDB 5.6.0, ICU 58.1, V8 5.7.0.0, OpenSSL 1.1.0f  25 May 2017"</span>, 
-    <span class="hljs-string">"icu-version"</span> : <span class="hljs-string">"58.1"</span>, 
-    <span class="hljs-string">"jemalloc"</span> : <span class="hljs-string">"true"</span>, 
-    <span class="hljs-string">"maintainer-mode"</span> : <span class="hljs-string">"true"</span>, 
-    <span class="hljs-string">"openssl-version"</span> : <span class="hljs-string">"OpenSSL 1.1.0f  25 May 2017"</span>, 
-=======
     <span class="hljs-string">"build-date"</span> : <span class="hljs-string">"2017-07-12 20:52:35"</span>, 
     <span class="hljs-string">"build-repository"</span> : <span class="hljs-string">"heads/feature/auth-context-0-g5c2f6c5-dirty"</span>, 
     <span class="hljs-string">"compiler"</span> : <span class="hljs-string">"gcc [5.4.1 20160904]"</span>, 
@@ -49,11 +29,10 @@
     <span class="hljs-string">"jemalloc"</span> : <span class="hljs-string">"true"</span>, 
     <span class="hljs-string">"maintainer-mode"</span> : <span class="hljs-string">"true"</span>, 
     <span class="hljs-string">"openssl-version"</span> : <span class="hljs-string">"OpenSSL 1.0.2g  1 Mar 2016"</span>, 
->>>>>>> a692577f
     <span class="hljs-string">"platform"</span> : <span class="hljs-string">"linux"</span>, 
     <span class="hljs-string">"reactor-type"</span> : <span class="hljs-string">"epoll"</span>, 
     <span class="hljs-string">"rocksdb-version"</span> : <span class="hljs-string">"5.6.0"</span>, 
-    <span class="hljs-string">"server-version"</span> : <span class="hljs-string">"3.2.beta4"</span>, 
+    <span class="hljs-string">"server-version"</span> : <span class="hljs-string">"3.2.devel"</span>, 
     <span class="hljs-string">"sizeof int"</span> : <span class="hljs-string">"4"</span>, 
     <span class="hljs-string">"sizeof void*"</span> : <span class="hljs-string">"8"</span>, 
     <span class="hljs-string">"sse42"</span> : <span class="hljs-string">"false"</span>, 
