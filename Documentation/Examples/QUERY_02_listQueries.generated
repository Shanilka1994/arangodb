arangosh&gt; <span class="hljs-keyword">var</span> theQuery = <span class="hljs-string">'FOR sleepLoooong IN 1..5 LET sleepLoooonger = SLEEP(1000) RETURN sleepLoooong'</span>;
arangosh&gt; <span class="hljs-keyword">var</span> tasks = <span class="hljs-built_in">require</span>(<span class="hljs-string">"@arangodb/tasks"</span>);
arangosh&gt; tasks.register({
........&gt;  id: <span class="hljs-string">"mytask-1"</span>,
........&gt;  name: <span class="hljs-string">"this is a sample task to spawn a slow aql query"</span>,
........&gt;  command: <span class="hljs-string">"require('@arangodb').db._query('"</span> + theQuery + <span class="hljs-string">"');"</span>
........&gt; });
{ 
  <span class="hljs-string">"id"</span> : <span class="hljs-string">"mytask-1"</span>, 
  <span class="hljs-string">"name"</span> : <span class="hljs-string">"this is a sample task to spawn a slow aql query"</span>, 
<<<<<<< HEAD
  <span class="hljs-string">"created"</span> : <span class="hljs-number">1516880266.0248249</span>, 
=======
  <span class="hljs-string">"created"</span> : <span class="hljs-number">1534963542.0602577</span>, 
>>>>>>> 948820e4
  <span class="hljs-string">"type"</span> : <span class="hljs-string">"timed"</span>, 
  <span class="hljs-string">"offset"</span> : <span class="hljs-number">0</span>, 
  <span class="hljs-string">"command"</span> : <span class="hljs-string">"(function (params) { require('@arangodb').db._query('FOR sleepLoooong IN 1..5 LET sleepLoooonger = SLEEP(1000) RETURN sleepLoooong'); } )(params);"</span>, 
  <span class="hljs-string">"database"</span> : <span class="hljs-string">"_system"</span> 
}
arangosh&gt; queries.current();
[ 
  { 
<<<<<<< HEAD
    <span class="hljs-string">"id"</span> : <span class="hljs-string">"254"</span>, 
    <span class="hljs-string">"query"</span> : <span class="hljs-string">"FOR sleepLoooong IN 1..5 LET sleepLoooonger = SLEEP(1000) RETURN sleepLoooong"</span>, 
    <span class="hljs-string">"bindVars"</span> : { 
    }, 
    <span class="hljs-string">"started"</span> : <span class="hljs-string">"2018-01-25T11:37:46Z"</span>, 
    <span class="hljs-string">"runTime"</span> : <span class="hljs-number">0.7368218898773193</span>, 
=======
    <span class="hljs-string">"id"</span> : <span class="hljs-string">"394"</span>, 
    <span class="hljs-string">"query"</span> : <span class="hljs-string">"FOR sleepLoooong IN 1..5 LET sleepLoooonger = SLEEP(1000) RETURN sleepLoooong"</span>, 
    <span class="hljs-string">"bindVars"</span> : { 
    }, 
    <span class="hljs-string">"started"</span> : <span class="hljs-string">"2018-08-22T18:45:42Z"</span>, 
    <span class="hljs-string">"runTime"</span> : <span class="hljs-number">1.067291259765625</span>, 
>>>>>>> 948820e4
    <span class="hljs-string">"state"</span> : <span class="hljs-string">"executing"</span> 
  } 
]<|MERGE_RESOLUTION|>--- conflicted
+++ resolved
@@ -8,11 +8,7 @@
 { 
   <span class="hljs-string">"id"</span> : <span class="hljs-string">"mytask-1"</span>, 
   <span class="hljs-string">"name"</span> : <span class="hljs-string">"this is a sample task to spawn a slow aql query"</span>, 
-<<<<<<< HEAD
-  <span class="hljs-string">"created"</span> : <span class="hljs-number">1516880266.0248249</span>, 
-=======
   <span class="hljs-string">"created"</span> : <span class="hljs-number">1534963542.0602577</span>, 
->>>>>>> 948820e4
   <span class="hljs-string">"type"</span> : <span class="hljs-string">"timed"</span>, 
   <span class="hljs-string">"offset"</span> : <span class="hljs-number">0</span>, 
   <span class="hljs-string">"command"</span> : <span class="hljs-string">"(function (params) { require('@arangodb').db._query('FOR sleepLoooong IN 1..5 LET sleepLoooonger = SLEEP(1000) RETURN sleepLoooong'); } )(params);"</span>, 
@@ -21,21 +17,12 @@
 arangosh&gt; queries.current();
 [ 
   { 
-<<<<<<< HEAD
-    <span class="hljs-string">"id"</span> : <span class="hljs-string">"254"</span>, 
-    <span class="hljs-string">"query"</span> : <span class="hljs-string">"FOR sleepLoooong IN 1..5 LET sleepLoooonger = SLEEP(1000) RETURN sleepLoooong"</span>, 
-    <span class="hljs-string">"bindVars"</span> : { 
-    }, 
-    <span class="hljs-string">"started"</span> : <span class="hljs-string">"2018-01-25T11:37:46Z"</span>, 
-    <span class="hljs-string">"runTime"</span> : <span class="hljs-number">0.7368218898773193</span>, 
-=======
     <span class="hljs-string">"id"</span> : <span class="hljs-string">"394"</span>, 
     <span class="hljs-string">"query"</span> : <span class="hljs-string">"FOR sleepLoooong IN 1..5 LET sleepLoooonger = SLEEP(1000) RETURN sleepLoooong"</span>, 
     <span class="hljs-string">"bindVars"</span> : { 
     }, 
     <span class="hljs-string">"started"</span> : <span class="hljs-string">"2018-08-22T18:45:42Z"</span>, 
     <span class="hljs-string">"runTime"</span> : <span class="hljs-number">1.067291259765625</span>, 
->>>>>>> 948820e4
     <span class="hljs-string">"state"</span> : <span class="hljs-string">"executing"</span> 
   } 
 ]