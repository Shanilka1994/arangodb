--- conflicted
+++ resolved
@@ -6,11 +6,7 @@
   }, 
   <span class="hljs-string">"compactionStatus"</span> : { 
     <span class="hljs-string">"message"</span> : <span class="hljs-string">"skipped compaction because collection has no datafiles"</span>, 
-<<<<<<< HEAD
-    <span class="hljs-string">"time"</span> : <span class="hljs-string">"2017-07-04T16:31:34Z"</span> 
-=======
     <span class="hljs-string">"time"</span> : <span class="hljs-string">"2017-07-12T19:00:49Z"</span> 
->>>>>>> a692577f
   }, 
   <span class="hljs-string">"documentReferences"</span> : <span class="hljs-number">0</span>, 
   <span class="hljs-string">"waitingFor"</span> : <span class="hljs-string">"-"</span>, 
