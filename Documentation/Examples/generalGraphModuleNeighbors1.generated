arangosh&gt; <span class="hljs-keyword">var</span> examples = <span class="hljs-built_in">require</span>(<span class="hljs-string">"org/arangodb/graph-examples/example-graph.js"</span>);
arangosh&gt; <span class="hljs-keyword">var</span> graph = examples.loadGraph(<span class="hljs-string">"routeplanner"</span>);
arangosh&gt; graph._neighbors({isCapital : <span class="hljs-literal">true</span>});
[ 
  { 
<<<<<<< HEAD
    "_id" : "germanCity/Hamburg", 
    "_key" : "Hamburg", 
    "_rev" : "1690969025", 
    "isCapital" : false, 
    "population" : 1000000 
  }, 
  { 
    "_id" : "germanCity/Cologne", 
    "_key" : "Cologne", 
    "_rev" : "1690772417", 
    "isCapital" : false, 
    "population" : 1000000 
  }, 
  { 
    "_id" : "frenchCity/Paris", 
    "_key" : "Paris", 
    "_rev" : "1691558849", 
    "isCapital" : true, 
    "population" : 4000000 
  }, 
  { 
    "_id" : "frenchCity/Lyon", 
    "_key" : "Lyon", 
    "_rev" : "1691362241", 
    "isCapital" : false, 
    "population" : 80000 
  }, 
  { 
    "_id" : "frenchCity/Lyon", 
    "_key" : "Lyon", 
    "_rev" : "1691362241", 
    "isCapital" : false, 
    "population" : 80000 
  }, 
  { 
    "_id" : "germanCity/Cologne", 
    "_key" : "Cologne", 
    "_rev" : "1690772417", 
    "isCapital" : false, 
    "population" : 1000000 
  }, 
  { 
    "_id" : "germanCity/Hamburg", 
    "_key" : "Hamburg", 
    "_rev" : "1690969025", 
    "isCapital" : false, 
    "population" : 1000000 
  }, 
  { 
    "_id" : "germanCity/Berlin", 
    "_key" : "Berlin", 
    "_rev" : "1690575809", 
    "isCapital" : true, 
    "population" : 3000000 
=======
    <span class="hljs-string">"_id"</span> : <span class="hljs-string">"germanCity/Cologne"</span>, 
    <span class="hljs-string">"_key"</span> : <span class="hljs-string">"Cologne"</span>, 
    <span class="hljs-string">"_rev"</span> : <span class="hljs-string">"1703087650"</span>, 
    <span class="hljs-string">"isCapital"</span> : <span class="hljs-literal">false</span>, 
    <span class="hljs-string">"population"</span> : <span class="hljs-number">1000000</span> 
  }, 
  { 
    <span class="hljs-string">"_id"</span> : <span class="hljs-string">"germanCity/Hamburg"</span>, 
    <span class="hljs-string">"_key"</span> : <span class="hljs-string">"Hamburg"</span>, 
    <span class="hljs-string">"_rev"</span> : <span class="hljs-string">"1703284258"</span>, 
    <span class="hljs-string">"isCapital"</span> : <span class="hljs-literal">false</span>, 
    <span class="hljs-string">"population"</span> : <span class="hljs-number">1000000</span> 
  }, 
  { 
    <span class="hljs-string">"_id"</span> : <span class="hljs-string">"frenchCity/Paris"</span>, 
    <span class="hljs-string">"_key"</span> : <span class="hljs-string">"Paris"</span>, 
    <span class="hljs-string">"_rev"</span> : <span class="hljs-string">"1703874082"</span>, 
    <span class="hljs-string">"isCapital"</span> : <span class="hljs-literal">true</span>, 
    <span class="hljs-string">"population"</span> : <span class="hljs-number">4000000</span> 
  }, 
  { 
    <span class="hljs-string">"_id"</span> : <span class="hljs-string">"frenchCity/Lyon"</span>, 
    <span class="hljs-string">"_key"</span> : <span class="hljs-string">"Lyon"</span>, 
    <span class="hljs-string">"_rev"</span> : <span class="hljs-string">"1703677474"</span>, 
    <span class="hljs-string">"isCapital"</span> : <span class="hljs-literal">false</span>, 
    <span class="hljs-string">"population"</span> : <span class="hljs-number">80000</span> 
  }, 
  { 
    <span class="hljs-string">"_id"</span> : <span class="hljs-string">"frenchCity/Lyon"</span>, 
    <span class="hljs-string">"_key"</span> : <span class="hljs-string">"Lyon"</span>, 
    <span class="hljs-string">"_rev"</span> : <span class="hljs-string">"1703677474"</span>, 
    <span class="hljs-string">"isCapital"</span> : <span class="hljs-literal">false</span>, 
    <span class="hljs-string">"population"</span> : <span class="hljs-number">80000</span> 
  }, 
  { 
    <span class="hljs-string">"_id"</span> : <span class="hljs-string">"germanCity/Hamburg"</span>, 
    <span class="hljs-string">"_key"</span> : <span class="hljs-string">"Hamburg"</span>, 
    <span class="hljs-string">"_rev"</span> : <span class="hljs-string">"1703284258"</span>, 
    <span class="hljs-string">"isCapital"</span> : <span class="hljs-literal">false</span>, 
    <span class="hljs-string">"population"</span> : <span class="hljs-number">1000000</span> 
  }, 
  { 
    <span class="hljs-string">"_id"</span> : <span class="hljs-string">"germanCity/Cologne"</span>, 
    <span class="hljs-string">"_key"</span> : <span class="hljs-string">"Cologne"</span>, 
    <span class="hljs-string">"_rev"</span> : <span class="hljs-string">"1703087650"</span>, 
    <span class="hljs-string">"isCapital"</span> : <span class="hljs-literal">false</span>, 
    <span class="hljs-string">"population"</span> : <span class="hljs-number">1000000</span> 
  }, 
  { 
    <span class="hljs-string">"_id"</span> : <span class="hljs-string">"germanCity/Berlin"</span>, 
    <span class="hljs-string">"_key"</span> : <span class="hljs-string">"Berlin"</span>, 
    <span class="hljs-string">"_rev"</span> : <span class="hljs-string">"1702891042"</span>, 
    <span class="hljs-string">"isCapital"</span> : <span class="hljs-literal">true</span>, 
    <span class="hljs-string">"population"</span> : <span class="hljs-number">3000000</span> 
>>>>>>> 1a748b46
  } 
]<|MERGE_RESOLUTION|>--- conflicted
+++ resolved
@@ -3,62 +3,6 @@
 arangosh&gt; graph._neighbors({isCapital : <span class="hljs-literal">true</span>});
 [ 
   { 
-<<<<<<< HEAD
-    "_id" : "germanCity/Hamburg", 
-    "_key" : "Hamburg", 
-    "_rev" : "1690969025", 
-    "isCapital" : false, 
-    "population" : 1000000 
-  }, 
-  { 
-    "_id" : "germanCity/Cologne", 
-    "_key" : "Cologne", 
-    "_rev" : "1690772417", 
-    "isCapital" : false, 
-    "population" : 1000000 
-  }, 
-  { 
-    "_id" : "frenchCity/Paris", 
-    "_key" : "Paris", 
-    "_rev" : "1691558849", 
-    "isCapital" : true, 
-    "population" : 4000000 
-  }, 
-  { 
-    "_id" : "frenchCity/Lyon", 
-    "_key" : "Lyon", 
-    "_rev" : "1691362241", 
-    "isCapital" : false, 
-    "population" : 80000 
-  }, 
-  { 
-    "_id" : "frenchCity/Lyon", 
-    "_key" : "Lyon", 
-    "_rev" : "1691362241", 
-    "isCapital" : false, 
-    "population" : 80000 
-  }, 
-  { 
-    "_id" : "germanCity/Cologne", 
-    "_key" : "Cologne", 
-    "_rev" : "1690772417", 
-    "isCapital" : false, 
-    "population" : 1000000 
-  }, 
-  { 
-    "_id" : "germanCity/Hamburg", 
-    "_key" : "Hamburg", 
-    "_rev" : "1690969025", 
-    "isCapital" : false, 
-    "population" : 1000000 
-  }, 
-  { 
-    "_id" : "germanCity/Berlin", 
-    "_key" : "Berlin", 
-    "_rev" : "1690575809", 
-    "isCapital" : true, 
-    "population" : 3000000 
-=======
     <span class="hljs-string">"_id"</span> : <span class="hljs-string">"germanCity/Cologne"</span>, 
     <span class="hljs-string">"_key"</span> : <span class="hljs-string">"Cologne"</span>, 
     <span class="hljs-string">"_rev"</span> : <span class="hljs-string">"1703087650"</span>, 
@@ -113,6 +57,5 @@
     <span class="hljs-string">"_rev"</span> : <span class="hljs-string">"1702891042"</span>, 
     <span class="hljs-string">"isCapital"</span> : <span class="hljs-literal">true</span>, 
     <span class="hljs-string">"population"</span> : <span class="hljs-number">3000000</span> 
->>>>>>> 1a748b46
   } 
 ]