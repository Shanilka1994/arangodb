arangosh> a1 = db.example.insert({"a" : 1});
{ 
<<<<<<< HEAD
  "_id" : "example/489626850", 
  "_rev" : "489626850", 
  "_key" : "489626850" 
=======
  "_id" : "example/512553478853", 
  "_rev" : "512553478853", 
  "_key" : "512553478853" 
>>>>>>> 096ad46f
}
arangosh> a2 = db.example.update("example/18612115", { "x" : 1, "y" : 2 });
{ 
  "_id" : "example/18612115", 
<<<<<<< HEAD
  "_rev" : "490020066", 
=======
  "_rev" : "512553872069", 
>>>>>>> 096ad46f
  "_key" : "18612115" 
}<|MERGE_RESOLUTION|>--- conflicted
+++ resolved
@@ -1,22 +1,12 @@
 arangosh> a1 = db.example.insert({"a" : 1});
 { 
-<<<<<<< HEAD
-  "_id" : "example/489626850", 
-  "_rev" : "489626850", 
-  "_key" : "489626850" 
-=======
   "_id" : "example/512553478853", 
   "_rev" : "512553478853", 
   "_key" : "512553478853" 
->>>>>>> 096ad46f
 }
 arangosh> a2 = db.example.update("example/18612115", { "x" : 1, "y" : 2 });
 { 
   "_id" : "example/18612115", 
-<<<<<<< HEAD
-  "_rev" : "490020066", 
-=======
   "_rev" : "512553872069", 
->>>>>>> 096ad46f
   "_key" : "18612115" 
 }