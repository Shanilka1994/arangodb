--- conflicted
+++ resolved
@@ -18,41 +18,25 @@
       { 
         <span class="hljs-string">"_key"</span> : <span class="hljs-string">"alice"</span>, 
         <span class="hljs-string">"_id"</span> : <span class="hljs-string">"persons/alice"</span>, 
-<<<<<<< HEAD
-        <span class="hljs-string">"_rev"</span> : <span class="hljs-string">"12708"</span>, 
-=======
         <span class="hljs-string">"_rev"</span> : <span class="hljs-string">"12683"</span>, 
->>>>>>> ca897dce
         <span class="hljs-string">"name"</span> : <span class="hljs-string">"Alice"</span> 
       }, 
       { 
         <span class="hljs-string">"_key"</span> : <span class="hljs-string">"bob"</span>, 
         <span class="hljs-string">"_id"</span> : <span class="hljs-string">"persons/bob"</span>, 
-<<<<<<< HEAD
-        <span class="hljs-string">"_rev"</span> : <span class="hljs-string">"12712"</span>, 
-=======
         <span class="hljs-string">"_rev"</span> : <span class="hljs-string">"12687"</span>, 
->>>>>>> ca897dce
         <span class="hljs-string">"name"</span> : <span class="hljs-string">"Bob"</span> 
       }, 
       { 
         <span class="hljs-string">"_key"</span> : <span class="hljs-string">"charlie"</span>, 
         <span class="hljs-string">"_id"</span> : <span class="hljs-string">"persons/charlie"</span>, 
-<<<<<<< HEAD
-        <span class="hljs-string">"_rev"</span> : <span class="hljs-string">"12715"</span>, 
-=======
         <span class="hljs-string">"_rev"</span> : <span class="hljs-string">"12690"</span>, 
->>>>>>> ca897dce
         <span class="hljs-string">"name"</span> : <span class="hljs-string">"Charlie"</span> 
       }, 
       { 
         <span class="hljs-string">"_key"</span> : <span class="hljs-string">"dave"</span>, 
         <span class="hljs-string">"_id"</span> : <span class="hljs-string">"persons/dave"</span>, 
-<<<<<<< HEAD
-        <span class="hljs-string">"_rev"</span> : <span class="hljs-string">"12718"</span>, 
-=======
         <span class="hljs-string">"_rev"</span> : <span class="hljs-string">"12693"</span>, 
->>>>>>> ca897dce
         <span class="hljs-string">"name"</span> : <span class="hljs-string">"Dave"</span> 
       } 
     ] 
