arangosh> db._create("users", { keyOptions: { type: "autoincrement", offset: 10, increment: 5 } });
<<<<<<< HEAD
[ArangoCollection 455097506, "users" (type document, status loaded)]
arangosh> db.users.save({ name: "user 1" });
{ 
  "_id" : "users/10", 
  "_rev" : "455425186", 
=======
[ArangoCollection 458673395, "users" (type document, status loaded)]
arangosh> db.users.save({ name: "user 1" });
{ 
  "_id" : "users/10", 
  "_rev" : "459001075", 
>>>>>>> 25aa2a58
  "_key" : "10" 
}
arangosh> db.users.save({ name: "user 2" });
{ 
  "_id" : "users/15", 
<<<<<<< HEAD
  "_rev" : "455621794", 
=======
  "_rev" : "459197683", 
>>>>>>> 25aa2a58
  "_key" : "15" 
}
arangosh> db.users.save({ name: "user 3" });
{ 
  "_id" : "users/20", 
<<<<<<< HEAD
  "_rev" : "455818402", 
=======
  "_rev" : "459394291", 
>>>>>>> 25aa2a58
  "_key" : "20" 
}<|MERGE_RESOLUTION|>--- conflicted
+++ resolved
@@ -1,36 +1,20 @@
 arangosh> db._create("users", { keyOptions: { type: "autoincrement", offset: 10, increment: 5 } });
-<<<<<<< HEAD
-[ArangoCollection 455097506, "users" (type document, status loaded)]
-arangosh> db.users.save({ name: "user 1" });
-{ 
-  "_id" : "users/10", 
-  "_rev" : "455425186", 
-=======
 [ArangoCollection 458673395, "users" (type document, status loaded)]
 arangosh> db.users.save({ name: "user 1" });
 { 
   "_id" : "users/10", 
   "_rev" : "459001075", 
->>>>>>> 25aa2a58
   "_key" : "10" 
 }
 arangosh> db.users.save({ name: "user 2" });
 { 
   "_id" : "users/15", 
-<<<<<<< HEAD
-  "_rev" : "455621794", 
-=======
   "_rev" : "459197683", 
->>>>>>> 25aa2a58
   "_key" : "15" 
 }
 arangosh> db.users.save({ name: "user 3" });
 { 
   "_id" : "users/20", 
-<<<<<<< HEAD
-  "_rev" : "455818402", 
-=======
   "_rev" : "459394291", 
->>>>>>> 25aa2a58
   "_key" : "20" 
 }