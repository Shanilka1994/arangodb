shell> curl --dump - http://localhost:8529/_api/replication/logger-state

HTTP/1.1 200 OK
content-type: application/json; charset=utf-8

{ 
  "state" : { 
    "running" : true, 
<<<<<<< HEAD
    "lastLogTick" : "1632574690", 
    "totalEvents" : 10242, 
    "time" : "2015-07-14T13:31:33Z" 
  }, 
  "server" : { 
    "version" : "2.7.0-alpha2", 
    "serverId" : "149926764105038" 
=======
    "lastLogTick" : "512221670085", 
    "totalEvents" : 32318, 
    "time" : "2015-08-11T10:55:59Z" 
  }, 
  "server" : { 
    "version" : "2.5.5", 
    "serverId" : "47165390813832" 
>>>>>>> 096ad46f
  }, 
  "clients" : [ ] 
}<|MERGE_RESOLUTION|>--- conflicted
+++ resolved
@@ -6,15 +6,6 @@
 { 
   "state" : { 
     "running" : true, 
-<<<<<<< HEAD
-    "lastLogTick" : "1632574690", 
-    "totalEvents" : 10242, 
-    "time" : "2015-07-14T13:31:33Z" 
-  }, 
-  "server" : { 
-    "version" : "2.7.0-alpha2", 
-    "serverId" : "149926764105038" 
-=======
     "lastLogTick" : "512221670085", 
     "totalEvents" : 32318, 
     "time" : "2015-08-11T10:55:59Z" 
@@ -22,7 +13,6 @@
   "server" : { 
     "version" : "2.5.5", 
     "serverId" : "47165390813832" 
->>>>>>> 096ad46f
   }, 
   "clients" : [ ] 
 }