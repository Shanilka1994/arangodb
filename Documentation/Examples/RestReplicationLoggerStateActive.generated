--- conflicted
+++ resolved
@@ -6,16 +6,6 @@
 { 
   <span class="hljs-string">"state"</span> : { 
     <span class="hljs-string">"running"</span> : <span class="hljs-literal">true</span>, 
-<<<<<<< HEAD
-    <span class="hljs-string">"lastLogTick"</span> : <span class="hljs-string">"10483"</span>, 
-    <span class="hljs-string">"lastUncommittedLogTick"</span> : <span class="hljs-string">"10483"</span>, 
-    <span class="hljs-string">"totalEvents"</span> : <span class="hljs-number">3823</span>, 
-    <span class="hljs-string">"time"</span> : <span class="hljs-string">"2016-10-24T11:06:27Z"</span> 
-  }, 
-  <span class="hljs-string">"server"</span> : { 
-    <span class="hljs-string">"version"</span> : <span class="hljs-string">"3.1.rc3"</span>, 
-    <span class="hljs-string">"serverId"</span> : <span class="hljs-string">"247946750899137"</span> 
-=======
     <span class="hljs-string">"lastLogTick"</span> : <span class="hljs-string">"10452"</span>, 
     <span class="hljs-string">"lastUncommittedLogTick"</span> : <span class="hljs-string">"10452"</span>, 
     <span class="hljs-string">"totalEvents"</span> : <span class="hljs-number">3820</span>, 
@@ -24,7 +14,6 @@
   <span class="hljs-string">"server"</span> : { 
     <span class="hljs-string">"version"</span> : <span class="hljs-string">"3.1.devel"</span>, 
     <span class="hljs-string">"serverId"</span> : <span class="hljs-string">"155135836074973"</span> 
->>>>>>> 014de716
   }, 
   <span class="hljs-string">"clients"</span> : [ ] 
 }