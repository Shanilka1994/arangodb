arangosh&gt; db.example.first();
{ 
<<<<<<< HEAD
  "_id" : "example/1147544513", 
  "_key" : "1147544513", 
  "_rev" : "1147544513", 
  "Hello" : "world" 
=======
  <span class="hljs-string">"_id"</span> : <span class="hljs-string">"example/1157631522"</span>, 
  <span class="hljs-string">"_key"</span> : <span class="hljs-string">"1157631522"</span>, 
  <span class="hljs-string">"_rev"</span> : <span class="hljs-string">"1157631522"</span>, 
  <span class="hljs-string">"Hello"</span> : <span class="hljs-string">"world"</span> 
>>>>>>> 1a748b46
}<|MERGE_RESOLUTION|>--- conflicted
+++ resolved
@@ -1,14 +1,7 @@
 arangosh&gt; db.example.first();
 { 
-<<<<<<< HEAD
-  "_id" : "example/1147544513", 
-  "_key" : "1147544513", 
-  "_rev" : "1147544513", 
-  "Hello" : "world" 
-=======
   <span class="hljs-string">"_id"</span> : <span class="hljs-string">"example/1157631522"</span>, 
   <span class="hljs-string">"_key"</span> : <span class="hljs-string">"1157631522"</span>, 
   <span class="hljs-string">"_rev"</span> : <span class="hljs-string">"1157631522"</span>, 
   <span class="hljs-string">"Hello"</span> : <span class="hljs-string">"world"</span> 
->>>>>>> 1a748b46
 }