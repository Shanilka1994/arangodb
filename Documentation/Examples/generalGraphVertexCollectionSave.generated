arangosh> var examples = require("org/arangodb/graph-examples/example-graph.js");
arangosh> var graph = examples.loadGraph("social");
arangosh> graph.male.save({name: "Floyd", _key: "floyd"});
{ 
  "_id" : "male/floyd", 
<<<<<<< HEAD
  "_rev" : "1202994338", 
=======
  "_rev" : "1210109171", 
>>>>>>> 25aa2a58
  "_key" : "floyd" 
}<|MERGE_RESOLUTION|>--- conflicted
+++ resolved
@@ -3,10 +3,6 @@
 arangosh> graph.male.save({name: "Floyd", _key: "floyd"});
 { 
   "_id" : "male/floyd", 
-<<<<<<< HEAD
-  "_rev" : "1202994338", 
-=======
   "_rev" : "1210109171", 
->>>>>>> 25aa2a58
   "_key" : "floyd" 
 }