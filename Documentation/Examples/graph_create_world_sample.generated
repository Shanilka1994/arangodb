arangosh&gt; <span class="hljs-keyword">var</span> examples = <span class="hljs-built_in">require</span>(<span class="hljs-string">"@arangodb/graph-examples/example-graph.js"</span>);
arangosh&gt; <span class="hljs-keyword">var</span> g = examples.loadGraph(<span class="hljs-string">"worldCountry"</span>);
arangosh&gt; db.worldVertices.toArray();
[ 
  { 
    <span class="hljs-string">"_key"</span> : <span class="hljs-string">"capital-yaounde"</span>, 
    <span class="hljs-string">"_id"</span> : <span class="hljs-string">"worldVertices/capital-yaounde"</span>, 
<<<<<<< HEAD
    <span class="hljs-string">"_rev"</span> : <span class="hljs-string">"36301"</span>, 
=======
    <span class="hljs-string">"_rev"</span> : <span class="hljs-string">"36403"</span>, 
>>>>>>> c1e90bb4
    <span class="hljs-string">"name"</span> : <span class="hljs-string">"Yaounde"</span>, 
    <span class="hljs-string">"type"</span> : <span class="hljs-string">"capital"</span> 
  }, 
  { 
    <span class="hljs-string">"_key"</span> : <span class="hljs-string">"capital-bridgetown"</span>, 
    <span class="hljs-string">"_id"</span> : <span class="hljs-string">"worldVertices/capital-bridgetown"</span>, 
<<<<<<< HEAD
    <span class="hljs-string">"_rev"</span> : <span class="hljs-string">"36211"</span>, 
=======
    <span class="hljs-string">"_rev"</span> : <span class="hljs-string">"36313"</span>, 
>>>>>>> c1e90bb4
    <span class="hljs-string">"name"</span> : <span class="hljs-string">"Bridgetown"</span>, 
    <span class="hljs-string">"type"</span> : <span class="hljs-string">"capital"</span> 
  }, 
  { 
    <span class="hljs-string">"_key"</span> : <span class="hljs-string">"capital-santiago"</span>, 
    <span class="hljs-string">"_id"</span> : <span class="hljs-string">"worldVertices/capital-santiago"</span>, 
<<<<<<< HEAD
    <span class="hljs-string">"_rev"</span> : <span class="hljs-string">"36280"</span>, 
=======
    <span class="hljs-string">"_rev"</span> : <span class="hljs-string">"36382"</span>, 
>>>>>>> c1e90bb4
    <span class="hljs-string">"name"</span> : <span class="hljs-string">"Santiago"</span>, 
    <span class="hljs-string">"type"</span> : <span class="hljs-string">"capital"</span> 
  }, 
  { 
    <span class="hljs-string">"_key"</span> : <span class="hljs-string">"capital-ottawa"</span>, 
    <span class="hljs-string">"_id"</span> : <span class="hljs-string">"worldVertices/capital-ottawa"</span>, 
<<<<<<< HEAD
    <span class="hljs-string">"_rev"</span> : <span class="hljs-string">"36259"</span>, 
=======
    <span class="hljs-string">"_rev"</span> : <span class="hljs-string">"36361"</span>, 
>>>>>>> c1e90bb4
    <span class="hljs-string">"name"</span> : <span class="hljs-string">"Ottawa"</span>, 
    <span class="hljs-string">"type"</span> : <span class="hljs-string">"capital"</span> 
  }, 
  { 
    <span class="hljs-string">"_key"</span> : <span class="hljs-string">"country-brazil"</span>, 
    <span class="hljs-string">"_id"</span> : <span class="hljs-string">"worldVertices/country-brazil"</span>, 
<<<<<<< HEAD
    <span class="hljs-string">"_rev"</span> : <span class="hljs-string">"36121"</span>, 
=======
    <span class="hljs-string">"_rev"</span> : <span class="hljs-string">"36223"</span>, 
>>>>>>> c1e90bb4
    <span class="hljs-string">"code"</span> : <span class="hljs-string">"BRA"</span>, 
    <span class="hljs-string">"name"</span> : <span class="hljs-string">"Brazil"</span>, 
    <span class="hljs-string">"type"</span> : <span class="hljs-string">"country"</span> 
  }, 
  { 
    <span class="hljs-string">"_key"</span> : <span class="hljs-string">"country-people-s-republic-of-china"</span>, 
    <span class="hljs-string">"_id"</span> : <span class="hljs-string">"worldVertices/country-people-s-republic-of-china"</span>, 
<<<<<<< HEAD
    <span class="hljs-string">"_rev"</span> : <span class="hljs-string">"36184"</span>, 
=======
    <span class="hljs-string">"_rev"</span> : <span class="hljs-string">"36286"</span>, 
>>>>>>> c1e90bb4
    <span class="hljs-string">"code"</span> : <span class="hljs-string">"CHN"</span>, 
    <span class="hljs-string">"name"</span> : <span class="hljs-string">"People's Republic of China"</span>, 
    <span class="hljs-string">"type"</span> : <span class="hljs-string">"country"</span> 
  }, 
  { 
    <span class="hljs-string">"_key"</span> : <span class="hljs-string">"country-cote-d-ivoire"</span>, 
    <span class="hljs-string">"_id"</span> : <span class="hljs-string">"worldVertices/country-cote-d-ivoire"</span>, 
<<<<<<< HEAD
    <span class="hljs-string">"_rev"</span> : <span class="hljs-string">"36154"</span>, 
=======
    <span class="hljs-string">"_rev"</span> : <span class="hljs-string">"36256"</span>, 
>>>>>>> c1e90bb4
    <span class="hljs-string">"code"</span> : <span class="hljs-string">"CIV"</span>, 
    <span class="hljs-string">"name"</span> : <span class="hljs-string">"Cote d'Ivoire"</span>, 
    <span class="hljs-string">"type"</span> : <span class="hljs-string">"country"</span> 
  }, 
  { 
    <span class="hljs-string">"_key"</span> : <span class="hljs-string">"capital-manama"</span>, 
    <span class="hljs-string">"_id"</span> : <span class="hljs-string">"worldVertices/capital-manama"</span>, 
<<<<<<< HEAD
    <span class="hljs-string">"_rev"</span> : <span class="hljs-string">"36250"</span>, 
=======
    <span class="hljs-string">"_rev"</span> : <span class="hljs-string">"36352"</span>, 
>>>>>>> c1e90bb4
    <span class="hljs-string">"name"</span> : <span class="hljs-string">"Manama"</span>, 
    <span class="hljs-string">"type"</span> : <span class="hljs-string">"capital"</span> 
  }, 
  { 
    <span class="hljs-string">"_key"</span> : <span class="hljs-string">"continent-south-america"</span>, 
    <span class="hljs-string">"_id"</span> : <span class="hljs-string">"worldVertices/continent-south-america"</span>, 
<<<<<<< HEAD
    <span class="hljs-string">"_rev"</span> : <span class="hljs-string">"36064"</span>, 
=======
    <span class="hljs-string">"_rev"</span> : <span class="hljs-string">"36166"</span>, 
>>>>>>> c1e90bb4
    <span class="hljs-string">"name"</span> : <span class="hljs-string">"South America"</span>, 
    <span class="hljs-string">"type"</span> : <span class="hljs-string">"continent"</span> 
  }, 
  { 
    <span class="hljs-string">"_key"</span> : <span class="hljs-string">"capital-sofia"</span>, 
    <span class="hljs-string">"_id"</span> : <span class="hljs-string">"worldVertices/capital-sofia"</span>, 
<<<<<<< HEAD
    <span class="hljs-string">"_rev"</span> : <span class="hljs-string">"36286"</span>, 
=======
    <span class="hljs-string">"_rev"</span> : <span class="hljs-string">"36388"</span>, 
>>>>>>> c1e90bb4
    <span class="hljs-string">"name"</span> : <span class="hljs-string">"Sofia"</span>, 
    <span class="hljs-string">"type"</span> : <span class="hljs-string">"capital"</span> 
  }, 
  { 
    <span class="hljs-string">"_key"</span> : <span class="hljs-string">"capital-algiers"</span>, 
    <span class="hljs-string">"_id"</span> : <span class="hljs-string">"worldVertices/capital-algiers"</span>, 
<<<<<<< HEAD
    <span class="hljs-string">"_rev"</span> : <span class="hljs-string">"36187"</span>, 
=======
    <span class="hljs-string">"_rev"</span> : <span class="hljs-string">"36289"</span>, 
>>>>>>> c1e90bb4
    <span class="hljs-string">"name"</span> : <span class="hljs-string">"Algiers"</span>, 
    <span class="hljs-string">"type"</span> : <span class="hljs-string">"capital"</span> 
  }, 
  { 
    <span class="hljs-string">"_key"</span> : <span class="hljs-string">"capital-zagreb"</span>, 
    <span class="hljs-string">"_id"</span> : <span class="hljs-string">"worldVertices/capital-zagreb"</span>, 
<<<<<<< HEAD
    <span class="hljs-string">"_rev"</span> : <span class="hljs-string">"36304"</span>, 
=======
    <span class="hljs-string">"_rev"</span> : <span class="hljs-string">"36406"</span>, 
>>>>>>> c1e90bb4
    <span class="hljs-string">"name"</span> : <span class="hljs-string">"Zagreb"</span>, 
    <span class="hljs-string">"type"</span> : <span class="hljs-string">"capital"</span> 
  }, 
  { 
    <span class="hljs-string">"_key"</span> : <span class="hljs-string">"capital-thimphu"</span>, 
    <span class="hljs-string">"_id"</span> : <span class="hljs-string">"worldVertices/capital-thimphu"</span>, 
<<<<<<< HEAD
    <span class="hljs-string">"_rev"</span> : <span class="hljs-string">"36289"</span>, 
=======
    <span class="hljs-string">"_rev"</span> : <span class="hljs-string">"36391"</span>, 
>>>>>>> c1e90bb4
    <span class="hljs-string">"name"</span> : <span class="hljs-string">"Thimphu"</span>, 
    <span class="hljs-string">"type"</span> : <span class="hljs-string">"capital"</span> 
  }, 
  { 
    <span class="hljs-string">"_key"</span> : <span class="hljs-string">"capital-andorra-la-vella"</span>, 
    <span class="hljs-string">"_id"</span> : <span class="hljs-string">"worldVertices/capital-andorra-la-vella"</span>, 
<<<<<<< HEAD
    <span class="hljs-string">"_rev"</span> : <span class="hljs-string">"36190"</span>, 
=======
    <span class="hljs-string">"_rev"</span> : <span class="hljs-string">"36292"</span>, 
>>>>>>> c1e90bb4
    <span class="hljs-string">"name"</span> : <span class="hljs-string">"Andorra la Vella"</span>, 
    <span class="hljs-string">"type"</span> : <span class="hljs-string">"capital"</span> 
  }, 
  { 
    <span class="hljs-string">"_key"</span> : <span class="hljs-string">"capital-tirana"</span>, 
    <span class="hljs-string">"_id"</span> : <span class="hljs-string">"worldVertices/capital-tirana"</span>, 
<<<<<<< HEAD
    <span class="hljs-string">"_rev"</span> : <span class="hljs-string">"36292"</span>, 
=======
    <span class="hljs-string">"_rev"</span> : <span class="hljs-string">"36394"</span>, 
>>>>>>> c1e90bb4
    <span class="hljs-string">"name"</span> : <span class="hljs-string">"Tirana"</span>, 
    <span class="hljs-string">"type"</span> : <span class="hljs-string">"capital"</span> 
  }, 
  { 
    <span class="hljs-string">"_key"</span> : <span class="hljs-string">"country-chad"</span>, 
    <span class="hljs-string">"_id"</span> : <span class="hljs-string">"worldVertices/country-chad"</span>, 
<<<<<<< HEAD
    <span class="hljs-string">"_rev"</span> : <span class="hljs-string">"36145"</span>, 
=======
    <span class="hljs-string">"_rev"</span> : <span class="hljs-string">"36247"</span>, 
>>>>>>> c1e90bb4
    <span class="hljs-string">"code"</span> : <span class="hljs-string">"TCD"</span>, 
    <span class="hljs-string">"name"</span> : <span class="hljs-string">"Chad"</span>, 
    <span class="hljs-string">"type"</span> : <span class="hljs-string">"country"</span> 
  }, 
  { 
    <span class="hljs-string">"_key"</span> : <span class="hljs-string">"country-eritrea"</span>, 
    <span class="hljs-string">"_id"</span> : <span class="hljs-string">"worldVertices/country-eritrea"</span>, 
<<<<<<< HEAD
    <span class="hljs-string">"_rev"</span> : <span class="hljs-string">"36172"</span>, 
=======
    <span class="hljs-string">"_rev"</span> : <span class="hljs-string">"36274"</span>, 
>>>>>>> c1e90bb4
    <span class="hljs-string">"code"</span> : <span class="hljs-string">"ERI"</span>, 
    <span class="hljs-string">"name"</span> : <span class="hljs-string">"Eritrea"</span>, 
    <span class="hljs-string">"type"</span> : <span class="hljs-string">"country"</span> 
  }, 
  { 
    <span class="hljs-string">"_key"</span> : <span class="hljs-string">"capital-bujumbura"</span>, 
    <span class="hljs-string">"_id"</span> : <span class="hljs-string">"worldVertices/capital-bujumbura"</span>, 
<<<<<<< HEAD
    <span class="hljs-string">"_rev"</span> : <span class="hljs-string">"36220"</span>, 
=======
    <span class="hljs-string">"_rev"</span> : <span class="hljs-string">"36322"</span>, 
>>>>>>> c1e90bb4
    <span class="hljs-string">"name"</span> : <span class="hljs-string">"Bujumbura"</span>, 
    <span class="hljs-string">"type"</span> : <span class="hljs-string">"capital"</span> 
  }, 
  { 
    <span class="hljs-string">"_key"</span> : <span class="hljs-string">"capital-phnom-penh"</span>, 
    <span class="hljs-string">"_id"</span> : <span class="hljs-string">"worldVertices/capital-phnom-penh"</span>, 
<<<<<<< HEAD
    <span class="hljs-string">"_rev"</span> : <span class="hljs-string">"36268"</span>, 
=======
    <span class="hljs-string">"_rev"</span> : <span class="hljs-string">"36370"</span>, 
>>>>>>> c1e90bb4
    <span class="hljs-string">"name"</span> : <span class="hljs-string">"Phnom Penh"</span>, 
    <span class="hljs-string">"type"</span> : <span class="hljs-string">"capital"</span> 
  }, 
  { 
    <span class="hljs-string">"_key"</span> : <span class="hljs-string">"country-burundi"</span>, 
    <span class="hljs-string">"_id"</span> : <span class="hljs-string">"worldVertices/country-burundi"</span>, 
<<<<<<< HEAD
    <span class="hljs-string">"_rev"</span> : <span class="hljs-string">"36133"</span>, 
=======
    <span class="hljs-string">"_rev"</span> : <span class="hljs-string">"36235"</span>, 
>>>>>>> c1e90bb4
    <span class="hljs-string">"code"</span> : <span class="hljs-string">"BDI"</span>, 
    <span class="hljs-string">"name"</span> : <span class="hljs-string">"Burundi"</span>, 
    <span class="hljs-string">"type"</span> : <span class="hljs-string">"country"</span> 
  }, 
  { 
    <span class="hljs-string">"_key"</span> : <span class="hljs-string">"country-croatia"</span>, 
    <span class="hljs-string">"_id"</span> : <span class="hljs-string">"worldVertices/country-croatia"</span>, 
<<<<<<< HEAD
    <span class="hljs-string">"_rev"</span> : <span class="hljs-string">"36157"</span>, 
=======
    <span class="hljs-string">"_rev"</span> : <span class="hljs-string">"36259"</span>, 
>>>>>>> c1e90bb4
    <span class="hljs-string">"code"</span> : <span class="hljs-string">"HRV"</span>, 
    <span class="hljs-string">"name"</span> : <span class="hljs-string">"Croatia"</span>, 
    <span class="hljs-string">"type"</span> : <span class="hljs-string">"country"</span> 
  }, 
  { 
    <span class="hljs-string">"_key"</span> : <span class="hljs-string">"country-bahrain"</span>, 
    <span class="hljs-string">"_id"</span> : <span class="hljs-string">"worldVertices/country-bahrain"</span>, 
<<<<<<< HEAD
    <span class="hljs-string">"_rev"</span> : <span class="hljs-string">"36097"</span>, 
=======
    <span class="hljs-string">"_rev"</span> : <span class="hljs-string">"36199"</span>, 
>>>>>>> c1e90bb4
    <span class="hljs-string">"code"</span> : <span class="hljs-string">"BHR"</span>, 
    <span class="hljs-string">"name"</span> : <span class="hljs-string">"Bahrain"</span>, 
    <span class="hljs-string">"type"</span> : <span class="hljs-string">"country"</span> 
  }, 
  { 
    <span class="hljs-string">"_key"</span> : <span class="hljs-string">"country-angola"</span>, 
    <span class="hljs-string">"_id"</span> : <span class="hljs-string">"worldVertices/country-angola"</span>, 
<<<<<<< HEAD
    <span class="hljs-string">"_rev"</span> : <span class="hljs-string">"36079"</span>, 
=======
    <span class="hljs-string">"_rev"</span> : <span class="hljs-string">"36181"</span>, 
>>>>>>> c1e90bb4
    <span class="hljs-string">"code"</span> : <span class="hljs-string">"AGO"</span>, 
    <span class="hljs-string">"name"</span> : <span class="hljs-string">"Angola"</span>, 
    <span class="hljs-string">"type"</span> : <span class="hljs-string">"country"</span> 
  }, 
  { 
    <span class="hljs-string">"_key"</span> : <span class="hljs-string">"capital-canberra"</span>, 
    <span class="hljs-string">"_id"</span> : <span class="hljs-string">"worldVertices/capital-canberra"</span>, 
<<<<<<< HEAD
    <span class="hljs-string">"_rev"</span> : <span class="hljs-string">"36226"</span>, 
=======
    <span class="hljs-string">"_rev"</span> : <span class="hljs-string">"36328"</span>, 
>>>>>>> c1e90bb4
    <span class="hljs-string">"name"</span> : <span class="hljs-string">"Canberra"</span>, 
    <span class="hljs-string">"type"</span> : <span class="hljs-string">"capital"</span> 
  }, 
  { 
    <span class="hljs-string">"_key"</span> : <span class="hljs-string">"capital-la-paz"</span>, 
    <span class="hljs-string">"_id"</span> : <span class="hljs-string">"worldVertices/capital-la-paz"</span>, 
<<<<<<< HEAD
    <span class="hljs-string">"_rev"</span> : <span class="hljs-string">"36244"</span>, 
=======
    <span class="hljs-string">"_rev"</span> : <span class="hljs-string">"36346"</span>, 
>>>>>>> c1e90bb4
    <span class="hljs-string">"name"</span> : <span class="hljs-string">"La Paz"</span>, 
    <span class="hljs-string">"type"</span> : <span class="hljs-string">"capital"</span> 
  }, 
  { 
    <span class="hljs-string">"_key"</span> : <span class="hljs-string">"country-argentina"</span>, 
    <span class="hljs-string">"_id"</span> : <span class="hljs-string">"worldVertices/country-argentina"</span>, 
<<<<<<< HEAD
    <span class="hljs-string">"_rev"</span> : <span class="hljs-string">"36085"</span>, 
=======
    <span class="hljs-string">"_rev"</span> : <span class="hljs-string">"36187"</span>, 
>>>>>>> c1e90bb4
    <span class="hljs-string">"code"</span> : <span class="hljs-string">"ARG"</span>, 
    <span class="hljs-string">"name"</span> : <span class="hljs-string">"Argentina"</span>, 
    <span class="hljs-string">"type"</span> : <span class="hljs-string">"country"</span> 
  }, 
  { 
    <span class="hljs-string">"_key"</span> : <span class="hljs-string">"country-botswana"</span>, 
    <span class="hljs-string">"_id"</span> : <span class="hljs-string">"worldVertices/country-botswana"</span>, 
<<<<<<< HEAD
    <span class="hljs-string">"_rev"</span> : <span class="hljs-string">"36118"</span>, 
=======
    <span class="hljs-string">"_rev"</span> : <span class="hljs-string">"36220"</span>, 
>>>>>>> c1e90bb4
    <span class="hljs-string">"code"</span> : <span class="hljs-string">"BWA"</span>, 
    <span class="hljs-string">"name"</span> : <span class="hljs-string">"Botswana"</span>, 
    <span class="hljs-string">"type"</span> : <span class="hljs-string">"country"</span> 
  }, 
  { 
    <span class="hljs-string">"_key"</span> : <span class="hljs-string">"country-germany"</span>, 
    <span class="hljs-string">"_id"</span> : <span class="hljs-string">"worldVertices/country-germany"</span>, 
<<<<<<< HEAD
    <span class="hljs-string">"_rev"</span> : <span class="hljs-string">"36181"</span>, 
=======
    <span class="hljs-string">"_rev"</span> : <span class="hljs-string">"36283"</span>, 
>>>>>>> c1e90bb4
    <span class="hljs-string">"code"</span> : <span class="hljs-string">"DEU"</span>, 
    <span class="hljs-string">"name"</span> : <span class="hljs-string">"Germany"</span>, 
    <span class="hljs-string">"type"</span> : <span class="hljs-string">"country"</span> 
  }, 
  { 
    <span class="hljs-string">"_key"</span> : <span class="hljs-string">"country-cambodia"</span>, 
    <span class="hljs-string">"_id"</span> : <span class="hljs-string">"worldVertices/country-cambodia"</span>, 
<<<<<<< HEAD
    <span class="hljs-string">"_rev"</span> : <span class="hljs-string">"36136"</span>, 
=======
    <span class="hljs-string">"_rev"</span> : <span class="hljs-string">"36238"</span>, 
>>>>>>> c1e90bb4
    <span class="hljs-string">"code"</span> : <span class="hljs-string">"KHM"</span>, 
    <span class="hljs-string">"name"</span> : <span class="hljs-string">"Cambodia"</span>, 
    <span class="hljs-string">"type"</span> : <span class="hljs-string">"country"</span> 
  }, 
  { 
    <span class="hljs-string">"_key"</span> : <span class="hljs-string">"capital-gaborone"</span>, 
    <span class="hljs-string">"_id"</span> : <span class="hljs-string">"worldVertices/capital-gaborone"</span>, 
<<<<<<< HEAD
    <span class="hljs-string">"_rev"</span> : <span class="hljs-string">"36235"</span>, 
=======
    <span class="hljs-string">"_rev"</span> : <span class="hljs-string">"36337"</span>, 
>>>>>>> c1e90bb4
    <span class="hljs-string">"name"</span> : <span class="hljs-string">"Gaborone"</span>, 
    <span class="hljs-string">"type"</span> : <span class="hljs-string">"capital"</span> 
  }, 
  { 
    <span class="hljs-string">"_key"</span> : <span class="hljs-string">"country-bangladesh"</span>, 
    <span class="hljs-string">"_id"</span> : <span class="hljs-string">"worldVertices/country-bangladesh"</span>, 
<<<<<<< HEAD
    <span class="hljs-string">"_rev"</span> : <span class="hljs-string">"36100"</span>, 
=======
    <span class="hljs-string">"_rev"</span> : <span class="hljs-string">"36202"</span>, 
>>>>>>> c1e90bb4
    <span class="hljs-string">"code"</span> : <span class="hljs-string">"BGD"</span>, 
    <span class="hljs-string">"name"</span> : <span class="hljs-string">"Bangladesh"</span>, 
    <span class="hljs-string">"type"</span> : <span class="hljs-string">"country"</span> 
  }, 
  { 
    <span class="hljs-string">"_key"</span> : <span class="hljs-string">"country-cameroon"</span>, 
    <span class="hljs-string">"_id"</span> : <span class="hljs-string">"worldVertices/country-cameroon"</span>, 
<<<<<<< HEAD
    <span class="hljs-string">"_rev"</span> : <span class="hljs-string">"36139"</span>, 
=======
    <span class="hljs-string">"_rev"</span> : <span class="hljs-string">"36241"</span>, 
>>>>>>> c1e90bb4
    <span class="hljs-string">"code"</span> : <span class="hljs-string">"CMR"</span>, 
    <span class="hljs-string">"name"</span> : <span class="hljs-string">"Cameroon"</span>, 
    <span class="hljs-string">"type"</span> : <span class="hljs-string">"country"</span> 
  }, 
  { 
    <span class="hljs-string">"_key"</span> : <span class="hljs-string">"country-bolivia"</span>, 
    <span class="hljs-string">"_id"</span> : <span class="hljs-string">"worldVertices/country-bolivia"</span>, 
<<<<<<< HEAD
    <span class="hljs-string">"_rev"</span> : <span class="hljs-string">"36112"</span>, 
=======
    <span class="hljs-string">"_rev"</span> : <span class="hljs-string">"36214"</span>, 
>>>>>>> c1e90bb4
    <span class="hljs-string">"code"</span> : <span class="hljs-string">"BOL"</span>, 
    <span class="hljs-string">"name"</span> : <span class="hljs-string">"Bolivia"</span>, 
    <span class="hljs-string">"type"</span> : <span class="hljs-string">"country"</span> 
  }, 
  { 
    <span class="hljs-string">"_key"</span> : <span class="hljs-string">"country-ecuador"</span>, 
    <span class="hljs-string">"_id"</span> : <span class="hljs-string">"worldVertices/country-ecuador"</span>, 
<<<<<<< HEAD
    <span class="hljs-string">"_rev"</span> : <span class="hljs-string">"36166"</span>, 
=======
    <span class="hljs-string">"_rev"</span> : <span class="hljs-string">"36268"</span>, 
>>>>>>> c1e90bb4
    <span class="hljs-string">"code"</span> : <span class="hljs-string">"ECU"</span>, 
    <span class="hljs-string">"name"</span> : <span class="hljs-string">"Ecuador"</span>, 
    <span class="hljs-string">"type"</span> : <span class="hljs-string">"country"</span> 
  }, 
  { 
    <span class="hljs-string">"_key"</span> : <span class="hljs-string">"country-belgium"</span>, 
    <span class="hljs-string">"_id"</span> : <span class="hljs-string">"worldVertices/country-belgium"</span>, 
<<<<<<< HEAD
    <span class="hljs-string">"_rev"</span> : <span class="hljs-string">"36106"</span>, 
=======
    <span class="hljs-string">"_rev"</span> : <span class="hljs-string">"36208"</span>, 
>>>>>>> c1e90bb4
    <span class="hljs-string">"code"</span> : <span class="hljs-string">"BEL"</span>, 
    <span class="hljs-string">"name"</span> : <span class="hljs-string">"Belgium"</span>, 
    <span class="hljs-string">"type"</span> : <span class="hljs-string">"country"</span> 
  }, 
  { 
    <span class="hljs-string">"_key"</span> : <span class="hljs-string">"capital-copenhagen"</span>, 
    <span class="hljs-string">"_id"</span> : <span class="hljs-string">"worldVertices/capital-copenhagen"</span>, 
<<<<<<< HEAD
    <span class="hljs-string">"_rev"</span> : <span class="hljs-string">"36229"</span>, 
=======
    <span class="hljs-string">"_rev"</span> : <span class="hljs-string">"36331"</span>, 
>>>>>>> c1e90bb4
    <span class="hljs-string">"name"</span> : <span class="hljs-string">"Copenhagen"</span>, 
    <span class="hljs-string">"type"</span> : <span class="hljs-string">"capital"</span> 
  }, 
  { 
    <span class="hljs-string">"_key"</span> : <span class="hljs-string">"country-chile"</span>, 
    <span class="hljs-string">"_id"</span> : <span class="hljs-string">"worldVertices/country-chile"</span>, 
<<<<<<< HEAD
    <span class="hljs-string">"_rev"</span> : <span class="hljs-string">"36148"</span>, 
=======
    <span class="hljs-string">"_rev"</span> : <span class="hljs-string">"36250"</span>, 
>>>>>>> c1e90bb4
    <span class="hljs-string">"code"</span> : <span class="hljs-string">"CHL"</span>, 
    <span class="hljs-string">"name"</span> : <span class="hljs-string">"Chile"</span>, 
    <span class="hljs-string">"type"</span> : <span class="hljs-string">"country"</span> 
  }, 
  { 
    <span class="hljs-string">"_key"</span> : <span class="hljs-string">"continent-africa"</span>, 
    <span class="hljs-string">"_id"</span> : <span class="hljs-string">"worldVertices/continent-africa"</span>, 
<<<<<<< HEAD
    <span class="hljs-string">"_rev"</span> : <span class="hljs-string">"36049"</span>, 
=======
    <span class="hljs-string">"_rev"</span> : <span class="hljs-string">"36151"</span>, 
>>>>>>> c1e90bb4
    <span class="hljs-string">"name"</span> : <span class="hljs-string">"Africa"</span>, 
    <span class="hljs-string">"type"</span> : <span class="hljs-string">"continent"</span> 
  }, 
  { 
    <span class="hljs-string">"_key"</span> : <span class="hljs-string">"world"</span>, 
    <span class="hljs-string">"_id"</span> : <span class="hljs-string">"worldVertices/world"</span>, 
<<<<<<< HEAD
    <span class="hljs-string">"_rev"</span> : <span class="hljs-string">"36045"</span>, 
=======
    <span class="hljs-string">"_rev"</span> : <span class="hljs-string">"36147"</span>, 
>>>>>>> c1e90bb4
    <span class="hljs-string">"name"</span> : <span class="hljs-string">"World"</span>, 
    <span class="hljs-string">"type"</span> : <span class="hljs-string">"root"</span> 
  }, 
  { 
    <span class="hljs-string">"_key"</span> : <span class="hljs-string">"capital-bandar-seri-begawan"</span>, 
    <span class="hljs-string">"_id"</span> : <span class="hljs-string">"worldVertices/capital-bandar-seri-begawan"</span>, 
<<<<<<< HEAD
    <span class="hljs-string">"_rev"</span> : <span class="hljs-string">"36196"</span>, 
=======
    <span class="hljs-string">"_rev"</span> : <span class="hljs-string">"36298"</span>, 
>>>>>>> c1e90bb4
    <span class="hljs-string">"name"</span> : <span class="hljs-string">"Bandar Seri Begawan"</span>, 
    <span class="hljs-string">"type"</span> : <span class="hljs-string">"capital"</span> 
  }, 
  { 
    <span class="hljs-string">"_key"</span> : <span class="hljs-string">"capital-saint-john-s"</span>, 
    <span class="hljs-string">"_id"</span> : <span class="hljs-string">"worldVertices/capital-saint-john-s"</span>, 
<<<<<<< HEAD
    <span class="hljs-string">"_rev"</span> : <span class="hljs-string">"36277"</span>, 
=======
    <span class="hljs-string">"_rev"</span> : <span class="hljs-string">"36379"</span>, 
>>>>>>> c1e90bb4
    <span class="hljs-string">"name"</span> : <span class="hljs-string">"Saint John's"</span>, 
    <span class="hljs-string">"type"</span> : <span class="hljs-string">"capital"</span> 
  }, 
  { 
    <span class="hljs-string">"_key"</span> : <span class="hljs-string">"continent-australia"</span>, 
    <span class="hljs-string">"_id"</span> : <span class="hljs-string">"worldVertices/continent-australia"</span>, 
<<<<<<< HEAD
    <span class="hljs-string">"_rev"</span> : <span class="hljs-string">"36055"</span>, 
=======
    <span class="hljs-string">"_rev"</span> : <span class="hljs-string">"36157"</span>, 
>>>>>>> c1e90bb4
    <span class="hljs-string">"name"</span> : <span class="hljs-string">"Australia"</span>, 
    <span class="hljs-string">"type"</span> : <span class="hljs-string">"continent"</span> 
  }, 
  { 
    <span class="hljs-string">"_key"</span> : <span class="hljs-string">"country-antigua-and-barbuda"</span>, 
    <span class="hljs-string">"_id"</span> : <span class="hljs-string">"worldVertices/country-antigua-and-barbuda"</span>, 
<<<<<<< HEAD
    <span class="hljs-string">"_rev"</span> : <span class="hljs-string">"36082"</span>, 
=======
    <span class="hljs-string">"_rev"</span> : <span class="hljs-string">"36184"</span>, 
>>>>>>> c1e90bb4
    <span class="hljs-string">"code"</span> : <span class="hljs-string">"ATG"</span>, 
    <span class="hljs-string">"name"</span> : <span class="hljs-string">"Antigua and Barbuda"</span>, 
    <span class="hljs-string">"type"</span> : <span class="hljs-string">"country"</span> 
  }, 
  { 
    <span class="hljs-string">"_key"</span> : <span class="hljs-string">"capital-brasilia"</span>, 
    <span class="hljs-string">"_id"</span> : <span class="hljs-string">"worldVertices/capital-brasilia"</span>, 
<<<<<<< HEAD
    <span class="hljs-string">"_rev"</span> : <span class="hljs-string">"36208"</span>, 
=======
    <span class="hljs-string">"_rev"</span> : <span class="hljs-string">"36310"</span>, 
>>>>>>> c1e90bb4
    <span class="hljs-string">"name"</span> : <span class="hljs-string">"Brasilia"</span>, 
    <span class="hljs-string">"type"</span> : <span class="hljs-string">"capital"</span> 
  }, 
  { 
    <span class="hljs-string">"_key"</span> : <span class="hljs-string">"capital-dhaka"</span>, 
    <span class="hljs-string">"_id"</span> : <span class="hljs-string">"worldVertices/capital-dhaka"</span>, 
<<<<<<< HEAD
    <span class="hljs-string">"_rev"</span> : <span class="hljs-string">"36232"</span>, 
=======
    <span class="hljs-string">"_rev"</span> : <span class="hljs-string">"36334"</span>, 
>>>>>>> c1e90bb4
    <span class="hljs-string">"name"</span> : <span class="hljs-string">"Dhaka"</span>, 
    <span class="hljs-string">"type"</span> : <span class="hljs-string">"capital"</span> 
  }, 
  { 
    <span class="hljs-string">"_key"</span> : <span class="hljs-string">"capital-yamoussoukro"</span>, 
    <span class="hljs-string">"_id"</span> : <span class="hljs-string">"worldVertices/capital-yamoussoukro"</span>, 
<<<<<<< HEAD
    <span class="hljs-string">"_rev"</span> : <span class="hljs-string">"36298"</span>, 
=======
    <span class="hljs-string">"_rev"</span> : <span class="hljs-string">"36400"</span>, 
>>>>>>> c1e90bb4
    <span class="hljs-string">"name"</span> : <span class="hljs-string">"Yamoussoukro"</span>, 
    <span class="hljs-string">"type"</span> : <span class="hljs-string">"capital"</span> 
  }, 
  { 
    <span class="hljs-string">"_key"</span> : <span class="hljs-string">"country-burkina-faso"</span>, 
    <span class="hljs-string">"_id"</span> : <span class="hljs-string">"worldVertices/country-burkina-faso"</span>, 
<<<<<<< HEAD
    <span class="hljs-string">"_rev"</span> : <span class="hljs-string">"36130"</span>, 
=======
    <span class="hljs-string">"_rev"</span> : <span class="hljs-string">"36232"</span>, 
>>>>>>> c1e90bb4
    <span class="hljs-string">"code"</span> : <span class="hljs-string">"BFA"</span>, 
    <span class="hljs-string">"name"</span> : <span class="hljs-string">"Burkina Faso"</span>, 
    <span class="hljs-string">"type"</span> : <span class="hljs-string">"country"</span> 
  }, 
  { 
    <span class="hljs-string">"_key"</span> : <span class="hljs-string">"country-egypt"</span>, 
    <span class="hljs-string">"_id"</span> : <span class="hljs-string">"worldVertices/country-egypt"</span>, 
<<<<<<< HEAD
    <span class="hljs-string">"_rev"</span> : <span class="hljs-string">"36169"</span>, 
=======
    <span class="hljs-string">"_rev"</span> : <span class="hljs-string">"36271"</span>, 
>>>>>>> c1e90bb4
    <span class="hljs-string">"code"</span> : <span class="hljs-string">"EGY"</span>, 
    <span class="hljs-string">"name"</span> : <span class="hljs-string">"Egypt"</span>, 
    <span class="hljs-string">"type"</span> : <span class="hljs-string">"country"</span> 
  }, 
  { 
    <span class="hljs-string">"_key"</span> : <span class="hljs-string">"country-algeria"</span>, 
    <span class="hljs-string">"_id"</span> : <span class="hljs-string">"worldVertices/country-algeria"</span>, 
<<<<<<< HEAD
    <span class="hljs-string">"_rev"</span> : <span class="hljs-string">"36073"</span>, 
=======
    <span class="hljs-string">"_rev"</span> : <span class="hljs-string">"36175"</span>, 
>>>>>>> c1e90bb4
    <span class="hljs-string">"code"</span> : <span class="hljs-string">"DZA"</span>, 
    <span class="hljs-string">"name"</span> : <span class="hljs-string">"Algeria"</span>, 
    <span class="hljs-string">"type"</span> : <span class="hljs-string">"country"</span> 
  }, 
  { 
    <span class="hljs-string">"_key"</span> : <span class="hljs-string">"capital-prague"</span>, 
    <span class="hljs-string">"_id"</span> : <span class="hljs-string">"worldVertices/capital-prague"</span>, 
<<<<<<< HEAD
    <span class="hljs-string">"_rev"</span> : <span class="hljs-string">"36271"</span>, 
=======
    <span class="hljs-string">"_rev"</span> : <span class="hljs-string">"36373"</span>, 
>>>>>>> c1e90bb4
    <span class="hljs-string">"name"</span> : <span class="hljs-string">"Prague"</span>, 
    <span class="hljs-string">"type"</span> : <span class="hljs-string">"capital"</span> 
  }, 
  { 
    <span class="hljs-string">"_key"</span> : <span class="hljs-string">"country-bhutan"</span>, 
    <span class="hljs-string">"_id"</span> : <span class="hljs-string">"worldVertices/country-bhutan"</span>, 
<<<<<<< HEAD
    <span class="hljs-string">"_rev"</span> : <span class="hljs-string">"36109"</span>, 
=======
    <span class="hljs-string">"_rev"</span> : <span class="hljs-string">"36211"</span>, 
>>>>>>> c1e90bb4
    <span class="hljs-string">"code"</span> : <span class="hljs-string">"BTN"</span>, 
    <span class="hljs-string">"name"</span> : <span class="hljs-string">"Bhutan"</span>, 
    <span class="hljs-string">"type"</span> : <span class="hljs-string">"country"</span> 
  }, 
  { 
    <span class="hljs-string">"_key"</span> : <span class="hljs-string">"capital-helsinki"</span>, 
    <span class="hljs-string">"_id"</span> : <span class="hljs-string">"worldVertices/capital-helsinki"</span>, 
<<<<<<< HEAD
    <span class="hljs-string">"_rev"</span> : <span class="hljs-string">"36238"</span>, 
=======
    <span class="hljs-string">"_rev"</span> : <span class="hljs-string">"36340"</span>, 
>>>>>>> c1e90bb4
    <span class="hljs-string">"name"</span> : <span class="hljs-string">"Helsinki"</span>, 
    <span class="hljs-string">"type"</span> : <span class="hljs-string">"capital"</span> 
  }, 
  { 
    <span class="hljs-string">"_key"</span> : <span class="hljs-string">"country-czech-republic"</span>, 
    <span class="hljs-string">"_id"</span> : <span class="hljs-string">"worldVertices/country-czech-republic"</span>, 
<<<<<<< HEAD
    <span class="hljs-string">"_rev"</span> : <span class="hljs-string">"36160"</span>, 
=======
    <span class="hljs-string">"_rev"</span> : <span class="hljs-string">"36262"</span>, 
>>>>>>> c1e90bb4
    <span class="hljs-string">"code"</span> : <span class="hljs-string">"CZE"</span>, 
    <span class="hljs-string">"name"</span> : <span class="hljs-string">"Czech Republic"</span>, 
    <span class="hljs-string">"type"</span> : <span class="hljs-string">"country"</span> 
  }, 
  { 
    <span class="hljs-string">"_key"</span> : <span class="hljs-string">"country-austria"</span>, 
    <span class="hljs-string">"_id"</span> : <span class="hljs-string">"worldVertices/country-austria"</span>, 
<<<<<<< HEAD
    <span class="hljs-string">"_rev"</span> : <span class="hljs-string">"36091"</span>, 
=======
    <span class="hljs-string">"_rev"</span> : <span class="hljs-string">"36193"</span>, 
>>>>>>> c1e90bb4
    <span class="hljs-string">"code"</span> : <span class="hljs-string">"AUT"</span>, 
    <span class="hljs-string">"name"</span> : <span class="hljs-string">"Austria"</span>, 
    <span class="hljs-string">"type"</span> : <span class="hljs-string">"country"</span> 
  }, 
  { 
    <span class="hljs-string">"_key"</span> : <span class="hljs-string">"country-afghanistan"</span>, 
    <span class="hljs-string">"_id"</span> : <span class="hljs-string">"worldVertices/country-afghanistan"</span>, 
<<<<<<< HEAD
    <span class="hljs-string">"_rev"</span> : <span class="hljs-string">"36067"</span>, 
=======
    <span class="hljs-string">"_rev"</span> : <span class="hljs-string">"36169"</span>, 
>>>>>>> c1e90bb4
    <span class="hljs-string">"code"</span> : <span class="hljs-string">"AFG"</span>, 
    <span class="hljs-string">"name"</span> : <span class="hljs-string">"Afghanistan"</span>, 
    <span class="hljs-string">"type"</span> : <span class="hljs-string">"country"</span> 
  }, 
  { 
    <span class="hljs-string">"_key"</span> : <span class="hljs-string">"capital-buenos-aires"</span>, 
    <span class="hljs-string">"_id"</span> : <span class="hljs-string">"worldVertices/capital-buenos-aires"</span>, 
<<<<<<< HEAD
    <span class="hljs-string">"_rev"</span> : <span class="hljs-string">"36217"</span>, 
=======
    <span class="hljs-string">"_rev"</span> : <span class="hljs-string">"36319"</span>, 
>>>>>>> c1e90bb4
    <span class="hljs-string">"name"</span> : <span class="hljs-string">"Buenos Aires"</span>, 
    <span class="hljs-string">"type"</span> : <span class="hljs-string">"capital"</span> 
  }, 
  { 
    <span class="hljs-string">"_key"</span> : <span class="hljs-string">"capital-quito"</span>, 
    <span class="hljs-string">"_id"</span> : <span class="hljs-string">"worldVertices/capital-quito"</span>, 
<<<<<<< HEAD
    <span class="hljs-string">"_rev"</span> : <span class="hljs-string">"36274"</span>, 
=======
    <span class="hljs-string">"_rev"</span> : <span class="hljs-string">"36376"</span>, 
>>>>>>> c1e90bb4
    <span class="hljs-string">"name"</span> : <span class="hljs-string">"Quito"</span>, 
    <span class="hljs-string">"type"</span> : <span class="hljs-string">"capital"</span> 
  }, 
  { 
    <span class="hljs-string">"_key"</span> : <span class="hljs-string">"country-albania"</span>, 
    <span class="hljs-string">"_id"</span> : <span class="hljs-string">"worldVertices/country-albania"</span>, 
<<<<<<< HEAD
    <span class="hljs-string">"_rev"</span> : <span class="hljs-string">"36070"</span>, 
=======
    <span class="hljs-string">"_rev"</span> : <span class="hljs-string">"36172"</span>, 
>>>>>>> c1e90bb4
    <span class="hljs-string">"code"</span> : <span class="hljs-string">"ALB"</span>, 
    <span class="hljs-string">"name"</span> : <span class="hljs-string">"Albania"</span>, 
    <span class="hljs-string">"type"</span> : <span class="hljs-string">"country"</span> 
  }, 
  { 
    <span class="hljs-string">"_key"</span> : <span class="hljs-string">"capital-paris"</span>, 
    <span class="hljs-string">"_id"</span> : <span class="hljs-string">"worldVertices/capital-paris"</span>, 
<<<<<<< HEAD
    <span class="hljs-string">"_rev"</span> : <span class="hljs-string">"36265"</span>, 
=======
    <span class="hljs-string">"_rev"</span> : <span class="hljs-string">"36367"</span>, 
>>>>>>> c1e90bb4
    <span class="hljs-string">"name"</span> : <span class="hljs-string">"Paris"</span>, 
    <span class="hljs-string">"type"</span> : <span class="hljs-string">"capital"</span> 
  }, 
  { 
    <span class="hljs-string">"_key"</span> : <span class="hljs-string">"country-denmark"</span>, 
    <span class="hljs-string">"_id"</span> : <span class="hljs-string">"worldVertices/country-denmark"</span>, 
<<<<<<< HEAD
    <span class="hljs-string">"_rev"</span> : <span class="hljs-string">"36163"</span>, 
=======
    <span class="hljs-string">"_rev"</span> : <span class="hljs-string">"36265"</span>, 
>>>>>>> c1e90bb4
    <span class="hljs-string">"code"</span> : <span class="hljs-string">"DNK"</span>, 
    <span class="hljs-string">"name"</span> : <span class="hljs-string">"Denmark"</span>, 
    <span class="hljs-string">"type"</span> : <span class="hljs-string">"country"</span> 
  }, 
  { 
    <span class="hljs-string">"_key"</span> : <span class="hljs-string">"country-finland"</span>, 
    <span class="hljs-string">"_id"</span> : <span class="hljs-string">"worldVertices/country-finland"</span>, 
<<<<<<< HEAD
    <span class="hljs-string">"_rev"</span> : <span class="hljs-string">"36175"</span>, 
=======
    <span class="hljs-string">"_rev"</span> : <span class="hljs-string">"36277"</span>, 
>>>>>>> c1e90bb4
    <span class="hljs-string">"code"</span> : <span class="hljs-string">"FIN"</span>, 
    <span class="hljs-string">"name"</span> : <span class="hljs-string">"Finland"</span>, 
    <span class="hljs-string">"type"</span> : <span class="hljs-string">"country"</span> 
  }, 
  { 
    <span class="hljs-string">"_key"</span> : <span class="hljs-string">"capital-brussels"</span>, 
    <span class="hljs-string">"_id"</span> : <span class="hljs-string">"worldVertices/capital-brussels"</span>, 
<<<<<<< HEAD
    <span class="hljs-string">"_rev"</span> : <span class="hljs-string">"36214"</span>, 
=======
    <span class="hljs-string">"_rev"</span> : <span class="hljs-string">"36316"</span>, 
>>>>>>> c1e90bb4
    <span class="hljs-string">"name"</span> : <span class="hljs-string">"Brussels"</span>, 
    <span class="hljs-string">"type"</span> : <span class="hljs-string">"capital"</span> 
  }, 
  { 
    <span class="hljs-string">"_key"</span> : <span class="hljs-string">"country-france"</span>, 
    <span class="hljs-string">"_id"</span> : <span class="hljs-string">"worldVertices/country-france"</span>, 
<<<<<<< HEAD
    <span class="hljs-string">"_rev"</span> : <span class="hljs-string">"36178"</span>, 
=======
    <span class="hljs-string">"_rev"</span> : <span class="hljs-string">"36280"</span>, 
>>>>>>> c1e90bb4
    <span class="hljs-string">"code"</span> : <span class="hljs-string">"FRA"</span>, 
    <span class="hljs-string">"name"</span> : <span class="hljs-string">"France"</span>, 
    <span class="hljs-string">"type"</span> : <span class="hljs-string">"country"</span> 
  }, 
  { 
    <span class="hljs-string">"_key"</span> : <span class="hljs-string">"capital-berlin"</span>, 
    <span class="hljs-string">"_id"</span> : <span class="hljs-string">"worldVertices/capital-berlin"</span>, 
<<<<<<< HEAD
    <span class="hljs-string">"_rev"</span> : <span class="hljs-string">"36202"</span>, 
=======
    <span class="hljs-string">"_rev"</span> : <span class="hljs-string">"36304"</span>, 
>>>>>>> c1e90bb4
    <span class="hljs-string">"name"</span> : <span class="hljs-string">"Berlin"</span>, 
    <span class="hljs-string">"type"</span> : <span class="hljs-string">"capital"</span> 
  }, 
  { 
    <span class="hljs-string">"_key"</span> : <span class="hljs-string">"continent-north-america"</span>, 
    <span class="hljs-string">"_id"</span> : <span class="hljs-string">"worldVertices/continent-north-america"</span>, 
<<<<<<< HEAD
    <span class="hljs-string">"_rev"</span> : <span class="hljs-string">"36061"</span>, 
=======
    <span class="hljs-string">"_rev"</span> : <span class="hljs-string">"36163"</span>, 
>>>>>>> c1e90bb4
    <span class="hljs-string">"name"</span> : <span class="hljs-string">"North America"</span>, 
    <span class="hljs-string">"type"</span> : <span class="hljs-string">"continent"</span> 
  }, 
  { 
    <span class="hljs-string">"_key"</span> : <span class="hljs-string">"capital-ouagadougou"</span>, 
    <span class="hljs-string">"_id"</span> : <span class="hljs-string">"worldVertices/capital-ouagadougou"</span>, 
<<<<<<< HEAD
    <span class="hljs-string">"_rev"</span> : <span class="hljs-string">"36262"</span>, 
=======
    <span class="hljs-string">"_rev"</span> : <span class="hljs-string">"36364"</span>, 
>>>>>>> c1e90bb4
    <span class="hljs-string">"name"</span> : <span class="hljs-string">"Ouagadougou"</span>, 
    <span class="hljs-string">"type"</span> : <span class="hljs-string">"capital"</span> 
  }, 
  { 
    <span class="hljs-string">"_key"</span> : <span class="hljs-string">"capital-n-djamena"</span>, 
    <span class="hljs-string">"_id"</span> : <span class="hljs-string">"worldVertices/capital-n-djamena"</span>, 
<<<<<<< HEAD
    <span class="hljs-string">"_rev"</span> : <span class="hljs-string">"36256"</span>, 
=======
    <span class="hljs-string">"_rev"</span> : <span class="hljs-string">"36358"</span>, 
>>>>>>> c1e90bb4
    <span class="hljs-string">"name"</span> : <span class="hljs-string">"N'Djamena"</span>, 
    <span class="hljs-string">"type"</span> : <span class="hljs-string">"capital"</span> 
  }, 
  { 
    <span class="hljs-string">"_key"</span> : <span class="hljs-string">"country-bahamas"</span>, 
    <span class="hljs-string">"_id"</span> : <span class="hljs-string">"worldVertices/country-bahamas"</span>, 
<<<<<<< HEAD
    <span class="hljs-string">"_rev"</span> : <span class="hljs-string">"36094"</span>, 
=======
    <span class="hljs-string">"_rev"</span> : <span class="hljs-string">"36196"</span>, 
>>>>>>> c1e90bb4
    <span class="hljs-string">"code"</span> : <span class="hljs-string">"BHS"</span>, 
    <span class="hljs-string">"name"</span> : <span class="hljs-string">"Bahamas"</span>, 
    <span class="hljs-string">"type"</span> : <span class="hljs-string">"country"</span> 
  }, 
  { 
    <span class="hljs-string">"_key"</span> : <span class="hljs-string">"capital-bogota"</span>, 
    <span class="hljs-string">"_id"</span> : <span class="hljs-string">"worldVertices/capital-bogota"</span>, 
<<<<<<< HEAD
    <span class="hljs-string">"_rev"</span> : <span class="hljs-string">"36205"</span>, 
=======
    <span class="hljs-string">"_rev"</span> : <span class="hljs-string">"36307"</span>, 
>>>>>>> c1e90bb4
    <span class="hljs-string">"name"</span> : <span class="hljs-string">"Bogota"</span>, 
    <span class="hljs-string">"type"</span> : <span class="hljs-string">"capital"</span> 
  }, 
  { 
    <span class="hljs-string">"_key"</span> : <span class="hljs-string">"capital-vienna"</span>, 
    <span class="hljs-string">"_id"</span> : <span class="hljs-string">"worldVertices/capital-vienna"</span>, 
<<<<<<< HEAD
    <span class="hljs-string">"_rev"</span> : <span class="hljs-string">"36295"</span>, 
=======
    <span class="hljs-string">"_rev"</span> : <span class="hljs-string">"36397"</span>, 
>>>>>>> c1e90bb4
    <span class="hljs-string">"name"</span> : <span class="hljs-string">"Vienna"</span>, 
    <span class="hljs-string">"type"</span> : <span class="hljs-string">"capital"</span> 
  }, 
  { 
    <span class="hljs-string">"_key"</span> : <span class="hljs-string">"country-colombia"</span>, 
    <span class="hljs-string">"_id"</span> : <span class="hljs-string">"worldVertices/country-colombia"</span>, 
<<<<<<< HEAD
    <span class="hljs-string">"_rev"</span> : <span class="hljs-string">"36151"</span>, 
=======
    <span class="hljs-string">"_rev"</span> : <span class="hljs-string">"36253"</span>, 
>>>>>>> c1e90bb4
    <span class="hljs-string">"code"</span> : <span class="hljs-string">"COL"</span>, 
    <span class="hljs-string">"name"</span> : <span class="hljs-string">"Colombia"</span>, 
    <span class="hljs-string">"type"</span> : <span class="hljs-string">"country"</span> 
  }, 
  { 
    <span class="hljs-string">"_key"</span> : <span class="hljs-string">"country-bulgaria"</span>, 
    <span class="hljs-string">"_id"</span> : <span class="hljs-string">"worldVertices/country-bulgaria"</span>, 
<<<<<<< HEAD
    <span class="hljs-string">"_rev"</span> : <span class="hljs-string">"36127"</span>, 
=======
    <span class="hljs-string">"_rev"</span> : <span class="hljs-string">"36229"</span>, 
>>>>>>> c1e90bb4
    <span class="hljs-string">"code"</span> : <span class="hljs-string">"BGR"</span>, 
    <span class="hljs-string">"name"</span> : <span class="hljs-string">"Bulgaria"</span>, 
    <span class="hljs-string">"type"</span> : <span class="hljs-string">"country"</span> 
  }, 
  { 
    <span class="hljs-string">"_key"</span> : <span class="hljs-string">"country-barbados"</span>, 
    <span class="hljs-string">"_id"</span> : <span class="hljs-string">"worldVertices/country-barbados"</span>, 
<<<<<<< HEAD
    <span class="hljs-string">"_rev"</span> : <span class="hljs-string">"36103"</span>, 
=======
    <span class="hljs-string">"_rev"</span> : <span class="hljs-string">"36205"</span>, 
>>>>>>> c1e90bb4
    <span class="hljs-string">"code"</span> : <span class="hljs-string">"BRB"</span>, 
    <span class="hljs-string">"name"</span> : <span class="hljs-string">"Barbados"</span>, 
    <span class="hljs-string">"type"</span> : <span class="hljs-string">"country"</span> 
  }, 
  { 
    <span class="hljs-string">"_key"</span> : <span class="hljs-string">"continent-asia"</span>, 
    <span class="hljs-string">"_id"</span> : <span class="hljs-string">"worldVertices/continent-asia"</span>, 
<<<<<<< HEAD
    <span class="hljs-string">"_rev"</span> : <span class="hljs-string">"36052"</span>, 
=======
    <span class="hljs-string">"_rev"</span> : <span class="hljs-string">"36154"</span>, 
>>>>>>> c1e90bb4
    <span class="hljs-string">"name"</span> : <span class="hljs-string">"Asia"</span>, 
    <span class="hljs-string">"type"</span> : <span class="hljs-string">"continent"</span> 
  }, 
  { 
    <span class="hljs-string">"_key"</span> : <span class="hljs-string">"capital-nassau"</span>, 
    <span class="hljs-string">"_id"</span> : <span class="hljs-string">"worldVertices/capital-nassau"</span>, 
<<<<<<< HEAD
    <span class="hljs-string">"_rev"</span> : <span class="hljs-string">"36253"</span>, 
=======
    <span class="hljs-string">"_rev"</span> : <span class="hljs-string">"36355"</span>, 
>>>>>>> c1e90bb4
    <span class="hljs-string">"name"</span> : <span class="hljs-string">"Nassau"</span>, 
    <span class="hljs-string">"type"</span> : <span class="hljs-string">"capital"</span> 
  }, 
  { 
    <span class="hljs-string">"_key"</span> : <span class="hljs-string">"country-brunei"</span>, 
    <span class="hljs-string">"_id"</span> : <span class="hljs-string">"worldVertices/country-brunei"</span>, 
<<<<<<< HEAD
    <span class="hljs-string">"_rev"</span> : <span class="hljs-string">"36124"</span>, 
=======
    <span class="hljs-string">"_rev"</span> : <span class="hljs-string">"36226"</span>, 
>>>>>>> c1e90bb4
    <span class="hljs-string">"code"</span> : <span class="hljs-string">"BRN"</span>, 
    <span class="hljs-string">"name"</span> : <span class="hljs-string">"Brunei"</span>, 
    <span class="hljs-string">"type"</span> : <span class="hljs-string">"country"</span> 
  }, 
  { 
    <span class="hljs-string">"_key"</span> : <span class="hljs-string">"capital-beijing"</span>, 
    <span class="hljs-string">"_id"</span> : <span class="hljs-string">"worldVertices/capital-beijing"</span>, 
<<<<<<< HEAD
    <span class="hljs-string">"_rev"</span> : <span class="hljs-string">"36199"</span>, 
=======
    <span class="hljs-string">"_rev"</span> : <span class="hljs-string">"36301"</span>, 
>>>>>>> c1e90bb4
    <span class="hljs-string">"name"</span> : <span class="hljs-string">"Beijing"</span>, 
    <span class="hljs-string">"type"</span> : <span class="hljs-string">"capital"</span> 
  }, 
  { 
    <span class="hljs-string">"_key"</span> : <span class="hljs-string">"continent-europe"</span>, 
    <span class="hljs-string">"_id"</span> : <span class="hljs-string">"worldVertices/continent-europe"</span>, 
<<<<<<< HEAD
    <span class="hljs-string">"_rev"</span> : <span class="hljs-string">"36058"</span>, 
=======
    <span class="hljs-string">"_rev"</span> : <span class="hljs-string">"36160"</span>, 
>>>>>>> c1e90bb4
    <span class="hljs-string">"name"</span> : <span class="hljs-string">"Europe"</span>, 
    <span class="hljs-string">"type"</span> : <span class="hljs-string">"continent"</span> 
  }, 
  { 
    <span class="hljs-string">"_key"</span> : <span class="hljs-string">"country-canada"</span>, 
    <span class="hljs-string">"_id"</span> : <span class="hljs-string">"worldVertices/country-canada"</span>, 
<<<<<<< HEAD
    <span class="hljs-string">"_rev"</span> : <span class="hljs-string">"36142"</span>, 
=======
    <span class="hljs-string">"_rev"</span> : <span class="hljs-string">"36244"</span>, 
>>>>>>> c1e90bb4
    <span class="hljs-string">"code"</span> : <span class="hljs-string">"CAN"</span>, 
    <span class="hljs-string">"name"</span> : <span class="hljs-string">"Canada"</span>, 
    <span class="hljs-string">"type"</span> : <span class="hljs-string">"country"</span> 
  }, 
  { 
    <span class="hljs-string">"_key"</span> : <span class="hljs-string">"country-bosnia-and-herzegovina"</span>, 
    <span class="hljs-string">"_id"</span> : <span class="hljs-string">"worldVertices/country-bosnia-and-herzegovina"</span>, 
<<<<<<< HEAD
    <span class="hljs-string">"_rev"</span> : <span class="hljs-string">"36115"</span>, 
=======
    <span class="hljs-string">"_rev"</span> : <span class="hljs-string">"36217"</span>, 
>>>>>>> c1e90bb4
    <span class="hljs-string">"code"</span> : <span class="hljs-string">"BIH"</span>, 
    <span class="hljs-string">"name"</span> : <span class="hljs-string">"Bosnia and Herzegovina"</span>, 
    <span class="hljs-string">"type"</span> : <span class="hljs-string">"country"</span> 
  }, 
  { 
    <span class="hljs-string">"_key"</span> : <span class="hljs-string">"capital-sarajevo"</span>, 
    <span class="hljs-string">"_id"</span> : <span class="hljs-string">"worldVertices/capital-sarajevo"</span>, 
<<<<<<< HEAD
    <span class="hljs-string">"_rev"</span> : <span class="hljs-string">"36283"</span>, 
=======
    <span class="hljs-string">"_rev"</span> : <span class="hljs-string">"36385"</span>, 
>>>>>>> c1e90bb4
    <span class="hljs-string">"name"</span> : <span class="hljs-string">"Sarajevo"</span>, 
    <span class="hljs-string">"type"</span> : <span class="hljs-string">"capital"</span> 
  }, 
  { 
    <span class="hljs-string">"_key"</span> : <span class="hljs-string">"capital-cairo"</span>, 
    <span class="hljs-string">"_id"</span> : <span class="hljs-string">"worldVertices/capital-cairo"</span>, 
<<<<<<< HEAD
    <span class="hljs-string">"_rev"</span> : <span class="hljs-string">"36223"</span>, 
=======
    <span class="hljs-string">"_rev"</span> : <span class="hljs-string">"36325"</span>, 
>>>>>>> c1e90bb4
    <span class="hljs-string">"name"</span> : <span class="hljs-string">"Cairo"</span>, 
    <span class="hljs-string">"type"</span> : <span class="hljs-string">"capital"</span> 
  }, 
  { 
    <span class="hljs-string">"_key"</span> : <span class="hljs-string">"capital-asmara"</span>, 
    <span class="hljs-string">"_id"</span> : <span class="hljs-string">"worldVertices/capital-asmara"</span>, 
<<<<<<< HEAD
    <span class="hljs-string">"_rev"</span> : <span class="hljs-string">"36193"</span>, 
=======
    <span class="hljs-string">"_rev"</span> : <span class="hljs-string">"36295"</span>, 
>>>>>>> c1e90bb4
    <span class="hljs-string">"name"</span> : <span class="hljs-string">"Asmara"</span>, 
    <span class="hljs-string">"type"</span> : <span class="hljs-string">"capital"</span> 
  }, 
  { 
    <span class="hljs-string">"_key"</span> : <span class="hljs-string">"country-australia"</span>, 
    <span class="hljs-string">"_id"</span> : <span class="hljs-string">"worldVertices/country-australia"</span>, 
<<<<<<< HEAD
    <span class="hljs-string">"_rev"</span> : <span class="hljs-string">"36088"</span>, 
=======
    <span class="hljs-string">"_rev"</span> : <span class="hljs-string">"36190"</span>, 
>>>>>>> c1e90bb4
    <span class="hljs-string">"code"</span> : <span class="hljs-string">"AUS"</span>, 
    <span class="hljs-string">"name"</span> : <span class="hljs-string">"Australia"</span>, 
    <span class="hljs-string">"type"</span> : <span class="hljs-string">"country"</span> 
  }, 
  { 
    <span class="hljs-string">"_key"</span> : <span class="hljs-string">"capital-kabul"</span>, 
    <span class="hljs-string">"_id"</span> : <span class="hljs-string">"worldVertices/capital-kabul"</span>, 
<<<<<<< HEAD
    <span class="hljs-string">"_rev"</span> : <span class="hljs-string">"36241"</span>, 
=======
    <span class="hljs-string">"_rev"</span> : <span class="hljs-string">"36343"</span>, 
>>>>>>> c1e90bb4
    <span class="hljs-string">"name"</span> : <span class="hljs-string">"Kabul"</span>, 
    <span class="hljs-string">"type"</span> : <span class="hljs-string">"capital"</span> 
  }, 
  { 
    <span class="hljs-string">"_key"</span> : <span class="hljs-string">"capital-luanda"</span>, 
    <span class="hljs-string">"_id"</span> : <span class="hljs-string">"worldVertices/capital-luanda"</span>, 
<<<<<<< HEAD
    <span class="hljs-string">"_rev"</span> : <span class="hljs-string">"36247"</span>, 
=======
    <span class="hljs-string">"_rev"</span> : <span class="hljs-string">"36349"</span>, 
>>>>>>> c1e90bb4
    <span class="hljs-string">"name"</span> : <span class="hljs-string">"Luanda"</span>, 
    <span class="hljs-string">"type"</span> : <span class="hljs-string">"capital"</span> 
  }, 
  { 
    <span class="hljs-string">"_key"</span> : <span class="hljs-string">"country-andorra"</span>, 
    <span class="hljs-string">"_id"</span> : <span class="hljs-string">"worldVertices/country-andorra"</span>, 
<<<<<<< HEAD
    <span class="hljs-string">"_rev"</span> : <span class="hljs-string">"36076"</span>, 
=======
    <span class="hljs-string">"_rev"</span> : <span class="hljs-string">"36178"</span>, 
>>>>>>> c1e90bb4
    <span class="hljs-string">"code"</span> : <span class="hljs-string">"AND"</span>, 
    <span class="hljs-string">"name"</span> : <span class="hljs-string">"Andorra"</span>, 
    <span class="hljs-string">"type"</span> : <span class="hljs-string">"country"</span> 
  } 
]
arangosh&gt; db.worldEdges.toArray();
[ 
  { 
<<<<<<< HEAD
    <span class="hljs-string">"_key"</span> : <span class="hljs-string">"36401"</span>, 
    <span class="hljs-string">"_id"</span> : <span class="hljs-string">"worldEdges/36401"</span>, 
    <span class="hljs-string">"_from"</span> : <span class="hljs-string">"worldVertices/country-canada"</span>, 
    <span class="hljs-string">"_to"</span> : <span class="hljs-string">"worldVertices/continent-north-america"</span>, 
    <span class="hljs-string">"_rev"</span> : <span class="hljs-string">"36401"</span>, 
    <span class="hljs-string">"type"</span> : <span class="hljs-string">"is-in"</span> 
  }, 
  { 
    <span class="hljs-string">"_key"</span> : <span class="hljs-string">"36497"</span>, 
    <span class="hljs-string">"_id"</span> : <span class="hljs-string">"worldEdges/36497"</span>, 
    <span class="hljs-string">"_from"</span> : <span class="hljs-string">"worldVertices/capital-helsinki"</span>, 
    <span class="hljs-string">"_to"</span> : <span class="hljs-string">"worldVertices/country-finland"</span>, 
    <span class="hljs-string">"_rev"</span> : <span class="hljs-string">"36497"</span>, 
    <span class="hljs-string">"type"</span> : <span class="hljs-string">"is-in"</span> 
  }, 
  { 
    <span class="hljs-string">"_key"</span> : <span class="hljs-string">"36455"</span>, 
    <span class="hljs-string">"_id"</span> : <span class="hljs-string">"worldEdges/36455"</span>, 
    <span class="hljs-string">"_from"</span> : <span class="hljs-string">"worldVertices/capital-bandar-seri-begawan"</span>, 
    <span class="hljs-string">"_to"</span> : <span class="hljs-string">"worldVertices/country-brunei"</span>, 
    <span class="hljs-string">"_rev"</span> : <span class="hljs-string">"36455"</span>, 
    <span class="hljs-string">"type"</span> : <span class="hljs-string">"is-in"</span> 
  }, 
  { 
    <span class="hljs-string">"_key"</span> : <span class="hljs-string">"36467"</span>, 
    <span class="hljs-string">"_id"</span> : <span class="hljs-string">"worldEdges/36467"</span>, 
    <span class="hljs-string">"_from"</span> : <span class="hljs-string">"worldVertices/capital-brasilia"</span>, 
    <span class="hljs-string">"_to"</span> : <span class="hljs-string">"worldVertices/country-brazil"</span>, 
    <span class="hljs-string">"_rev"</span> : <span class="hljs-string">"36467"</span>, 
    <span class="hljs-string">"type"</span> : <span class="hljs-string">"is-in"</span> 
  }, 
  { 
    <span class="hljs-string">"_key"</span> : <span class="hljs-string">"36551"</span>, 
    <span class="hljs-string">"_id"</span> : <span class="hljs-string">"worldEdges/36551"</span>, 
    <span class="hljs-string">"_from"</span> : <span class="hljs-string">"worldVertices/capital-tirana"</span>, 
    <span class="hljs-string">"_to"</span> : <span class="hljs-string">"worldVertices/country-albania"</span>, 
    <span class="hljs-string">"_rev"</span> : <span class="hljs-string">"36551"</span>, 
    <span class="hljs-string">"type"</span> : <span class="hljs-string">"is-in"</span> 
  }, 
  { 
    <span class="hljs-string">"_key"</span> : <span class="hljs-string">"36449"</span>, 
    <span class="hljs-string">"_id"</span> : <span class="hljs-string">"worldEdges/36449"</span>, 
    <span class="hljs-string">"_from"</span> : <span class="hljs-string">"worldVertices/capital-andorra-la-vella"</span>, 
    <span class="hljs-string">"_to"</span> : <span class="hljs-string">"worldVertices/country-andorra"</span>, 
    <span class="hljs-string">"_rev"</span> : <span class="hljs-string">"36449"</span>, 
    <span class="hljs-string">"type"</span> : <span class="hljs-string">"is-in"</span> 
  }, 
  { 
    <span class="hljs-string">"_key"</span> : <span class="hljs-string">"36329"</span>, 
    <span class="hljs-string">"_id"</span> : <span class="hljs-string">"worldEdges/36329"</span>, 
    <span class="hljs-string">"_from"</span> : <span class="hljs-string">"worldVertices/country-albania"</span>, 
    <span class="hljs-string">"_to"</span> : <span class="hljs-string">"worldVertices/continent-europe"</span>, 
    <span class="hljs-string">"_rev"</span> : <span class="hljs-string">"36329"</span>, 
    <span class="hljs-string">"type"</span> : <span class="hljs-string">"is-in"</span> 
  }, 
  { 
    <span class="hljs-string">"_key"</span> : <span class="hljs-string">"36458"</span>, 
    <span class="hljs-string">"_id"</span> : <span class="hljs-string">"worldEdges/36458"</span>, 
    <span class="hljs-string">"_from"</span> : <span class="hljs-string">"worldVertices/capital-beijing"</span>, 
    <span class="hljs-string">"_to"</span> : <span class="hljs-string">"worldVertices/country-people-s-republic-of-china"</span>, 
    <span class="hljs-string">"_rev"</span> : <span class="hljs-string">"36458"</span>, 
    <span class="hljs-string">"type"</span> : <span class="hljs-string">"is-in"</span> 
  }, 
  { 
    <span class="hljs-string">"_key"</span> : <span class="hljs-string">"36542"</span>, 
    <span class="hljs-string">"_id"</span> : <span class="hljs-string">"worldEdges/36542"</span>, 
    <span class="hljs-string">"_from"</span> : <span class="hljs-string">"worldVertices/capital-sarajevo"</span>, 
    <span class="hljs-string">"_to"</span> : <span class="hljs-string">"worldVertices/country-bosnia-and-herzegovina"</span>, 
    <span class="hljs-string">"_rev"</span> : <span class="hljs-string">"36542"</span>, 
    <span class="hljs-string">"type"</span> : <span class="hljs-string">"is-in"</span> 
  }, 
  { 
    <span class="hljs-string">"_key"</span> : <span class="hljs-string">"36518"</span>, 
    <span class="hljs-string">"_id"</span> : <span class="hljs-string">"worldEdges/36518"</span>, 
    <span class="hljs-string">"_from"</span> : <span class="hljs-string">"worldVertices/capital-ottawa"</span>, 
    <span class="hljs-string">"_to"</span> : <span class="hljs-string">"worldVertices/country-canada"</span>, 
    <span class="hljs-string">"_rev"</span> : <span class="hljs-string">"36518"</span>, 
    <span class="hljs-string">"type"</span> : <span class="hljs-string">"is-in"</span> 
  }, 
  { 
    <span class="hljs-string">"_key"</span> : <span class="hljs-string">"36410"</span>, 
    <span class="hljs-string">"_id"</span> : <span class="hljs-string">"worldEdges/36410"</span>, 
    <span class="hljs-string">"_from"</span> : <span class="hljs-string">"worldVertices/country-colombia"</span>, 
    <span class="hljs-string">"_to"</span> : <span class="hljs-string">"worldVertices/continent-south-america"</span>, 
    <span class="hljs-string">"_rev"</span> : <span class="hljs-string">"36410"</span>, 
    <span class="hljs-string">"type"</span> : <span class="hljs-string">"is-in"</span> 
  }, 
  { 
    <span class="hljs-string">"_key"</span> : <span class="hljs-string">"36338"</span>, 
    <span class="hljs-string">"_id"</span> : <span class="hljs-string">"worldEdges/36338"</span>, 
    <span class="hljs-string">"_from"</span> : <span class="hljs-string">"worldVertices/country-angola"</span>, 
    <span class="hljs-string">"_to"</span> : <span class="hljs-string">"worldVertices/continent-africa"</span>, 
    <span class="hljs-string">"_rev"</span> : <span class="hljs-string">"36338"</span>, 
    <span class="hljs-string">"type"</span> : <span class="hljs-string">"is-in"</span> 
  }, 
  { 
    <span class="hljs-string">"_key"</span> : <span class="hljs-string">"36533"</span>, 
    <span class="hljs-string">"_id"</span> : <span class="hljs-string">"worldEdges/36533"</span>, 
    <span class="hljs-string">"_from"</span> : <span class="hljs-string">"worldVertices/capital-quito"</span>, 
    <span class="hljs-string">"_to"</span> : <span class="hljs-string">"worldVertices/country-ecuador"</span>, 
    <span class="hljs-string">"_rev"</span> : <span class="hljs-string">"36533"</span>, 
    <span class="hljs-string">"type"</span> : <span class="hljs-string">"is-in"</span> 
  }, 
  { 
    <span class="hljs-string">"_key"</span> : <span class="hljs-string">"36548"</span>, 
    <span class="hljs-string">"_id"</span> : <span class="hljs-string">"worldEdges/36548"</span>, 
    <span class="hljs-string">"_from"</span> : <span class="hljs-string">"worldVertices/capital-thimphu"</span>, 
    <span class="hljs-string">"_to"</span> : <span class="hljs-string">"worldVertices/country-bhutan"</span>, 
    <span class="hljs-string">"_rev"</span> : <span class="hljs-string">"36548"</span>, 
    <span class="hljs-string">"type"</span> : <span class="hljs-string">"is-in"</span> 
  }, 
  { 
    <span class="hljs-string">"_key"</span> : <span class="hljs-string">"36488"</span>, 
    <span class="hljs-string">"_id"</span> : <span class="hljs-string">"worldEdges/36488"</span>, 
    <span class="hljs-string">"_from"</span> : <span class="hljs-string">"worldVertices/capital-copenhagen"</span>, 
    <span class="hljs-string">"_to"</span> : <span class="hljs-string">"worldVertices/country-denmark"</span>, 
    <span class="hljs-string">"_rev"</span> : <span class="hljs-string">"36488"</span>, 
    <span class="hljs-string">"type"</span> : <span class="hljs-string">"is-in"</span> 
  }, 
  { 
    <span class="hljs-string">"_key"</span> : <span class="hljs-string">"36368"</span>, 
    <span class="hljs-string">"_id"</span> : <span class="hljs-string">"worldEdges/36368"</span>, 
    <span class="hljs-string">"_from"</span> : <span class="hljs-string">"worldVertices/country-bhutan"</span>, 
    <span class="hljs-string">"_to"</span> : <span class="hljs-string">"worldVertices/continent-asia"</span>, 
    <span class="hljs-string">"_rev"</span> : <span class="hljs-string">"36368"</span>, 
    <span class="hljs-string">"type"</span> : <span class="hljs-string">"is-in"</span> 
  }, 
  { 
    <span class="hljs-string">"_key"</span> : <span class="hljs-string">"36371"</span>, 
    <span class="hljs-string">"_id"</span> : <span class="hljs-string">"worldEdges/36371"</span>, 
    <span class="hljs-string">"_from"</span> : <span class="hljs-string">"worldVertices/country-bolivia"</span>, 
    <span class="hljs-string">"_to"</span> : <span class="hljs-string">"worldVertices/continent-south-america"</span>, 
    <span class="hljs-string">"_rev"</span> : <span class="hljs-string">"36371"</span>, 
    <span class="hljs-string">"type"</span> : <span class="hljs-string">"is-in"</span> 
  }, 
  { 
    <span class="hljs-string">"_key"</span> : <span class="hljs-string">"36494"</span>, 
    <span class="hljs-string">"_id"</span> : <span class="hljs-string">"worldEdges/36494"</span>, 
    <span class="hljs-string">"_from"</span> : <span class="hljs-string">"worldVertices/capital-gaborone"</span>, 
    <span class="hljs-string">"_to"</span> : <span class="hljs-string">"worldVertices/country-botswana"</span>, 
    <span class="hljs-string">"_rev"</span> : <span class="hljs-string">"36494"</span>, 
    <span class="hljs-string">"type"</span> : <span class="hljs-string">"is-in"</span> 
  }, 
  { 
    <span class="hljs-string">"_key"</span> : <span class="hljs-string">"36344"</span>, 
    <span class="hljs-string">"_id"</span> : <span class="hljs-string">"worldEdges/36344"</span>, 
    <span class="hljs-string">"_from"</span> : <span class="hljs-string">"worldVertices/country-argentina"</span>, 
    <span class="hljs-string">"_to"</span> : <span class="hljs-string">"worldVertices/continent-south-america"</span>, 
    <span class="hljs-string">"_rev"</span> : <span class="hljs-string">"36344"</span>, 
    <span class="hljs-string">"type"</span> : <span class="hljs-string">"is-in"</span> 
  }, 
  { 
    <span class="hljs-string">"_key"</span> : <span class="hljs-string">"36392"</span>, 
    <span class="hljs-string">"_id"</span> : <span class="hljs-string">"worldEdges/36392"</span>, 
    <span class="hljs-string">"_from"</span> : <span class="hljs-string">"worldVertices/country-burundi"</span>, 
    <span class="hljs-string">"_to"</span> : <span class="hljs-string">"worldVertices/continent-africa"</span>, 
    <span class="hljs-string">"_rev"</span> : <span class="hljs-string">"36392"</span>, 
    <span class="hljs-string">"type"</span> : <span class="hljs-string">"is-in"</span> 
  }, 
  { 
    <span class="hljs-string">"_key"</span> : <span class="hljs-string">"36398"</span>, 
    <span class="hljs-string">"_id"</span> : <span class="hljs-string">"worldEdges/36398"</span>, 
    <span class="hljs-string">"_from"</span> : <span class="hljs-string">"worldVertices/country-cameroon"</span>, 
    <span class="hljs-string">"_to"</span> : <span class="hljs-string">"worldVertices/continent-africa"</span>, 
    <span class="hljs-string">"_rev"</span> : <span class="hljs-string">"36398"</span>, 
    <span class="hljs-string">"type"</span> : <span class="hljs-string">"is-in"</span> 
  }, 
  { 
    <span class="hljs-string">"_key"</span> : <span class="hljs-string">"36395"</span>, 
    <span class="hljs-string">"_id"</span> : <span class="hljs-string">"worldEdges/36395"</span>, 
    <span class="hljs-string">"_from"</span> : <span class="hljs-string">"worldVertices/country-cambodia"</span>, 
    <span class="hljs-string">"_to"</span> : <span class="hljs-string">"worldVertices/continent-asia"</span>, 
    <span class="hljs-string">"_rev"</span> : <span class="hljs-string">"36395"</span>, 
    <span class="hljs-string">"type"</span> : <span class="hljs-string">"is-in"</span> 
  }, 
  { 
    <span class="hljs-string">"_key"</span> : <span class="hljs-string">"36377"</span>, 
    <span class="hljs-string">"_id"</span> : <span class="hljs-string">"worldEdges/36377"</span>, 
    <span class="hljs-string">"_from"</span> : <span class="hljs-string">"worldVertices/country-botswana"</span>, 
    <span class="hljs-string">"_to"</span> : <span class="hljs-string">"worldVertices/continent-africa"</span>, 
    <span class="hljs-string">"_rev"</span> : <span class="hljs-string">"36377"</span>, 
    <span class="hljs-string">"type"</span> : <span class="hljs-string">"is-in"</span> 
  }, 
  { 
    <span class="hljs-string">"_key"</span> : <span class="hljs-string">"36404"</span>, 
    <span class="hljs-string">"_id"</span> : <span class="hljs-string">"worldEdges/36404"</span>, 
    <span class="hljs-string">"_from"</span> : <span class="hljs-string">"worldVertices/country-chad"</span>, 
    <span class="hljs-string">"_to"</span> : <span class="hljs-string">"worldVertices/continent-africa"</span>, 
    <span class="hljs-string">"_rev"</span> : <span class="hljs-string">"36404"</span>, 
    <span class="hljs-string">"type"</span> : <span class="hljs-string">"is-in"</span> 
  }, 
  { 
    <span class="hljs-string">"_key"</span> : <span class="hljs-string">"36431"</span>, 
    <span class="hljs-string">"_id"</span> : <span class="hljs-string">"worldEdges/36431"</span>, 
    <span class="hljs-string">"_from"</span> : <span class="hljs-string">"worldVertices/country-eritrea"</span>, 
    <span class="hljs-string">"_to"</span> : <span class="hljs-string">"worldVertices/continent-africa"</span>, 
    <span class="hljs-string">"_rev"</span> : <span class="hljs-string">"36431"</span>, 
    <span class="hljs-string">"type"</span> : <span class="hljs-string">"is-in"</span> 
  }, 
  { 
    <span class="hljs-string">"_key"</span> : <span class="hljs-string">"36482"</span>, 
    <span class="hljs-string">"_id"</span> : <span class="hljs-string">"worldEdges/36482"</span>, 
    <span class="hljs-string">"_from"</span> : <span class="hljs-string">"worldVertices/capital-cairo"</span>, 
    <span class="hljs-string">"_to"</span> : <span class="hljs-string">"worldVertices/country-egypt"</span>, 
    <span class="hljs-string">"_rev"</span> : <span class="hljs-string">"36482"</span>, 
    <span class="hljs-string">"type"</span> : <span class="hljs-string">"is-in"</span> 
  }, 
  { 
    <span class="hljs-string">"_key"</span> : <span class="hljs-string">"36524"</span>, 
    <span class="hljs-string">"_id"</span> : <span class="hljs-string">"worldEdges/36524"</span>, 
    <span class="hljs-string">"_from"</span> : <span class="hljs-string">"worldVertices/capital-paris"</span>, 
    <span class="hljs-string">"_to"</span> : <span class="hljs-string">"worldVertices/country-france"</span>, 
    <span class="hljs-string">"_rev"</span> : <span class="hljs-string">"36524"</span>, 
    <span class="hljs-string">"type"</span> : <span class="hljs-string">"is-in"</span> 
  }, 
  { 
    <span class="hljs-string">"_key"</span> : <span class="hljs-string">"36407"</span>, 
    <span class="hljs-string">"_id"</span> : <span class="hljs-string">"worldEdges/36407"</span>, 
    <span class="hljs-string">"_from"</span> : <span class="hljs-string">"worldVertices/country-chile"</span>, 
    <span class="hljs-string">"_to"</span> : <span class="hljs-string">"worldVertices/continent-south-america"</span>, 
    <span class="hljs-string">"_rev"</span> : <span class="hljs-string">"36407"</span>, 
    <span class="hljs-string">"type"</span> : <span class="hljs-string">"is-in"</span> 
  }, 
  { 
    <span class="hljs-string">"_key"</span> : <span class="hljs-string">"36389"</span>, 
    <span class="hljs-string">"_id"</span> : <span class="hljs-string">"worldEdges/36389"</span>, 
    <span class="hljs-string">"_from"</span> : <span class="hljs-string">"worldVertices/country-burkina-faso"</span>, 
    <span class="hljs-string">"_to"</span> : <span class="hljs-string">"worldVertices/continent-africa"</span>, 
    <span class="hljs-string">"_rev"</span> : <span class="hljs-string">"36389"</span>, 
    <span class="hljs-string">"type"</span> : <span class="hljs-string">"is-in"</span> 
  }, 
  { 
    <span class="hljs-string">"_key"</span> : <span class="hljs-string">"36440"</span>, 
    <span class="hljs-string">"_id"</span> : <span class="hljs-string">"worldEdges/36440"</span>, 
    <span class="hljs-string">"_from"</span> : <span class="hljs-string">"worldVertices/country-germany"</span>, 
    <span class="hljs-string">"_to"</span> : <span class="hljs-string">"worldVertices/continent-europe"</span>, 
    <span class="hljs-string">"_rev"</span> : <span class="hljs-string">"36440"</span>, 
    <span class="hljs-string">"type"</span> : <span class="hljs-string">"is-in"</span> 
  }, 
  { 
    <span class="hljs-string">"_key"</span> : <span class="hljs-string">"36470"</span>, 
    <span class="hljs-string">"_id"</span> : <span class="hljs-string">"worldEdges/36470"</span>, 
    <span class="hljs-string">"_from"</span> : <span class="hljs-string">"worldVertices/capital-bridgetown"</span>, 
    <span class="hljs-string">"_to"</span> : <span class="hljs-string">"worldVertices/country-barbados"</span>, 
    <span class="hljs-string">"_rev"</span> : <span class="hljs-string">"36470"</span>, 
=======
    <span class="hljs-string">"_key"</span> : <span class="hljs-string">"36659"</span>, 
    <span class="hljs-string">"_id"</span> : <span class="hljs-string">"worldEdges/36659"</span>, 
    <span class="hljs-string">"_from"</span> : <span class="hljs-string">"worldVertices/capital-yamoussoukro"</span>, 
    <span class="hljs-string">"_to"</span> : <span class="hljs-string">"worldVertices/country-cote-d-ivoire"</span>, 
    <span class="hljs-string">"_rev"</span> : <span class="hljs-string">"36659"</span>, 
    <span class="hljs-string">"type"</span> : <span class="hljs-string">"is-in"</span> 
  }, 
  { 
    <span class="hljs-string">"_key"</span> : <span class="hljs-string">"36566"</span>, 
    <span class="hljs-string">"_id"</span> : <span class="hljs-string">"worldEdges/36566"</span>, 
    <span class="hljs-string">"_from"</span> : <span class="hljs-string">"worldVertices/capital-bogota"</span>, 
    <span class="hljs-string">"_to"</span> : <span class="hljs-string">"worldVertices/country-colombia"</span>, 
    <span class="hljs-string">"_rev"</span> : <span class="hljs-string">"36566"</span>, 
    <span class="hljs-string">"type"</span> : <span class="hljs-string">"is-in"</span> 
  }, 
  { 
    <span class="hljs-string">"_key"</span> : <span class="hljs-string">"36497"</span>, 
    <span class="hljs-string">"_id"</span> : <span class="hljs-string">"worldEdges/36497"</span>, 
    <span class="hljs-string">"_from"</span> : <span class="hljs-string">"worldVertices/country-cambodia"</span>, 
    <span class="hljs-string">"_to"</span> : <span class="hljs-string">"worldVertices/continent-asia"</span>, 
    <span class="hljs-string">"_rev"</span> : <span class="hljs-string">"36497"</span>, 
    <span class="hljs-string">"type"</span> : <span class="hljs-string">"is-in"</span> 
  }, 
  { 
    <span class="hljs-string">"_key"</span> : <span class="hljs-string">"36602"</span>, 
    <span class="hljs-string">"_id"</span> : <span class="hljs-string">"worldEdges/36602"</span>, 
    <span class="hljs-string">"_from"</span> : <span class="hljs-string">"worldVertices/capital-kabul"</span>, 
    <span class="hljs-string">"_to"</span> : <span class="hljs-string">"worldVertices/country-afghanistan"</span>, 
    <span class="hljs-string">"_rev"</span> : <span class="hljs-string">"36602"</span>, 
    <span class="hljs-string">"type"</span> : <span class="hljs-string">"is-in"</span> 
  }, 
  { 
    <span class="hljs-string">"_key"</span> : <span class="hljs-string">"36455"</span>, 
    <span class="hljs-string">"_id"</span> : <span class="hljs-string">"worldEdges/36455"</span>, 
    <span class="hljs-string">"_from"</span> : <span class="hljs-string">"worldVertices/country-bahamas"</span>, 
    <span class="hljs-string">"_to"</span> : <span class="hljs-string">"worldVertices/continent-north-america"</span>, 
    <span class="hljs-string">"_rev"</span> : <span class="hljs-string">"36455"</span>, 
    <span class="hljs-string">"type"</span> : <span class="hljs-string">"is-in"</span> 
  }, 
  { 
    <span class="hljs-string">"_key"</span> : <span class="hljs-string">"36467"</span>, 
    <span class="hljs-string">"_id"</span> : <span class="hljs-string">"worldEdges/36467"</span>, 
    <span class="hljs-string">"_from"</span> : <span class="hljs-string">"worldVertices/country-belgium"</span>, 
    <span class="hljs-string">"_to"</span> : <span class="hljs-string">"worldVertices/continent-europe"</span>, 
    <span class="hljs-string">"_rev"</span> : <span class="hljs-string">"36467"</span>, 
    <span class="hljs-string">"type"</span> : <span class="hljs-string">"is-in"</span> 
  }, 
  { 
    <span class="hljs-string">"_key"</span> : <span class="hljs-string">"36409"</span>, 
    <span class="hljs-string">"_id"</span> : <span class="hljs-string">"worldEdges/36409"</span>, 
    <span class="hljs-string">"_from"</span> : <span class="hljs-string">"worldVertices/continent-africa"</span>, 
    <span class="hljs-string">"_to"</span> : <span class="hljs-string">"worldVertices/world"</span>, 
    <span class="hljs-string">"_rev"</span> : <span class="hljs-string">"36409"</span>, 
    <span class="hljs-string">"type"</span> : <span class="hljs-string">"is-in"</span> 
  }, 
  { 
    <span class="hljs-string">"_key"</span> : <span class="hljs-string">"36551"</span>, 
    <span class="hljs-string">"_id"</span> : <span class="hljs-string">"worldEdges/36551"</span>, 
    <span class="hljs-string">"_from"</span> : <span class="hljs-string">"worldVertices/capital-andorra-la-vella"</span>, 
    <span class="hljs-string">"_to"</span> : <span class="hljs-string">"worldVertices/country-andorra"</span>, 
    <span class="hljs-string">"_rev"</span> : <span class="hljs-string">"36551"</span>, 
    <span class="hljs-string">"type"</span> : <span class="hljs-string">"is-in"</span> 
  }, 
  { 
    <span class="hljs-string">"_key"</span> : <span class="hljs-string">"36449"</span>, 
    <span class="hljs-string">"_id"</span> : <span class="hljs-string">"worldEdges/36449"</span>, 
    <span class="hljs-string">"_from"</span> : <span class="hljs-string">"worldVertices/country-australia"</span>, 
    <span class="hljs-string">"_to"</span> : <span class="hljs-string">"worldVertices/continent-australia"</span>, 
    <span class="hljs-string">"_rev"</span> : <span class="hljs-string">"36449"</span>, 
    <span class="hljs-string">"type"</span> : <span class="hljs-string">"is-in"</span> 
  }, 
  { 
    <span class="hljs-string">"_key"</span> : <span class="hljs-string">"36458"</span>, 
    <span class="hljs-string">"_id"</span> : <span class="hljs-string">"worldEdges/36458"</span>, 
    <span class="hljs-string">"_from"</span> : <span class="hljs-string">"worldVertices/country-bahrain"</span>, 
    <span class="hljs-string">"_to"</span> : <span class="hljs-string">"worldVertices/continent-asia"</span>, 
    <span class="hljs-string">"_rev"</span> : <span class="hljs-string">"36458"</span>, 
    <span class="hljs-string">"type"</span> : <span class="hljs-string">"is-in"</span> 
  }, 
  { 
    <span class="hljs-string">"_key"</span> : <span class="hljs-string">"36542"</span>, 
    <span class="hljs-string">"_id"</span> : <span class="hljs-string">"worldEdges/36542"</span>, 
    <span class="hljs-string">"_from"</span> : <span class="hljs-string">"worldVertices/country-germany"</span>, 
    <span class="hljs-string">"_to"</span> : <span class="hljs-string">"worldVertices/continent-europe"</span>, 
    <span class="hljs-string">"_rev"</span> : <span class="hljs-string">"36542"</span>, 
    <span class="hljs-string">"type"</span> : <span class="hljs-string">"is-in"</span> 
  }, 
  { 
    <span class="hljs-string">"_key"</span> : <span class="hljs-string">"36626"</span>, 
    <span class="hljs-string">"_id"</span> : <span class="hljs-string">"worldEdges/36626"</span>, 
    <span class="hljs-string">"_from"</span> : <span class="hljs-string">"worldVertices/capital-paris"</span>, 
    <span class="hljs-string">"_to"</span> : <span class="hljs-string">"worldVertices/country-france"</span>, 
    <span class="hljs-string">"_rev"</span> : <span class="hljs-string">"36626"</span>, 
    <span class="hljs-string">"type"</span> : <span class="hljs-string">"is-in"</span> 
  }, 
  { 
    <span class="hljs-string">"_key"</span> : <span class="hljs-string">"36518"</span>, 
    <span class="hljs-string">"_id"</span> : <span class="hljs-string">"worldEdges/36518"</span>, 
    <span class="hljs-string">"_from"</span> : <span class="hljs-string">"worldVertices/country-croatia"</span>, 
    <span class="hljs-string">"_to"</span> : <span class="hljs-string">"worldVertices/continent-europe"</span>, 
    <span class="hljs-string">"_rev"</span> : <span class="hljs-string">"36518"</span>, 
    <span class="hljs-string">"type"</span> : <span class="hljs-string">"is-in"</span> 
  }, 
  { 
    <span class="hljs-string">"_key"</span> : <span class="hljs-string">"36623"</span>, 
    <span class="hljs-string">"_id"</span> : <span class="hljs-string">"worldEdges/36623"</span>, 
    <span class="hljs-string">"_from"</span> : <span class="hljs-string">"worldVertices/capital-ouagadougou"</span>, 
    <span class="hljs-string">"_to"</span> : <span class="hljs-string">"worldVertices/country-burkina-faso"</span>, 
    <span class="hljs-string">"_rev"</span> : <span class="hljs-string">"36623"</span>, 
    <span class="hljs-string">"type"</span> : <span class="hljs-string">"is-in"</span> 
  }, 
  { 
    <span class="hljs-string">"_key"</span> : <span class="hljs-string">"36575"</span>, 
    <span class="hljs-string">"_id"</span> : <span class="hljs-string">"worldEdges/36575"</span>, 
    <span class="hljs-string">"_from"</span> : <span class="hljs-string">"worldVertices/capital-brussels"</span>, 
    <span class="hljs-string">"_to"</span> : <span class="hljs-string">"worldVertices/country-belgium"</span>, 
    <span class="hljs-string">"_rev"</span> : <span class="hljs-string">"36575"</span>, 
    <span class="hljs-string">"type"</span> : <span class="hljs-string">"is-in"</span> 
  }, 
  { 
    <span class="hljs-string">"_key"</span> : <span class="hljs-string">"36581"</span>, 
    <span class="hljs-string">"_id"</span> : <span class="hljs-string">"worldEdges/36581"</span>, 
    <span class="hljs-string">"_from"</span> : <span class="hljs-string">"worldVertices/capital-bujumbura"</span>, 
    <span class="hljs-string">"_to"</span> : <span class="hljs-string">"worldVertices/country-burundi"</span>, 
    <span class="hljs-string">"_rev"</span> : <span class="hljs-string">"36581"</span>, 
    <span class="hljs-string">"type"</span> : <span class="hljs-string">"is-in"</span> 
  }, 
  { 
    <span class="hljs-string">"_key"</span> : <span class="hljs-string">"36647"</span>, 
    <span class="hljs-string">"_id"</span> : <span class="hljs-string">"worldEdges/36647"</span>, 
    <span class="hljs-string">"_from"</span> : <span class="hljs-string">"worldVertices/capital-sofia"</span>, 
    <span class="hljs-string">"_to"</span> : <span class="hljs-string">"worldVertices/country-bulgaria"</span>, 
    <span class="hljs-string">"_rev"</span> : <span class="hljs-string">"36647"</span>, 
    <span class="hljs-string">"type"</span> : <span class="hljs-string">"is-in"</span> 
  }, 
  { 
    <span class="hljs-string">"_key"</span> : <span class="hljs-string">"36533"</span>, 
    <span class="hljs-string">"_id"</span> : <span class="hljs-string">"worldEdges/36533"</span>, 
    <span class="hljs-string">"_from"</span> : <span class="hljs-string">"worldVertices/country-eritrea"</span>, 
    <span class="hljs-string">"_to"</span> : <span class="hljs-string">"worldVertices/continent-africa"</span>, 
    <span class="hljs-string">"_rev"</span> : <span class="hljs-string">"36533"</span>, 
    <span class="hljs-string">"type"</span> : <span class="hljs-string">"is-in"</span> 
  }, 
  { 
    <span class="hljs-string">"_key"</span> : <span class="hljs-string">"36548"</span>, 
    <span class="hljs-string">"_id"</span> : <span class="hljs-string">"worldEdges/36548"</span>, 
    <span class="hljs-string">"_from"</span> : <span class="hljs-string">"worldVertices/capital-algiers"</span>, 
    <span class="hljs-string">"_to"</span> : <span class="hljs-string">"worldVertices/country-algeria"</span>, 
    <span class="hljs-string">"_rev"</span> : <span class="hljs-string">"36548"</span>, 
    <span class="hljs-string">"type"</span> : <span class="hljs-string">"is-in"</span> 
  }, 
  { 
    <span class="hljs-string">"_key"</span> : <span class="hljs-string">"36488"</span>, 
    <span class="hljs-string">"_id"</span> : <span class="hljs-string">"worldEdges/36488"</span>, 
    <span class="hljs-string">"_from"</span> : <span class="hljs-string">"worldVertices/country-bulgaria"</span>, 
    <span class="hljs-string">"_to"</span> : <span class="hljs-string">"worldVertices/continent-europe"</span>, 
    <span class="hljs-string">"_rev"</span> : <span class="hljs-string">"36488"</span>, 
    <span class="hljs-string">"type"</span> : <span class="hljs-string">"is-in"</span> 
  }, 
  { 
    <span class="hljs-string">"_key"</span> : <span class="hljs-string">"36569"</span>, 
    <span class="hljs-string">"_id"</span> : <span class="hljs-string">"worldEdges/36569"</span>, 
    <span class="hljs-string">"_from"</span> : <span class="hljs-string">"worldVertices/capital-brasilia"</span>, 
    <span class="hljs-string">"_to"</span> : <span class="hljs-string">"worldVertices/country-brazil"</span>, 
    <span class="hljs-string">"_rev"</span> : <span class="hljs-string">"36569"</span>, 
    <span class="hljs-string">"type"</span> : <span class="hljs-string">"is-in"</span> 
  }, 
  { 
    <span class="hljs-string">"_key"</span> : <span class="hljs-string">"36494"</span>, 
    <span class="hljs-string">"_id"</span> : <span class="hljs-string">"worldEdges/36494"</span>, 
    <span class="hljs-string">"_from"</span> : <span class="hljs-string">"worldVertices/country-burundi"</span>, 
    <span class="hljs-string">"_to"</span> : <span class="hljs-string">"worldVertices/continent-africa"</span>, 
    <span class="hljs-string">"_rev"</span> : <span class="hljs-string">"36494"</span>, 
    <span class="hljs-string">"type"</span> : <span class="hljs-string">"is-in"</span> 
  }, 
  { 
    <span class="hljs-string">"_key"</span> : <span class="hljs-string">"36644"</span>, 
    <span class="hljs-string">"_id"</span> : <span class="hljs-string">"worldEdges/36644"</span>, 
    <span class="hljs-string">"_from"</span> : <span class="hljs-string">"worldVertices/capital-sarajevo"</span>, 
    <span class="hljs-string">"_to"</span> : <span class="hljs-string">"worldVertices/country-bosnia-and-herzegovina"</span>, 
    <span class="hljs-string">"_rev"</span> : <span class="hljs-string">"36644"</span>, 
    <span class="hljs-string">"type"</span> : <span class="hljs-string">"is-in"</span> 
  }, 
  { 
    <span class="hljs-string">"_key"</span> : <span class="hljs-string">"36656"</span>, 
    <span class="hljs-string">"_id"</span> : <span class="hljs-string">"worldEdges/36656"</span>, 
    <span class="hljs-string">"_from"</span> : <span class="hljs-string">"worldVertices/capital-vienna"</span>, 
    <span class="hljs-string">"_to"</span> : <span class="hljs-string">"worldVertices/country-austria"</span>, 
    <span class="hljs-string">"_rev"</span> : <span class="hljs-string">"36656"</span>, 
    <span class="hljs-string">"type"</span> : <span class="hljs-string">"is-in"</span> 
  }, 
  { 
    <span class="hljs-string">"_key"</span> : <span class="hljs-string">"36431"</span>, 
    <span class="hljs-string">"_id"</span> : <span class="hljs-string">"worldEdges/36431"</span>, 
    <span class="hljs-string">"_from"</span> : <span class="hljs-string">"worldVertices/country-albania"</span>, 
    <span class="hljs-string">"_to"</span> : <span class="hljs-string">"worldVertices/continent-europe"</span>, 
    <span class="hljs-string">"_rev"</span> : <span class="hljs-string">"36431"</span>, 
    <span class="hljs-string">"type"</span> : <span class="hljs-string">"is-in"</span> 
  }, 
  { 
    <span class="hljs-string">"_key"</span> : <span class="hljs-string">"36482"</span>, 
    <span class="hljs-string">"_id"</span> : <span class="hljs-string">"worldEdges/36482"</span>, 
    <span class="hljs-string">"_from"</span> : <span class="hljs-string">"worldVertices/country-brazil"</span>, 
    <span class="hljs-string">"_to"</span> : <span class="hljs-string">"worldVertices/continent-south-america"</span>, 
    <span class="hljs-string">"_rev"</span> : <span class="hljs-string">"36482"</span>, 
    <span class="hljs-string">"type"</span> : <span class="hljs-string">"is-in"</span> 
  }, 
  { 
    <span class="hljs-string">"_key"</span> : <span class="hljs-string">"36524"</span>, 
    <span class="hljs-string">"_id"</span> : <span class="hljs-string">"worldEdges/36524"</span>, 
    <span class="hljs-string">"_from"</span> : <span class="hljs-string">"worldVertices/country-denmark"</span>, 
    <span class="hljs-string">"_to"</span> : <span class="hljs-string">"worldVertices/continent-europe"</span>, 
    <span class="hljs-string">"_rev"</span> : <span class="hljs-string">"36524"</span>, 
    <span class="hljs-string">"type"</span> : <span class="hljs-string">"is-in"</span> 
  }, 
  { 
    <span class="hljs-string">"_key"</span> : <span class="hljs-string">"36440"</span>, 
    <span class="hljs-string">"_id"</span> : <span class="hljs-string">"worldEdges/36440"</span>, 
    <span class="hljs-string">"_from"</span> : <span class="hljs-string">"worldVertices/country-angola"</span>, 
    <span class="hljs-string">"_to"</span> : <span class="hljs-string">"worldVertices/continent-africa"</span>, 
    <span class="hljs-string">"_rev"</span> : <span class="hljs-string">"36440"</span>, 
    <span class="hljs-string">"type"</span> : <span class="hljs-string">"is-in"</span> 
  }, 
  { 
    <span class="hljs-string">"_key"</span> : <span class="hljs-string">"36470"</span>, 
    <span class="hljs-string">"_id"</span> : <span class="hljs-string">"worldEdges/36470"</span>, 
    <span class="hljs-string">"_from"</span> : <span class="hljs-string">"worldVertices/country-bhutan"</span>, 
    <span class="hljs-string">"_to"</span> : <span class="hljs-string">"worldVertices/continent-asia"</span>, 
    <span class="hljs-string">"_rev"</span> : <span class="hljs-string">"36470"</span>, 
    <span class="hljs-string">"type"</span> : <span class="hljs-string">"is-in"</span> 
  }, 
  { 
    <span class="hljs-string">"_key"</span> : <span class="hljs-string">"36641"</span>, 
    <span class="hljs-string">"_id"</span> : <span class="hljs-string">"worldEdges/36641"</span>, 
    <span class="hljs-string">"_from"</span> : <span class="hljs-string">"worldVertices/capital-santiago"</span>, 
    <span class="hljs-string">"_to"</span> : <span class="hljs-string">"worldVertices/country-chile"</span>, 
    <span class="hljs-string">"_rev"</span> : <span class="hljs-string">"36641"</span>, 
    <span class="hljs-string">"type"</span> : <span class="hljs-string">"is-in"</span> 
  }, 
  { 
    <span class="hljs-string">"_key"</span> : <span class="hljs-string">"36653"</span>, 
    <span class="hljs-string">"_id"</span> : <span class="hljs-string">"worldEdges/36653"</span>, 
    <span class="hljs-string">"_from"</span> : <span class="hljs-string">"worldVertices/capital-tirana"</span>, 
    <span class="hljs-string">"_to"</span> : <span class="hljs-string">"worldVertices/country-albania"</span>, 
    <span class="hljs-string">"_rev"</span> : <span class="hljs-string">"36653"</span>, 
    <span class="hljs-string">"type"</span> : <span class="hljs-string">"is-in"</span> 
  }, 
  { 
    <span class="hljs-string">"_key"</span> : <span class="hljs-string">"36593"</span>, 
    <span class="hljs-string">"_id"</span> : <span class="hljs-string">"worldEdges/36593"</span>, 
    <span class="hljs-string">"_from"</span> : <span class="hljs-string">"worldVertices/capital-dhaka"</span>, 
    <span class="hljs-string">"_to"</span> : <span class="hljs-string">"worldVertices/country-bangladesh"</span>, 
    <span class="hljs-string">"_rev"</span> : <span class="hljs-string">"36593"</span>, 
>>>>>>> c1e90bb4
    <span class="hljs-string">"type"</span> : <span class="hljs-string">"is-in"</span> 
  }, 
  { 
    <span class="hljs-string">"_key"</span> : <span class="hljs-string">"36509"</span>, 
    <span class="hljs-string">"_id"</span> : <span class="hljs-string">"worldEdges/36509"</span>, 
<<<<<<< HEAD
    <span class="hljs-string">"_from"</span> : <span class="hljs-string">"worldVertices/capital-manama"</span>, 
    <span class="hljs-string">"_to"</span> : <span class="hljs-string">"worldVertices/country-bahrain"</span>, 
=======
    <span class="hljs-string">"_from"</span> : <span class="hljs-string">"worldVertices/country-chile"</span>, 
    <span class="hljs-string">"_to"</span> : <span class="hljs-string">"worldVertices/continent-south-america"</span>, 
>>>>>>> c1e90bb4
    <span class="hljs-string">"_rev"</span> : <span class="hljs-string">"36509"</span>, 
    <span class="hljs-string">"type"</span> : <span class="hljs-string">"is-in"</span> 
  }, 
  { 
<<<<<<< HEAD
    <span class="hljs-string">"_key"</span> : <span class="hljs-string">"36386"</span>, 
    <span class="hljs-string">"_id"</span> : <span class="hljs-string">"worldEdges/36386"</span>, 
    <span class="hljs-string">"_from"</span> : <span class="hljs-string">"worldVertices/country-bulgaria"</span>, 
    <span class="hljs-string">"_to"</span> : <span class="hljs-string">"worldVertices/continent-europe"</span>, 
    <span class="hljs-string">"_rev"</span> : <span class="hljs-string">"36386"</span>, 
    <span class="hljs-string">"type"</span> : <span class="hljs-string">"is-in"</span> 
  }, 
  { 
    <span class="hljs-string">"_key"</span> : <span class="hljs-string">"36359"</span>, 
    <span class="hljs-string">"_id"</span> : <span class="hljs-string">"worldEdges/36359"</span>, 
    <span class="hljs-string">"_from"</span> : <span class="hljs-string">"worldVertices/country-bangladesh"</span>, 
    <span class="hljs-string">"_to"</span> : <span class="hljs-string">"worldVertices/continent-asia"</span>, 
    <span class="hljs-string">"_rev"</span> : <span class="hljs-string">"36359"</span>, 
    <span class="hljs-string">"type"</span> : <span class="hljs-string">"is-in"</span> 
  }, 
  { 
    <span class="hljs-string">"_key"</span> : <span class="hljs-string">"36362"</span>, 
    <span class="hljs-string">"_id"</span> : <span class="hljs-string">"worldEdges/36362"</span>, 
    <span class="hljs-string">"_from"</span> : <span class="hljs-string">"worldVertices/country-barbados"</span>, 
    <span class="hljs-string">"_to"</span> : <span class="hljs-string">"worldVertices/continent-north-america"</span>, 
    <span class="hljs-string">"_rev"</span> : <span class="hljs-string">"36362"</span>, 
    <span class="hljs-string">"type"</span> : <span class="hljs-string">"is-in"</span> 
  }, 
  { 
    <span class="hljs-string">"_key"</span> : <span class="hljs-string">"36446"</span>, 
    <span class="hljs-string">"_id"</span> : <span class="hljs-string">"worldEdges/36446"</span>, 
    <span class="hljs-string">"_from"</span> : <span class="hljs-string">"worldVertices/capital-algiers"</span>, 
    <span class="hljs-string">"_to"</span> : <span class="hljs-string">"worldVertices/country-algeria"</span>, 
    <span class="hljs-string">"_rev"</span> : <span class="hljs-string">"36446"</span>, 
    <span class="hljs-string">"type"</span> : <span class="hljs-string">"is-in"</span> 
  }, 
  { 
    <span class="hljs-string">"_key"</span> : <span class="hljs-string">"36356"</span>, 
    <span class="hljs-string">"_id"</span> : <span class="hljs-string">"worldEdges/36356"</span>, 
    <span class="hljs-string">"_from"</span> : <span class="hljs-string">"worldVertices/country-bahrain"</span>, 
    <span class="hljs-string">"_to"</span> : <span class="hljs-string">"worldVertices/continent-asia"</span>, 
    <span class="hljs-string">"_rev"</span> : <span class="hljs-string">"36356"</span>, 
    <span class="hljs-string">"type"</span> : <span class="hljs-string">"is-in"</span> 
  }, 
  { 
    <span class="hljs-string">"_key"</span> : <span class="hljs-string">"36380"</span>, 
    <span class="hljs-string">"_id"</span> : <span class="hljs-string">"worldEdges/36380"</span>, 
    <span class="hljs-string">"_from"</span> : <span class="hljs-string">"worldVertices/country-brazil"</span>, 
    <span class="hljs-string">"_to"</span> : <span class="hljs-string">"worldVertices/continent-south-america"</span>, 
    <span class="hljs-string">"_rev"</span> : <span class="hljs-string">"36380"</span>, 
    <span class="hljs-string">"type"</span> : <span class="hljs-string">"is-in"</span> 
  }, 
  { 
    <span class="hljs-string">"_key"</span> : <span class="hljs-string">"36530"</span>, 
    <span class="hljs-string">"_id"</span> : <span class="hljs-string">"worldEdges/36530"</span>, 
    <span class="hljs-string">"_from"</span> : <span class="hljs-string">"worldVertices/capital-prague"</span>, 
    <span class="hljs-string">"_to"</span> : <span class="hljs-string">"worldVertices/country-czech-republic"</span>, 
    <span class="hljs-string">"_rev"</span> : <span class="hljs-string">"36530"</span>, 
    <span class="hljs-string">"type"</span> : <span class="hljs-string">"is-in"</span> 
  }, 
  { 
    <span class="hljs-string">"_key"</span> : <span class="hljs-string">"36374"</span>, 
    <span class="hljs-string">"_id"</span> : <span class="hljs-string">"worldEdges/36374"</span>, 
    <span class="hljs-string">"_from"</span> : <span class="hljs-string">"worldVertices/country-bosnia-and-herzegovina"</span>, 
    <span class="hljs-string">"_to"</span> : <span class="hljs-string">"worldVertices/continent-europe"</span>, 
    <span class="hljs-string">"_rev"</span> : <span class="hljs-string">"36374"</span>, 
    <span class="hljs-string">"type"</span> : <span class="hljs-string">"is-in"</span> 
  }, 
  { 
    <span class="hljs-string">"_key"</span> : <span class="hljs-string">"36350"</span>, 
    <span class="hljs-string">"_id"</span> : <span class="hljs-string">"worldEdges/36350"</span>, 
    <span class="hljs-string">"_from"</span> : <span class="hljs-string">"worldVertices/country-austria"</span>, 
    <span class="hljs-string">"_to"</span> : <span class="hljs-string">"worldVertices/continent-europe"</span>, 
    <span class="hljs-string">"_rev"</span> : <span class="hljs-string">"36350"</span>, 
=======
    <span class="hljs-string">"_key"</span> : <span class="hljs-string">"36584"</span>, 
    <span class="hljs-string">"_id"</span> : <span class="hljs-string">"worldEdges/36584"</span>, 
    <span class="hljs-string">"_from"</span> : <span class="hljs-string">"worldVertices/capital-cairo"</span>, 
    <span class="hljs-string">"_to"</span> : <span class="hljs-string">"worldVertices/country-egypt"</span>, 
    <span class="hljs-string">"_rev"</span> : <span class="hljs-string">"36584"</span>, 
    <span class="hljs-string">"type"</span> : <span class="hljs-string">"is-in"</span> 
  }, 
  { 
    <span class="hljs-string">"_key"</span> : <span class="hljs-string">"36599"</span>, 
    <span class="hljs-string">"_id"</span> : <span class="hljs-string">"worldEdges/36599"</span>, 
    <span class="hljs-string">"_from"</span> : <span class="hljs-string">"worldVertices/capital-helsinki"</span>, 
    <span class="hljs-string">"_to"</span> : <span class="hljs-string">"worldVertices/country-finland"</span>, 
    <span class="hljs-string">"_rev"</span> : <span class="hljs-string">"36599"</span>, 
    <span class="hljs-string">"type"</span> : <span class="hljs-string">"is-in"</span> 
  }, 
  { 
    <span class="hljs-string">"_key"</span> : <span class="hljs-string">"36629"</span>, 
    <span class="hljs-string">"_id"</span> : <span class="hljs-string">"worldEdges/36629"</span>, 
    <span class="hljs-string">"_from"</span> : <span class="hljs-string">"worldVertices/capital-phnom-penh"</span>, 
    <span class="hljs-string">"_to"</span> : <span class="hljs-string">"worldVertices/country-cambodia"</span>, 
    <span class="hljs-string">"_rev"</span> : <span class="hljs-string">"36629"</span>, 
    <span class="hljs-string">"type"</span> : <span class="hljs-string">"is-in"</span> 
  }, 
  { 
    <span class="hljs-string">"_key"</span> : <span class="hljs-string">"36614"</span>, 
    <span class="hljs-string">"_id"</span> : <span class="hljs-string">"worldEdges/36614"</span>, 
    <span class="hljs-string">"_from"</span> : <span class="hljs-string">"worldVertices/capital-nassau"</span>, 
    <span class="hljs-string">"_to"</span> : <span class="hljs-string">"worldVertices/country-bahamas"</span>, 
    <span class="hljs-string">"_rev"</span> : <span class="hljs-string">"36614"</span>, 
    <span class="hljs-string">"type"</span> : <span class="hljs-string">"is-in"</span> 
  }, 
  { 
    <span class="hljs-string">"_key"</span> : <span class="hljs-string">"36605"</span>, 
    <span class="hljs-string">"_id"</span> : <span class="hljs-string">"worldEdges/36605"</span>, 
    <span class="hljs-string">"_from"</span> : <span class="hljs-string">"worldVertices/capital-la-paz"</span>, 
    <span class="hljs-string">"_to"</span> : <span class="hljs-string">"worldVertices/country-bolivia"</span>, 
    <span class="hljs-string">"_rev"</span> : <span class="hljs-string">"36605"</span>, 
    <span class="hljs-string">"type"</span> : <span class="hljs-string">"is-in"</span> 
  }, 
  { 
    <span class="hljs-string">"_key"</span> : <span class="hljs-string">"36446"</span>, 
    <span class="hljs-string">"_id"</span> : <span class="hljs-string">"worldEdges/36446"</span>, 
    <span class="hljs-string">"_from"</span> : <span class="hljs-string">"worldVertices/country-argentina"</span>, 
    <span class="hljs-string">"_to"</span> : <span class="hljs-string">"worldVertices/continent-south-america"</span>, 
    <span class="hljs-string">"_rev"</span> : <span class="hljs-string">"36446"</span>, 
    <span class="hljs-string">"type"</span> : <span class="hljs-string">"is-in"</span> 
  }, 
  { 
    <span class="hljs-string">"_key"</span> : <span class="hljs-string">"36590"</span>, 
    <span class="hljs-string">"_id"</span> : <span class="hljs-string">"worldEdges/36590"</span>, 
    <span class="hljs-string">"_from"</span> : <span class="hljs-string">"worldVertices/capital-copenhagen"</span>, 
    <span class="hljs-string">"_to"</span> : <span class="hljs-string">"worldVertices/country-denmark"</span>, 
    <span class="hljs-string">"_rev"</span> : <span class="hljs-string">"36590"</span>, 
    <span class="hljs-string">"type"</span> : <span class="hljs-string">"is-in"</span> 
  }, 
  { 
    <span class="hljs-string">"_key"</span> : <span class="hljs-string">"36572"</span>, 
    <span class="hljs-string">"_id"</span> : <span class="hljs-string">"worldEdges/36572"</span>, 
    <span class="hljs-string">"_from"</span> : <span class="hljs-string">"worldVertices/capital-bridgetown"</span>, 
    <span class="hljs-string">"_to"</span> : <span class="hljs-string">"worldVertices/country-barbados"</span>, 
    <span class="hljs-string">"_rev"</span> : <span class="hljs-string">"36572"</span>, 
    <span class="hljs-string">"type"</span> : <span class="hljs-string">"is-in"</span> 
  }, 
  { 
    <span class="hljs-string">"_key"</span> : <span class="hljs-string">"36530"</span>, 
    <span class="hljs-string">"_id"</span> : <span class="hljs-string">"worldEdges/36530"</span>, 
    <span class="hljs-string">"_from"</span> : <span class="hljs-string">"worldVertices/country-egypt"</span>, 
    <span class="hljs-string">"_to"</span> : <span class="hljs-string">"worldVertices/continent-africa"</span>, 
    <span class="hljs-string">"_rev"</span> : <span class="hljs-string">"36530"</span>, 
>>>>>>> c1e90bb4
    <span class="hljs-string">"type"</span> : <span class="hljs-string">"is-in"</span> 
  }, 
  { 
    <span class="hljs-string">"_key"</span> : <span class="hljs-string">"36560"</span>, 
    <span class="hljs-string">"_id"</span> : <span class="hljs-string">"worldEdges/36560"</span>, 
<<<<<<< HEAD
    <span class="hljs-string">"_from"</span> : <span class="hljs-string">"worldVertices/capital-yaounde"</span>, 
    <span class="hljs-string">"_to"</span> : <span class="hljs-string">"worldVertices/country-cameroon"</span>, 
=======
    <span class="hljs-string">"_from"</span> : <span class="hljs-string">"worldVertices/capital-beijing"</span>, 
    <span class="hljs-string">"_to"</span> : <span class="hljs-string">"worldVertices/country-people-s-republic-of-china"</span>, 
>>>>>>> c1e90bb4
    <span class="hljs-string">"_rev"</span> : <span class="hljs-string">"36560"</span>, 
    <span class="hljs-string">"type"</span> : <span class="hljs-string">"is-in"</span> 
  }, 
  { 
    <span class="hljs-string">"_key"</span> : <span class="hljs-string">"36461"</span>, 
    <span class="hljs-string">"_id"</span> : <span class="hljs-string">"worldEdges/36461"</span>, 
<<<<<<< HEAD
    <span class="hljs-string">"_from"</span> : <span class="hljs-string">"worldVertices/capital-berlin"</span>, 
    <span class="hljs-string">"_to"</span> : <span class="hljs-string">"worldVertices/country-germany"</span>, 
=======
    <span class="hljs-string">"_from"</span> : <span class="hljs-string">"worldVertices/country-bangladesh"</span>, 
    <span class="hljs-string">"_to"</span> : <span class="hljs-string">"worldVertices/continent-asia"</span>, 
>>>>>>> c1e90bb4
    <span class="hljs-string">"_rev"</span> : <span class="hljs-string">"36461"</span>, 
    <span class="hljs-string">"type"</span> : <span class="hljs-string">"is-in"</span> 
  }, 
  { 
<<<<<<< HEAD
    <span class="hljs-string">"_key"</span> : <span class="hljs-string">"36320"</span>, 
    <span class="hljs-string">"_id"</span> : <span class="hljs-string">"worldEdges/36320"</span>, 
    <span class="hljs-string">"_from"</span> : <span class="hljs-string">"worldVertices/continent-north-america"</span>, 
    <span class="hljs-string">"_to"</span> : <span class="hljs-string">"worldVertices/world"</span>, 
    <span class="hljs-string">"_rev"</span> : <span class="hljs-string">"36320"</span>, 
    <span class="hljs-string">"type"</span> : <span class="hljs-string">"is-in"</span> 
  }, 
  { 
    <span class="hljs-string">"_key"</span> : <span class="hljs-string">"36341"</span>, 
    <span class="hljs-string">"_id"</span> : <span class="hljs-string">"worldEdges/36341"</span>, 
    <span class="hljs-string">"_from"</span> : <span class="hljs-string">"worldVertices/country-antigua-and-barbuda"</span>, 
    <span class="hljs-string">"_to"</span> : <span class="hljs-string">"worldVertices/continent-north-america"</span>, 
    <span class="hljs-string">"_rev"</span> : <span class="hljs-string">"36341"</span>, 
    <span class="hljs-string">"type"</span> : <span class="hljs-string">"is-in"</span> 
  }, 
  { 
    <span class="hljs-string">"_key"</span> : <span class="hljs-string">"36485"</span>, 
    <span class="hljs-string">"_id"</span> : <span class="hljs-string">"worldEdges/36485"</span>, 
    <span class="hljs-string">"_from"</span> : <span class="hljs-string">"worldVertices/capital-canberra"</span>, 
    <span class="hljs-string">"_to"</span> : <span class="hljs-string">"worldVertices/country-australia"</span>, 
    <span class="hljs-string">"_rev"</span> : <span class="hljs-string">"36485"</span>, 
    <span class="hljs-string">"type"</span> : <span class="hljs-string">"is-in"</span> 
  }, 
  { 
    <span class="hljs-string">"_key"</span> : <span class="hljs-string">"36527"</span>, 
    <span class="hljs-string">"_id"</span> : <span class="hljs-string">"worldEdges/36527"</span>, 
    <span class="hljs-string">"_from"</span> : <span class="hljs-string">"worldVertices/capital-phnom-penh"</span>, 
    <span class="hljs-string">"_to"</span> : <span class="hljs-string">"worldVertices/country-cambodia"</span>, 
    <span class="hljs-string">"_rev"</span> : <span class="hljs-string">"36527"</span>, 
    <span class="hljs-string">"type"</span> : <span class="hljs-string">"is-in"</span> 
  }, 
  { 
    <span class="hljs-string">"_key"</span> : <span class="hljs-string">"36335"</span>, 
    <span class="hljs-string">"_id"</span> : <span class="hljs-string">"worldEdges/36335"</span>, 
    <span class="hljs-string">"_from"</span> : <span class="hljs-string">"worldVertices/country-andorra"</span>, 
    <span class="hljs-string">"_to"</span> : <span class="hljs-string">"worldVertices/continent-europe"</span>, 
    <span class="hljs-string">"_rev"</span> : <span class="hljs-string">"36335"</span>, 
    <span class="hljs-string">"type"</span> : <span class="hljs-string">"is-in"</span> 
  }, 
  { 
    <span class="hljs-string">"_key"</span> : <span class="hljs-string">"36536"</span>, 
    <span class="hljs-string">"_id"</span> : <span class="hljs-string">"worldEdges/36536"</span>, 
    <span class="hljs-string">"_from"</span> : <span class="hljs-string">"worldVertices/capital-saint-john-s"</span>, 
    <span class="hljs-string">"_to"</span> : <span class="hljs-string">"worldVertices/country-antigua-and-barbuda"</span>, 
    <span class="hljs-string">"_rev"</span> : <span class="hljs-string">"36536"</span>, 
    <span class="hljs-string">"type"</span> : <span class="hljs-string">"is-in"</span> 
  }, 
  { 
    <span class="hljs-string">"_key"</span> : <span class="hljs-string">"36347"</span>, 
    <span class="hljs-string">"_id"</span> : <span class="hljs-string">"worldEdges/36347"</span>, 
    <span class="hljs-string">"_from"</span> : <span class="hljs-string">"worldVertices/country-australia"</span>, 
    <span class="hljs-string">"_to"</span> : <span class="hljs-string">"worldVertices/continent-australia"</span>, 
    <span class="hljs-string">"_rev"</span> : <span class="hljs-string">"36347"</span>, 
    <span class="hljs-string">"type"</span> : <span class="hljs-string">"is-in"</span> 
  }, 
  { 
    <span class="hljs-string">"_key"</span> : <span class="hljs-string">"36353"</span>, 
    <span class="hljs-string">"_id"</span> : <span class="hljs-string">"worldEdges/36353"</span>, 
    <span class="hljs-string">"_from"</span> : <span class="hljs-string">"worldVertices/country-bahamas"</span>, 
    <span class="hljs-string">"_to"</span> : <span class="hljs-string">"worldVertices/continent-north-america"</span>, 
    <span class="hljs-string">"_rev"</span> : <span class="hljs-string">"36353"</span>, 
    <span class="hljs-string">"type"</span> : <span class="hljs-string">"is-in"</span> 
  }, 
  { 
    <span class="hljs-string">"_key"</span> : <span class="hljs-string">"36314"</span>, 
    <span class="hljs-string">"_id"</span> : <span class="hljs-string">"worldEdges/36314"</span>, 
    <span class="hljs-string">"_from"</span> : <span class="hljs-string">"worldVertices/continent-australia"</span>, 
    <span class="hljs-string">"_to"</span> : <span class="hljs-string">"worldVertices/world"</span>, 
    <span class="hljs-string">"_rev"</span> : <span class="hljs-string">"36314"</span>, 
    <span class="hljs-string">"type"</span> : <span class="hljs-string">"is-in"</span> 
  }, 
  { 
    <span class="hljs-string">"_key"</span> : <span class="hljs-string">"36539"</span>, 
    <span class="hljs-string">"_id"</span> : <span class="hljs-string">"worldEdges/36539"</span>, 
    <span class="hljs-string">"_from"</span> : <span class="hljs-string">"worldVertices/capital-santiago"</span>, 
    <span class="hljs-string">"_to"</span> : <span class="hljs-string">"worldVertices/country-chile"</span>, 
    <span class="hljs-string">"_rev"</span> : <span class="hljs-string">"36539"</span>, 
    <span class="hljs-string">"type"</span> : <span class="hljs-string">"is-in"</span> 
  }, 
  { 
    <span class="hljs-string">"_key"</span> : <span class="hljs-string">"36500"</span>, 
    <span class="hljs-string">"_id"</span> : <span class="hljs-string">"worldEdges/36500"</span>, 
    <span class="hljs-string">"_from"</span> : <span class="hljs-string">"worldVertices/capital-kabul"</span>, 
    <span class="hljs-string">"_to"</span> : <span class="hljs-string">"worldVertices/country-afghanistan"</span>, 
    <span class="hljs-string">"_rev"</span> : <span class="hljs-string">"36500"</span>, 
    <span class="hljs-string">"type"</span> : <span class="hljs-string">"is-in"</span> 
  }, 
  { 
    <span class="hljs-string">"_key"</span> : <span class="hljs-string">"36545"</span>, 
    <span class="hljs-string">"_id"</span> : <span class="hljs-string">"worldEdges/36545"</span>, 
    <span class="hljs-string">"_from"</span> : <span class="hljs-string">"worldVertices/capital-sofia"</span>, 
    <span class="hljs-string">"_to"</span> : <span class="hljs-string">"worldVertices/country-bulgaria"</span>, 
    <span class="hljs-string">"_rev"</span> : <span class="hljs-string">"36545"</span>, 
    <span class="hljs-string">"type"</span> : <span class="hljs-string">"is-in"</span> 
  }, 
  { 
    <span class="hljs-string">"_key"</span> : <span class="hljs-string">"36416"</span>, 
    <span class="hljs-string">"_id"</span> : <span class="hljs-string">"worldEdges/36416"</span>, 
    <span class="hljs-string">"_from"</span> : <span class="hljs-string">"worldVertices/country-croatia"</span>, 
    <span class="hljs-string">"_to"</span> : <span class="hljs-string">"worldVertices/continent-europe"</span>, 
    <span class="hljs-string">"_rev"</span> : <span class="hljs-string">"36416"</span>, 
    <span class="hljs-string">"type"</span> : <span class="hljs-string">"is-in"</span> 
  }, 
  { 
    <span class="hljs-string">"_key"</span> : <span class="hljs-string">"36476"</span>, 
    <span class="hljs-string">"_id"</span> : <span class="hljs-string">"worldEdges/36476"</span>, 
    <span class="hljs-string">"_from"</span> : <span class="hljs-string">"worldVertices/capital-buenos-aires"</span>, 
    <span class="hljs-string">"_to"</span> : <span class="hljs-string">"worldVertices/country-argentina"</span>, 
    <span class="hljs-string">"_rev"</span> : <span class="hljs-string">"36476"</span>, 
    <span class="hljs-string">"type"</span> : <span class="hljs-string">"is-in"</span> 
  }, 
  { 
    <span class="hljs-string">"_key"</span> : <span class="hljs-string">"36413"</span>, 
    <span class="hljs-string">"_id"</span> : <span class="hljs-string">"worldEdges/36413"</span>, 
    <span class="hljs-string">"_from"</span> : <span class="hljs-string">"worldVertices/country-cote-d-ivoire"</span>, 
    <span class="hljs-string">"_to"</span> : <span class="hljs-string">"worldVertices/continent-africa"</span>, 
    <span class="hljs-string">"_rev"</span> : <span class="hljs-string">"36413"</span>, 
    <span class="hljs-string">"type"</span> : <span class="hljs-string">"is-in"</span> 
  }, 
  { 
    <span class="hljs-string">"_key"</span> : <span class="hljs-string">"36311"</span>, 
    <span class="hljs-string">"_id"</span> : <span class="hljs-string">"worldEdges/36311"</span>, 
    <span class="hljs-string">"_from"</span> : <span class="hljs-string">"worldVertices/continent-asia"</span>, 
    <span class="hljs-string">"_to"</span> : <span class="hljs-string">"worldVertices/world"</span>, 
    <span class="hljs-string">"_rev"</span> : <span class="hljs-string">"36311"</span>, 
    <span class="hljs-string">"type"</span> : <span class="hljs-string">"is-in"</span> 
  }, 
  { 
    <span class="hljs-string">"_key"</span> : <span class="hljs-string">"36443"</span>, 
    <span class="hljs-string">"_id"</span> : <span class="hljs-string">"worldEdges/36443"</span>, 
    <span class="hljs-string">"_from"</span> : <span class="hljs-string">"worldVertices/country-people-s-republic-of-china"</span>, 
    <span class="hljs-string">"_to"</span> : <span class="hljs-string">"worldVertices/continent-asia"</span>, 
    <span class="hljs-string">"_rev"</span> : <span class="hljs-string">"36443"</span>, 
    <span class="hljs-string">"type"</span> : <span class="hljs-string">"is-in"</span> 
  }, 
  { 
    <span class="hljs-string">"_key"</span> : <span class="hljs-string">"36503"</span>, 
    <span class="hljs-string">"_id"</span> : <span class="hljs-string">"worldEdges/36503"</span>, 
    <span class="hljs-string">"_from"</span> : <span class="hljs-string">"worldVertices/capital-la-paz"</span>, 
    <span class="hljs-string">"_to"</span> : <span class="hljs-string">"worldVertices/country-bolivia"</span>, 
    <span class="hljs-string">"_rev"</span> : <span class="hljs-string">"36503"</span>, 
    <span class="hljs-string">"type"</span> : <span class="hljs-string">"is-in"</span> 
  }, 
  { 
    <span class="hljs-string">"_key"</span> : <span class="hljs-string">"36365"</span>, 
    <span class="hljs-string">"_id"</span> : <span class="hljs-string">"worldEdges/36365"</span>, 
    <span class="hljs-string">"_from"</span> : <span class="hljs-string">"worldVertices/country-belgium"</span>, 
    <span class="hljs-string">"_to"</span> : <span class="hljs-string">"worldVertices/continent-europe"</span>, 
    <span class="hljs-string">"_rev"</span> : <span class="hljs-string">"36365"</span>, 
    <span class="hljs-string">"type"</span> : <span class="hljs-string">"is-in"</span> 
  }, 
  { 
    <span class="hljs-string">"_key"</span> : <span class="hljs-string">"36428"</span>, 
    <span class="hljs-string">"_id"</span> : <span class="hljs-string">"worldEdges/36428"</span>, 
    <span class="hljs-string">"_from"</span> : <span class="hljs-string">"worldVertices/country-egypt"</span>, 
    <span class="hljs-string">"_to"</span> : <span class="hljs-string">"worldVertices/continent-africa"</span>, 
    <span class="hljs-string">"_rev"</span> : <span class="hljs-string">"36428"</span>, 
    <span class="hljs-string">"type"</span> : <span class="hljs-string">"is-in"</span> 
  }, 
  { 
    <span class="hljs-string">"_key"</span> : <span class="hljs-string">"36332"</span>, 
    <span class="hljs-string">"_id"</span> : <span class="hljs-string">"worldEdges/36332"</span>, 
    <span class="hljs-string">"_from"</span> : <span class="hljs-string">"worldVertices/country-algeria"</span>, 
    <span class="hljs-string">"_to"</span> : <span class="hljs-string">"worldVertices/continent-africa"</span>, 
    <span class="hljs-string">"_rev"</span> : <span class="hljs-string">"36332"</span>, 
    <span class="hljs-string">"type"</span> : <span class="hljs-string">"is-in"</span> 
  }, 
  { 
    <span class="hljs-string">"_key"</span> : <span class="hljs-string">"36473"</span>, 
    <span class="hljs-string">"_id"</span> : <span class="hljs-string">"worldEdges/36473"</span>, 
    <span class="hljs-string">"_from"</span> : <span class="hljs-string">"worldVertices/capital-brussels"</span>, 
    <span class="hljs-string">"_to"</span> : <span class="hljs-string">"worldVertices/country-belgium"</span>, 
    <span class="hljs-string">"_rev"</span> : <span class="hljs-string">"36473"</span>, 
    <span class="hljs-string">"type"</span> : <span class="hljs-string">"is-in"</span> 
  }, 
  { 
    <span class="hljs-string">"_key"</span> : <span class="hljs-string">"36422"</span>, 
    <span class="hljs-string">"_id"</span> : <span class="hljs-string">"worldEdges/36422"</span>, 
    <span class="hljs-string">"_from"</span> : <span class="hljs-string">"worldVertices/country-denmark"</span>, 
    <span class="hljs-string">"_to"</span> : <span class="hljs-string">"worldVertices/continent-europe"</span>, 
    <span class="hljs-string">"_rev"</span> : <span class="hljs-string">"36422"</span>, 
    <span class="hljs-string">"type"</span> : <span class="hljs-string">"is-in"</span> 
  }, 
  { 
    <span class="hljs-string">"_key"</span> : <span class="hljs-string">"36506"</span>, 
    <span class="hljs-string">"_id"</span> : <span class="hljs-string">"worldEdges/36506"</span>, 
    <span class="hljs-string">"_from"</span> : <span class="hljs-string">"worldVertices/capital-luanda"</span>, 
    <span class="hljs-string">"_to"</span> : <span class="hljs-string">"worldVertices/country-angola"</span>, 
    <span class="hljs-string">"_rev"</span> : <span class="hljs-string">"36506"</span>, 
    <span class="hljs-string">"type"</span> : <span class="hljs-string">"is-in"</span> 
  }, 
  { 
    <span class="hljs-string">"_key"</span> : <span class="hljs-string">"36563"</span>, 
    <span class="hljs-string">"_id"</span> : <span class="hljs-string">"worldEdges/36563"</span>, 
    <span class="hljs-string">"_from"</span> : <span class="hljs-string">"worldVertices/capital-zagreb"</span>, 
    <span class="hljs-string">"_to"</span> : <span class="hljs-string">"worldVertices/country-croatia"</span>, 
    <span class="hljs-string">"_rev"</span> : <span class="hljs-string">"36563"</span>, 
    <span class="hljs-string">"type"</span> : <span class="hljs-string">"is-in"</span> 
  }, 
  { 
    <span class="hljs-string">"_key"</span> : <span class="hljs-string">"36452"</span>, 
    <span class="hljs-string">"_id"</span> : <span class="hljs-string">"worldEdges/36452"</span>, 
    <span class="hljs-string">"_from"</span> : <span class="hljs-string">"worldVertices/capital-asmara"</span>, 
    <span class="hljs-string">"_to"</span> : <span class="hljs-string">"worldVertices/country-eritrea"</span>, 
    <span class="hljs-string">"_rev"</span> : <span class="hljs-string">"36452"</span>, 
    <span class="hljs-string">"type"</span> : <span class="hljs-string">"is-in"</span> 
  }, 
  { 
    <span class="hljs-string">"_key"</span> : <span class="hljs-string">"36521"</span>, 
    <span class="hljs-string">"_id"</span> : <span class="hljs-string">"worldEdges/36521"</span>, 
    <span class="hljs-string">"_from"</span> : <span class="hljs-string">"worldVertices/capital-ouagadougou"</span>, 
    <span class="hljs-string">"_to"</span> : <span class="hljs-string">"worldVertices/country-burkina-faso"</span>, 
    <span class="hljs-string">"_rev"</span> : <span class="hljs-string">"36521"</span>, 
    <span class="hljs-string">"type"</span> : <span class="hljs-string">"is-in"</span> 
  }, 
  { 
    <span class="hljs-string">"_key"</span> : <span class="hljs-string">"36491"</span>, 
    <span class="hljs-string">"_id"</span> : <span class="hljs-string">"worldEdges/36491"</span>, 
    <span class="hljs-string">"_from"</span> : <span class="hljs-string">"worldVertices/capital-dhaka"</span>, 
    <span class="hljs-string">"_to"</span> : <span class="hljs-string">"worldVertices/country-bangladesh"</span>, 
    <span class="hljs-string">"_rev"</span> : <span class="hljs-string">"36491"</span>, 
    <span class="hljs-string">"type"</span> : <span class="hljs-string">"is-in"</span> 
  }, 
  { 
    <span class="hljs-string">"_key"</span> : <span class="hljs-string">"36434"</span>, 
    <span class="hljs-string">"_id"</span> : <span class="hljs-string">"worldEdges/36434"</span>, 
    <span class="hljs-string">"_from"</span> : <span class="hljs-string">"worldVertices/country-finland"</span>, 
    <span class="hljs-string">"_to"</span> : <span class="hljs-string">"worldVertices/continent-europe"</span>, 
    <span class="hljs-string">"_rev"</span> : <span class="hljs-string">"36434"</span>, 
    <span class="hljs-string">"type"</span> : <span class="hljs-string">"is-in"</span> 
  }, 
  { 
    <span class="hljs-string">"_key"</span> : <span class="hljs-string">"36317"</span>, 
    <span class="hljs-string">"_id"</span> : <span class="hljs-string">"worldEdges/36317"</span>, 
    <span class="hljs-string">"_from"</span> : <span class="hljs-string">"worldVertices/continent-europe"</span>, 
    <span class="hljs-string">"_to"</span> : <span class="hljs-string">"worldVertices/world"</span>, 
    <span class="hljs-string">"_rev"</span> : <span class="hljs-string">"36317"</span>, 
    <span class="hljs-string">"type"</span> : <span class="hljs-string">"is-in"</span> 
  }, 
  { 
    <span class="hljs-string">"_key"</span> : <span class="hljs-string">"36307"</span>, 
    <span class="hljs-string">"_id"</span> : <span class="hljs-string">"worldEdges/36307"</span>, 
    <span class="hljs-string">"_from"</span> : <span class="hljs-string">"worldVertices/continent-africa"</span>, 
    <span class="hljs-string">"_to"</span> : <span class="hljs-string">"worldVertices/world"</span>, 
    <span class="hljs-string">"_rev"</span> : <span class="hljs-string">"36307"</span>, 
    <span class="hljs-string">"type"</span> : <span class="hljs-string">"is-in"</span> 
  }, 
  { 
    <span class="hljs-string">"_key"</span> : <span class="hljs-string">"36464"</span>, 
    <span class="hljs-string">"_id"</span> : <span class="hljs-string">"worldEdges/36464"</span>, 
    <span class="hljs-string">"_from"</span> : <span class="hljs-string">"worldVertices/capital-bogota"</span>, 
    <span class="hljs-string">"_to"</span> : <span class="hljs-string">"worldVertices/country-colombia"</span>, 
    <span class="hljs-string">"_rev"</span> : <span class="hljs-string">"36464"</span>, 
    <span class="hljs-string">"type"</span> : <span class="hljs-string">"is-in"</span> 
  }, 
  { 
    <span class="hljs-string">"_key"</span> : <span class="hljs-string">"36512"</span>, 
    <span class="hljs-string">"_id"</span> : <span class="hljs-string">"worldEdges/36512"</span>, 
    <span class="hljs-string">"_from"</span> : <span class="hljs-string">"worldVertices/capital-nassau"</span>, 
    <span class="hljs-string">"_to"</span> : <span class="hljs-string">"worldVertices/country-bahamas"</span>, 
    <span class="hljs-string">"_rev"</span> : <span class="hljs-string">"36512"</span>, 
    <span class="hljs-string">"type"</span> : <span class="hljs-string">"is-in"</span> 
  }, 
  { 
    <span class="hljs-string">"_key"</span> : <span class="hljs-string">"36554"</span>, 
    <span class="hljs-string">"_id"</span> : <span class="hljs-string">"worldEdges/36554"</span>, 
    <span class="hljs-string">"_from"</span> : <span class="hljs-string">"worldVertices/capital-vienna"</span>, 
    <span class="hljs-string">"_to"</span> : <span class="hljs-string">"worldVertices/country-austria"</span>, 
    <span class="hljs-string">"_rev"</span> : <span class="hljs-string">"36554"</span>, 
    <span class="hljs-string">"type"</span> : <span class="hljs-string">"is-in"</span> 
  }, 
  { 
    <span class="hljs-string">"_key"</span> : <span class="hljs-string">"36557"</span>, 
    <span class="hljs-string">"_id"</span> : <span class="hljs-string">"worldEdges/36557"</span>, 
    <span class="hljs-string">"_from"</span> : <span class="hljs-string">"worldVertices/capital-yamoussoukro"</span>, 
    <span class="hljs-string">"_to"</span> : <span class="hljs-string">"worldVertices/country-cote-d-ivoire"</span>, 
    <span class="hljs-string">"_rev"</span> : <span class="hljs-string">"36557"</span>, 
    <span class="hljs-string">"type"</span> : <span class="hljs-string">"is-in"</span> 
  }, 
  { 
    <span class="hljs-string">"_key"</span> : <span class="hljs-string">"36383"</span>, 
    <span class="hljs-string">"_id"</span> : <span class="hljs-string">"worldEdges/36383"</span>, 
    <span class="hljs-string">"_from"</span> : <span class="hljs-string">"worldVertices/country-brunei"</span>, 
    <span class="hljs-string">"_to"</span> : <span class="hljs-string">"worldVertices/continent-asia"</span>, 
    <span class="hljs-string">"_rev"</span> : <span class="hljs-string">"36383"</span>, 
    <span class="hljs-string">"type"</span> : <span class="hljs-string">"is-in"</span> 
  }, 
  { 
    <span class="hljs-string">"_key"</span> : <span class="hljs-string">"36425"</span>, 
    <span class="hljs-string">"_id"</span> : <span class="hljs-string">"worldEdges/36425"</span>, 
    <span class="hljs-string">"_from"</span> : <span class="hljs-string">"worldVertices/country-ecuador"</span>, 
    <span class="hljs-string">"_to"</span> : <span class="hljs-string">"worldVertices/continent-south-america"</span>, 
    <span class="hljs-string">"_rev"</span> : <span class="hljs-string">"36425"</span>, 
    <span class="hljs-string">"type"</span> : <span class="hljs-string">"is-in"</span> 
  }, 
  { 
    <span class="hljs-string">"_key"</span> : <span class="hljs-string">"36437"</span>, 
    <span class="hljs-string">"_id"</span> : <span class="hljs-string">"worldEdges/36437"</span>, 
    <span class="hljs-string">"_from"</span> : <span class="hljs-string">"worldVertices/country-france"</span>, 
    <span class="hljs-string">"_to"</span> : <span class="hljs-string">"worldVertices/continent-europe"</span>, 
    <span class="hljs-string">"_rev"</span> : <span class="hljs-string">"36437"</span>, 
    <span class="hljs-string">"type"</span> : <span class="hljs-string">"is-in"</span> 
  }, 
  { 
    <span class="hljs-string">"_key"</span> : <span class="hljs-string">"36479"</span>, 
    <span class="hljs-string">"_id"</span> : <span class="hljs-string">"worldEdges/36479"</span>, 
    <span class="hljs-string">"_from"</span> : <span class="hljs-string">"worldVertices/capital-bujumbura"</span>, 
    <span class="hljs-string">"_to"</span> : <span class="hljs-string">"worldVertices/country-burundi"</span>, 
    <span class="hljs-string">"_rev"</span> : <span class="hljs-string">"36479"</span>, 
    <span class="hljs-string">"type"</span> : <span class="hljs-string">"is-in"</span> 
  }, 
  { 
    <span class="hljs-string">"_key"</span> : <span class="hljs-string">"36326"</span>, 
    <span class="hljs-string">"_id"</span> : <span class="hljs-string">"worldEdges/36326"</span>, 
    <span class="hljs-string">"_from"</span> : <span class="hljs-string">"worldVertices/country-afghanistan"</span>, 
    <span class="hljs-string">"_to"</span> : <span class="hljs-string">"worldVertices/continent-asia"</span>, 
    <span class="hljs-string">"_rev"</span> : <span class="hljs-string">"36326"</span>, 
    <span class="hljs-string">"type"</span> : <span class="hljs-string">"is-in"</span> 
  }, 
  { 
    <span class="hljs-string">"_key"</span> : <span class="hljs-string">"36515"</span>, 
    <span class="hljs-string">"_id"</span> : <span class="hljs-string">"worldEdges/36515"</span>, 
    <span class="hljs-string">"_from"</span> : <span class="hljs-string">"worldVertices/capital-n-djamena"</span>, 
    <span class="hljs-string">"_to"</span> : <span class="hljs-string">"worldVertices/country-chad"</span>, 
    <span class="hljs-string">"_rev"</span> : <span class="hljs-string">"36515"</span>, 
    <span class="hljs-string">"type"</span> : <span class="hljs-string">"is-in"</span> 
  }, 
  { 
    <span class="hljs-string">"_key"</span> : <span class="hljs-string">"36323"</span>, 
    <span class="hljs-string">"_id"</span> : <span class="hljs-string">"worldEdges/36323"</span>, 
    <span class="hljs-string">"_from"</span> : <span class="hljs-string">"worldVertices/continent-south-america"</span>, 
    <span class="hljs-string">"_to"</span> : <span class="hljs-string">"worldVertices/world"</span>, 
    <span class="hljs-string">"_rev"</span> : <span class="hljs-string">"36323"</span>, 
    <span class="hljs-string">"type"</span> : <span class="hljs-string">"is-in"</span> 
  }, 
  { 
    <span class="hljs-string">"_key"</span> : <span class="hljs-string">"36419"</span>, 
    <span class="hljs-string">"_id"</span> : <span class="hljs-string">"worldEdges/36419"</span>, 
    <span class="hljs-string">"_from"</span> : <span class="hljs-string">"worldVertices/country-czech-republic"</span>, 
    <span class="hljs-string">"_to"</span> : <span class="hljs-string">"worldVertices/continent-europe"</span>, 
=======
    <span class="hljs-string">"_key"</span> : <span class="hljs-string">"36485"</span>, 
    <span class="hljs-string">"_id"</span> : <span class="hljs-string">"worldEdges/36485"</span>, 
    <span class="hljs-string">"_from"</span> : <span class="hljs-string">"worldVertices/country-brunei"</span>, 
    <span class="hljs-string">"_to"</span> : <span class="hljs-string">"worldVertices/continent-asia"</span>, 
    <span class="hljs-string">"_rev"</span> : <span class="hljs-string">"36485"</span>, 
    <span class="hljs-string">"type"</span> : <span class="hljs-string">"is-in"</span> 
  }, 
  { 
    <span class="hljs-string">"_key"</span> : <span class="hljs-string">"36527"</span>, 
    <span class="hljs-string">"_id"</span> : <span class="hljs-string">"worldEdges/36527"</span>, 
    <span class="hljs-string">"_from"</span> : <span class="hljs-string">"worldVertices/country-ecuador"</span>, 
    <span class="hljs-string">"_to"</span> : <span class="hljs-string">"worldVertices/continent-south-america"</span>, 
    <span class="hljs-string">"_rev"</span> : <span class="hljs-string">"36527"</span>, 
    <span class="hljs-string">"type"</span> : <span class="hljs-string">"is-in"</span> 
  }, 
  { 
    <span class="hljs-string">"_key"</span> : <span class="hljs-string">"36536"</span>, 
    <span class="hljs-string">"_id"</span> : <span class="hljs-string">"worldEdges/36536"</span>, 
    <span class="hljs-string">"_from"</span> : <span class="hljs-string">"worldVertices/country-finland"</span>, 
    <span class="hljs-string">"_to"</span> : <span class="hljs-string">"worldVertices/continent-europe"</span>, 
    <span class="hljs-string">"_rev"</span> : <span class="hljs-string">"36536"</span>, 
    <span class="hljs-string">"type"</span> : <span class="hljs-string">"is-in"</span> 
  }, 
  { 
    <span class="hljs-string">"_key"</span> : <span class="hljs-string">"36539"</span>, 
    <span class="hljs-string">"_id"</span> : <span class="hljs-string">"worldEdges/36539"</span>, 
    <span class="hljs-string">"_from"</span> : <span class="hljs-string">"worldVertices/country-france"</span>, 
    <span class="hljs-string">"_to"</span> : <span class="hljs-string">"worldVertices/continent-europe"</span>, 
    <span class="hljs-string">"_rev"</span> : <span class="hljs-string">"36539"</span>, 
    <span class="hljs-string">"type"</span> : <span class="hljs-string">"is-in"</span> 
  }, 
  { 
    <span class="hljs-string">"_key"</span> : <span class="hljs-string">"36608"</span>, 
    <span class="hljs-string">"_id"</span> : <span class="hljs-string">"worldEdges/36608"</span>, 
    <span class="hljs-string">"_from"</span> : <span class="hljs-string">"worldVertices/capital-luanda"</span>, 
    <span class="hljs-string">"_to"</span> : <span class="hljs-string">"worldVertices/country-angola"</span>, 
    <span class="hljs-string">"_rev"</span> : <span class="hljs-string">"36608"</span>, 
    <span class="hljs-string">"type"</span> : <span class="hljs-string">"is-in"</span> 
  }, 
  { 
    <span class="hljs-string">"_key"</span> : <span class="hljs-string">"36500"</span>, 
    <span class="hljs-string">"_id"</span> : <span class="hljs-string">"worldEdges/36500"</span>, 
    <span class="hljs-string">"_from"</span> : <span class="hljs-string">"worldVertices/country-cameroon"</span>, 
    <span class="hljs-string">"_to"</span> : <span class="hljs-string">"worldVertices/continent-africa"</span>, 
    <span class="hljs-string">"_rev"</span> : <span class="hljs-string">"36500"</span>, 
    <span class="hljs-string">"type"</span> : <span class="hljs-string">"is-in"</span> 
  }, 
  { 
    <span class="hljs-string">"_key"</span> : <span class="hljs-string">"36578"</span>, 
    <span class="hljs-string">"_id"</span> : <span class="hljs-string">"worldEdges/36578"</span>, 
    <span class="hljs-string">"_from"</span> : <span class="hljs-string">"worldVertices/capital-buenos-aires"</span>, 
    <span class="hljs-string">"_to"</span> : <span class="hljs-string">"worldVertices/country-argentina"</span>, 
    <span class="hljs-string">"_rev"</span> : <span class="hljs-string">"36578"</span>, 
    <span class="hljs-string">"type"</span> : <span class="hljs-string">"is-in"</span> 
  }, 
  { 
    <span class="hljs-string">"_key"</span> : <span class="hljs-string">"36545"</span>, 
    <span class="hljs-string">"_id"</span> : <span class="hljs-string">"worldEdges/36545"</span>, 
    <span class="hljs-string">"_from"</span> : <span class="hljs-string">"worldVertices/country-people-s-republic-of-china"</span>, 
    <span class="hljs-string">"_to"</span> : <span class="hljs-string">"worldVertices/continent-asia"</span>, 
    <span class="hljs-string">"_rev"</span> : <span class="hljs-string">"36545"</span>, 
    <span class="hljs-string">"type"</span> : <span class="hljs-string">"is-in"</span> 
  }, 
  { 
    <span class="hljs-string">"_key"</span> : <span class="hljs-string">"36416"</span>, 
    <span class="hljs-string">"_id"</span> : <span class="hljs-string">"worldEdges/36416"</span>, 
    <span class="hljs-string">"_from"</span> : <span class="hljs-string">"worldVertices/continent-australia"</span>, 
    <span class="hljs-string">"_to"</span> : <span class="hljs-string">"worldVertices/world"</span>, 
    <span class="hljs-string">"_rev"</span> : <span class="hljs-string">"36416"</span>, 
    <span class="hljs-string">"type"</span> : <span class="hljs-string">"is-in"</span> 
  }, 
  { 
    <span class="hljs-string">"_key"</span> : <span class="hljs-string">"36476"</span>, 
    <span class="hljs-string">"_id"</span> : <span class="hljs-string">"worldEdges/36476"</span>, 
    <span class="hljs-string">"_from"</span> : <span class="hljs-string">"worldVertices/country-bosnia-and-herzegovina"</span>, 
    <span class="hljs-string">"_to"</span> : <span class="hljs-string">"worldVertices/continent-europe"</span>, 
    <span class="hljs-string">"_rev"</span> : <span class="hljs-string">"36476"</span>, 
    <span class="hljs-string">"type"</span> : <span class="hljs-string">"is-in"</span> 
  }, 
  { 
    <span class="hljs-string">"_key"</span> : <span class="hljs-string">"36596"</span>, 
    <span class="hljs-string">"_id"</span> : <span class="hljs-string">"worldEdges/36596"</span>, 
    <span class="hljs-string">"_from"</span> : <span class="hljs-string">"worldVertices/capital-gaborone"</span>, 
    <span class="hljs-string">"_to"</span> : <span class="hljs-string">"worldVertices/country-botswana"</span>, 
    <span class="hljs-string">"_rev"</span> : <span class="hljs-string">"36596"</span>, 
    <span class="hljs-string">"type"</span> : <span class="hljs-string">"is-in"</span> 
  }, 
  { 
    <span class="hljs-string">"_key"</span> : <span class="hljs-string">"36413"</span>, 
    <span class="hljs-string">"_id"</span> : <span class="hljs-string">"worldEdges/36413"</span>, 
    <span class="hljs-string">"_from"</span> : <span class="hljs-string">"worldVertices/continent-asia"</span>, 
    <span class="hljs-string">"_to"</span> : <span class="hljs-string">"worldVertices/world"</span>, 
    <span class="hljs-string">"_rev"</span> : <span class="hljs-string">"36413"</span>, 
    <span class="hljs-string">"type"</span> : <span class="hljs-string">"is-in"</span> 
  }, 
  { 
    <span class="hljs-string">"_key"</span> : <span class="hljs-string">"36443"</span>, 
    <span class="hljs-string">"_id"</span> : <span class="hljs-string">"worldEdges/36443"</span>, 
    <span class="hljs-string">"_from"</span> : <span class="hljs-string">"worldVertices/country-antigua-and-barbuda"</span>, 
    <span class="hljs-string">"_to"</span> : <span class="hljs-string">"worldVertices/continent-north-america"</span>, 
    <span class="hljs-string">"_rev"</span> : <span class="hljs-string">"36443"</span>, 
    <span class="hljs-string">"type"</span> : <span class="hljs-string">"is-in"</span> 
  }, 
  { 
    <span class="hljs-string">"_key"</span> : <span class="hljs-string">"36503"</span>, 
    <span class="hljs-string">"_id"</span> : <span class="hljs-string">"worldEdges/36503"</span>, 
    <span class="hljs-string">"_from"</span> : <span class="hljs-string">"worldVertices/country-canada"</span>, 
    <span class="hljs-string">"_to"</span> : <span class="hljs-string">"worldVertices/continent-north-america"</span>, 
    <span class="hljs-string">"_rev"</span> : <span class="hljs-string">"36503"</span>, 
    <span class="hljs-string">"type"</span> : <span class="hljs-string">"is-in"</span> 
  }, 
  { 
    <span class="hljs-string">"_key"</span> : <span class="hljs-string">"36428"</span>, 
    <span class="hljs-string">"_id"</span> : <span class="hljs-string">"worldEdges/36428"</span>, 
    <span class="hljs-string">"_from"</span> : <span class="hljs-string">"worldVertices/country-afghanistan"</span>, 
    <span class="hljs-string">"_to"</span> : <span class="hljs-string">"worldVertices/continent-asia"</span>, 
    <span class="hljs-string">"_rev"</span> : <span class="hljs-string">"36428"</span>, 
    <span class="hljs-string">"type"</span> : <span class="hljs-string">"is-in"</span> 
  }, 
  { 
    <span class="hljs-string">"_key"</span> : <span class="hljs-string">"36473"</span>, 
    <span class="hljs-string">"_id"</span> : <span class="hljs-string">"worldEdges/36473"</span>, 
    <span class="hljs-string">"_from"</span> : <span class="hljs-string">"worldVertices/country-bolivia"</span>, 
    <span class="hljs-string">"_to"</span> : <span class="hljs-string">"worldVertices/continent-south-america"</span>, 
    <span class="hljs-string">"_rev"</span> : <span class="hljs-string">"36473"</span>, 
    <span class="hljs-string">"type"</span> : <span class="hljs-string">"is-in"</span> 
  }, 
  { 
    <span class="hljs-string">"_key"</span> : <span class="hljs-string">"36422"</span>, 
    <span class="hljs-string">"_id"</span> : <span class="hljs-string">"worldEdges/36422"</span>, 
    <span class="hljs-string">"_from"</span> : <span class="hljs-string">"worldVertices/continent-north-america"</span>, 
    <span class="hljs-string">"_to"</span> : <span class="hljs-string">"worldVertices/world"</span>, 
    <span class="hljs-string">"_rev"</span> : <span class="hljs-string">"36422"</span>, 
    <span class="hljs-string">"type"</span> : <span class="hljs-string">"is-in"</span> 
  }, 
  { 
    <span class="hljs-string">"_key"</span> : <span class="hljs-string">"36506"</span>, 
    <span class="hljs-string">"_id"</span> : <span class="hljs-string">"worldEdges/36506"</span>, 
    <span class="hljs-string">"_from"</span> : <span class="hljs-string">"worldVertices/country-chad"</span>, 
    <span class="hljs-string">"_to"</span> : <span class="hljs-string">"worldVertices/continent-africa"</span>, 
    <span class="hljs-string">"_rev"</span> : <span class="hljs-string">"36506"</span>, 
    <span class="hljs-string">"type"</span> : <span class="hljs-string">"is-in"</span> 
  }, 
  { 
    <span class="hljs-string">"_key"</span> : <span class="hljs-string">"36665"</span>, 
    <span class="hljs-string">"_id"</span> : <span class="hljs-string">"worldEdges/36665"</span>, 
    <span class="hljs-string">"_from"</span> : <span class="hljs-string">"worldVertices/capital-zagreb"</span>, 
    <span class="hljs-string">"_to"</span> : <span class="hljs-string">"worldVertices/country-croatia"</span>, 
    <span class="hljs-string">"_rev"</span> : <span class="hljs-string">"36665"</span>, 
    <span class="hljs-string">"type"</span> : <span class="hljs-string">"is-in"</span> 
  }, 
  { 
    <span class="hljs-string">"_key"</span> : <span class="hljs-string">"36563"</span>, 
    <span class="hljs-string">"_id"</span> : <span class="hljs-string">"worldEdges/36563"</span>, 
    <span class="hljs-string">"_from"</span> : <span class="hljs-string">"worldVertices/capital-berlin"</span>, 
    <span class="hljs-string">"_to"</span> : <span class="hljs-string">"worldVertices/country-germany"</span>, 
    <span class="hljs-string">"_rev"</span> : <span class="hljs-string">"36563"</span>, 
    <span class="hljs-string">"type"</span> : <span class="hljs-string">"is-in"</span> 
  }, 
  { 
    <span class="hljs-string">"_key"</span> : <span class="hljs-string">"36452"</span>, 
    <span class="hljs-string">"_id"</span> : <span class="hljs-string">"worldEdges/36452"</span>, 
    <span class="hljs-string">"_from"</span> : <span class="hljs-string">"worldVertices/country-austria"</span>, 
    <span class="hljs-string">"_to"</span> : <span class="hljs-string">"worldVertices/continent-europe"</span>, 
    <span class="hljs-string">"_rev"</span> : <span class="hljs-string">"36452"</span>, 
    <span class="hljs-string">"type"</span> : <span class="hljs-string">"is-in"</span> 
  }, 
  { 
    <span class="hljs-string">"_key"</span> : <span class="hljs-string">"36521"</span>, 
    <span class="hljs-string">"_id"</span> : <span class="hljs-string">"worldEdges/36521"</span>, 
    <span class="hljs-string">"_from"</span> : <span class="hljs-string">"worldVertices/country-czech-republic"</span>, 
    <span class="hljs-string">"_to"</span> : <span class="hljs-string">"worldVertices/continent-europe"</span>, 
    <span class="hljs-string">"_rev"</span> : <span class="hljs-string">"36521"</span>, 
    <span class="hljs-string">"type"</span> : <span class="hljs-string">"is-in"</span> 
  }, 
  { 
    <span class="hljs-string">"_key"</span> : <span class="hljs-string">"36491"</span>, 
    <span class="hljs-string">"_id"</span> : <span class="hljs-string">"worldEdges/36491"</span>, 
    <span class="hljs-string">"_from"</span> : <span class="hljs-string">"worldVertices/country-burkina-faso"</span>, 
    <span class="hljs-string">"_to"</span> : <span class="hljs-string">"worldVertices/continent-africa"</span>, 
    <span class="hljs-string">"_rev"</span> : <span class="hljs-string">"36491"</span>, 
    <span class="hljs-string">"type"</span> : <span class="hljs-string">"is-in"</span> 
  }, 
  { 
    <span class="hljs-string">"_key"</span> : <span class="hljs-string">"36620"</span>, 
    <span class="hljs-string">"_id"</span> : <span class="hljs-string">"worldEdges/36620"</span>, 
    <span class="hljs-string">"_from"</span> : <span class="hljs-string">"worldVertices/capital-ottawa"</span>, 
    <span class="hljs-string">"_to"</span> : <span class="hljs-string">"worldVertices/country-canada"</span>, 
    <span class="hljs-string">"_rev"</span> : <span class="hljs-string">"36620"</span>, 
    <span class="hljs-string">"type"</span> : <span class="hljs-string">"is-in"</span> 
  }, 
  { 
    <span class="hljs-string">"_key"</span> : <span class="hljs-string">"36434"</span>, 
    <span class="hljs-string">"_id"</span> : <span class="hljs-string">"worldEdges/36434"</span>, 
    <span class="hljs-string">"_from"</span> : <span class="hljs-string">"worldVertices/country-algeria"</span>, 
    <span class="hljs-string">"_to"</span> : <span class="hljs-string">"worldVertices/continent-africa"</span>, 
    <span class="hljs-string">"_rev"</span> : <span class="hljs-string">"36434"</span>, 
    <span class="hljs-string">"type"</span> : <span class="hljs-string">"is-in"</span> 
  }, 
  { 
    <span class="hljs-string">"_key"</span> : <span class="hljs-string">"36662"</span>, 
    <span class="hljs-string">"_id"</span> : <span class="hljs-string">"worldEdges/36662"</span>, 
    <span class="hljs-string">"_from"</span> : <span class="hljs-string">"worldVertices/capital-yaounde"</span>, 
    <span class="hljs-string">"_to"</span> : <span class="hljs-string">"worldVertices/country-cameroon"</span>, 
    <span class="hljs-string">"_rev"</span> : <span class="hljs-string">"36662"</span>, 
    <span class="hljs-string">"type"</span> : <span class="hljs-string">"is-in"</span> 
  }, 
  { 
    <span class="hljs-string">"_key"</span> : <span class="hljs-string">"36464"</span>, 
    <span class="hljs-string">"_id"</span> : <span class="hljs-string">"worldEdges/36464"</span>, 
    <span class="hljs-string">"_from"</span> : <span class="hljs-string">"worldVertices/country-barbados"</span>, 
    <span class="hljs-string">"_to"</span> : <span class="hljs-string">"worldVertices/continent-north-america"</span>, 
    <span class="hljs-string">"_rev"</span> : <span class="hljs-string">"36464"</span>, 
    <span class="hljs-string">"type"</span> : <span class="hljs-string">"is-in"</span> 
  }, 
  { 
    <span class="hljs-string">"_key"</span> : <span class="hljs-string">"36617"</span>, 
    <span class="hljs-string">"_id"</span> : <span class="hljs-string">"worldEdges/36617"</span>, 
    <span class="hljs-string">"_from"</span> : <span class="hljs-string">"worldVertices/capital-n-djamena"</span>, 
    <span class="hljs-string">"_to"</span> : <span class="hljs-string">"worldVertices/country-chad"</span>, 
    <span class="hljs-string">"_rev"</span> : <span class="hljs-string">"36617"</span>, 
    <span class="hljs-string">"type"</span> : <span class="hljs-string">"is-in"</span> 
  }, 
  { 
    <span class="hljs-string">"_key"</span> : <span class="hljs-string">"36512"</span>, 
    <span class="hljs-string">"_id"</span> : <span class="hljs-string">"worldEdges/36512"</span>, 
    <span class="hljs-string">"_from"</span> : <span class="hljs-string">"worldVertices/country-colombia"</span>, 
    <span class="hljs-string">"_to"</span> : <span class="hljs-string">"worldVertices/continent-south-america"</span>, 
    <span class="hljs-string">"_rev"</span> : <span class="hljs-string">"36512"</span>, 
    <span class="hljs-string">"type"</span> : <span class="hljs-string">"is-in"</span> 
  }, 
  { 
    <span class="hljs-string">"_key"</span> : <span class="hljs-string">"36554"</span>, 
    <span class="hljs-string">"_id"</span> : <span class="hljs-string">"worldEdges/36554"</span>, 
    <span class="hljs-string">"_from"</span> : <span class="hljs-string">"worldVertices/capital-asmara"</span>, 
    <span class="hljs-string">"_to"</span> : <span class="hljs-string">"worldVertices/country-eritrea"</span>, 
    <span class="hljs-string">"_rev"</span> : <span class="hljs-string">"36554"</span>, 
    <span class="hljs-string">"type"</span> : <span class="hljs-string">"is-in"</span> 
  }, 
  { 
    <span class="hljs-string">"_key"</span> : <span class="hljs-string">"36638"</span>, 
    <span class="hljs-string">"_id"</span> : <span class="hljs-string">"worldEdges/36638"</span>, 
    <span class="hljs-string">"_from"</span> : <span class="hljs-string">"worldVertices/capital-saint-john-s"</span>, 
    <span class="hljs-string">"_to"</span> : <span class="hljs-string">"worldVertices/country-antigua-and-barbuda"</span>, 
    <span class="hljs-string">"_rev"</span> : <span class="hljs-string">"36638"</span>, 
    <span class="hljs-string">"type"</span> : <span class="hljs-string">"is-in"</span> 
  }, 
  { 
    <span class="hljs-string">"_key"</span> : <span class="hljs-string">"36557"</span>, 
    <span class="hljs-string">"_id"</span> : <span class="hljs-string">"worldEdges/36557"</span>, 
    <span class="hljs-string">"_from"</span> : <span class="hljs-string">"worldVertices/capital-bandar-seri-begawan"</span>, 
    <span class="hljs-string">"_to"</span> : <span class="hljs-string">"worldVertices/country-brunei"</span>, 
    <span class="hljs-string">"_rev"</span> : <span class="hljs-string">"36557"</span>, 
    <span class="hljs-string">"type"</span> : <span class="hljs-string">"is-in"</span> 
  }, 
  { 
    <span class="hljs-string">"_key"</span> : <span class="hljs-string">"36650"</span>, 
    <span class="hljs-string">"_id"</span> : <span class="hljs-string">"worldEdges/36650"</span>, 
    <span class="hljs-string">"_from"</span> : <span class="hljs-string">"worldVertices/capital-thimphu"</span>, 
    <span class="hljs-string">"_to"</span> : <span class="hljs-string">"worldVertices/country-bhutan"</span>, 
    <span class="hljs-string">"_rev"</span> : <span class="hljs-string">"36650"</span>, 
    <span class="hljs-string">"type"</span> : <span class="hljs-string">"is-in"</span> 
  }, 
  { 
    <span class="hljs-string">"_key"</span> : <span class="hljs-string">"36632"</span>, 
    <span class="hljs-string">"_id"</span> : <span class="hljs-string">"worldEdges/36632"</span>, 
    <span class="hljs-string">"_from"</span> : <span class="hljs-string">"worldVertices/capital-prague"</span>, 
    <span class="hljs-string">"_to"</span> : <span class="hljs-string">"worldVertices/country-czech-republic"</span>, 
    <span class="hljs-string">"_rev"</span> : <span class="hljs-string">"36632"</span>, 
    <span class="hljs-string">"type"</span> : <span class="hljs-string">"is-in"</span> 
  }, 
  { 
    <span class="hljs-string">"_key"</span> : <span class="hljs-string">"36611"</span>, 
    <span class="hljs-string">"_id"</span> : <span class="hljs-string">"worldEdges/36611"</span>, 
    <span class="hljs-string">"_from"</span> : <span class="hljs-string">"worldVertices/capital-manama"</span>, 
    <span class="hljs-string">"_to"</span> : <span class="hljs-string">"worldVertices/country-bahrain"</span>, 
    <span class="hljs-string">"_rev"</span> : <span class="hljs-string">"36611"</span>, 
    <span class="hljs-string">"type"</span> : <span class="hljs-string">"is-in"</span> 
  }, 
  { 
    <span class="hljs-string">"_key"</span> : <span class="hljs-string">"36425"</span>, 
    <span class="hljs-string">"_id"</span> : <span class="hljs-string">"worldEdges/36425"</span>, 
    <span class="hljs-string">"_from"</span> : <span class="hljs-string">"worldVertices/continent-south-america"</span>, 
    <span class="hljs-string">"_to"</span> : <span class="hljs-string">"worldVertices/world"</span>, 
    <span class="hljs-string">"_rev"</span> : <span class="hljs-string">"36425"</span>, 
    <span class="hljs-string">"type"</span> : <span class="hljs-string">"is-in"</span> 
  }, 
  { 
    <span class="hljs-string">"_key"</span> : <span class="hljs-string">"36437"</span>, 
    <span class="hljs-string">"_id"</span> : <span class="hljs-string">"worldEdges/36437"</span>, 
    <span class="hljs-string">"_from"</span> : <span class="hljs-string">"worldVertices/country-andorra"</span>, 
    <span class="hljs-string">"_to"</span> : <span class="hljs-string">"worldVertices/continent-europe"</span>, 
    <span class="hljs-string">"_rev"</span> : <span class="hljs-string">"36437"</span>, 
    <span class="hljs-string">"type"</span> : <span class="hljs-string">"is-in"</span> 
  }, 
  { 
    <span class="hljs-string">"_key"</span> : <span class="hljs-string">"36635"</span>, 
    <span class="hljs-string">"_id"</span> : <span class="hljs-string">"worldEdges/36635"</span>, 
    <span class="hljs-string">"_from"</span> : <span class="hljs-string">"worldVertices/capital-quito"</span>, 
    <span class="hljs-string">"_to"</span> : <span class="hljs-string">"worldVertices/country-ecuador"</span>, 
    <span class="hljs-string">"_rev"</span> : <span class="hljs-string">"36635"</span>, 
    <span class="hljs-string">"type"</span> : <span class="hljs-string">"is-in"</span> 
  }, 
  { 
    <span class="hljs-string">"_key"</span> : <span class="hljs-string">"36479"</span>, 
    <span class="hljs-string">"_id"</span> : <span class="hljs-string">"worldEdges/36479"</span>, 
    <span class="hljs-string">"_from"</span> : <span class="hljs-string">"worldVertices/country-botswana"</span>, 
    <span class="hljs-string">"_to"</span> : <span class="hljs-string">"worldVertices/continent-africa"</span>, 
    <span class="hljs-string">"_rev"</span> : <span class="hljs-string">"36479"</span>, 
    <span class="hljs-string">"type"</span> : <span class="hljs-string">"is-in"</span> 
  }, 
  { 
    <span class="hljs-string">"_key"</span> : <span class="hljs-string">"36515"</span>, 
    <span class="hljs-string">"_id"</span> : <span class="hljs-string">"worldEdges/36515"</span>, 
    <span class="hljs-string">"_from"</span> : <span class="hljs-string">"worldVertices/country-cote-d-ivoire"</span>, 
    <span class="hljs-string">"_to"</span> : <span class="hljs-string">"worldVertices/continent-africa"</span>, 
    <span class="hljs-string">"_rev"</span> : <span class="hljs-string">"36515"</span>, 
    <span class="hljs-string">"type"</span> : <span class="hljs-string">"is-in"</span> 
  }, 
  { 
    <span class="hljs-string">"_key"</span> : <span class="hljs-string">"36587"</span>, 
    <span class="hljs-string">"_id"</span> : <span class="hljs-string">"worldEdges/36587"</span>, 
    <span class="hljs-string">"_from"</span> : <span class="hljs-string">"worldVertices/capital-canberra"</span>, 
    <span class="hljs-string">"_to"</span> : <span class="hljs-string">"worldVertices/country-australia"</span>, 
    <span class="hljs-string">"_rev"</span> : <span class="hljs-string">"36587"</span>, 
    <span class="hljs-string">"type"</span> : <span class="hljs-string">"is-in"</span> 
  }, 
  { 
    <span class="hljs-string">"_key"</span> : <span class="hljs-string">"36419"</span>, 
    <span class="hljs-string">"_id"</span> : <span class="hljs-string">"worldEdges/36419"</span>, 
    <span class="hljs-string">"_from"</span> : <span class="hljs-string">"worldVertices/continent-europe"</span>, 
    <span class="hljs-string">"_to"</span> : <span class="hljs-string">"worldVertices/world"</span>, 
>>>>>>> c1e90bb4
    <span class="hljs-string">"_rev"</span> : <span class="hljs-string">"36419"</span>, 
    <span class="hljs-string">"type"</span> : <span class="hljs-string">"is-in"</span> 
  } 
]
arangosh&gt; examples.dropGraph(<span class="hljs-string">"worldCountry"</span>);
<span class="hljs-literal">true</span>
arangosh&gt; <span class="hljs-keyword">var</span> g = examples.loadGraph(<span class="hljs-string">"worldCountryUnManaged"</span>);
arangosh&gt; examples.dropGraph(<span class="hljs-string">"worldCountryUnManaged"</span>);<|MERGE_RESOLUTION|>--- conflicted
+++ resolved
@@ -5,55 +5,35 @@
   { 
     <span class="hljs-string">"_key"</span> : <span class="hljs-string">"capital-yaounde"</span>, 
     <span class="hljs-string">"_id"</span> : <span class="hljs-string">"worldVertices/capital-yaounde"</span>, 
-<<<<<<< HEAD
-    <span class="hljs-string">"_rev"</span> : <span class="hljs-string">"36301"</span>, 
-=======
     <span class="hljs-string">"_rev"</span> : <span class="hljs-string">"36403"</span>, 
->>>>>>> c1e90bb4
     <span class="hljs-string">"name"</span> : <span class="hljs-string">"Yaounde"</span>, 
     <span class="hljs-string">"type"</span> : <span class="hljs-string">"capital"</span> 
   }, 
   { 
     <span class="hljs-string">"_key"</span> : <span class="hljs-string">"capital-bridgetown"</span>, 
     <span class="hljs-string">"_id"</span> : <span class="hljs-string">"worldVertices/capital-bridgetown"</span>, 
-<<<<<<< HEAD
-    <span class="hljs-string">"_rev"</span> : <span class="hljs-string">"36211"</span>, 
-=======
     <span class="hljs-string">"_rev"</span> : <span class="hljs-string">"36313"</span>, 
->>>>>>> c1e90bb4
     <span class="hljs-string">"name"</span> : <span class="hljs-string">"Bridgetown"</span>, 
     <span class="hljs-string">"type"</span> : <span class="hljs-string">"capital"</span> 
   }, 
   { 
     <span class="hljs-string">"_key"</span> : <span class="hljs-string">"capital-santiago"</span>, 
     <span class="hljs-string">"_id"</span> : <span class="hljs-string">"worldVertices/capital-santiago"</span>, 
-<<<<<<< HEAD
-    <span class="hljs-string">"_rev"</span> : <span class="hljs-string">"36280"</span>, 
-=======
     <span class="hljs-string">"_rev"</span> : <span class="hljs-string">"36382"</span>, 
->>>>>>> c1e90bb4
     <span class="hljs-string">"name"</span> : <span class="hljs-string">"Santiago"</span>, 
     <span class="hljs-string">"type"</span> : <span class="hljs-string">"capital"</span> 
   }, 
   { 
     <span class="hljs-string">"_key"</span> : <span class="hljs-string">"capital-ottawa"</span>, 
     <span class="hljs-string">"_id"</span> : <span class="hljs-string">"worldVertices/capital-ottawa"</span>, 
-<<<<<<< HEAD
-    <span class="hljs-string">"_rev"</span> : <span class="hljs-string">"36259"</span>, 
-=======
     <span class="hljs-string">"_rev"</span> : <span class="hljs-string">"36361"</span>, 
->>>>>>> c1e90bb4
     <span class="hljs-string">"name"</span> : <span class="hljs-string">"Ottawa"</span>, 
     <span class="hljs-string">"type"</span> : <span class="hljs-string">"capital"</span> 
   }, 
   { 
     <span class="hljs-string">"_key"</span> : <span class="hljs-string">"country-brazil"</span>, 
     <span class="hljs-string">"_id"</span> : <span class="hljs-string">"worldVertices/country-brazil"</span>, 
-<<<<<<< HEAD
-    <span class="hljs-string">"_rev"</span> : <span class="hljs-string">"36121"</span>, 
-=======
     <span class="hljs-string">"_rev"</span> : <span class="hljs-string">"36223"</span>, 
->>>>>>> c1e90bb4
     <span class="hljs-string">"code"</span> : <span class="hljs-string">"BRA"</span>, 
     <span class="hljs-string">"name"</span> : <span class="hljs-string">"Brazil"</span>, 
     <span class="hljs-string">"type"</span> : <span class="hljs-string">"country"</span> 
@@ -61,11 +41,7 @@
   { 
     <span class="hljs-string">"_key"</span> : <span class="hljs-string">"country-people-s-republic-of-china"</span>, 
     <span class="hljs-string">"_id"</span> : <span class="hljs-string">"worldVertices/country-people-s-republic-of-china"</span>, 
-<<<<<<< HEAD
-    <span class="hljs-string">"_rev"</span> : <span class="hljs-string">"36184"</span>, 
-=======
     <span class="hljs-string">"_rev"</span> : <span class="hljs-string">"36286"</span>, 
->>>>>>> c1e90bb4
     <span class="hljs-string">"code"</span> : <span class="hljs-string">"CHN"</span>, 
     <span class="hljs-string">"name"</span> : <span class="hljs-string">"People's Republic of China"</span>, 
     <span class="hljs-string">"type"</span> : <span class="hljs-string">"country"</span> 
@@ -73,11 +49,7 @@
   { 
     <span class="hljs-string">"_key"</span> : <span class="hljs-string">"country-cote-d-ivoire"</span>, 
     <span class="hljs-string">"_id"</span> : <span class="hljs-string">"worldVertices/country-cote-d-ivoire"</span>, 
-<<<<<<< HEAD
-    <span class="hljs-string">"_rev"</span> : <span class="hljs-string">"36154"</span>, 
-=======
     <span class="hljs-string">"_rev"</span> : <span class="hljs-string">"36256"</span>, 
->>>>>>> c1e90bb4
     <span class="hljs-string">"code"</span> : <span class="hljs-string">"CIV"</span>, 
     <span class="hljs-string">"name"</span> : <span class="hljs-string">"Cote d'Ivoire"</span>, 
     <span class="hljs-string">"type"</span> : <span class="hljs-string">"country"</span> 
@@ -85,99 +57,63 @@
   { 
     <span class="hljs-string">"_key"</span> : <span class="hljs-string">"capital-manama"</span>, 
     <span class="hljs-string">"_id"</span> : <span class="hljs-string">"worldVertices/capital-manama"</span>, 
-<<<<<<< HEAD
-    <span class="hljs-string">"_rev"</span> : <span class="hljs-string">"36250"</span>, 
-=======
     <span class="hljs-string">"_rev"</span> : <span class="hljs-string">"36352"</span>, 
->>>>>>> c1e90bb4
     <span class="hljs-string">"name"</span> : <span class="hljs-string">"Manama"</span>, 
     <span class="hljs-string">"type"</span> : <span class="hljs-string">"capital"</span> 
   }, 
   { 
     <span class="hljs-string">"_key"</span> : <span class="hljs-string">"continent-south-america"</span>, 
     <span class="hljs-string">"_id"</span> : <span class="hljs-string">"worldVertices/continent-south-america"</span>, 
-<<<<<<< HEAD
-    <span class="hljs-string">"_rev"</span> : <span class="hljs-string">"36064"</span>, 
-=======
     <span class="hljs-string">"_rev"</span> : <span class="hljs-string">"36166"</span>, 
->>>>>>> c1e90bb4
     <span class="hljs-string">"name"</span> : <span class="hljs-string">"South America"</span>, 
     <span class="hljs-string">"type"</span> : <span class="hljs-string">"continent"</span> 
   }, 
   { 
     <span class="hljs-string">"_key"</span> : <span class="hljs-string">"capital-sofia"</span>, 
     <span class="hljs-string">"_id"</span> : <span class="hljs-string">"worldVertices/capital-sofia"</span>, 
-<<<<<<< HEAD
-    <span class="hljs-string">"_rev"</span> : <span class="hljs-string">"36286"</span>, 
-=======
     <span class="hljs-string">"_rev"</span> : <span class="hljs-string">"36388"</span>, 
->>>>>>> c1e90bb4
     <span class="hljs-string">"name"</span> : <span class="hljs-string">"Sofia"</span>, 
     <span class="hljs-string">"type"</span> : <span class="hljs-string">"capital"</span> 
   }, 
   { 
     <span class="hljs-string">"_key"</span> : <span class="hljs-string">"capital-algiers"</span>, 
     <span class="hljs-string">"_id"</span> : <span class="hljs-string">"worldVertices/capital-algiers"</span>, 
-<<<<<<< HEAD
-    <span class="hljs-string">"_rev"</span> : <span class="hljs-string">"36187"</span>, 
-=======
     <span class="hljs-string">"_rev"</span> : <span class="hljs-string">"36289"</span>, 
->>>>>>> c1e90bb4
     <span class="hljs-string">"name"</span> : <span class="hljs-string">"Algiers"</span>, 
     <span class="hljs-string">"type"</span> : <span class="hljs-string">"capital"</span> 
   }, 
   { 
     <span class="hljs-string">"_key"</span> : <span class="hljs-string">"capital-zagreb"</span>, 
     <span class="hljs-string">"_id"</span> : <span class="hljs-string">"worldVertices/capital-zagreb"</span>, 
-<<<<<<< HEAD
-    <span class="hljs-string">"_rev"</span> : <span class="hljs-string">"36304"</span>, 
-=======
     <span class="hljs-string">"_rev"</span> : <span class="hljs-string">"36406"</span>, 
->>>>>>> c1e90bb4
     <span class="hljs-string">"name"</span> : <span class="hljs-string">"Zagreb"</span>, 
     <span class="hljs-string">"type"</span> : <span class="hljs-string">"capital"</span> 
   }, 
   { 
     <span class="hljs-string">"_key"</span> : <span class="hljs-string">"capital-thimphu"</span>, 
     <span class="hljs-string">"_id"</span> : <span class="hljs-string">"worldVertices/capital-thimphu"</span>, 
-<<<<<<< HEAD
-    <span class="hljs-string">"_rev"</span> : <span class="hljs-string">"36289"</span>, 
-=======
     <span class="hljs-string">"_rev"</span> : <span class="hljs-string">"36391"</span>, 
->>>>>>> c1e90bb4
     <span class="hljs-string">"name"</span> : <span class="hljs-string">"Thimphu"</span>, 
     <span class="hljs-string">"type"</span> : <span class="hljs-string">"capital"</span> 
   }, 
   { 
     <span class="hljs-string">"_key"</span> : <span class="hljs-string">"capital-andorra-la-vella"</span>, 
     <span class="hljs-string">"_id"</span> : <span class="hljs-string">"worldVertices/capital-andorra-la-vella"</span>, 
-<<<<<<< HEAD
-    <span class="hljs-string">"_rev"</span> : <span class="hljs-string">"36190"</span>, 
-=======
     <span class="hljs-string">"_rev"</span> : <span class="hljs-string">"36292"</span>, 
->>>>>>> c1e90bb4
     <span class="hljs-string">"name"</span> : <span class="hljs-string">"Andorra la Vella"</span>, 
     <span class="hljs-string">"type"</span> : <span class="hljs-string">"capital"</span> 
   }, 
   { 
     <span class="hljs-string">"_key"</span> : <span class="hljs-string">"capital-tirana"</span>, 
     <span class="hljs-string">"_id"</span> : <span class="hljs-string">"worldVertices/capital-tirana"</span>, 
-<<<<<<< HEAD
-    <span class="hljs-string">"_rev"</span> : <span class="hljs-string">"36292"</span>, 
-=======
     <span class="hljs-string">"_rev"</span> : <span class="hljs-string">"36394"</span>, 
->>>>>>> c1e90bb4
     <span class="hljs-string">"name"</span> : <span class="hljs-string">"Tirana"</span>, 
     <span class="hljs-string">"type"</span> : <span class="hljs-string">"capital"</span> 
   }, 
   { 
     <span class="hljs-string">"_key"</span> : <span class="hljs-string">"country-chad"</span>, 
     <span class="hljs-string">"_id"</span> : <span class="hljs-string">"worldVertices/country-chad"</span>, 
-<<<<<<< HEAD
-    <span class="hljs-string">"_rev"</span> : <span class="hljs-string">"36145"</span>, 
-=======
     <span class="hljs-string">"_rev"</span> : <span class="hljs-string">"36247"</span>, 
->>>>>>> c1e90bb4
     <span class="hljs-string">"code"</span> : <span class="hljs-string">"TCD"</span>, 
     <span class="hljs-string">"name"</span> : <span class="hljs-string">"Chad"</span>, 
     <span class="hljs-string">"type"</span> : <span class="hljs-string">"country"</span> 
@@ -185,11 +121,7 @@
   { 
     <span class="hljs-string">"_key"</span> : <span class="hljs-string">"country-eritrea"</span>, 
     <span class="hljs-string">"_id"</span> : <span class="hljs-string">"worldVertices/country-eritrea"</span>, 
-<<<<<<< HEAD
-    <span class="hljs-string">"_rev"</span> : <span class="hljs-string">"36172"</span>, 
-=======
     <span class="hljs-string">"_rev"</span> : <span class="hljs-string">"36274"</span>, 
->>>>>>> c1e90bb4
     <span class="hljs-string">"code"</span> : <span class="hljs-string">"ERI"</span>, 
     <span class="hljs-string">"name"</span> : <span class="hljs-string">"Eritrea"</span>, 
     <span class="hljs-string">"type"</span> : <span class="hljs-string">"country"</span> 
@@ -197,33 +129,21 @@
   { 
     <span class="hljs-string">"_key"</span> : <span class="hljs-string">"capital-bujumbura"</span>, 
     <span class="hljs-string">"_id"</span> : <span class="hljs-string">"worldVertices/capital-bujumbura"</span>, 
-<<<<<<< HEAD
-    <span class="hljs-string">"_rev"</span> : <span class="hljs-string">"36220"</span>, 
-=======
     <span class="hljs-string">"_rev"</span> : <span class="hljs-string">"36322"</span>, 
->>>>>>> c1e90bb4
     <span class="hljs-string">"name"</span> : <span class="hljs-string">"Bujumbura"</span>, 
     <span class="hljs-string">"type"</span> : <span class="hljs-string">"capital"</span> 
   }, 
   { 
     <span class="hljs-string">"_key"</span> : <span class="hljs-string">"capital-phnom-penh"</span>, 
     <span class="hljs-string">"_id"</span> : <span class="hljs-string">"worldVertices/capital-phnom-penh"</span>, 
-<<<<<<< HEAD
-    <span class="hljs-string">"_rev"</span> : <span class="hljs-string">"36268"</span>, 
-=======
     <span class="hljs-string">"_rev"</span> : <span class="hljs-string">"36370"</span>, 
->>>>>>> c1e90bb4
     <span class="hljs-string">"name"</span> : <span class="hljs-string">"Phnom Penh"</span>, 
     <span class="hljs-string">"type"</span> : <span class="hljs-string">"capital"</span> 
   }, 
   { 
     <span class="hljs-string">"_key"</span> : <span class="hljs-string">"country-burundi"</span>, 
     <span class="hljs-string">"_id"</span> : <span class="hljs-string">"worldVertices/country-burundi"</span>, 
-<<<<<<< HEAD
-    <span class="hljs-string">"_rev"</span> : <span class="hljs-string">"36133"</span>, 
-=======
     <span class="hljs-string">"_rev"</span> : <span class="hljs-string">"36235"</span>, 
->>>>>>> c1e90bb4
     <span class="hljs-string">"code"</span> : <span class="hljs-string">"BDI"</span>, 
     <span class="hljs-string">"name"</span> : <span class="hljs-string">"Burundi"</span>, 
     <span class="hljs-string">"type"</span> : <span class="hljs-string">"country"</span> 
@@ -231,11 +151,7 @@
   { 
     <span class="hljs-string">"_key"</span> : <span class="hljs-string">"country-croatia"</span>, 
     <span class="hljs-string">"_id"</span> : <span class="hljs-string">"worldVertices/country-croatia"</span>, 
-<<<<<<< HEAD
-    <span class="hljs-string">"_rev"</span> : <span class="hljs-string">"36157"</span>, 
-=======
     <span class="hljs-string">"_rev"</span> : <span class="hljs-string">"36259"</span>, 
->>>>>>> c1e90bb4
     <span class="hljs-string">"code"</span> : <span class="hljs-string">"HRV"</span>, 
     <span class="hljs-string">"name"</span> : <span class="hljs-string">"Croatia"</span>, 
     <span class="hljs-string">"type"</span> : <span class="hljs-string">"country"</span> 
@@ -243,11 +159,7 @@
   { 
     <span class="hljs-string">"_key"</span> : <span class="hljs-string">"country-bahrain"</span>, 
     <span class="hljs-string">"_id"</span> : <span class="hljs-string">"worldVertices/country-bahrain"</span>, 
-<<<<<<< HEAD
-    <span class="hljs-string">"_rev"</span> : <span class="hljs-string">"36097"</span>, 
-=======
     <span class="hljs-string">"_rev"</span> : <span class="hljs-string">"36199"</span>, 
->>>>>>> c1e90bb4
     <span class="hljs-string">"code"</span> : <span class="hljs-string">"BHR"</span>, 
     <span class="hljs-string">"name"</span> : <span class="hljs-string">"Bahrain"</span>, 
     <span class="hljs-string">"type"</span> : <span class="hljs-string">"country"</span> 
@@ -255,11 +167,7 @@
   { 
     <span class="hljs-string">"_key"</span> : <span class="hljs-string">"country-angola"</span>, 
     <span class="hljs-string">"_id"</span> : <span class="hljs-string">"worldVertices/country-angola"</span>, 
-<<<<<<< HEAD
-    <span class="hljs-string">"_rev"</span> : <span class="hljs-string">"36079"</span>, 
-=======
     <span class="hljs-string">"_rev"</span> : <span class="hljs-string">"36181"</span>, 
->>>>>>> c1e90bb4
     <span class="hljs-string">"code"</span> : <span class="hljs-string">"AGO"</span>, 
     <span class="hljs-string">"name"</span> : <span class="hljs-string">"Angola"</span>, 
     <span class="hljs-string">"type"</span> : <span class="hljs-string">"country"</span> 
@@ -267,33 +175,21 @@
   { 
     <span class="hljs-string">"_key"</span> : <span class="hljs-string">"capital-canberra"</span>, 
     <span class="hljs-string">"_id"</span> : <span class="hljs-string">"worldVertices/capital-canberra"</span>, 
-<<<<<<< HEAD
-    <span class="hljs-string">"_rev"</span> : <span class="hljs-string">"36226"</span>, 
-=======
     <span class="hljs-string">"_rev"</span> : <span class="hljs-string">"36328"</span>, 
->>>>>>> c1e90bb4
     <span class="hljs-string">"name"</span> : <span class="hljs-string">"Canberra"</span>, 
     <span class="hljs-string">"type"</span> : <span class="hljs-string">"capital"</span> 
   }, 
   { 
     <span class="hljs-string">"_key"</span> : <span class="hljs-string">"capital-la-paz"</span>, 
     <span class="hljs-string">"_id"</span> : <span class="hljs-string">"worldVertices/capital-la-paz"</span>, 
-<<<<<<< HEAD
-    <span class="hljs-string">"_rev"</span> : <span class="hljs-string">"36244"</span>, 
-=======
     <span class="hljs-string">"_rev"</span> : <span class="hljs-string">"36346"</span>, 
->>>>>>> c1e90bb4
     <span class="hljs-string">"name"</span> : <span class="hljs-string">"La Paz"</span>, 
     <span class="hljs-string">"type"</span> : <span class="hljs-string">"capital"</span> 
   }, 
   { 
     <span class="hljs-string">"_key"</span> : <span class="hljs-string">"country-argentina"</span>, 
     <span class="hljs-string">"_id"</span> : <span class="hljs-string">"worldVertices/country-argentina"</span>, 
-<<<<<<< HEAD
-    <span class="hljs-string">"_rev"</span> : <span class="hljs-string">"36085"</span>, 
-=======
     <span class="hljs-string">"_rev"</span> : <span class="hljs-string">"36187"</span>, 
->>>>>>> c1e90bb4
     <span class="hljs-string">"code"</span> : <span class="hljs-string">"ARG"</span>, 
     <span class="hljs-string">"name"</span> : <span class="hljs-string">"Argentina"</span>, 
     <span class="hljs-string">"type"</span> : <span class="hljs-string">"country"</span> 
@@ -301,11 +197,7 @@
   { 
     <span class="hljs-string">"_key"</span> : <span class="hljs-string">"country-botswana"</span>, 
     <span class="hljs-string">"_id"</span> : <span class="hljs-string">"worldVertices/country-botswana"</span>, 
-<<<<<<< HEAD
-    <span class="hljs-string">"_rev"</span> : <span class="hljs-string">"36118"</span>, 
-=======
     <span class="hljs-string">"_rev"</span> : <span class="hljs-string">"36220"</span>, 
->>>>>>> c1e90bb4
     <span class="hljs-string">"code"</span> : <span class="hljs-string">"BWA"</span>, 
     <span class="hljs-string">"name"</span> : <span class="hljs-string">"Botswana"</span>, 
     <span class="hljs-string">"type"</span> : <span class="hljs-string">"country"</span> 
@@ -313,11 +205,7 @@
   { 
     <span class="hljs-string">"_key"</span> : <span class="hljs-string">"country-germany"</span>, 
     <span class="hljs-string">"_id"</span> : <span class="hljs-string">"worldVertices/country-germany"</span>, 
-<<<<<<< HEAD
-    <span class="hljs-string">"_rev"</span> : <span class="hljs-string">"36181"</span>, 
-=======
     <span class="hljs-string">"_rev"</span> : <span class="hljs-string">"36283"</span>, 
->>>>>>> c1e90bb4
     <span class="hljs-string">"code"</span> : <span class="hljs-string">"DEU"</span>, 
     <span class="hljs-string">"name"</span> : <span class="hljs-string">"Germany"</span>, 
     <span class="hljs-string">"type"</span> : <span class="hljs-string">"country"</span> 
@@ -325,11 +213,7 @@
   { 
     <span class="hljs-string">"_key"</span> : <span class="hljs-string">"country-cambodia"</span>, 
     <span class="hljs-string">"_id"</span> : <span class="hljs-string">"worldVertices/country-cambodia"</span>, 
-<<<<<<< HEAD
-    <span class="hljs-string">"_rev"</span> : <span class="hljs-string">"36136"</span>, 
-=======
     <span class="hljs-string">"_rev"</span> : <span class="hljs-string">"36238"</span>, 
->>>>>>> c1e90bb4
     <span class="hljs-string">"code"</span> : <span class="hljs-string">"KHM"</span>, 
     <span class="hljs-string">"name"</span> : <span class="hljs-string">"Cambodia"</span>, 
     <span class="hljs-string">"type"</span> : <span class="hljs-string">"country"</span> 
@@ -337,22 +221,14 @@
   { 
     <span class="hljs-string">"_key"</span> : <span class="hljs-string">"capital-gaborone"</span>, 
     <span class="hljs-string">"_id"</span> : <span class="hljs-string">"worldVertices/capital-gaborone"</span>, 
-<<<<<<< HEAD
-    <span class="hljs-string">"_rev"</span> : <span class="hljs-string">"36235"</span>, 
-=======
     <span class="hljs-string">"_rev"</span> : <span class="hljs-string">"36337"</span>, 
->>>>>>> c1e90bb4
     <span class="hljs-string">"name"</span> : <span class="hljs-string">"Gaborone"</span>, 
     <span class="hljs-string">"type"</span> : <span class="hljs-string">"capital"</span> 
   }, 
   { 
     <span class="hljs-string">"_key"</span> : <span class="hljs-string">"country-bangladesh"</span>, 
     <span class="hljs-string">"_id"</span> : <span class="hljs-string">"worldVertices/country-bangladesh"</span>, 
-<<<<<<< HEAD
-    <span class="hljs-string">"_rev"</span> : <span class="hljs-string">"36100"</span>, 
-=======
     <span class="hljs-string">"_rev"</span> : <span class="hljs-string">"36202"</span>, 
->>>>>>> c1e90bb4
     <span class="hljs-string">"code"</span> : <span class="hljs-string">"BGD"</span>, 
     <span class="hljs-string">"name"</span> : <span class="hljs-string">"Bangladesh"</span>, 
     <span class="hljs-string">"type"</span> : <span class="hljs-string">"country"</span> 
@@ -360,11 +236,7 @@
   { 
     <span class="hljs-string">"_key"</span> : <span class="hljs-string">"country-cameroon"</span>, 
     <span class="hljs-string">"_id"</span> : <span class="hljs-string">"worldVertices/country-cameroon"</span>, 
-<<<<<<< HEAD
-    <span class="hljs-string">"_rev"</span> : <span class="hljs-string">"36139"</span>, 
-=======
     <span class="hljs-string">"_rev"</span> : <span class="hljs-string">"36241"</span>, 
->>>>>>> c1e90bb4
     <span class="hljs-string">"code"</span> : <span class="hljs-string">"CMR"</span>, 
     <span class="hljs-string">"name"</span> : <span class="hljs-string">"Cameroon"</span>, 
     <span class="hljs-string">"type"</span> : <span class="hljs-string">"country"</span> 
@@ -372,11 +244,7 @@
   { 
     <span class="hljs-string">"_key"</span> : <span class="hljs-string">"country-bolivia"</span>, 
     <span class="hljs-string">"_id"</span> : <span class="hljs-string">"worldVertices/country-bolivia"</span>, 
-<<<<<<< HEAD
-    <span class="hljs-string">"_rev"</span> : <span class="hljs-string">"36112"</span>, 
-=======
     <span class="hljs-string">"_rev"</span> : <span class="hljs-string">"36214"</span>, 
->>>>>>> c1e90bb4
     <span class="hljs-string">"code"</span> : <span class="hljs-string">"BOL"</span>, 
     <span class="hljs-string">"name"</span> : <span class="hljs-string">"Bolivia"</span>, 
     <span class="hljs-string">"type"</span> : <span class="hljs-string">"country"</span> 
@@ -384,11 +252,7 @@
   { 
     <span class="hljs-string">"_key"</span> : <span class="hljs-string">"country-ecuador"</span>, 
     <span class="hljs-string">"_id"</span> : <span class="hljs-string">"worldVertices/country-ecuador"</span>, 
-<<<<<<< HEAD
-    <span class="hljs-string">"_rev"</span> : <span class="hljs-string">"36166"</span>, 
-=======
     <span class="hljs-string">"_rev"</span> : <span class="hljs-string">"36268"</span>, 
->>>>>>> c1e90bb4
     <span class="hljs-string">"code"</span> : <span class="hljs-string">"ECU"</span>, 
     <span class="hljs-string">"name"</span> : <span class="hljs-string">"Ecuador"</span>, 
     <span class="hljs-string">"type"</span> : <span class="hljs-string">"country"</span> 
@@ -396,11 +260,7 @@
   { 
     <span class="hljs-string">"_key"</span> : <span class="hljs-string">"country-belgium"</span>, 
     <span class="hljs-string">"_id"</span> : <span class="hljs-string">"worldVertices/country-belgium"</span>, 
-<<<<<<< HEAD
-    <span class="hljs-string">"_rev"</span> : <span class="hljs-string">"36106"</span>, 
-=======
     <span class="hljs-string">"_rev"</span> : <span class="hljs-string">"36208"</span>, 
->>>>>>> c1e90bb4
     <span class="hljs-string">"code"</span> : <span class="hljs-string">"BEL"</span>, 
     <span class="hljs-string">"name"</span> : <span class="hljs-string">"Belgium"</span>, 
     <span class="hljs-string">"type"</span> : <span class="hljs-string">"country"</span> 
@@ -408,22 +268,14 @@
   { 
     <span class="hljs-string">"_key"</span> : <span class="hljs-string">"capital-copenhagen"</span>, 
     <span class="hljs-string">"_id"</span> : <span class="hljs-string">"worldVertices/capital-copenhagen"</span>, 
-<<<<<<< HEAD
-    <span class="hljs-string">"_rev"</span> : <span class="hljs-string">"36229"</span>, 
-=======
     <span class="hljs-string">"_rev"</span> : <span class="hljs-string">"36331"</span>, 
->>>>>>> c1e90bb4
     <span class="hljs-string">"name"</span> : <span class="hljs-string">"Copenhagen"</span>, 
     <span class="hljs-string">"type"</span> : <span class="hljs-string">"capital"</span> 
   }, 
   { 
     <span class="hljs-string">"_key"</span> : <span class="hljs-string">"country-chile"</span>, 
     <span class="hljs-string">"_id"</span> : <span class="hljs-string">"worldVertices/country-chile"</span>, 
-<<<<<<< HEAD
-    <span class="hljs-string">"_rev"</span> : <span class="hljs-string">"36148"</span>, 
-=======
     <span class="hljs-string">"_rev"</span> : <span class="hljs-string">"36250"</span>, 
->>>>>>> c1e90bb4
     <span class="hljs-string">"code"</span> : <span class="hljs-string">"CHL"</span>, 
     <span class="hljs-string">"name"</span> : <span class="hljs-string">"Chile"</span>, 
     <span class="hljs-string">"type"</span> : <span class="hljs-string">"country"</span> 
@@ -431,66 +283,42 @@
   { 
     <span class="hljs-string">"_key"</span> : <span class="hljs-string">"continent-africa"</span>, 
     <span class="hljs-string">"_id"</span> : <span class="hljs-string">"worldVertices/continent-africa"</span>, 
-<<<<<<< HEAD
-    <span class="hljs-string">"_rev"</span> : <span class="hljs-string">"36049"</span>, 
-=======
     <span class="hljs-string">"_rev"</span> : <span class="hljs-string">"36151"</span>, 
->>>>>>> c1e90bb4
     <span class="hljs-string">"name"</span> : <span class="hljs-string">"Africa"</span>, 
     <span class="hljs-string">"type"</span> : <span class="hljs-string">"continent"</span> 
   }, 
   { 
     <span class="hljs-string">"_key"</span> : <span class="hljs-string">"world"</span>, 
     <span class="hljs-string">"_id"</span> : <span class="hljs-string">"worldVertices/world"</span>, 
-<<<<<<< HEAD
-    <span class="hljs-string">"_rev"</span> : <span class="hljs-string">"36045"</span>, 
-=======
     <span class="hljs-string">"_rev"</span> : <span class="hljs-string">"36147"</span>, 
->>>>>>> c1e90bb4
     <span class="hljs-string">"name"</span> : <span class="hljs-string">"World"</span>, 
     <span class="hljs-string">"type"</span> : <span class="hljs-string">"root"</span> 
   }, 
   { 
     <span class="hljs-string">"_key"</span> : <span class="hljs-string">"capital-bandar-seri-begawan"</span>, 
     <span class="hljs-string">"_id"</span> : <span class="hljs-string">"worldVertices/capital-bandar-seri-begawan"</span>, 
-<<<<<<< HEAD
-    <span class="hljs-string">"_rev"</span> : <span class="hljs-string">"36196"</span>, 
-=======
     <span class="hljs-string">"_rev"</span> : <span class="hljs-string">"36298"</span>, 
->>>>>>> c1e90bb4
     <span class="hljs-string">"name"</span> : <span class="hljs-string">"Bandar Seri Begawan"</span>, 
     <span class="hljs-string">"type"</span> : <span class="hljs-string">"capital"</span> 
   }, 
   { 
     <span class="hljs-string">"_key"</span> : <span class="hljs-string">"capital-saint-john-s"</span>, 
     <span class="hljs-string">"_id"</span> : <span class="hljs-string">"worldVertices/capital-saint-john-s"</span>, 
-<<<<<<< HEAD
-    <span class="hljs-string">"_rev"</span> : <span class="hljs-string">"36277"</span>, 
-=======
     <span class="hljs-string">"_rev"</span> : <span class="hljs-string">"36379"</span>, 
->>>>>>> c1e90bb4
     <span class="hljs-string">"name"</span> : <span class="hljs-string">"Saint John's"</span>, 
     <span class="hljs-string">"type"</span> : <span class="hljs-string">"capital"</span> 
   }, 
   { 
     <span class="hljs-string">"_key"</span> : <span class="hljs-string">"continent-australia"</span>, 
     <span class="hljs-string">"_id"</span> : <span class="hljs-string">"worldVertices/continent-australia"</span>, 
-<<<<<<< HEAD
-    <span class="hljs-string">"_rev"</span> : <span class="hljs-string">"36055"</span>, 
-=======
     <span class="hljs-string">"_rev"</span> : <span class="hljs-string">"36157"</span>, 
->>>>>>> c1e90bb4
     <span class="hljs-string">"name"</span> : <span class="hljs-string">"Australia"</span>, 
     <span class="hljs-string">"type"</span> : <span class="hljs-string">"continent"</span> 
   }, 
   { 
     <span class="hljs-string">"_key"</span> : <span class="hljs-string">"country-antigua-and-barbuda"</span>, 
     <span class="hljs-string">"_id"</span> : <span class="hljs-string">"worldVertices/country-antigua-and-barbuda"</span>, 
-<<<<<<< HEAD
-    <span class="hljs-string">"_rev"</span> : <span class="hljs-string">"36082"</span>, 
-=======
     <span class="hljs-string">"_rev"</span> : <span class="hljs-string">"36184"</span>, 
->>>>>>> c1e90bb4
     <span class="hljs-string">"code"</span> : <span class="hljs-string">"ATG"</span>, 
     <span class="hljs-string">"name"</span> : <span class="hljs-string">"Antigua and Barbuda"</span>, 
     <span class="hljs-string">"type"</span> : <span class="hljs-string">"country"</span> 
@@ -498,44 +326,28 @@
   { 
     <span class="hljs-string">"_key"</span> : <span class="hljs-string">"capital-brasilia"</span>, 
     <span class="hljs-string">"_id"</span> : <span class="hljs-string">"worldVertices/capital-brasilia"</span>, 
-<<<<<<< HEAD
-    <span class="hljs-string">"_rev"</span> : <span class="hljs-string">"36208"</span>, 
-=======
     <span class="hljs-string">"_rev"</span> : <span class="hljs-string">"36310"</span>, 
->>>>>>> c1e90bb4
     <span class="hljs-string">"name"</span> : <span class="hljs-string">"Brasilia"</span>, 
     <span class="hljs-string">"type"</span> : <span class="hljs-string">"capital"</span> 
   }, 
   { 
     <span class="hljs-string">"_key"</span> : <span class="hljs-string">"capital-dhaka"</span>, 
     <span class="hljs-string">"_id"</span> : <span class="hljs-string">"worldVertices/capital-dhaka"</span>, 
-<<<<<<< HEAD
-    <span class="hljs-string">"_rev"</span> : <span class="hljs-string">"36232"</span>, 
-=======
     <span class="hljs-string">"_rev"</span> : <span class="hljs-string">"36334"</span>, 
->>>>>>> c1e90bb4
     <span class="hljs-string">"name"</span> : <span class="hljs-string">"Dhaka"</span>, 
     <span class="hljs-string">"type"</span> : <span class="hljs-string">"capital"</span> 
   }, 
   { 
     <span class="hljs-string">"_key"</span> : <span class="hljs-string">"capital-yamoussoukro"</span>, 
     <span class="hljs-string">"_id"</span> : <span class="hljs-string">"worldVertices/capital-yamoussoukro"</span>, 
-<<<<<<< HEAD
-    <span class="hljs-string">"_rev"</span> : <span class="hljs-string">"36298"</span>, 
-=======
     <span class="hljs-string">"_rev"</span> : <span class="hljs-string">"36400"</span>, 
->>>>>>> c1e90bb4
     <span class="hljs-string">"name"</span> : <span class="hljs-string">"Yamoussoukro"</span>, 
     <span class="hljs-string">"type"</span> : <span class="hljs-string">"capital"</span> 
   }, 
   { 
     <span class="hljs-string">"_key"</span> : <span class="hljs-string">"country-burkina-faso"</span>, 
     <span class="hljs-string">"_id"</span> : <span class="hljs-string">"worldVertices/country-burkina-faso"</span>, 
-<<<<<<< HEAD
-    <span class="hljs-string">"_rev"</span> : <span class="hljs-string">"36130"</span>, 
-=======
     <span class="hljs-string">"_rev"</span> : <span class="hljs-string">"36232"</span>, 
->>>>>>> c1e90bb4
     <span class="hljs-string">"code"</span> : <span class="hljs-string">"BFA"</span>, 
     <span class="hljs-string">"name"</span> : <span class="hljs-string">"Burkina Faso"</span>, 
     <span class="hljs-string">"type"</span> : <span class="hljs-string">"country"</span> 
@@ -543,11 +355,7 @@
   { 
     <span class="hljs-string">"_key"</span> : <span class="hljs-string">"country-egypt"</span>, 
     <span class="hljs-string">"_id"</span> : <span class="hljs-string">"worldVertices/country-egypt"</span>, 
-<<<<<<< HEAD
-    <span class="hljs-string">"_rev"</span> : <span class="hljs-string">"36169"</span>, 
-=======
     <span class="hljs-string">"_rev"</span> : <span class="hljs-string">"36271"</span>, 
->>>>>>> c1e90bb4
     <span class="hljs-string">"code"</span> : <span class="hljs-string">"EGY"</span>, 
     <span class="hljs-string">"name"</span> : <span class="hljs-string">"Egypt"</span>, 
     <span class="hljs-string">"type"</span> : <span class="hljs-string">"country"</span> 
@@ -555,11 +363,7 @@
   { 
     <span class="hljs-string">"_key"</span> : <span class="hljs-string">"country-algeria"</span>, 
     <span class="hljs-string">"_id"</span> : <span class="hljs-string">"worldVertices/country-algeria"</span>, 
-<<<<<<< HEAD
-    <span class="hljs-string">"_rev"</span> : <span class="hljs-string">"36073"</span>, 
-=======
     <span class="hljs-string">"_rev"</span> : <span class="hljs-string">"36175"</span>, 
->>>>>>> c1e90bb4
     <span class="hljs-string">"code"</span> : <span class="hljs-string">"DZA"</span>, 
     <span class="hljs-string">"name"</span> : <span class="hljs-string">"Algeria"</span>, 
     <span class="hljs-string">"type"</span> : <span class="hljs-string">"country"</span> 
@@ -567,22 +371,14 @@
   { 
     <span class="hljs-string">"_key"</span> : <span class="hljs-string">"capital-prague"</span>, 
     <span class="hljs-string">"_id"</span> : <span class="hljs-string">"worldVertices/capital-prague"</span>, 
-<<<<<<< HEAD
-    <span class="hljs-string">"_rev"</span> : <span class="hljs-string">"36271"</span>, 
-=======
     <span class="hljs-string">"_rev"</span> : <span class="hljs-string">"36373"</span>, 
->>>>>>> c1e90bb4
     <span class="hljs-string">"name"</span> : <span class="hljs-string">"Prague"</span>, 
     <span class="hljs-string">"type"</span> : <span class="hljs-string">"capital"</span> 
   }, 
   { 
     <span class="hljs-string">"_key"</span> : <span class="hljs-string">"country-bhutan"</span>, 
     <span class="hljs-string">"_id"</span> : <span class="hljs-string">"worldVertices/country-bhutan"</span>, 
-<<<<<<< HEAD
-    <span class="hljs-string">"_rev"</span> : <span class="hljs-string">"36109"</span>, 
-=======
     <span class="hljs-string">"_rev"</span> : <span class="hljs-string">"36211"</span>, 
->>>>>>> c1e90bb4
     <span class="hljs-string">"code"</span> : <span class="hljs-string">"BTN"</span>, 
     <span class="hljs-string">"name"</span> : <span class="hljs-string">"Bhutan"</span>, 
     <span class="hljs-string">"type"</span> : <span class="hljs-string">"country"</span> 
@@ -590,22 +386,14 @@
   { 
     <span class="hljs-string">"_key"</span> : <span class="hljs-string">"capital-helsinki"</span>, 
     <span class="hljs-string">"_id"</span> : <span class="hljs-string">"worldVertices/capital-helsinki"</span>, 
-<<<<<<< HEAD
-    <span class="hljs-string">"_rev"</span> : <span class="hljs-string">"36238"</span>, 
-=======
     <span class="hljs-string">"_rev"</span> : <span class="hljs-string">"36340"</span>, 
->>>>>>> c1e90bb4
     <span class="hljs-string">"name"</span> : <span class="hljs-string">"Helsinki"</span>, 
     <span class="hljs-string">"type"</span> : <span class="hljs-string">"capital"</span> 
   }, 
   { 
     <span class="hljs-string">"_key"</span> : <span class="hljs-string">"country-czech-republic"</span>, 
     <span class="hljs-string">"_id"</span> : <span class="hljs-string">"worldVertices/country-czech-republic"</span>, 
-<<<<<<< HEAD
-    <span class="hljs-string">"_rev"</span> : <span class="hljs-string">"36160"</span>, 
-=======
     <span class="hljs-string">"_rev"</span> : <span class="hljs-string">"36262"</span>, 
->>>>>>> c1e90bb4
     <span class="hljs-string">"code"</span> : <span class="hljs-string">"CZE"</span>, 
     <span class="hljs-string">"name"</span> : <span class="hljs-string">"Czech Republic"</span>, 
     <span class="hljs-string">"type"</span> : <span class="hljs-string">"country"</span> 
@@ -613,11 +401,7 @@
   { 
     <span class="hljs-string">"_key"</span> : <span class="hljs-string">"country-austria"</span>, 
     <span class="hljs-string">"_id"</span> : <span class="hljs-string">"worldVertices/country-austria"</span>, 
-<<<<<<< HEAD
-    <span class="hljs-string">"_rev"</span> : <span class="hljs-string">"36091"</span>, 
-=======
     <span class="hljs-string">"_rev"</span> : <span class="hljs-string">"36193"</span>, 
->>>>>>> c1e90bb4
     <span class="hljs-string">"code"</span> : <span class="hljs-string">"AUT"</span>, 
     <span class="hljs-string">"name"</span> : <span class="hljs-string">"Austria"</span>, 
     <span class="hljs-string">"type"</span> : <span class="hljs-string">"country"</span> 
@@ -625,11 +409,7 @@
   { 
     <span class="hljs-string">"_key"</span> : <span class="hljs-string">"country-afghanistan"</span>, 
     <span class="hljs-string">"_id"</span> : <span class="hljs-string">"worldVertices/country-afghanistan"</span>, 
-<<<<<<< HEAD
-    <span class="hljs-string">"_rev"</span> : <span class="hljs-string">"36067"</span>, 
-=======
     <span class="hljs-string">"_rev"</span> : <span class="hljs-string">"36169"</span>, 
->>>>>>> c1e90bb4
     <span class="hljs-string">"code"</span> : <span class="hljs-string">"AFG"</span>, 
     <span class="hljs-string">"name"</span> : <span class="hljs-string">"Afghanistan"</span>, 
     <span class="hljs-string">"type"</span> : <span class="hljs-string">"country"</span> 
@@ -637,33 +417,21 @@
   { 
     <span class="hljs-string">"_key"</span> : <span class="hljs-string">"capital-buenos-aires"</span>, 
     <span class="hljs-string">"_id"</span> : <span class="hljs-string">"worldVertices/capital-buenos-aires"</span>, 
-<<<<<<< HEAD
-    <span class="hljs-string">"_rev"</span> : <span class="hljs-string">"36217"</span>, 
-=======
     <span class="hljs-string">"_rev"</span> : <span class="hljs-string">"36319"</span>, 
->>>>>>> c1e90bb4
     <span class="hljs-string">"name"</span> : <span class="hljs-string">"Buenos Aires"</span>, 
     <span class="hljs-string">"type"</span> : <span class="hljs-string">"capital"</span> 
   }, 
   { 
     <span class="hljs-string">"_key"</span> : <span class="hljs-string">"capital-quito"</span>, 
     <span class="hljs-string">"_id"</span> : <span class="hljs-string">"worldVertices/capital-quito"</span>, 
-<<<<<<< HEAD
-    <span class="hljs-string">"_rev"</span> : <span class="hljs-string">"36274"</span>, 
-=======
     <span class="hljs-string">"_rev"</span> : <span class="hljs-string">"36376"</span>, 
->>>>>>> c1e90bb4
     <span class="hljs-string">"name"</span> : <span class="hljs-string">"Quito"</span>, 
     <span class="hljs-string">"type"</span> : <span class="hljs-string">"capital"</span> 
   }, 
   { 
     <span class="hljs-string">"_key"</span> : <span class="hljs-string">"country-albania"</span>, 
     <span class="hljs-string">"_id"</span> : <span class="hljs-string">"worldVertices/country-albania"</span>, 
-<<<<<<< HEAD
-    <span class="hljs-string">"_rev"</span> : <span class="hljs-string">"36070"</span>, 
-=======
     <span class="hljs-string">"_rev"</span> : <span class="hljs-string">"36172"</span>, 
->>>>>>> c1e90bb4
     <span class="hljs-string">"code"</span> : <span class="hljs-string">"ALB"</span>, 
     <span class="hljs-string">"name"</span> : <span class="hljs-string">"Albania"</span>, 
     <span class="hljs-string">"type"</span> : <span class="hljs-string">"country"</span> 
@@ -671,22 +439,14 @@
   { 
     <span class="hljs-string">"_key"</span> : <span class="hljs-string">"capital-paris"</span>, 
     <span class="hljs-string">"_id"</span> : <span class="hljs-string">"worldVertices/capital-paris"</span>, 
-<<<<<<< HEAD
-    <span class="hljs-string">"_rev"</span> : <span class="hljs-string">"36265"</span>, 
-=======
     <span class="hljs-string">"_rev"</span> : <span class="hljs-string">"36367"</span>, 
->>>>>>> c1e90bb4
     <span class="hljs-string">"name"</span> : <span class="hljs-string">"Paris"</span>, 
     <span class="hljs-string">"type"</span> : <span class="hljs-string">"capital"</span> 
   }, 
   { 
     <span class="hljs-string">"_key"</span> : <span class="hljs-string">"country-denmark"</span>, 
     <span class="hljs-string">"_id"</span> : <span class="hljs-string">"worldVertices/country-denmark"</span>, 
-<<<<<<< HEAD
-    <span class="hljs-string">"_rev"</span> : <span class="hljs-string">"36163"</span>, 
-=======
     <span class="hljs-string">"_rev"</span> : <span class="hljs-string">"36265"</span>, 
->>>>>>> c1e90bb4
     <span class="hljs-string">"code"</span> : <span class="hljs-string">"DNK"</span>, 
     <span class="hljs-string">"name"</span> : <span class="hljs-string">"Denmark"</span>, 
     <span class="hljs-string">"type"</span> : <span class="hljs-string">"country"</span> 
@@ -694,11 +454,7 @@
   { 
     <span class="hljs-string">"_key"</span> : <span class="hljs-string">"country-finland"</span>, 
     <span class="hljs-string">"_id"</span> : <span class="hljs-string">"worldVertices/country-finland"</span>, 
-<<<<<<< HEAD
-    <span class="hljs-string">"_rev"</span> : <span class="hljs-string">"36175"</span>, 
-=======
     <span class="hljs-string">"_rev"</span> : <span class="hljs-string">"36277"</span>, 
->>>>>>> c1e90bb4
     <span class="hljs-string">"code"</span> : <span class="hljs-string">"FIN"</span>, 
     <span class="hljs-string">"name"</span> : <span class="hljs-string">"Finland"</span>, 
     <span class="hljs-string">"type"</span> : <span class="hljs-string">"country"</span> 
@@ -706,22 +462,14 @@
   { 
     <span class="hljs-string">"_key"</span> : <span class="hljs-string">"capital-brussels"</span>, 
     <span class="hljs-string">"_id"</span> : <span class="hljs-string">"worldVertices/capital-brussels"</span>, 
-<<<<<<< HEAD
-    <span class="hljs-string">"_rev"</span> : <span class="hljs-string">"36214"</span>, 
-=======
     <span class="hljs-string">"_rev"</span> : <span class="hljs-string">"36316"</span>, 
->>>>>>> c1e90bb4
     <span class="hljs-string">"name"</span> : <span class="hljs-string">"Brussels"</span>, 
     <span class="hljs-string">"type"</span> : <span class="hljs-string">"capital"</span> 
   }, 
   { 
     <span class="hljs-string">"_key"</span> : <span class="hljs-string">"country-france"</span>, 
     <span class="hljs-string">"_id"</span> : <span class="hljs-string">"worldVertices/country-france"</span>, 
-<<<<<<< HEAD
-    <span class="hljs-string">"_rev"</span> : <span class="hljs-string">"36178"</span>, 
-=======
     <span class="hljs-string">"_rev"</span> : <span class="hljs-string">"36280"</span>, 
->>>>>>> c1e90bb4
     <span class="hljs-string">"code"</span> : <span class="hljs-string">"FRA"</span>, 
     <span class="hljs-string">"name"</span> : <span class="hljs-string">"France"</span>, 
     <span class="hljs-string">"type"</span> : <span class="hljs-string">"country"</span> 
@@ -729,55 +477,35 @@
   { 
     <span class="hljs-string">"_key"</span> : <span class="hljs-string">"capital-berlin"</span>, 
     <span class="hljs-string">"_id"</span> : <span class="hljs-string">"worldVertices/capital-berlin"</span>, 
-<<<<<<< HEAD
-    <span class="hljs-string">"_rev"</span> : <span class="hljs-string">"36202"</span>, 
-=======
     <span class="hljs-string">"_rev"</span> : <span class="hljs-string">"36304"</span>, 
->>>>>>> c1e90bb4
     <span class="hljs-string">"name"</span> : <span class="hljs-string">"Berlin"</span>, 
     <span class="hljs-string">"type"</span> : <span class="hljs-string">"capital"</span> 
   }, 
   { 
     <span class="hljs-string">"_key"</span> : <span class="hljs-string">"continent-north-america"</span>, 
     <span class="hljs-string">"_id"</span> : <span class="hljs-string">"worldVertices/continent-north-america"</span>, 
-<<<<<<< HEAD
-    <span class="hljs-string">"_rev"</span> : <span class="hljs-string">"36061"</span>, 
-=======
     <span class="hljs-string">"_rev"</span> : <span class="hljs-string">"36163"</span>, 
->>>>>>> c1e90bb4
     <span class="hljs-string">"name"</span> : <span class="hljs-string">"North America"</span>, 
     <span class="hljs-string">"type"</span> : <span class="hljs-string">"continent"</span> 
   }, 
   { 
     <span class="hljs-string">"_key"</span> : <span class="hljs-string">"capital-ouagadougou"</span>, 
     <span class="hljs-string">"_id"</span> : <span class="hljs-string">"worldVertices/capital-ouagadougou"</span>, 
-<<<<<<< HEAD
-    <span class="hljs-string">"_rev"</span> : <span class="hljs-string">"36262"</span>, 
-=======
     <span class="hljs-string">"_rev"</span> : <span class="hljs-string">"36364"</span>, 
->>>>>>> c1e90bb4
     <span class="hljs-string">"name"</span> : <span class="hljs-string">"Ouagadougou"</span>, 
     <span class="hljs-string">"type"</span> : <span class="hljs-string">"capital"</span> 
   }, 
   { 
     <span class="hljs-string">"_key"</span> : <span class="hljs-string">"capital-n-djamena"</span>, 
     <span class="hljs-string">"_id"</span> : <span class="hljs-string">"worldVertices/capital-n-djamena"</span>, 
-<<<<<<< HEAD
-    <span class="hljs-string">"_rev"</span> : <span class="hljs-string">"36256"</span>, 
-=======
     <span class="hljs-string">"_rev"</span> : <span class="hljs-string">"36358"</span>, 
->>>>>>> c1e90bb4
     <span class="hljs-string">"name"</span> : <span class="hljs-string">"N'Djamena"</span>, 
     <span class="hljs-string">"type"</span> : <span class="hljs-string">"capital"</span> 
   }, 
   { 
     <span class="hljs-string">"_key"</span> : <span class="hljs-string">"country-bahamas"</span>, 
     <span class="hljs-string">"_id"</span> : <span class="hljs-string">"worldVertices/country-bahamas"</span>, 
-<<<<<<< HEAD
-    <span class="hljs-string">"_rev"</span> : <span class="hljs-string">"36094"</span>, 
-=======
     <span class="hljs-string">"_rev"</span> : <span class="hljs-string">"36196"</span>, 
->>>>>>> c1e90bb4
     <span class="hljs-string">"code"</span> : <span class="hljs-string">"BHS"</span>, 
     <span class="hljs-string">"name"</span> : <span class="hljs-string">"Bahamas"</span>, 
     <span class="hljs-string">"type"</span> : <span class="hljs-string">"country"</span> 
@@ -785,33 +513,21 @@
   { 
     <span class="hljs-string">"_key"</span> : <span class="hljs-string">"capital-bogota"</span>, 
     <span class="hljs-string">"_id"</span> : <span class="hljs-string">"worldVertices/capital-bogota"</span>, 
-<<<<<<< HEAD
-    <span class="hljs-string">"_rev"</span> : <span class="hljs-string">"36205"</span>, 
-=======
     <span class="hljs-string">"_rev"</span> : <span class="hljs-string">"36307"</span>, 
->>>>>>> c1e90bb4
     <span class="hljs-string">"name"</span> : <span class="hljs-string">"Bogota"</span>, 
     <span class="hljs-string">"type"</span> : <span class="hljs-string">"capital"</span> 
   }, 
   { 
     <span class="hljs-string">"_key"</span> : <span class="hljs-string">"capital-vienna"</span>, 
     <span class="hljs-string">"_id"</span> : <span class="hljs-string">"worldVertices/capital-vienna"</span>, 
-<<<<<<< HEAD
-    <span class="hljs-string">"_rev"</span> : <span class="hljs-string">"36295"</span>, 
-=======
     <span class="hljs-string">"_rev"</span> : <span class="hljs-string">"36397"</span>, 
->>>>>>> c1e90bb4
     <span class="hljs-string">"name"</span> : <span class="hljs-string">"Vienna"</span>, 
     <span class="hljs-string">"type"</span> : <span class="hljs-string">"capital"</span> 
   }, 
   { 
     <span class="hljs-string">"_key"</span> : <span class="hljs-string">"country-colombia"</span>, 
     <span class="hljs-string">"_id"</span> : <span class="hljs-string">"worldVertices/country-colombia"</span>, 
-<<<<<<< HEAD
-    <span class="hljs-string">"_rev"</span> : <span class="hljs-string">"36151"</span>, 
-=======
     <span class="hljs-string">"_rev"</span> : <span class="hljs-string">"36253"</span>, 
->>>>>>> c1e90bb4
     <span class="hljs-string">"code"</span> : <span class="hljs-string">"COL"</span>, 
     <span class="hljs-string">"name"</span> : <span class="hljs-string">"Colombia"</span>, 
     <span class="hljs-string">"type"</span> : <span class="hljs-string">"country"</span> 
@@ -819,11 +535,7 @@
   { 
     <span class="hljs-string">"_key"</span> : <span class="hljs-string">"country-bulgaria"</span>, 
     <span class="hljs-string">"_id"</span> : <span class="hljs-string">"worldVertices/country-bulgaria"</span>, 
-<<<<<<< HEAD
-    <span class="hljs-string">"_rev"</span> : <span class="hljs-string">"36127"</span>, 
-=======
     <span class="hljs-string">"_rev"</span> : <span class="hljs-string">"36229"</span>, 
->>>>>>> c1e90bb4
     <span class="hljs-string">"code"</span> : <span class="hljs-string">"BGR"</span>, 
     <span class="hljs-string">"name"</span> : <span class="hljs-string">"Bulgaria"</span>, 
     <span class="hljs-string">"type"</span> : <span class="hljs-string">"country"</span> 
@@ -831,11 +543,7 @@
   { 
     <span class="hljs-string">"_key"</span> : <span class="hljs-string">"country-barbados"</span>, 
     <span class="hljs-string">"_id"</span> : <span class="hljs-string">"worldVertices/country-barbados"</span>, 
-<<<<<<< HEAD
-    <span class="hljs-string">"_rev"</span> : <span class="hljs-string">"36103"</span>, 
-=======
     <span class="hljs-string">"_rev"</span> : <span class="hljs-string">"36205"</span>, 
->>>>>>> c1e90bb4
     <span class="hljs-string">"code"</span> : <span class="hljs-string">"BRB"</span>, 
     <span class="hljs-string">"name"</span> : <span class="hljs-string">"Barbados"</span>, 
     <span class="hljs-string">"type"</span> : <span class="hljs-string">"country"</span> 
@@ -843,33 +551,21 @@
   { 
     <span class="hljs-string">"_key"</span> : <span class="hljs-string">"continent-asia"</span>, 
     <span class="hljs-string">"_id"</span> : <span class="hljs-string">"worldVertices/continent-asia"</span>, 
-<<<<<<< HEAD
-    <span class="hljs-string">"_rev"</span> : <span class="hljs-string">"36052"</span>, 
-=======
     <span class="hljs-string">"_rev"</span> : <span class="hljs-string">"36154"</span>, 
->>>>>>> c1e90bb4
     <span class="hljs-string">"name"</span> : <span class="hljs-string">"Asia"</span>, 
     <span class="hljs-string">"type"</span> : <span class="hljs-string">"continent"</span> 
   }, 
   { 
     <span class="hljs-string">"_key"</span> : <span class="hljs-string">"capital-nassau"</span>, 
     <span class="hljs-string">"_id"</span> : <span class="hljs-string">"worldVertices/capital-nassau"</span>, 
-<<<<<<< HEAD
-    <span class="hljs-string">"_rev"</span> : <span class="hljs-string">"36253"</span>, 
-=======
     <span class="hljs-string">"_rev"</span> : <span class="hljs-string">"36355"</span>, 
->>>>>>> c1e90bb4
     <span class="hljs-string">"name"</span> : <span class="hljs-string">"Nassau"</span>, 
     <span class="hljs-string">"type"</span> : <span class="hljs-string">"capital"</span> 
   }, 
   { 
     <span class="hljs-string">"_key"</span> : <span class="hljs-string">"country-brunei"</span>, 
     <span class="hljs-string">"_id"</span> : <span class="hljs-string">"worldVertices/country-brunei"</span>, 
-<<<<<<< HEAD
-    <span class="hljs-string">"_rev"</span> : <span class="hljs-string">"36124"</span>, 
-=======
     <span class="hljs-string">"_rev"</span> : <span class="hljs-string">"36226"</span>, 
->>>>>>> c1e90bb4
     <span class="hljs-string">"code"</span> : <span class="hljs-string">"BRN"</span>, 
     <span class="hljs-string">"name"</span> : <span class="hljs-string">"Brunei"</span>, 
     <span class="hljs-string">"type"</span> : <span class="hljs-string">"country"</span> 
@@ -877,33 +573,21 @@
   { 
     <span class="hljs-string">"_key"</span> : <span class="hljs-string">"capital-beijing"</span>, 
     <span class="hljs-string">"_id"</span> : <span class="hljs-string">"worldVertices/capital-beijing"</span>, 
-<<<<<<< HEAD
-    <span class="hljs-string">"_rev"</span> : <span class="hljs-string">"36199"</span>, 
-=======
     <span class="hljs-string">"_rev"</span> : <span class="hljs-string">"36301"</span>, 
->>>>>>> c1e90bb4
     <span class="hljs-string">"name"</span> : <span class="hljs-string">"Beijing"</span>, 
     <span class="hljs-string">"type"</span> : <span class="hljs-string">"capital"</span> 
   }, 
   { 
     <span class="hljs-string">"_key"</span> : <span class="hljs-string">"continent-europe"</span>, 
     <span class="hljs-string">"_id"</span> : <span class="hljs-string">"worldVertices/continent-europe"</span>, 
-<<<<<<< HEAD
-    <span class="hljs-string">"_rev"</span> : <span class="hljs-string">"36058"</span>, 
-=======
     <span class="hljs-string">"_rev"</span> : <span class="hljs-string">"36160"</span>, 
->>>>>>> c1e90bb4
     <span class="hljs-string">"name"</span> : <span class="hljs-string">"Europe"</span>, 
     <span class="hljs-string">"type"</span> : <span class="hljs-string">"continent"</span> 
   }, 
   { 
     <span class="hljs-string">"_key"</span> : <span class="hljs-string">"country-canada"</span>, 
     <span class="hljs-string">"_id"</span> : <span class="hljs-string">"worldVertices/country-canada"</span>, 
-<<<<<<< HEAD
-    <span class="hljs-string">"_rev"</span> : <span class="hljs-string">"36142"</span>, 
-=======
     <span class="hljs-string">"_rev"</span> : <span class="hljs-string">"36244"</span>, 
->>>>>>> c1e90bb4
     <span class="hljs-string">"code"</span> : <span class="hljs-string">"CAN"</span>, 
     <span class="hljs-string">"name"</span> : <span class="hljs-string">"Canada"</span>, 
     <span class="hljs-string">"type"</span> : <span class="hljs-string">"country"</span> 
@@ -911,11 +595,7 @@
   { 
     <span class="hljs-string">"_key"</span> : <span class="hljs-string">"country-bosnia-and-herzegovina"</span>, 
     <span class="hljs-string">"_id"</span> : <span class="hljs-string">"worldVertices/country-bosnia-and-herzegovina"</span>, 
-<<<<<<< HEAD
-    <span class="hljs-string">"_rev"</span> : <span class="hljs-string">"36115"</span>, 
-=======
     <span class="hljs-string">"_rev"</span> : <span class="hljs-string">"36217"</span>, 
->>>>>>> c1e90bb4
     <span class="hljs-string">"code"</span> : <span class="hljs-string">"BIH"</span>, 
     <span class="hljs-string">"name"</span> : <span class="hljs-string">"Bosnia and Herzegovina"</span>, 
     <span class="hljs-string">"type"</span> : <span class="hljs-string">"country"</span> 
@@ -923,44 +603,28 @@
   { 
     <span class="hljs-string">"_key"</span> : <span class="hljs-string">"capital-sarajevo"</span>, 
     <span class="hljs-string">"_id"</span> : <span class="hljs-string">"worldVertices/capital-sarajevo"</span>, 
-<<<<<<< HEAD
-    <span class="hljs-string">"_rev"</span> : <span class="hljs-string">"36283"</span>, 
-=======
     <span class="hljs-string">"_rev"</span> : <span class="hljs-string">"36385"</span>, 
->>>>>>> c1e90bb4
     <span class="hljs-string">"name"</span> : <span class="hljs-string">"Sarajevo"</span>, 
     <span class="hljs-string">"type"</span> : <span class="hljs-string">"capital"</span> 
   }, 
   { 
     <span class="hljs-string">"_key"</span> : <span class="hljs-string">"capital-cairo"</span>, 
     <span class="hljs-string">"_id"</span> : <span class="hljs-string">"worldVertices/capital-cairo"</span>, 
-<<<<<<< HEAD
-    <span class="hljs-string">"_rev"</span> : <span class="hljs-string">"36223"</span>, 
-=======
     <span class="hljs-string">"_rev"</span> : <span class="hljs-string">"36325"</span>, 
->>>>>>> c1e90bb4
     <span class="hljs-string">"name"</span> : <span class="hljs-string">"Cairo"</span>, 
     <span class="hljs-string">"type"</span> : <span class="hljs-string">"capital"</span> 
   }, 
   { 
     <span class="hljs-string">"_key"</span> : <span class="hljs-string">"capital-asmara"</span>, 
     <span class="hljs-string">"_id"</span> : <span class="hljs-string">"worldVertices/capital-asmara"</span>, 
-<<<<<<< HEAD
-    <span class="hljs-string">"_rev"</span> : <span class="hljs-string">"36193"</span>, 
-=======
     <span class="hljs-string">"_rev"</span> : <span class="hljs-string">"36295"</span>, 
->>>>>>> c1e90bb4
     <span class="hljs-string">"name"</span> : <span class="hljs-string">"Asmara"</span>, 
     <span class="hljs-string">"type"</span> : <span class="hljs-string">"capital"</span> 
   }, 
   { 
     <span class="hljs-string">"_key"</span> : <span class="hljs-string">"country-australia"</span>, 
     <span class="hljs-string">"_id"</span> : <span class="hljs-string">"worldVertices/country-australia"</span>, 
-<<<<<<< HEAD
-    <span class="hljs-string">"_rev"</span> : <span class="hljs-string">"36088"</span>, 
-=======
     <span class="hljs-string">"_rev"</span> : <span class="hljs-string">"36190"</span>, 
->>>>>>> c1e90bb4
     <span class="hljs-string">"code"</span> : <span class="hljs-string">"AUS"</span>, 
     <span class="hljs-string">"name"</span> : <span class="hljs-string">"Australia"</span>, 
     <span class="hljs-string">"type"</span> : <span class="hljs-string">"country"</span> 
@@ -968,33 +632,21 @@
   { 
     <span class="hljs-string">"_key"</span> : <span class="hljs-string">"capital-kabul"</span>, 
     <span class="hljs-string">"_id"</span> : <span class="hljs-string">"worldVertices/capital-kabul"</span>, 
-<<<<<<< HEAD
-    <span class="hljs-string">"_rev"</span> : <span class="hljs-string">"36241"</span>, 
-=======
     <span class="hljs-string">"_rev"</span> : <span class="hljs-string">"36343"</span>, 
->>>>>>> c1e90bb4
     <span class="hljs-string">"name"</span> : <span class="hljs-string">"Kabul"</span>, 
     <span class="hljs-string">"type"</span> : <span class="hljs-string">"capital"</span> 
   }, 
   { 
     <span class="hljs-string">"_key"</span> : <span class="hljs-string">"capital-luanda"</span>, 
     <span class="hljs-string">"_id"</span> : <span class="hljs-string">"worldVertices/capital-luanda"</span>, 
-<<<<<<< HEAD
-    <span class="hljs-string">"_rev"</span> : <span class="hljs-string">"36247"</span>, 
-=======
     <span class="hljs-string">"_rev"</span> : <span class="hljs-string">"36349"</span>, 
->>>>>>> c1e90bb4
     <span class="hljs-string">"name"</span> : <span class="hljs-string">"Luanda"</span>, 
     <span class="hljs-string">"type"</span> : <span class="hljs-string">"capital"</span> 
   }, 
   { 
     <span class="hljs-string">"_key"</span> : <span class="hljs-string">"country-andorra"</span>, 
     <span class="hljs-string">"_id"</span> : <span class="hljs-string">"worldVertices/country-andorra"</span>, 
-<<<<<<< HEAD
-    <span class="hljs-string">"_rev"</span> : <span class="hljs-string">"36076"</span>, 
-=======
     <span class="hljs-string">"_rev"</span> : <span class="hljs-string">"36178"</span>, 
->>>>>>> c1e90bb4
     <span class="hljs-string">"code"</span> : <span class="hljs-string">"AND"</span>, 
     <span class="hljs-string">"name"</span> : <span class="hljs-string">"Andorra"</span>, 
     <span class="hljs-string">"type"</span> : <span class="hljs-string">"country"</span> 
@@ -1003,253 +655,6 @@
 arangosh&gt; db.worldEdges.toArray();
 [ 
   { 
-<<<<<<< HEAD
-    <span class="hljs-string">"_key"</span> : <span class="hljs-string">"36401"</span>, 
-    <span class="hljs-string">"_id"</span> : <span class="hljs-string">"worldEdges/36401"</span>, 
-    <span class="hljs-string">"_from"</span> : <span class="hljs-string">"worldVertices/country-canada"</span>, 
-    <span class="hljs-string">"_to"</span> : <span class="hljs-string">"worldVertices/continent-north-america"</span>, 
-    <span class="hljs-string">"_rev"</span> : <span class="hljs-string">"36401"</span>, 
-    <span class="hljs-string">"type"</span> : <span class="hljs-string">"is-in"</span> 
-  }, 
-  { 
-    <span class="hljs-string">"_key"</span> : <span class="hljs-string">"36497"</span>, 
-    <span class="hljs-string">"_id"</span> : <span class="hljs-string">"worldEdges/36497"</span>, 
-    <span class="hljs-string">"_from"</span> : <span class="hljs-string">"worldVertices/capital-helsinki"</span>, 
-    <span class="hljs-string">"_to"</span> : <span class="hljs-string">"worldVertices/country-finland"</span>, 
-    <span class="hljs-string">"_rev"</span> : <span class="hljs-string">"36497"</span>, 
-    <span class="hljs-string">"type"</span> : <span class="hljs-string">"is-in"</span> 
-  }, 
-  { 
-    <span class="hljs-string">"_key"</span> : <span class="hljs-string">"36455"</span>, 
-    <span class="hljs-string">"_id"</span> : <span class="hljs-string">"worldEdges/36455"</span>, 
-    <span class="hljs-string">"_from"</span> : <span class="hljs-string">"worldVertices/capital-bandar-seri-begawan"</span>, 
-    <span class="hljs-string">"_to"</span> : <span class="hljs-string">"worldVertices/country-brunei"</span>, 
-    <span class="hljs-string">"_rev"</span> : <span class="hljs-string">"36455"</span>, 
-    <span class="hljs-string">"type"</span> : <span class="hljs-string">"is-in"</span> 
-  }, 
-  { 
-    <span class="hljs-string">"_key"</span> : <span class="hljs-string">"36467"</span>, 
-    <span class="hljs-string">"_id"</span> : <span class="hljs-string">"worldEdges/36467"</span>, 
-    <span class="hljs-string">"_from"</span> : <span class="hljs-string">"worldVertices/capital-brasilia"</span>, 
-    <span class="hljs-string">"_to"</span> : <span class="hljs-string">"worldVertices/country-brazil"</span>, 
-    <span class="hljs-string">"_rev"</span> : <span class="hljs-string">"36467"</span>, 
-    <span class="hljs-string">"type"</span> : <span class="hljs-string">"is-in"</span> 
-  }, 
-  { 
-    <span class="hljs-string">"_key"</span> : <span class="hljs-string">"36551"</span>, 
-    <span class="hljs-string">"_id"</span> : <span class="hljs-string">"worldEdges/36551"</span>, 
-    <span class="hljs-string">"_from"</span> : <span class="hljs-string">"worldVertices/capital-tirana"</span>, 
-    <span class="hljs-string">"_to"</span> : <span class="hljs-string">"worldVertices/country-albania"</span>, 
-    <span class="hljs-string">"_rev"</span> : <span class="hljs-string">"36551"</span>, 
-    <span class="hljs-string">"type"</span> : <span class="hljs-string">"is-in"</span> 
-  }, 
-  { 
-    <span class="hljs-string">"_key"</span> : <span class="hljs-string">"36449"</span>, 
-    <span class="hljs-string">"_id"</span> : <span class="hljs-string">"worldEdges/36449"</span>, 
-    <span class="hljs-string">"_from"</span> : <span class="hljs-string">"worldVertices/capital-andorra-la-vella"</span>, 
-    <span class="hljs-string">"_to"</span> : <span class="hljs-string">"worldVertices/country-andorra"</span>, 
-    <span class="hljs-string">"_rev"</span> : <span class="hljs-string">"36449"</span>, 
-    <span class="hljs-string">"type"</span> : <span class="hljs-string">"is-in"</span> 
-  }, 
-  { 
-    <span class="hljs-string">"_key"</span> : <span class="hljs-string">"36329"</span>, 
-    <span class="hljs-string">"_id"</span> : <span class="hljs-string">"worldEdges/36329"</span>, 
-    <span class="hljs-string">"_from"</span> : <span class="hljs-string">"worldVertices/country-albania"</span>, 
-    <span class="hljs-string">"_to"</span> : <span class="hljs-string">"worldVertices/continent-europe"</span>, 
-    <span class="hljs-string">"_rev"</span> : <span class="hljs-string">"36329"</span>, 
-    <span class="hljs-string">"type"</span> : <span class="hljs-string">"is-in"</span> 
-  }, 
-  { 
-    <span class="hljs-string">"_key"</span> : <span class="hljs-string">"36458"</span>, 
-    <span class="hljs-string">"_id"</span> : <span class="hljs-string">"worldEdges/36458"</span>, 
-    <span class="hljs-string">"_from"</span> : <span class="hljs-string">"worldVertices/capital-beijing"</span>, 
-    <span class="hljs-string">"_to"</span> : <span class="hljs-string">"worldVertices/country-people-s-republic-of-china"</span>, 
-    <span class="hljs-string">"_rev"</span> : <span class="hljs-string">"36458"</span>, 
-    <span class="hljs-string">"type"</span> : <span class="hljs-string">"is-in"</span> 
-  }, 
-  { 
-    <span class="hljs-string">"_key"</span> : <span class="hljs-string">"36542"</span>, 
-    <span class="hljs-string">"_id"</span> : <span class="hljs-string">"worldEdges/36542"</span>, 
-    <span class="hljs-string">"_from"</span> : <span class="hljs-string">"worldVertices/capital-sarajevo"</span>, 
-    <span class="hljs-string">"_to"</span> : <span class="hljs-string">"worldVertices/country-bosnia-and-herzegovina"</span>, 
-    <span class="hljs-string">"_rev"</span> : <span class="hljs-string">"36542"</span>, 
-    <span class="hljs-string">"type"</span> : <span class="hljs-string">"is-in"</span> 
-  }, 
-  { 
-    <span class="hljs-string">"_key"</span> : <span class="hljs-string">"36518"</span>, 
-    <span class="hljs-string">"_id"</span> : <span class="hljs-string">"worldEdges/36518"</span>, 
-    <span class="hljs-string">"_from"</span> : <span class="hljs-string">"worldVertices/capital-ottawa"</span>, 
-    <span class="hljs-string">"_to"</span> : <span class="hljs-string">"worldVertices/country-canada"</span>, 
-    <span class="hljs-string">"_rev"</span> : <span class="hljs-string">"36518"</span>, 
-    <span class="hljs-string">"type"</span> : <span class="hljs-string">"is-in"</span> 
-  }, 
-  { 
-    <span class="hljs-string">"_key"</span> : <span class="hljs-string">"36410"</span>, 
-    <span class="hljs-string">"_id"</span> : <span class="hljs-string">"worldEdges/36410"</span>, 
-    <span class="hljs-string">"_from"</span> : <span class="hljs-string">"worldVertices/country-colombia"</span>, 
-    <span class="hljs-string">"_to"</span> : <span class="hljs-string">"worldVertices/continent-south-america"</span>, 
-    <span class="hljs-string">"_rev"</span> : <span class="hljs-string">"36410"</span>, 
-    <span class="hljs-string">"type"</span> : <span class="hljs-string">"is-in"</span> 
-  }, 
-  { 
-    <span class="hljs-string">"_key"</span> : <span class="hljs-string">"36338"</span>, 
-    <span class="hljs-string">"_id"</span> : <span class="hljs-string">"worldEdges/36338"</span>, 
-    <span class="hljs-string">"_from"</span> : <span class="hljs-string">"worldVertices/country-angola"</span>, 
-    <span class="hljs-string">"_to"</span> : <span class="hljs-string">"worldVertices/continent-africa"</span>, 
-    <span class="hljs-string">"_rev"</span> : <span class="hljs-string">"36338"</span>, 
-    <span class="hljs-string">"type"</span> : <span class="hljs-string">"is-in"</span> 
-  }, 
-  { 
-    <span class="hljs-string">"_key"</span> : <span class="hljs-string">"36533"</span>, 
-    <span class="hljs-string">"_id"</span> : <span class="hljs-string">"worldEdges/36533"</span>, 
-    <span class="hljs-string">"_from"</span> : <span class="hljs-string">"worldVertices/capital-quito"</span>, 
-    <span class="hljs-string">"_to"</span> : <span class="hljs-string">"worldVertices/country-ecuador"</span>, 
-    <span class="hljs-string">"_rev"</span> : <span class="hljs-string">"36533"</span>, 
-    <span class="hljs-string">"type"</span> : <span class="hljs-string">"is-in"</span> 
-  }, 
-  { 
-    <span class="hljs-string">"_key"</span> : <span class="hljs-string">"36548"</span>, 
-    <span class="hljs-string">"_id"</span> : <span class="hljs-string">"worldEdges/36548"</span>, 
-    <span class="hljs-string">"_from"</span> : <span class="hljs-string">"worldVertices/capital-thimphu"</span>, 
-    <span class="hljs-string">"_to"</span> : <span class="hljs-string">"worldVertices/country-bhutan"</span>, 
-    <span class="hljs-string">"_rev"</span> : <span class="hljs-string">"36548"</span>, 
-    <span class="hljs-string">"type"</span> : <span class="hljs-string">"is-in"</span> 
-  }, 
-  { 
-    <span class="hljs-string">"_key"</span> : <span class="hljs-string">"36488"</span>, 
-    <span class="hljs-string">"_id"</span> : <span class="hljs-string">"worldEdges/36488"</span>, 
-    <span class="hljs-string">"_from"</span> : <span class="hljs-string">"worldVertices/capital-copenhagen"</span>, 
-    <span class="hljs-string">"_to"</span> : <span class="hljs-string">"worldVertices/country-denmark"</span>, 
-    <span class="hljs-string">"_rev"</span> : <span class="hljs-string">"36488"</span>, 
-    <span class="hljs-string">"type"</span> : <span class="hljs-string">"is-in"</span> 
-  }, 
-  { 
-    <span class="hljs-string">"_key"</span> : <span class="hljs-string">"36368"</span>, 
-    <span class="hljs-string">"_id"</span> : <span class="hljs-string">"worldEdges/36368"</span>, 
-    <span class="hljs-string">"_from"</span> : <span class="hljs-string">"worldVertices/country-bhutan"</span>, 
-    <span class="hljs-string">"_to"</span> : <span class="hljs-string">"worldVertices/continent-asia"</span>, 
-    <span class="hljs-string">"_rev"</span> : <span class="hljs-string">"36368"</span>, 
-    <span class="hljs-string">"type"</span> : <span class="hljs-string">"is-in"</span> 
-  }, 
-  { 
-    <span class="hljs-string">"_key"</span> : <span class="hljs-string">"36371"</span>, 
-    <span class="hljs-string">"_id"</span> : <span class="hljs-string">"worldEdges/36371"</span>, 
-    <span class="hljs-string">"_from"</span> : <span class="hljs-string">"worldVertices/country-bolivia"</span>, 
-    <span class="hljs-string">"_to"</span> : <span class="hljs-string">"worldVertices/continent-south-america"</span>, 
-    <span class="hljs-string">"_rev"</span> : <span class="hljs-string">"36371"</span>, 
-    <span class="hljs-string">"type"</span> : <span class="hljs-string">"is-in"</span> 
-  }, 
-  { 
-    <span class="hljs-string">"_key"</span> : <span class="hljs-string">"36494"</span>, 
-    <span class="hljs-string">"_id"</span> : <span class="hljs-string">"worldEdges/36494"</span>, 
-    <span class="hljs-string">"_from"</span> : <span class="hljs-string">"worldVertices/capital-gaborone"</span>, 
-    <span class="hljs-string">"_to"</span> : <span class="hljs-string">"worldVertices/country-botswana"</span>, 
-    <span class="hljs-string">"_rev"</span> : <span class="hljs-string">"36494"</span>, 
-    <span class="hljs-string">"type"</span> : <span class="hljs-string">"is-in"</span> 
-  }, 
-  { 
-    <span class="hljs-string">"_key"</span> : <span class="hljs-string">"36344"</span>, 
-    <span class="hljs-string">"_id"</span> : <span class="hljs-string">"worldEdges/36344"</span>, 
-    <span class="hljs-string">"_from"</span> : <span class="hljs-string">"worldVertices/country-argentina"</span>, 
-    <span class="hljs-string">"_to"</span> : <span class="hljs-string">"worldVertices/continent-south-america"</span>, 
-    <span class="hljs-string">"_rev"</span> : <span class="hljs-string">"36344"</span>, 
-    <span class="hljs-string">"type"</span> : <span class="hljs-string">"is-in"</span> 
-  }, 
-  { 
-    <span class="hljs-string">"_key"</span> : <span class="hljs-string">"36392"</span>, 
-    <span class="hljs-string">"_id"</span> : <span class="hljs-string">"worldEdges/36392"</span>, 
-    <span class="hljs-string">"_from"</span> : <span class="hljs-string">"worldVertices/country-burundi"</span>, 
-    <span class="hljs-string">"_to"</span> : <span class="hljs-string">"worldVertices/continent-africa"</span>, 
-    <span class="hljs-string">"_rev"</span> : <span class="hljs-string">"36392"</span>, 
-    <span class="hljs-string">"type"</span> : <span class="hljs-string">"is-in"</span> 
-  }, 
-  { 
-    <span class="hljs-string">"_key"</span> : <span class="hljs-string">"36398"</span>, 
-    <span class="hljs-string">"_id"</span> : <span class="hljs-string">"worldEdges/36398"</span>, 
-    <span class="hljs-string">"_from"</span> : <span class="hljs-string">"worldVertices/country-cameroon"</span>, 
-    <span class="hljs-string">"_to"</span> : <span class="hljs-string">"worldVertices/continent-africa"</span>, 
-    <span class="hljs-string">"_rev"</span> : <span class="hljs-string">"36398"</span>, 
-    <span class="hljs-string">"type"</span> : <span class="hljs-string">"is-in"</span> 
-  }, 
-  { 
-    <span class="hljs-string">"_key"</span> : <span class="hljs-string">"36395"</span>, 
-    <span class="hljs-string">"_id"</span> : <span class="hljs-string">"worldEdges/36395"</span>, 
-    <span class="hljs-string">"_from"</span> : <span class="hljs-string">"worldVertices/country-cambodia"</span>, 
-    <span class="hljs-string">"_to"</span> : <span class="hljs-string">"worldVertices/continent-asia"</span>, 
-    <span class="hljs-string">"_rev"</span> : <span class="hljs-string">"36395"</span>, 
-    <span class="hljs-string">"type"</span> : <span class="hljs-string">"is-in"</span> 
-  }, 
-  { 
-    <span class="hljs-string">"_key"</span> : <span class="hljs-string">"36377"</span>, 
-    <span class="hljs-string">"_id"</span> : <span class="hljs-string">"worldEdges/36377"</span>, 
-    <span class="hljs-string">"_from"</span> : <span class="hljs-string">"worldVertices/country-botswana"</span>, 
-    <span class="hljs-string">"_to"</span> : <span class="hljs-string">"worldVertices/continent-africa"</span>, 
-    <span class="hljs-string">"_rev"</span> : <span class="hljs-string">"36377"</span>, 
-    <span class="hljs-string">"type"</span> : <span class="hljs-string">"is-in"</span> 
-  }, 
-  { 
-    <span class="hljs-string">"_key"</span> : <span class="hljs-string">"36404"</span>, 
-    <span class="hljs-string">"_id"</span> : <span class="hljs-string">"worldEdges/36404"</span>, 
-    <span class="hljs-string">"_from"</span> : <span class="hljs-string">"worldVertices/country-chad"</span>, 
-    <span class="hljs-string">"_to"</span> : <span class="hljs-string">"worldVertices/continent-africa"</span>, 
-    <span class="hljs-string">"_rev"</span> : <span class="hljs-string">"36404"</span>, 
-    <span class="hljs-string">"type"</span> : <span class="hljs-string">"is-in"</span> 
-  }, 
-  { 
-    <span class="hljs-string">"_key"</span> : <span class="hljs-string">"36431"</span>, 
-    <span class="hljs-string">"_id"</span> : <span class="hljs-string">"worldEdges/36431"</span>, 
-    <span class="hljs-string">"_from"</span> : <span class="hljs-string">"worldVertices/country-eritrea"</span>, 
-    <span class="hljs-string">"_to"</span> : <span class="hljs-string">"worldVertices/continent-africa"</span>, 
-    <span class="hljs-string">"_rev"</span> : <span class="hljs-string">"36431"</span>, 
-    <span class="hljs-string">"type"</span> : <span class="hljs-string">"is-in"</span> 
-  }, 
-  { 
-    <span class="hljs-string">"_key"</span> : <span class="hljs-string">"36482"</span>, 
-    <span class="hljs-string">"_id"</span> : <span class="hljs-string">"worldEdges/36482"</span>, 
-    <span class="hljs-string">"_from"</span> : <span class="hljs-string">"worldVertices/capital-cairo"</span>, 
-    <span class="hljs-string">"_to"</span> : <span class="hljs-string">"worldVertices/country-egypt"</span>, 
-    <span class="hljs-string">"_rev"</span> : <span class="hljs-string">"36482"</span>, 
-    <span class="hljs-string">"type"</span> : <span class="hljs-string">"is-in"</span> 
-  }, 
-  { 
-    <span class="hljs-string">"_key"</span> : <span class="hljs-string">"36524"</span>, 
-    <span class="hljs-string">"_id"</span> : <span class="hljs-string">"worldEdges/36524"</span>, 
-    <span class="hljs-string">"_from"</span> : <span class="hljs-string">"worldVertices/capital-paris"</span>, 
-    <span class="hljs-string">"_to"</span> : <span class="hljs-string">"worldVertices/country-france"</span>, 
-    <span class="hljs-string">"_rev"</span> : <span class="hljs-string">"36524"</span>, 
-    <span class="hljs-string">"type"</span> : <span class="hljs-string">"is-in"</span> 
-  }, 
-  { 
-    <span class="hljs-string">"_key"</span> : <span class="hljs-string">"36407"</span>, 
-    <span class="hljs-string">"_id"</span> : <span class="hljs-string">"worldEdges/36407"</span>, 
-    <span class="hljs-string">"_from"</span> : <span class="hljs-string">"worldVertices/country-chile"</span>, 
-    <span class="hljs-string">"_to"</span> : <span class="hljs-string">"worldVertices/continent-south-america"</span>, 
-    <span class="hljs-string">"_rev"</span> : <span class="hljs-string">"36407"</span>, 
-    <span class="hljs-string">"type"</span> : <span class="hljs-string">"is-in"</span> 
-  }, 
-  { 
-    <span class="hljs-string">"_key"</span> : <span class="hljs-string">"36389"</span>, 
-    <span class="hljs-string">"_id"</span> : <span class="hljs-string">"worldEdges/36389"</span>, 
-    <span class="hljs-string">"_from"</span> : <span class="hljs-string">"worldVertices/country-burkina-faso"</span>, 
-    <span class="hljs-string">"_to"</span> : <span class="hljs-string">"worldVertices/continent-africa"</span>, 
-    <span class="hljs-string">"_rev"</span> : <span class="hljs-string">"36389"</span>, 
-    <span class="hljs-string">"type"</span> : <span class="hljs-string">"is-in"</span> 
-  }, 
-  { 
-    <span class="hljs-string">"_key"</span> : <span class="hljs-string">"36440"</span>, 
-    <span class="hljs-string">"_id"</span> : <span class="hljs-string">"worldEdges/36440"</span>, 
-    <span class="hljs-string">"_from"</span> : <span class="hljs-string">"worldVertices/country-germany"</span>, 
-    <span class="hljs-string">"_to"</span> : <span class="hljs-string">"worldVertices/continent-europe"</span>, 
-    <span class="hljs-string">"_rev"</span> : <span class="hljs-string">"36440"</span>, 
-    <span class="hljs-string">"type"</span> : <span class="hljs-string">"is-in"</span> 
-  }, 
-  { 
-    <span class="hljs-string">"_key"</span> : <span class="hljs-string">"36470"</span>, 
-    <span class="hljs-string">"_id"</span> : <span class="hljs-string">"worldEdges/36470"</span>, 
-    <span class="hljs-string">"_from"</span> : <span class="hljs-string">"worldVertices/capital-bridgetown"</span>, 
-    <span class="hljs-string">"_to"</span> : <span class="hljs-string">"worldVertices/country-barbados"</span>, 
-    <span class="hljs-string">"_rev"</span> : <span class="hljs-string">"36470"</span>, 
-=======
     <span class="hljs-string">"_key"</span> : <span class="hljs-string">"36659"</span>, 
     <span class="hljs-string">"_id"</span> : <span class="hljs-string">"worldEdges/36659"</span>, 
     <span class="hljs-string">"_from"</span> : <span class="hljs-string">"worldVertices/capital-yamoussoukro"</span>, 
@@ -1503,94 +908,17 @@
     <span class="hljs-string">"_from"</span> : <span class="hljs-string">"worldVertices/capital-dhaka"</span>, 
     <span class="hljs-string">"_to"</span> : <span class="hljs-string">"worldVertices/country-bangladesh"</span>, 
     <span class="hljs-string">"_rev"</span> : <span class="hljs-string">"36593"</span>, 
->>>>>>> c1e90bb4
     <span class="hljs-string">"type"</span> : <span class="hljs-string">"is-in"</span> 
   }, 
   { 
     <span class="hljs-string">"_key"</span> : <span class="hljs-string">"36509"</span>, 
     <span class="hljs-string">"_id"</span> : <span class="hljs-string">"worldEdges/36509"</span>, 
-<<<<<<< HEAD
-    <span class="hljs-string">"_from"</span> : <span class="hljs-string">"worldVertices/capital-manama"</span>, 
-    <span class="hljs-string">"_to"</span> : <span class="hljs-string">"worldVertices/country-bahrain"</span>, 
-=======
     <span class="hljs-string">"_from"</span> : <span class="hljs-string">"worldVertices/country-chile"</span>, 
     <span class="hljs-string">"_to"</span> : <span class="hljs-string">"worldVertices/continent-south-america"</span>, 
->>>>>>> c1e90bb4
     <span class="hljs-string">"_rev"</span> : <span class="hljs-string">"36509"</span>, 
     <span class="hljs-string">"type"</span> : <span class="hljs-string">"is-in"</span> 
   }, 
   { 
-<<<<<<< HEAD
-    <span class="hljs-string">"_key"</span> : <span class="hljs-string">"36386"</span>, 
-    <span class="hljs-string">"_id"</span> : <span class="hljs-string">"worldEdges/36386"</span>, 
-    <span class="hljs-string">"_from"</span> : <span class="hljs-string">"worldVertices/country-bulgaria"</span>, 
-    <span class="hljs-string">"_to"</span> : <span class="hljs-string">"worldVertices/continent-europe"</span>, 
-    <span class="hljs-string">"_rev"</span> : <span class="hljs-string">"36386"</span>, 
-    <span class="hljs-string">"type"</span> : <span class="hljs-string">"is-in"</span> 
-  }, 
-  { 
-    <span class="hljs-string">"_key"</span> : <span class="hljs-string">"36359"</span>, 
-    <span class="hljs-string">"_id"</span> : <span class="hljs-string">"worldEdges/36359"</span>, 
-    <span class="hljs-string">"_from"</span> : <span class="hljs-string">"worldVertices/country-bangladesh"</span>, 
-    <span class="hljs-string">"_to"</span> : <span class="hljs-string">"worldVertices/continent-asia"</span>, 
-    <span class="hljs-string">"_rev"</span> : <span class="hljs-string">"36359"</span>, 
-    <span class="hljs-string">"type"</span> : <span class="hljs-string">"is-in"</span> 
-  }, 
-  { 
-    <span class="hljs-string">"_key"</span> : <span class="hljs-string">"36362"</span>, 
-    <span class="hljs-string">"_id"</span> : <span class="hljs-string">"worldEdges/36362"</span>, 
-    <span class="hljs-string">"_from"</span> : <span class="hljs-string">"worldVertices/country-barbados"</span>, 
-    <span class="hljs-string">"_to"</span> : <span class="hljs-string">"worldVertices/continent-north-america"</span>, 
-    <span class="hljs-string">"_rev"</span> : <span class="hljs-string">"36362"</span>, 
-    <span class="hljs-string">"type"</span> : <span class="hljs-string">"is-in"</span> 
-  }, 
-  { 
-    <span class="hljs-string">"_key"</span> : <span class="hljs-string">"36446"</span>, 
-    <span class="hljs-string">"_id"</span> : <span class="hljs-string">"worldEdges/36446"</span>, 
-    <span class="hljs-string">"_from"</span> : <span class="hljs-string">"worldVertices/capital-algiers"</span>, 
-    <span class="hljs-string">"_to"</span> : <span class="hljs-string">"worldVertices/country-algeria"</span>, 
-    <span class="hljs-string">"_rev"</span> : <span class="hljs-string">"36446"</span>, 
-    <span class="hljs-string">"type"</span> : <span class="hljs-string">"is-in"</span> 
-  }, 
-  { 
-    <span class="hljs-string">"_key"</span> : <span class="hljs-string">"36356"</span>, 
-    <span class="hljs-string">"_id"</span> : <span class="hljs-string">"worldEdges/36356"</span>, 
-    <span class="hljs-string">"_from"</span> : <span class="hljs-string">"worldVertices/country-bahrain"</span>, 
-    <span class="hljs-string">"_to"</span> : <span class="hljs-string">"worldVertices/continent-asia"</span>, 
-    <span class="hljs-string">"_rev"</span> : <span class="hljs-string">"36356"</span>, 
-    <span class="hljs-string">"type"</span> : <span class="hljs-string">"is-in"</span> 
-  }, 
-  { 
-    <span class="hljs-string">"_key"</span> : <span class="hljs-string">"36380"</span>, 
-    <span class="hljs-string">"_id"</span> : <span class="hljs-string">"worldEdges/36380"</span>, 
-    <span class="hljs-string">"_from"</span> : <span class="hljs-string">"worldVertices/country-brazil"</span>, 
-    <span class="hljs-string">"_to"</span> : <span class="hljs-string">"worldVertices/continent-south-america"</span>, 
-    <span class="hljs-string">"_rev"</span> : <span class="hljs-string">"36380"</span>, 
-    <span class="hljs-string">"type"</span> : <span class="hljs-string">"is-in"</span> 
-  }, 
-  { 
-    <span class="hljs-string">"_key"</span> : <span class="hljs-string">"36530"</span>, 
-    <span class="hljs-string">"_id"</span> : <span class="hljs-string">"worldEdges/36530"</span>, 
-    <span class="hljs-string">"_from"</span> : <span class="hljs-string">"worldVertices/capital-prague"</span>, 
-    <span class="hljs-string">"_to"</span> : <span class="hljs-string">"worldVertices/country-czech-republic"</span>, 
-    <span class="hljs-string">"_rev"</span> : <span class="hljs-string">"36530"</span>, 
-    <span class="hljs-string">"type"</span> : <span class="hljs-string">"is-in"</span> 
-  }, 
-  { 
-    <span class="hljs-string">"_key"</span> : <span class="hljs-string">"36374"</span>, 
-    <span class="hljs-string">"_id"</span> : <span class="hljs-string">"worldEdges/36374"</span>, 
-    <span class="hljs-string">"_from"</span> : <span class="hljs-string">"worldVertices/country-bosnia-and-herzegovina"</span>, 
-    <span class="hljs-string">"_to"</span> : <span class="hljs-string">"worldVertices/continent-europe"</span>, 
-    <span class="hljs-string">"_rev"</span> : <span class="hljs-string">"36374"</span>, 
-    <span class="hljs-string">"type"</span> : <span class="hljs-string">"is-in"</span> 
-  }, 
-  { 
-    <span class="hljs-string">"_key"</span> : <span class="hljs-string">"36350"</span>, 
-    <span class="hljs-string">"_id"</span> : <span class="hljs-string">"worldEdges/36350"</span>, 
-    <span class="hljs-string">"_from"</span> : <span class="hljs-string">"worldVertices/country-austria"</span>, 
-    <span class="hljs-string">"_to"</span> : <span class="hljs-string">"worldVertices/continent-europe"</span>, 
-    <span class="hljs-string">"_rev"</span> : <span class="hljs-string">"36350"</span>, 
-=======
     <span class="hljs-string">"_key"</span> : <span class="hljs-string">"36584"</span>, 
     <span class="hljs-string">"_id"</span> : <span class="hljs-string">"worldEdges/36584"</span>, 
     <span class="hljs-string">"_from"</span> : <span class="hljs-string">"worldVertices/capital-cairo"</span>, 
@@ -1660,378 +988,25 @@
     <span class="hljs-string">"_from"</span> : <span class="hljs-string">"worldVertices/country-egypt"</span>, 
     <span class="hljs-string">"_to"</span> : <span class="hljs-string">"worldVertices/continent-africa"</span>, 
     <span class="hljs-string">"_rev"</span> : <span class="hljs-string">"36530"</span>, 
->>>>>>> c1e90bb4
     <span class="hljs-string">"type"</span> : <span class="hljs-string">"is-in"</span> 
   }, 
   { 
     <span class="hljs-string">"_key"</span> : <span class="hljs-string">"36560"</span>, 
     <span class="hljs-string">"_id"</span> : <span class="hljs-string">"worldEdges/36560"</span>, 
-<<<<<<< HEAD
-    <span class="hljs-string">"_from"</span> : <span class="hljs-string">"worldVertices/capital-yaounde"</span>, 
-    <span class="hljs-string">"_to"</span> : <span class="hljs-string">"worldVertices/country-cameroon"</span>, 
-=======
     <span class="hljs-string">"_from"</span> : <span class="hljs-string">"worldVertices/capital-beijing"</span>, 
     <span class="hljs-string">"_to"</span> : <span class="hljs-string">"worldVertices/country-people-s-republic-of-china"</span>, 
->>>>>>> c1e90bb4
     <span class="hljs-string">"_rev"</span> : <span class="hljs-string">"36560"</span>, 
     <span class="hljs-string">"type"</span> : <span class="hljs-string">"is-in"</span> 
   }, 
   { 
     <span class="hljs-string">"_key"</span> : <span class="hljs-string">"36461"</span>, 
     <span class="hljs-string">"_id"</span> : <span class="hljs-string">"worldEdges/36461"</span>, 
-<<<<<<< HEAD
-    <span class="hljs-string">"_from"</span> : <span class="hljs-string">"worldVertices/capital-berlin"</span>, 
-    <span class="hljs-string">"_to"</span> : <span class="hljs-string">"worldVertices/country-germany"</span>, 
-=======
     <span class="hljs-string">"_from"</span> : <span class="hljs-string">"worldVertices/country-bangladesh"</span>, 
     <span class="hljs-string">"_to"</span> : <span class="hljs-string">"worldVertices/continent-asia"</span>, 
->>>>>>> c1e90bb4
     <span class="hljs-string">"_rev"</span> : <span class="hljs-string">"36461"</span>, 
     <span class="hljs-string">"type"</span> : <span class="hljs-string">"is-in"</span> 
   }, 
   { 
-<<<<<<< HEAD
-    <span class="hljs-string">"_key"</span> : <span class="hljs-string">"36320"</span>, 
-    <span class="hljs-string">"_id"</span> : <span class="hljs-string">"worldEdges/36320"</span>, 
-    <span class="hljs-string">"_from"</span> : <span class="hljs-string">"worldVertices/continent-north-america"</span>, 
-    <span class="hljs-string">"_to"</span> : <span class="hljs-string">"worldVertices/world"</span>, 
-    <span class="hljs-string">"_rev"</span> : <span class="hljs-string">"36320"</span>, 
-    <span class="hljs-string">"type"</span> : <span class="hljs-string">"is-in"</span> 
-  }, 
-  { 
-    <span class="hljs-string">"_key"</span> : <span class="hljs-string">"36341"</span>, 
-    <span class="hljs-string">"_id"</span> : <span class="hljs-string">"worldEdges/36341"</span>, 
-    <span class="hljs-string">"_from"</span> : <span class="hljs-string">"worldVertices/country-antigua-and-barbuda"</span>, 
-    <span class="hljs-string">"_to"</span> : <span class="hljs-string">"worldVertices/continent-north-america"</span>, 
-    <span class="hljs-string">"_rev"</span> : <span class="hljs-string">"36341"</span>, 
-    <span class="hljs-string">"type"</span> : <span class="hljs-string">"is-in"</span> 
-  }, 
-  { 
-    <span class="hljs-string">"_key"</span> : <span class="hljs-string">"36485"</span>, 
-    <span class="hljs-string">"_id"</span> : <span class="hljs-string">"worldEdges/36485"</span>, 
-    <span class="hljs-string">"_from"</span> : <span class="hljs-string">"worldVertices/capital-canberra"</span>, 
-    <span class="hljs-string">"_to"</span> : <span class="hljs-string">"worldVertices/country-australia"</span>, 
-    <span class="hljs-string">"_rev"</span> : <span class="hljs-string">"36485"</span>, 
-    <span class="hljs-string">"type"</span> : <span class="hljs-string">"is-in"</span> 
-  }, 
-  { 
-    <span class="hljs-string">"_key"</span> : <span class="hljs-string">"36527"</span>, 
-    <span class="hljs-string">"_id"</span> : <span class="hljs-string">"worldEdges/36527"</span>, 
-    <span class="hljs-string">"_from"</span> : <span class="hljs-string">"worldVertices/capital-phnom-penh"</span>, 
-    <span class="hljs-string">"_to"</span> : <span class="hljs-string">"worldVertices/country-cambodia"</span>, 
-    <span class="hljs-string">"_rev"</span> : <span class="hljs-string">"36527"</span>, 
-    <span class="hljs-string">"type"</span> : <span class="hljs-string">"is-in"</span> 
-  }, 
-  { 
-    <span class="hljs-string">"_key"</span> : <span class="hljs-string">"36335"</span>, 
-    <span class="hljs-string">"_id"</span> : <span class="hljs-string">"worldEdges/36335"</span>, 
-    <span class="hljs-string">"_from"</span> : <span class="hljs-string">"worldVertices/country-andorra"</span>, 
-    <span class="hljs-string">"_to"</span> : <span class="hljs-string">"worldVertices/continent-europe"</span>, 
-    <span class="hljs-string">"_rev"</span> : <span class="hljs-string">"36335"</span>, 
-    <span class="hljs-string">"type"</span> : <span class="hljs-string">"is-in"</span> 
-  }, 
-  { 
-    <span class="hljs-string">"_key"</span> : <span class="hljs-string">"36536"</span>, 
-    <span class="hljs-string">"_id"</span> : <span class="hljs-string">"worldEdges/36536"</span>, 
-    <span class="hljs-string">"_from"</span> : <span class="hljs-string">"worldVertices/capital-saint-john-s"</span>, 
-    <span class="hljs-string">"_to"</span> : <span class="hljs-string">"worldVertices/country-antigua-and-barbuda"</span>, 
-    <span class="hljs-string">"_rev"</span> : <span class="hljs-string">"36536"</span>, 
-    <span class="hljs-string">"type"</span> : <span class="hljs-string">"is-in"</span> 
-  }, 
-  { 
-    <span class="hljs-string">"_key"</span> : <span class="hljs-string">"36347"</span>, 
-    <span class="hljs-string">"_id"</span> : <span class="hljs-string">"worldEdges/36347"</span>, 
-    <span class="hljs-string">"_from"</span> : <span class="hljs-string">"worldVertices/country-australia"</span>, 
-    <span class="hljs-string">"_to"</span> : <span class="hljs-string">"worldVertices/continent-australia"</span>, 
-    <span class="hljs-string">"_rev"</span> : <span class="hljs-string">"36347"</span>, 
-    <span class="hljs-string">"type"</span> : <span class="hljs-string">"is-in"</span> 
-  }, 
-  { 
-    <span class="hljs-string">"_key"</span> : <span class="hljs-string">"36353"</span>, 
-    <span class="hljs-string">"_id"</span> : <span class="hljs-string">"worldEdges/36353"</span>, 
-    <span class="hljs-string">"_from"</span> : <span class="hljs-string">"worldVertices/country-bahamas"</span>, 
-    <span class="hljs-string">"_to"</span> : <span class="hljs-string">"worldVertices/continent-north-america"</span>, 
-    <span class="hljs-string">"_rev"</span> : <span class="hljs-string">"36353"</span>, 
-    <span class="hljs-string">"type"</span> : <span class="hljs-string">"is-in"</span> 
-  }, 
-  { 
-    <span class="hljs-string">"_key"</span> : <span class="hljs-string">"36314"</span>, 
-    <span class="hljs-string">"_id"</span> : <span class="hljs-string">"worldEdges/36314"</span>, 
-    <span class="hljs-string">"_from"</span> : <span class="hljs-string">"worldVertices/continent-australia"</span>, 
-    <span class="hljs-string">"_to"</span> : <span class="hljs-string">"worldVertices/world"</span>, 
-    <span class="hljs-string">"_rev"</span> : <span class="hljs-string">"36314"</span>, 
-    <span class="hljs-string">"type"</span> : <span class="hljs-string">"is-in"</span> 
-  }, 
-  { 
-    <span class="hljs-string">"_key"</span> : <span class="hljs-string">"36539"</span>, 
-    <span class="hljs-string">"_id"</span> : <span class="hljs-string">"worldEdges/36539"</span>, 
-    <span class="hljs-string">"_from"</span> : <span class="hljs-string">"worldVertices/capital-santiago"</span>, 
-    <span class="hljs-string">"_to"</span> : <span class="hljs-string">"worldVertices/country-chile"</span>, 
-    <span class="hljs-string">"_rev"</span> : <span class="hljs-string">"36539"</span>, 
-    <span class="hljs-string">"type"</span> : <span class="hljs-string">"is-in"</span> 
-  }, 
-  { 
-    <span class="hljs-string">"_key"</span> : <span class="hljs-string">"36500"</span>, 
-    <span class="hljs-string">"_id"</span> : <span class="hljs-string">"worldEdges/36500"</span>, 
-    <span class="hljs-string">"_from"</span> : <span class="hljs-string">"worldVertices/capital-kabul"</span>, 
-    <span class="hljs-string">"_to"</span> : <span class="hljs-string">"worldVertices/country-afghanistan"</span>, 
-    <span class="hljs-string">"_rev"</span> : <span class="hljs-string">"36500"</span>, 
-    <span class="hljs-string">"type"</span> : <span class="hljs-string">"is-in"</span> 
-  }, 
-  { 
-    <span class="hljs-string">"_key"</span> : <span class="hljs-string">"36545"</span>, 
-    <span class="hljs-string">"_id"</span> : <span class="hljs-string">"worldEdges/36545"</span>, 
-    <span class="hljs-string">"_from"</span> : <span class="hljs-string">"worldVertices/capital-sofia"</span>, 
-    <span class="hljs-string">"_to"</span> : <span class="hljs-string">"worldVertices/country-bulgaria"</span>, 
-    <span class="hljs-string">"_rev"</span> : <span class="hljs-string">"36545"</span>, 
-    <span class="hljs-string">"type"</span> : <span class="hljs-string">"is-in"</span> 
-  }, 
-  { 
-    <span class="hljs-string">"_key"</span> : <span class="hljs-string">"36416"</span>, 
-    <span class="hljs-string">"_id"</span> : <span class="hljs-string">"worldEdges/36416"</span>, 
-    <span class="hljs-string">"_from"</span> : <span class="hljs-string">"worldVertices/country-croatia"</span>, 
-    <span class="hljs-string">"_to"</span> : <span class="hljs-string">"worldVertices/continent-europe"</span>, 
-    <span class="hljs-string">"_rev"</span> : <span class="hljs-string">"36416"</span>, 
-    <span class="hljs-string">"type"</span> : <span class="hljs-string">"is-in"</span> 
-  }, 
-  { 
-    <span class="hljs-string">"_key"</span> : <span class="hljs-string">"36476"</span>, 
-    <span class="hljs-string">"_id"</span> : <span class="hljs-string">"worldEdges/36476"</span>, 
-    <span class="hljs-string">"_from"</span> : <span class="hljs-string">"worldVertices/capital-buenos-aires"</span>, 
-    <span class="hljs-string">"_to"</span> : <span class="hljs-string">"worldVertices/country-argentina"</span>, 
-    <span class="hljs-string">"_rev"</span> : <span class="hljs-string">"36476"</span>, 
-    <span class="hljs-string">"type"</span> : <span class="hljs-string">"is-in"</span> 
-  }, 
-  { 
-    <span class="hljs-string">"_key"</span> : <span class="hljs-string">"36413"</span>, 
-    <span class="hljs-string">"_id"</span> : <span class="hljs-string">"worldEdges/36413"</span>, 
-    <span class="hljs-string">"_from"</span> : <span class="hljs-string">"worldVertices/country-cote-d-ivoire"</span>, 
-    <span class="hljs-string">"_to"</span> : <span class="hljs-string">"worldVertices/continent-africa"</span>, 
-    <span class="hljs-string">"_rev"</span> : <span class="hljs-string">"36413"</span>, 
-    <span class="hljs-string">"type"</span> : <span class="hljs-string">"is-in"</span> 
-  }, 
-  { 
-    <span class="hljs-string">"_key"</span> : <span class="hljs-string">"36311"</span>, 
-    <span class="hljs-string">"_id"</span> : <span class="hljs-string">"worldEdges/36311"</span>, 
-    <span class="hljs-string">"_from"</span> : <span class="hljs-string">"worldVertices/continent-asia"</span>, 
-    <span class="hljs-string">"_to"</span> : <span class="hljs-string">"worldVertices/world"</span>, 
-    <span class="hljs-string">"_rev"</span> : <span class="hljs-string">"36311"</span>, 
-    <span class="hljs-string">"type"</span> : <span class="hljs-string">"is-in"</span> 
-  }, 
-  { 
-    <span class="hljs-string">"_key"</span> : <span class="hljs-string">"36443"</span>, 
-    <span class="hljs-string">"_id"</span> : <span class="hljs-string">"worldEdges/36443"</span>, 
-    <span class="hljs-string">"_from"</span> : <span class="hljs-string">"worldVertices/country-people-s-republic-of-china"</span>, 
-    <span class="hljs-string">"_to"</span> : <span class="hljs-string">"worldVertices/continent-asia"</span>, 
-    <span class="hljs-string">"_rev"</span> : <span class="hljs-string">"36443"</span>, 
-    <span class="hljs-string">"type"</span> : <span class="hljs-string">"is-in"</span> 
-  }, 
-  { 
-    <span class="hljs-string">"_key"</span> : <span class="hljs-string">"36503"</span>, 
-    <span class="hljs-string">"_id"</span> : <span class="hljs-string">"worldEdges/36503"</span>, 
-    <span class="hljs-string">"_from"</span> : <span class="hljs-string">"worldVertices/capital-la-paz"</span>, 
-    <span class="hljs-string">"_to"</span> : <span class="hljs-string">"worldVertices/country-bolivia"</span>, 
-    <span class="hljs-string">"_rev"</span> : <span class="hljs-string">"36503"</span>, 
-    <span class="hljs-string">"type"</span> : <span class="hljs-string">"is-in"</span> 
-  }, 
-  { 
-    <span class="hljs-string">"_key"</span> : <span class="hljs-string">"36365"</span>, 
-    <span class="hljs-string">"_id"</span> : <span class="hljs-string">"worldEdges/36365"</span>, 
-    <span class="hljs-string">"_from"</span> : <span class="hljs-string">"worldVertices/country-belgium"</span>, 
-    <span class="hljs-string">"_to"</span> : <span class="hljs-string">"worldVertices/continent-europe"</span>, 
-    <span class="hljs-string">"_rev"</span> : <span class="hljs-string">"36365"</span>, 
-    <span class="hljs-string">"type"</span> : <span class="hljs-string">"is-in"</span> 
-  }, 
-  { 
-    <span class="hljs-string">"_key"</span> : <span class="hljs-string">"36428"</span>, 
-    <span class="hljs-string">"_id"</span> : <span class="hljs-string">"worldEdges/36428"</span>, 
-    <span class="hljs-string">"_from"</span> : <span class="hljs-string">"worldVertices/country-egypt"</span>, 
-    <span class="hljs-string">"_to"</span> : <span class="hljs-string">"worldVertices/continent-africa"</span>, 
-    <span class="hljs-string">"_rev"</span> : <span class="hljs-string">"36428"</span>, 
-    <span class="hljs-string">"type"</span> : <span class="hljs-string">"is-in"</span> 
-  }, 
-  { 
-    <span class="hljs-string">"_key"</span> : <span class="hljs-string">"36332"</span>, 
-    <span class="hljs-string">"_id"</span> : <span class="hljs-string">"worldEdges/36332"</span>, 
-    <span class="hljs-string">"_from"</span> : <span class="hljs-string">"worldVertices/country-algeria"</span>, 
-    <span class="hljs-string">"_to"</span> : <span class="hljs-string">"worldVertices/continent-africa"</span>, 
-    <span class="hljs-string">"_rev"</span> : <span class="hljs-string">"36332"</span>, 
-    <span class="hljs-string">"type"</span> : <span class="hljs-string">"is-in"</span> 
-  }, 
-  { 
-    <span class="hljs-string">"_key"</span> : <span class="hljs-string">"36473"</span>, 
-    <span class="hljs-string">"_id"</span> : <span class="hljs-string">"worldEdges/36473"</span>, 
-    <span class="hljs-string">"_from"</span> : <span class="hljs-string">"worldVertices/capital-brussels"</span>, 
-    <span class="hljs-string">"_to"</span> : <span class="hljs-string">"worldVertices/country-belgium"</span>, 
-    <span class="hljs-string">"_rev"</span> : <span class="hljs-string">"36473"</span>, 
-    <span class="hljs-string">"type"</span> : <span class="hljs-string">"is-in"</span> 
-  }, 
-  { 
-    <span class="hljs-string">"_key"</span> : <span class="hljs-string">"36422"</span>, 
-    <span class="hljs-string">"_id"</span> : <span class="hljs-string">"worldEdges/36422"</span>, 
-    <span class="hljs-string">"_from"</span> : <span class="hljs-string">"worldVertices/country-denmark"</span>, 
-    <span class="hljs-string">"_to"</span> : <span class="hljs-string">"worldVertices/continent-europe"</span>, 
-    <span class="hljs-string">"_rev"</span> : <span class="hljs-string">"36422"</span>, 
-    <span class="hljs-string">"type"</span> : <span class="hljs-string">"is-in"</span> 
-  }, 
-  { 
-    <span class="hljs-string">"_key"</span> : <span class="hljs-string">"36506"</span>, 
-    <span class="hljs-string">"_id"</span> : <span class="hljs-string">"worldEdges/36506"</span>, 
-    <span class="hljs-string">"_from"</span> : <span class="hljs-string">"worldVertices/capital-luanda"</span>, 
-    <span class="hljs-string">"_to"</span> : <span class="hljs-string">"worldVertices/country-angola"</span>, 
-    <span class="hljs-string">"_rev"</span> : <span class="hljs-string">"36506"</span>, 
-    <span class="hljs-string">"type"</span> : <span class="hljs-string">"is-in"</span> 
-  }, 
-  { 
-    <span class="hljs-string">"_key"</span> : <span class="hljs-string">"36563"</span>, 
-    <span class="hljs-string">"_id"</span> : <span class="hljs-string">"worldEdges/36563"</span>, 
-    <span class="hljs-string">"_from"</span> : <span class="hljs-string">"worldVertices/capital-zagreb"</span>, 
-    <span class="hljs-string">"_to"</span> : <span class="hljs-string">"worldVertices/country-croatia"</span>, 
-    <span class="hljs-string">"_rev"</span> : <span class="hljs-string">"36563"</span>, 
-    <span class="hljs-string">"type"</span> : <span class="hljs-string">"is-in"</span> 
-  }, 
-  { 
-    <span class="hljs-string">"_key"</span> : <span class="hljs-string">"36452"</span>, 
-    <span class="hljs-string">"_id"</span> : <span class="hljs-string">"worldEdges/36452"</span>, 
-    <span class="hljs-string">"_from"</span> : <span class="hljs-string">"worldVertices/capital-asmara"</span>, 
-    <span class="hljs-string">"_to"</span> : <span class="hljs-string">"worldVertices/country-eritrea"</span>, 
-    <span class="hljs-string">"_rev"</span> : <span class="hljs-string">"36452"</span>, 
-    <span class="hljs-string">"type"</span> : <span class="hljs-string">"is-in"</span> 
-  }, 
-  { 
-    <span class="hljs-string">"_key"</span> : <span class="hljs-string">"36521"</span>, 
-    <span class="hljs-string">"_id"</span> : <span class="hljs-string">"worldEdges/36521"</span>, 
-    <span class="hljs-string">"_from"</span> : <span class="hljs-string">"worldVertices/capital-ouagadougou"</span>, 
-    <span class="hljs-string">"_to"</span> : <span class="hljs-string">"worldVertices/country-burkina-faso"</span>, 
-    <span class="hljs-string">"_rev"</span> : <span class="hljs-string">"36521"</span>, 
-    <span class="hljs-string">"type"</span> : <span class="hljs-string">"is-in"</span> 
-  }, 
-  { 
-    <span class="hljs-string">"_key"</span> : <span class="hljs-string">"36491"</span>, 
-    <span class="hljs-string">"_id"</span> : <span class="hljs-string">"worldEdges/36491"</span>, 
-    <span class="hljs-string">"_from"</span> : <span class="hljs-string">"worldVertices/capital-dhaka"</span>, 
-    <span class="hljs-string">"_to"</span> : <span class="hljs-string">"worldVertices/country-bangladesh"</span>, 
-    <span class="hljs-string">"_rev"</span> : <span class="hljs-string">"36491"</span>, 
-    <span class="hljs-string">"type"</span> : <span class="hljs-string">"is-in"</span> 
-  }, 
-  { 
-    <span class="hljs-string">"_key"</span> : <span class="hljs-string">"36434"</span>, 
-    <span class="hljs-string">"_id"</span> : <span class="hljs-string">"worldEdges/36434"</span>, 
-    <span class="hljs-string">"_from"</span> : <span class="hljs-string">"worldVertices/country-finland"</span>, 
-    <span class="hljs-string">"_to"</span> : <span class="hljs-string">"worldVertices/continent-europe"</span>, 
-    <span class="hljs-string">"_rev"</span> : <span class="hljs-string">"36434"</span>, 
-    <span class="hljs-string">"type"</span> : <span class="hljs-string">"is-in"</span> 
-  }, 
-  { 
-    <span class="hljs-string">"_key"</span> : <span class="hljs-string">"36317"</span>, 
-    <span class="hljs-string">"_id"</span> : <span class="hljs-string">"worldEdges/36317"</span>, 
-    <span class="hljs-string">"_from"</span> : <span class="hljs-string">"worldVertices/continent-europe"</span>, 
-    <span class="hljs-string">"_to"</span> : <span class="hljs-string">"worldVertices/world"</span>, 
-    <span class="hljs-string">"_rev"</span> : <span class="hljs-string">"36317"</span>, 
-    <span class="hljs-string">"type"</span> : <span class="hljs-string">"is-in"</span> 
-  }, 
-  { 
-    <span class="hljs-string">"_key"</span> : <span class="hljs-string">"36307"</span>, 
-    <span class="hljs-string">"_id"</span> : <span class="hljs-string">"worldEdges/36307"</span>, 
-    <span class="hljs-string">"_from"</span> : <span class="hljs-string">"worldVertices/continent-africa"</span>, 
-    <span class="hljs-string">"_to"</span> : <span class="hljs-string">"worldVertices/world"</span>, 
-    <span class="hljs-string">"_rev"</span> : <span class="hljs-string">"36307"</span>, 
-    <span class="hljs-string">"type"</span> : <span class="hljs-string">"is-in"</span> 
-  }, 
-  { 
-    <span class="hljs-string">"_key"</span> : <span class="hljs-string">"36464"</span>, 
-    <span class="hljs-string">"_id"</span> : <span class="hljs-string">"worldEdges/36464"</span>, 
-    <span class="hljs-string">"_from"</span> : <span class="hljs-string">"worldVertices/capital-bogota"</span>, 
-    <span class="hljs-string">"_to"</span> : <span class="hljs-string">"worldVertices/country-colombia"</span>, 
-    <span class="hljs-string">"_rev"</span> : <span class="hljs-string">"36464"</span>, 
-    <span class="hljs-string">"type"</span> : <span class="hljs-string">"is-in"</span> 
-  }, 
-  { 
-    <span class="hljs-string">"_key"</span> : <span class="hljs-string">"36512"</span>, 
-    <span class="hljs-string">"_id"</span> : <span class="hljs-string">"worldEdges/36512"</span>, 
-    <span class="hljs-string">"_from"</span> : <span class="hljs-string">"worldVertices/capital-nassau"</span>, 
-    <span class="hljs-string">"_to"</span> : <span class="hljs-string">"worldVertices/country-bahamas"</span>, 
-    <span class="hljs-string">"_rev"</span> : <span class="hljs-string">"36512"</span>, 
-    <span class="hljs-string">"type"</span> : <span class="hljs-string">"is-in"</span> 
-  }, 
-  { 
-    <span class="hljs-string">"_key"</span> : <span class="hljs-string">"36554"</span>, 
-    <span class="hljs-string">"_id"</span> : <span class="hljs-string">"worldEdges/36554"</span>, 
-    <span class="hljs-string">"_from"</span> : <span class="hljs-string">"worldVertices/capital-vienna"</span>, 
-    <span class="hljs-string">"_to"</span> : <span class="hljs-string">"worldVertices/country-austria"</span>, 
-    <span class="hljs-string">"_rev"</span> : <span class="hljs-string">"36554"</span>, 
-    <span class="hljs-string">"type"</span> : <span class="hljs-string">"is-in"</span> 
-  }, 
-  { 
-    <span class="hljs-string">"_key"</span> : <span class="hljs-string">"36557"</span>, 
-    <span class="hljs-string">"_id"</span> : <span class="hljs-string">"worldEdges/36557"</span>, 
-    <span class="hljs-string">"_from"</span> : <span class="hljs-string">"worldVertices/capital-yamoussoukro"</span>, 
-    <span class="hljs-string">"_to"</span> : <span class="hljs-string">"worldVertices/country-cote-d-ivoire"</span>, 
-    <span class="hljs-string">"_rev"</span> : <span class="hljs-string">"36557"</span>, 
-    <span class="hljs-string">"type"</span> : <span class="hljs-string">"is-in"</span> 
-  }, 
-  { 
-    <span class="hljs-string">"_key"</span> : <span class="hljs-string">"36383"</span>, 
-    <span class="hljs-string">"_id"</span> : <span class="hljs-string">"worldEdges/36383"</span>, 
-    <span class="hljs-string">"_from"</span> : <span class="hljs-string">"worldVertices/country-brunei"</span>, 
-    <span class="hljs-string">"_to"</span> : <span class="hljs-string">"worldVertices/continent-asia"</span>, 
-    <span class="hljs-string">"_rev"</span> : <span class="hljs-string">"36383"</span>, 
-    <span class="hljs-string">"type"</span> : <span class="hljs-string">"is-in"</span> 
-  }, 
-  { 
-    <span class="hljs-string">"_key"</span> : <span class="hljs-string">"36425"</span>, 
-    <span class="hljs-string">"_id"</span> : <span class="hljs-string">"worldEdges/36425"</span>, 
-    <span class="hljs-string">"_from"</span> : <span class="hljs-string">"worldVertices/country-ecuador"</span>, 
-    <span class="hljs-string">"_to"</span> : <span class="hljs-string">"worldVertices/continent-south-america"</span>, 
-    <span class="hljs-string">"_rev"</span> : <span class="hljs-string">"36425"</span>, 
-    <span class="hljs-string">"type"</span> : <span class="hljs-string">"is-in"</span> 
-  }, 
-  { 
-    <span class="hljs-string">"_key"</span> : <span class="hljs-string">"36437"</span>, 
-    <span class="hljs-string">"_id"</span> : <span class="hljs-string">"worldEdges/36437"</span>, 
-    <span class="hljs-string">"_from"</span> : <span class="hljs-string">"worldVertices/country-france"</span>, 
-    <span class="hljs-string">"_to"</span> : <span class="hljs-string">"worldVertices/continent-europe"</span>, 
-    <span class="hljs-string">"_rev"</span> : <span class="hljs-string">"36437"</span>, 
-    <span class="hljs-string">"type"</span> : <span class="hljs-string">"is-in"</span> 
-  }, 
-  { 
-    <span class="hljs-string">"_key"</span> : <span class="hljs-string">"36479"</span>, 
-    <span class="hljs-string">"_id"</span> : <span class="hljs-string">"worldEdges/36479"</span>, 
-    <span class="hljs-string">"_from"</span> : <span class="hljs-string">"worldVertices/capital-bujumbura"</span>, 
-    <span class="hljs-string">"_to"</span> : <span class="hljs-string">"worldVertices/country-burundi"</span>, 
-    <span class="hljs-string">"_rev"</span> : <span class="hljs-string">"36479"</span>, 
-    <span class="hljs-string">"type"</span> : <span class="hljs-string">"is-in"</span> 
-  }, 
-  { 
-    <span class="hljs-string">"_key"</span> : <span class="hljs-string">"36326"</span>, 
-    <span class="hljs-string">"_id"</span> : <span class="hljs-string">"worldEdges/36326"</span>, 
-    <span class="hljs-string">"_from"</span> : <span class="hljs-string">"worldVertices/country-afghanistan"</span>, 
-    <span class="hljs-string">"_to"</span> : <span class="hljs-string">"worldVertices/continent-asia"</span>, 
-    <span class="hljs-string">"_rev"</span> : <span class="hljs-string">"36326"</span>, 
-    <span class="hljs-string">"type"</span> : <span class="hljs-string">"is-in"</span> 
-  }, 
-  { 
-    <span class="hljs-string">"_key"</span> : <span class="hljs-string">"36515"</span>, 
-    <span class="hljs-string">"_id"</span> : <span class="hljs-string">"worldEdges/36515"</span>, 
-    <span class="hljs-string">"_from"</span> : <span class="hljs-string">"worldVertices/capital-n-djamena"</span>, 
-    <span class="hljs-string">"_to"</span> : <span class="hljs-string">"worldVertices/country-chad"</span>, 
-    <span class="hljs-string">"_rev"</span> : <span class="hljs-string">"36515"</span>, 
-    <span class="hljs-string">"type"</span> : <span class="hljs-string">"is-in"</span> 
-  }, 
-  { 
-    <span class="hljs-string">"_key"</span> : <span class="hljs-string">"36323"</span>, 
-    <span class="hljs-string">"_id"</span> : <span class="hljs-string">"worldEdges/36323"</span>, 
-    <span class="hljs-string">"_from"</span> : <span class="hljs-string">"worldVertices/continent-south-america"</span>, 
-    <span class="hljs-string">"_to"</span> : <span class="hljs-string">"worldVertices/world"</span>, 
-    <span class="hljs-string">"_rev"</span> : <span class="hljs-string">"36323"</span>, 
-    <span class="hljs-string">"type"</span> : <span class="hljs-string">"is-in"</span> 
-  }, 
-  { 
-    <span class="hljs-string">"_key"</span> : <span class="hljs-string">"36419"</span>, 
-    <span class="hljs-string">"_id"</span> : <span class="hljs-string">"worldEdges/36419"</span>, 
-    <span class="hljs-string">"_from"</span> : <span class="hljs-string">"worldVertices/country-czech-republic"</span>, 
-    <span class="hljs-string">"_to"</span> : <span class="hljs-string">"worldVertices/continent-europe"</span>, 
-=======
     <span class="hljs-string">"_key"</span> : <span class="hljs-string">"36485"</span>, 
     <span class="hljs-string">"_id"</span> : <span class="hljs-string">"worldEdges/36485"</span>, 
     <span class="hljs-string">"_from"</span> : <span class="hljs-string">"worldVertices/country-brunei"</span>, 
@@ -2364,7 +1339,6 @@
     <span class="hljs-string">"_id"</span> : <span class="hljs-string">"worldEdges/36419"</span>, 
     <span class="hljs-string">"_from"</span> : <span class="hljs-string">"worldVertices/continent-europe"</span>, 
     <span class="hljs-string">"_to"</span> : <span class="hljs-string">"worldVertices/world"</span>, 
->>>>>>> c1e90bb4
     <span class="hljs-string">"_rev"</span> : <span class="hljs-string">"36419"</span>, 
     <span class="hljs-string">"type"</span> : <span class="hljs-string">"is-in"</span> 
   } 
