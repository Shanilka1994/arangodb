--- conflicted
+++ resolved
@@ -5,10 +5,6 @@
 
 [ 
   { 
-<<<<<<< HEAD
-    <span class="hljs-string">"endpoint"</span> : <span class="hljs-string">"http://127.0.0.1:1598"</span> 
-=======
     <span class="hljs-string">"endpoint"</span> : <span class="hljs-string">"http://127.0.0.1:18776"</span> 
->>>>>>> ca897dce
   } 
 ]