shell> curl -X PUT --data-binary @- --dump - http://localhost:8529/_api/simple/range &lt;&lt;EOF
{ 
  <span class="hljs-string">"collection"</span> : <span class="hljs-string">"products"</span>, 
  <span class="hljs-string">"attribute"</span> : <span class="hljs-string">"i"</span>, 
  <span class="hljs-string">"left"</span> : <span class="hljs-number">2</span>, 
  <span class="hljs-string">"right"</span> : <span class="hljs-number">4</span> 
}
EOF

HTTP/<span class="hljs-number">1.1</span> <span class="hljs-number">201</span> Created
content-type: application/json; charset=utf<span class="hljs-number">-8</span>

{ 
  <span class="hljs-string">"result"</span> : [ 
    { 
<<<<<<< HEAD
      <span class="hljs-string">"_key"</span> : <span class="hljs-string">"11128"</span>, 
      <span class="hljs-string">"_id"</span> : <span class="hljs-string">"products/11128"</span>, 
      <span class="hljs-string">"_rev"</span> : <span class="hljs-string">"11128"</span>, 
      <span class="hljs-string">"i"</span> : <span class="hljs-number">2</span> 
    }, 
    { 
      <span class="hljs-string">"_key"</span> : <span class="hljs-string">"11131"</span>, 
      <span class="hljs-string">"_id"</span> : <span class="hljs-string">"products/11131"</span>, 
      <span class="hljs-string">"_rev"</span> : <span class="hljs-string">"11131"</span>, 
=======
      <span class="hljs-string">"_key"</span> : <span class="hljs-string">"11339"</span>, 
      <span class="hljs-string">"_id"</span> : <span class="hljs-string">"products/11339"</span>, 
      <span class="hljs-string">"_rev"</span> : <span class="hljs-string">"11339"</span>, 
      <span class="hljs-string">"i"</span> : <span class="hljs-number">2</span> 
    }, 
    { 
      <span class="hljs-string">"_key"</span> : <span class="hljs-string">"11342"</span>, 
      <span class="hljs-string">"_id"</span> : <span class="hljs-string">"products/11342"</span>, 
      <span class="hljs-string">"_rev"</span> : <span class="hljs-string">"11342"</span>, 
>>>>>>> 54d39573
      <span class="hljs-string">"i"</span> : <span class="hljs-number">3</span> 
    } 
  ], 
  <span class="hljs-string">"hasMore"</span> : <span class="hljs-literal">false</span>, 
  <span class="hljs-string">"count"</span> : <span class="hljs-number">2</span>, 
  <span class="hljs-string">"error"</span> : <span class="hljs-literal">false</span>, 
  <span class="hljs-string">"code"</span> : <span class="hljs-number">201</span> 
}<|MERGE_RESOLUTION|>--- conflicted
+++ resolved
@@ -13,17 +13,6 @@
 { 
   <span class="hljs-string">"result"</span> : [ 
     { 
-<<<<<<< HEAD
-      <span class="hljs-string">"_key"</span> : <span class="hljs-string">"11128"</span>, 
-      <span class="hljs-string">"_id"</span> : <span class="hljs-string">"products/11128"</span>, 
-      <span class="hljs-string">"_rev"</span> : <span class="hljs-string">"11128"</span>, 
-      <span class="hljs-string">"i"</span> : <span class="hljs-number">2</span> 
-    }, 
-    { 
-      <span class="hljs-string">"_key"</span> : <span class="hljs-string">"11131"</span>, 
-      <span class="hljs-string">"_id"</span> : <span class="hljs-string">"products/11131"</span>, 
-      <span class="hljs-string">"_rev"</span> : <span class="hljs-string">"11131"</span>, 
-=======
       <span class="hljs-string">"_key"</span> : <span class="hljs-string">"11339"</span>, 
       <span class="hljs-string">"_id"</span> : <span class="hljs-string">"products/11339"</span>, 
       <span class="hljs-string">"_rev"</span> : <span class="hljs-string">"11339"</span>, 
@@ -33,7 +22,6 @@
       <span class="hljs-string">"_key"</span> : <span class="hljs-string">"11342"</span>, 
       <span class="hljs-string">"_id"</span> : <span class="hljs-string">"products/11342"</span>, 
       <span class="hljs-string">"_rev"</span> : <span class="hljs-string">"11342"</span>, 
->>>>>>> 54d39573
       <span class="hljs-string">"i"</span> : <span class="hljs-number">3</span> 
     } 
   ], 
