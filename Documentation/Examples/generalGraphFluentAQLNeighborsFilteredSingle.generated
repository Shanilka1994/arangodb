--- conflicted
+++ resolved
@@ -4,16 +4,9 @@
 arangosh&gt; query.neighbors({name: <span class="hljs-string">"Bob"</span>}).toArray();
 [ 
   { 
-<<<<<<< HEAD
-    "_id" : "male/bob", 
-    "_key" : "bob", 
-    "_rev" : "1434723265", 
-    "name" : "Bob" 
-=======
     <span class="hljs-string">"_id"</span> : <span class="hljs-string">"male/bob"</span>, 
     <span class="hljs-string">"_key"</span> : <span class="hljs-string">"bob"</span>, 
     <span class="hljs-string">"_rev"</span> : <span class="hljs-string">"1446120994"</span>, 
     <span class="hljs-string">"name"</span> : <span class="hljs-string">"Bob"</span> 
->>>>>>> 1a748b46
   } 
 ]