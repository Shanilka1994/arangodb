--- conflicted
+++ resolved
@@ -4,15 +4,8 @@
 content-type: application/json; charset=utf-<span class="hljs-number">8</span>
 
 { 
-<<<<<<< HEAD
-  "error" : true, 
-  "errorMessage" : "expecting PUT /_api/cursor/<cursor-id>", 
-  "code" : 400, 
-  "errorNum" : 400 
-=======
   <span class="hljs-string">"error"</span> : <span class="hljs-literal">true</span>, 
   <span class="hljs-string">"errorMessage"</span> : <span class="hljs-string">"expecting PUT /_api/cursor/&lt;cursor-id&gt;"</span>, 
   <span class="hljs-string">"code"</span> : <span class="hljs-number">400</span>, 
   <span class="hljs-string">"errorNum"</span> : <span class="hljs-number">400</span> 
->>>>>>> 1a748b46
 }