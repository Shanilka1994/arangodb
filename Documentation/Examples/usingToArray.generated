--- conflicted
+++ resolved
@@ -1,42 +1,9 @@
 arangosh&gt; db._create(<span class="hljs-string">"five"</span>)
-<<<<<<< HEAD
-[ArangoCollection <span class="hljs-number">29338</span>, <span class="hljs-string">"five"</span> (type <span class="hljs-built_in">document</span>, status loaded)]
-=======
 [ArangoCollection <span class="hljs-number">29264</span>, <span class="hljs-string">"five"</span> (type <span class="hljs-built_in">document</span>, status loaded)]
->>>>>>> 014de716
 arangosh&gt; <span class="hljs-keyword">for</span> (i = <span class="hljs-number">0</span>; i &lt; <span class="hljs-number">5</span>; i++) db.five.save({value:i})
 arangosh&gt; db.five.toArray()
 [ 
   { 
-<<<<<<< HEAD
-    <span class="hljs-string">"_key"</span> : <span class="hljs-string">"29345"</span>, 
-    <span class="hljs-string">"_id"</span> : <span class="hljs-string">"five/29345"</span>, 
-    <span class="hljs-string">"_rev"</span> : <span class="hljs-string">"_T9XeFuq--_"</span>, 
-    <span class="hljs-string">"value"</span> : <span class="hljs-number">1</span> 
-  }, 
-  { 
-    <span class="hljs-string">"_key"</span> : <span class="hljs-string">"29341"</span>, 
-    <span class="hljs-string">"_id"</span> : <span class="hljs-string">"five/29341"</span>, 
-    <span class="hljs-string">"_rev"</span> : <span class="hljs-string">"_T9XeFuq---"</span>, 
-    <span class="hljs-string">"value"</span> : <span class="hljs-number">0</span> 
-  }, 
-  { 
-    <span class="hljs-string">"_key"</span> : <span class="hljs-string">"29351"</span>, 
-    <span class="hljs-string">"_id"</span> : <span class="hljs-string">"five/29351"</span>, 
-    <span class="hljs-string">"_rev"</span> : <span class="hljs-string">"_T9XeFuu--_"</span>, 
-    <span class="hljs-string">"value"</span> : <span class="hljs-number">3</span> 
-  }, 
-  { 
-    <span class="hljs-string">"_key"</span> : <span class="hljs-string">"29348"</span>, 
-    <span class="hljs-string">"_id"</span> : <span class="hljs-string">"five/29348"</span>, 
-    <span class="hljs-string">"_rev"</span> : <span class="hljs-string">"_T9XeFuu---"</span>, 
-    <span class="hljs-string">"value"</span> : <span class="hljs-number">2</span> 
-  }, 
-  { 
-    <span class="hljs-string">"_key"</span> : <span class="hljs-string">"29354"</span>, 
-    <span class="hljs-string">"_id"</span> : <span class="hljs-string">"five/29354"</span>, 
-    <span class="hljs-string">"_rev"</span> : <span class="hljs-string">"_T9XeFuu--A"</span>, 
-=======
     <span class="hljs-string">"_key"</span> : <span class="hljs-string">"29271"</span>, 
     <span class="hljs-string">"_id"</span> : <span class="hljs-string">"five/29271"</span>, 
     <span class="hljs-string">"_rev"</span> : <span class="hljs-string">"_U-_q7na--_"</span>, 
@@ -64,7 +31,6 @@
     <span class="hljs-string">"_key"</span> : <span class="hljs-string">"29280"</span>, 
     <span class="hljs-string">"_id"</span> : <span class="hljs-string">"five/29280"</span>, 
     <span class="hljs-string">"_rev"</span> : <span class="hljs-string">"_U-_q7ne---"</span>, 
->>>>>>> 014de716
     <span class="hljs-string">"value"</span> : <span class="hljs-number">4</span> 
   } 
 ]