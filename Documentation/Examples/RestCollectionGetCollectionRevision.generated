--- conflicted
+++ resolved
@@ -4,11 +4,7 @@
 content-type: application/json; charset=utf-8
 
 { 
-<<<<<<< HEAD
-  "id" : "1497177314", 
-=======
   "id" : "512022637253", 
->>>>>>> 096ad46f
   "name" : "products", 
   "isSystem" : false, 
   "status" : 3, 
