shell> curl --dump - http://localhost:8529/_api/tasks

HTTP/<span class="hljs-number">1.1</span> <span class="hljs-number">200</span> OK
content-type: application/json; charset=utf-<span class="hljs-number">8</span>

[ 
  { 
<<<<<<< HEAD
    <span class="hljs-string">"id"</span> : <span class="hljs-string">"17032441"</span>, 
    <span class="hljs-string">"name"</span> : <span class="hljs-string">"user-defined task"</span>, 
    <span class="hljs-string">"type"</span> : <span class="hljs-string">"periodic"</span>, 
    <span class="hljs-string">"period"</span> : <span class="hljs-number">1</span>, 
    <span class="hljs-string">"created"</span> : <span class="hljs-number">1441996696.018426</span>, 
    <span class="hljs-string">"command"</span> : <span class="hljs-string">"(function () {\n      require('org/arangodb/foxx/queues/manager').manage();\n    })(params)"</span>, 
    <span class="hljs-string">"database"</span> : <span class="hljs-string">"_system"</span> 
  }, 
  { 
    <span class="hljs-string">"id"</span> : <span class="hljs-string">"statistics-gc"</span>, 
    <span class="hljs-string">"name"</span> : <span class="hljs-string">"statistics-gc"</span>, 
    <span class="hljs-string">"type"</span> : <span class="hljs-string">"periodic"</span>, 
    <span class="hljs-string">"period"</span> : <span class="hljs-number">450</span>, 
    <span class="hljs-string">"created"</span> : <span class="hljs-number">1441996695.864155</span>, 
    <span class="hljs-string">"command"</span> : <span class="hljs-string">"require('org/arangodb/statistics').garbageCollector();"</span>, 
=======
    <span class="hljs-string">"id"</span> : <span class="hljs-string">"statistics-collector"</span>, 
    <span class="hljs-string">"name"</span> : <span class="hljs-string">"statistics-collector"</span>, 
    <span class="hljs-string">"type"</span> : <span class="hljs-string">"periodic"</span>, 
    <span class="hljs-string">"period"</span> : <span class="hljs-number">10</span>, 
    <span class="hljs-string">"created"</span> : <span class="hljs-number">1442424861.341319</span>, 
    <span class="hljs-string">"command"</span> : <span class="hljs-string">"require('org/arangodb/statistics').historian();"</span>, 
>>>>>>> 1b8e6ddf
    <span class="hljs-string">"database"</span> : <span class="hljs-string">"_system"</span> 
  }, 
  { 
    <span class="hljs-string">"id"</span> : <span class="hljs-string">"statistics-average-collector"</span>, 
    <span class="hljs-string">"name"</span> : <span class="hljs-string">"statistics-average-collector"</span>, 
    <span class="hljs-string">"type"</span> : <span class="hljs-string">"periodic"</span>, 
    <span class="hljs-string">"period"</span> : <span class="hljs-number">900</span>, 
<<<<<<< HEAD
    <span class="hljs-string">"created"</span> : <span class="hljs-number">1441996695.863672</span>, 
=======
    <span class="hljs-string">"created"</span> : <span class="hljs-number">1442424861.341575</span>, 
>>>>>>> 1b8e6ddf
    <span class="hljs-string">"command"</span> : <span class="hljs-string">"require('org/arangodb/statistics').historianAverage();"</span>, 
    <span class="hljs-string">"database"</span> : <span class="hljs-string">"_system"</span> 
  }, 
  { 
    <span class="hljs-string">"id"</span> : <span class="hljs-string">"statistics-gc"</span>, 
    <span class="hljs-string">"name"</span> : <span class="hljs-string">"statistics-gc"</span>, 
    <span class="hljs-string">"type"</span> : <span class="hljs-string">"periodic"</span>, 
<<<<<<< HEAD
    <span class="hljs-string">"period"</span> : <span class="hljs-number">10</span>, 
    <span class="hljs-string">"created"</span> : <span class="hljs-number">1441996695.863529</span>, 
    <span class="hljs-string">"command"</span> : <span class="hljs-string">"require('org/arangodb/statistics').historian();"</span>, 
=======
    <span class="hljs-string">"period"</span> : <span class="hljs-number">450</span>, 
    <span class="hljs-string">"created"</span> : <span class="hljs-number">1442424861.342293</span>, 
    <span class="hljs-string">"command"</span> : <span class="hljs-string">"require('org/arangodb/statistics').garbageCollector();"</span>, 
    <span class="hljs-string">"database"</span> : <span class="hljs-string">"_system"</span> 
  }, 
  { 
    <span class="hljs-string">"id"</span> : <span class="hljs-string">"17015340"</span>, 
    <span class="hljs-string">"name"</span> : <span class="hljs-string">"user-defined task"</span>, 
    <span class="hljs-string">"type"</span> : <span class="hljs-string">"periodic"</span>, 
    <span class="hljs-string">"period"</span> : <span class="hljs-number">1</span>, 
    <span class="hljs-string">"created"</span> : <span class="hljs-number">1442424861.41134</span>, 
    <span class="hljs-string">"command"</span> : <span class="hljs-string">"(function () {\n      require('org/arangodb/foxx/queues/manager').manage();\n    })(params)"</span>, 
>>>>>>> 1b8e6ddf
    <span class="hljs-string">"database"</span> : <span class="hljs-string">"_system"</span> 
  } 
]<|MERGE_RESOLUTION|>--- conflicted
+++ resolved
@@ -5,30 +5,12 @@
 
 [ 
   { 
-<<<<<<< HEAD
-    <span class="hljs-string">"id"</span> : <span class="hljs-string">"17032441"</span>, 
-    <span class="hljs-string">"name"</span> : <span class="hljs-string">"user-defined task"</span>, 
-    <span class="hljs-string">"type"</span> : <span class="hljs-string">"periodic"</span>, 
-    <span class="hljs-string">"period"</span> : <span class="hljs-number">1</span>, 
-    <span class="hljs-string">"created"</span> : <span class="hljs-number">1441996696.018426</span>, 
-    <span class="hljs-string">"command"</span> : <span class="hljs-string">"(function () {\n      require('org/arangodb/foxx/queues/manager').manage();\n    })(params)"</span>, 
-    <span class="hljs-string">"database"</span> : <span class="hljs-string">"_system"</span> 
-  }, 
-  { 
-    <span class="hljs-string">"id"</span> : <span class="hljs-string">"statistics-gc"</span>, 
-    <span class="hljs-string">"name"</span> : <span class="hljs-string">"statistics-gc"</span>, 
-    <span class="hljs-string">"type"</span> : <span class="hljs-string">"periodic"</span>, 
-    <span class="hljs-string">"period"</span> : <span class="hljs-number">450</span>, 
-    <span class="hljs-string">"created"</span> : <span class="hljs-number">1441996695.864155</span>, 
-    <span class="hljs-string">"command"</span> : <span class="hljs-string">"require('org/arangodb/statistics').garbageCollector();"</span>, 
-=======
     <span class="hljs-string">"id"</span> : <span class="hljs-string">"statistics-collector"</span>, 
     <span class="hljs-string">"name"</span> : <span class="hljs-string">"statistics-collector"</span>, 
     <span class="hljs-string">"type"</span> : <span class="hljs-string">"periodic"</span>, 
     <span class="hljs-string">"period"</span> : <span class="hljs-number">10</span>, 
     <span class="hljs-string">"created"</span> : <span class="hljs-number">1442424861.341319</span>, 
     <span class="hljs-string">"command"</span> : <span class="hljs-string">"require('org/arangodb/statistics').historian();"</span>, 
->>>>>>> 1b8e6ddf
     <span class="hljs-string">"database"</span> : <span class="hljs-string">"_system"</span> 
   }, 
   { 
@@ -36,11 +18,7 @@
     <span class="hljs-string">"name"</span> : <span class="hljs-string">"statistics-average-collector"</span>, 
     <span class="hljs-string">"type"</span> : <span class="hljs-string">"periodic"</span>, 
     <span class="hljs-string">"period"</span> : <span class="hljs-number">900</span>, 
-<<<<<<< HEAD
-    <span class="hljs-string">"created"</span> : <span class="hljs-number">1441996695.863672</span>, 
-=======
     <span class="hljs-string">"created"</span> : <span class="hljs-number">1442424861.341575</span>, 
->>>>>>> 1b8e6ddf
     <span class="hljs-string">"command"</span> : <span class="hljs-string">"require('org/arangodb/statistics').historianAverage();"</span>, 
     <span class="hljs-string">"database"</span> : <span class="hljs-string">"_system"</span> 
   }, 
@@ -48,11 +26,6 @@
     <span class="hljs-string">"id"</span> : <span class="hljs-string">"statistics-gc"</span>, 
     <span class="hljs-string">"name"</span> : <span class="hljs-string">"statistics-gc"</span>, 
     <span class="hljs-string">"type"</span> : <span class="hljs-string">"periodic"</span>, 
-<<<<<<< HEAD
-    <span class="hljs-string">"period"</span> : <span class="hljs-number">10</span>, 
-    <span class="hljs-string">"created"</span> : <span class="hljs-number">1441996695.863529</span>, 
-    <span class="hljs-string">"command"</span> : <span class="hljs-string">"require('org/arangodb/statistics').historian();"</span>, 
-=======
     <span class="hljs-string">"period"</span> : <span class="hljs-number">450</span>, 
     <span class="hljs-string">"created"</span> : <span class="hljs-number">1442424861.342293</span>, 
     <span class="hljs-string">"command"</span> : <span class="hljs-string">"require('org/arangodb/statistics').garbageCollector();"</span>, 
@@ -65,7 +38,6 @@
     <span class="hljs-string">"period"</span> : <span class="hljs-number">1</span>, 
     <span class="hljs-string">"created"</span> : <span class="hljs-number">1442424861.41134</span>, 
     <span class="hljs-string">"command"</span> : <span class="hljs-string">"(function () {\n      require('org/arangodb/foxx/queues/manager').manage();\n    })(params)"</span>, 
->>>>>>> 1b8e6ddf
     <span class="hljs-string">"database"</span> : <span class="hljs-string">"_system"</span> 
   } 
 ]