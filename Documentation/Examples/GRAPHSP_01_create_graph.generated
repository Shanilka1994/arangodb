--- conflicted
+++ resolved
@@ -5,140 +5,78 @@
   { 
     <span class="hljs-string">"_key"</span> : <span class="hljs-string">"I"</span>, 
     <span class="hljs-string">"_id"</span> : <span class="hljs-string">"circles/I"</span>, 
-<<<<<<< HEAD
-    <span class="hljs-string">"_rev"</span> : <span class="hljs-string">"_VO3uI1C---"</span>, 
-=======
     <span class="hljs-string">"_rev"</span> : <span class="hljs-string">"_VRepzlu--_"</span>, 
->>>>>>> a692577f
     <span class="hljs-string">"label"</span> : <span class="hljs-string">"9"</span> 
   }, 
   { 
     <span class="hljs-string">"_key"</span> : <span class="hljs-string">"G"</span>, 
     <span class="hljs-string">"_id"</span> : <span class="hljs-string">"circles/G"</span>, 
-<<<<<<< HEAD
-    <span class="hljs-string">"_rev"</span> : <span class="hljs-string">"_VO3uI1----"</span>, 
-=======
     <span class="hljs-string">"_rev"</span> : <span class="hljs-string">"_VRepzlq--B"</span>, 
->>>>>>> a692577f
     <span class="hljs-string">"label"</span> : <span class="hljs-string">"7"</span> 
   }, 
   { 
     <span class="hljs-string">"_key"</span> : <span class="hljs-string">"F"</span>, 
     <span class="hljs-string">"_id"</span> : <span class="hljs-string">"circles/F"</span>, 
-<<<<<<< HEAD
-    <span class="hljs-string">"_rev"</span> : <span class="hljs-string">"_VO3uI06--A"</span>, 
-=======
     <span class="hljs-string">"_rev"</span> : <span class="hljs-string">"_VRepzlq--A"</span>, 
->>>>>>> a692577f
     <span class="hljs-string">"label"</span> : <span class="hljs-string">"6"</span> 
   }, 
   { 
     <span class="hljs-string">"_key"</span> : <span class="hljs-string">"A"</span>, 
     <span class="hljs-string">"_id"</span> : <span class="hljs-string">"circles/A"</span>, 
-<<<<<<< HEAD
-    <span class="hljs-string">"_rev"</span> : <span class="hljs-string">"_VO3uI0y---"</span>, 
-=======
     <span class="hljs-string">"_rev"</span> : <span class="hljs-string">"_VRepzlm---"</span>, 
->>>>>>> a692577f
     <span class="hljs-string">"label"</span> : <span class="hljs-string">"1"</span> 
   }, 
   { 
     <span class="hljs-string">"_key"</span> : <span class="hljs-string">"E"</span>, 
     <span class="hljs-string">"_id"</span> : <span class="hljs-string">"circles/E"</span>, 
-<<<<<<< HEAD
-    <span class="hljs-string">"_rev"</span> : <span class="hljs-string">"_VO3uI06--_"</span>, 
-=======
     <span class="hljs-string">"_rev"</span> : <span class="hljs-string">"_VRepzlq--_"</span>, 
->>>>>>> a692577f
     <span class="hljs-string">"label"</span> : <span class="hljs-string">"5"</span> 
   }, 
   { 
     <span class="hljs-string">"_key"</span> : <span class="hljs-string">"C"</span>, 
     <span class="hljs-string">"_id"</span> : <span class="hljs-string">"circles/C"</span>, 
-<<<<<<< HEAD
-    <span class="hljs-string">"_rev"</span> : <span class="hljs-string">"_VO3uI02--_"</span>, 
-=======
     <span class="hljs-string">"_rev"</span> : <span class="hljs-string">"_VRepzlm--A"</span>, 
->>>>>>> a692577f
     <span class="hljs-string">"label"</span> : <span class="hljs-string">"3"</span> 
   }, 
   { 
     <span class="hljs-string">"_key"</span> : <span class="hljs-string">"D"</span>, 
     <span class="hljs-string">"_id"</span> : <span class="hljs-string">"circles/D"</span>, 
-<<<<<<< HEAD
-    <span class="hljs-string">"_rev"</span> : <span class="hljs-string">"_VO3uI06---"</span>, 
-=======
     <span class="hljs-string">"_rev"</span> : <span class="hljs-string">"_VRepzlq---"</span>, 
->>>>>>> a692577f
     <span class="hljs-string">"label"</span> : <span class="hljs-string">"4"</span> 
   }, 
   { 
     <span class="hljs-string">"_key"</span> : <span class="hljs-string">"J"</span>, 
     <span class="hljs-string">"_id"</span> : <span class="hljs-string">"circles/J"</span>, 
-<<<<<<< HEAD
-    <span class="hljs-string">"_rev"</span> : <span class="hljs-string">"_VO3uI1C--_"</span>, 
-=======
     <span class="hljs-string">"_rev"</span> : <span class="hljs-string">"_VRepzlu--A"</span>, 
->>>>>>> a692577f
     <span class="hljs-string">"label"</span> : <span class="hljs-string">"10"</span> 
   }, 
   { 
     <span class="hljs-string">"_key"</span> : <span class="hljs-string">"B"</span>, 
     <span class="hljs-string">"_id"</span> : <span class="hljs-string">"circles/B"</span>, 
-<<<<<<< HEAD
-    <span class="hljs-string">"_rev"</span> : <span class="hljs-string">"_VO3uI02---"</span>, 
-=======
     <span class="hljs-string">"_rev"</span> : <span class="hljs-string">"_VRepzlm--_"</span>, 
->>>>>>> a692577f
     <span class="hljs-string">"label"</span> : <span class="hljs-string">"2"</span> 
   }, 
   { 
     <span class="hljs-string">"_key"</span> : <span class="hljs-string">"H"</span>, 
     <span class="hljs-string">"_id"</span> : <span class="hljs-string">"circles/H"</span>, 
-<<<<<<< HEAD
-    <span class="hljs-string">"_rev"</span> : <span class="hljs-string">"_VO3uI1---_"</span>, 
-=======
     <span class="hljs-string">"_rev"</span> : <span class="hljs-string">"_VRepzlu---"</span>, 
->>>>>>> a692577f
     <span class="hljs-string">"label"</span> : <span class="hljs-string">"8"</span> 
   }, 
   { 
     <span class="hljs-string">"_key"</span> : <span class="hljs-string">"K"</span>, 
     <span class="hljs-string">"_id"</span> : <span class="hljs-string">"circles/K"</span>, 
-<<<<<<< HEAD
-    <span class="hljs-string">"_rev"</span> : <span class="hljs-string">"_VO3uI1C--A"</span>, 
-=======
     <span class="hljs-string">"_rev"</span> : <span class="hljs-string">"_VRepzlu--B"</span>, 
->>>>>>> a692577f
     <span class="hljs-string">"label"</span> : <span class="hljs-string">"11"</span> 
   } 
 ]
 arangosh&gt; db.edges.toArray();
 [ 
   { 
-<<<<<<< HEAD
-    <span class="hljs-string">"_key"</span> : <span class="hljs-string">"7500"</span>, 
-    <span class="hljs-string">"_id"</span> : <span class="hljs-string">"edges/7500"</span>, 
-    <span class="hljs-string">"_from"</span> : <span class="hljs-string">"circles/G"</span>, 
-    <span class="hljs-string">"_to"</span> : <span class="hljs-string">"circles/J"</span>, 
-    <span class="hljs-string">"_rev"</span> : <span class="hljs-string">"_VO3uI1S--_"</span>, 
-    <span class="hljs-string">"theFalse"</span> : <span class="hljs-literal">false</span>, 
-    <span class="hljs-string">"theTruth"</span> : <span class="hljs-literal">true</span>, 
-    <span class="hljs-string">"label"</span> : <span class="hljs-string">"right_zip"</span> 
-  }, 
-  { 
-    <span class="hljs-string">"_key"</span> : <span class="hljs-string">"7491"</span>, 
-    <span class="hljs-string">"_id"</span> : <span class="hljs-string">"edges/7491"</span>, 
-    <span class="hljs-string">"_from"</span> : <span class="hljs-string">"circles/A"</span>, 
-    <span class="hljs-string">"_to"</span> : <span class="hljs-string">"circles/G"</span>, 
-    <span class="hljs-string">"_rev"</span> : <span class="hljs-string">"_VO3uI1O---"</span>, 
-=======
     <span class="hljs-string">"_key"</span> : <span class="hljs-string">"7474"</span>, 
     <span class="hljs-string">"_id"</span> : <span class="hljs-string">"edges/7474"</span>, 
     <span class="hljs-string">"_from"</span> : <span class="hljs-string">"circles/B"</span>, 
     <span class="hljs-string">"_to"</span> : <span class="hljs-string">"circles/C"</span>, 
     <span class="hljs-string">"_rev"</span> : <span class="hljs-string">"_VRepzly---"</span>, 
->>>>>>> a692577f
     <span class="hljs-string">"theFalse"</span> : <span class="hljs-literal">false</span>, 
     <span class="hljs-string">"theTruth"</span> : <span class="hljs-literal">true</span>, 
     <span class="hljs-string">"label"</span> : <span class="hljs-string">"left_blarg"</span> 
@@ -148,11 +86,7 @@
     <span class="hljs-string">"_id"</span> : <span class="hljs-string">"edges/7483"</span>, 
     <span class="hljs-string">"_from"</span> : <span class="hljs-string">"circles/E"</span>, 
     <span class="hljs-string">"_to"</span> : <span class="hljs-string">"circles/F"</span>, 
-<<<<<<< HEAD
-    <span class="hljs-string">"_rev"</span> : <span class="hljs-string">"_VO3uI1K--A"</span>, 
-=======
     <span class="hljs-string">"_rev"</span> : <span class="hljs-string">"_VRepzly--B"</span>, 
->>>>>>> a692577f
     <span class="hljs-string">"theFalse"</span> : <span class="hljs-literal">false</span>, 
     <span class="hljs-string">"theTruth"</span> : <span class="hljs-literal">true</span>, 
     <span class="hljs-string">"label"</span> : <span class="hljs-string">"left_schubi"</span> 
@@ -161,103 +95,58 @@
     <span class="hljs-string">"_key"</span> : <span class="hljs-string">"7495"</span>, 
     <span class="hljs-string">"_id"</span> : <span class="hljs-string">"edges/7495"</span>, 
     <span class="hljs-string">"_from"</span> : <span class="hljs-string">"circles/G"</span>, 
-<<<<<<< HEAD
-    <span class="hljs-string">"_to"</span> : <span class="hljs-string">"circles/H"</span>, 
-    <span class="hljs-string">"_rev"</span> : <span class="hljs-string">"_VO3uI1O--_"</span>, 
-=======
     <span class="hljs-string">"_to"</span> : <span class="hljs-string">"circles/J"</span>, 
     <span class="hljs-string">"_rev"</span> : <span class="hljs-string">"_VRepzl2--A"</span>, 
->>>>>>> a692577f
     <span class="hljs-string">"theFalse"</span> : <span class="hljs-literal">false</span>, 
     <span class="hljs-string">"theTruth"</span> : <span class="hljs-literal">true</span>, 
     <span class="hljs-string">"label"</span> : <span class="hljs-string">"right_zip"</span> 
   }, 
   { 
-<<<<<<< HEAD
-    <span class="hljs-string">"_key"</span> : <span class="hljs-string">"7497"</span>, 
-    <span class="hljs-string">"_id"</span> : <span class="hljs-string">"edges/7497"</span>, 
-    <span class="hljs-string">"_from"</span> : <span class="hljs-string">"circles/H"</span>, 
-    <span class="hljs-string">"_to"</span> : <span class="hljs-string">"circles/I"</span>, 
-    <span class="hljs-string">"_rev"</span> : <span class="hljs-string">"_VO3uI1S---"</span>, 
-=======
     <span class="hljs-string">"_key"</span> : <span class="hljs-string">"7486"</span>, 
     <span class="hljs-string">"_id"</span> : <span class="hljs-string">"edges/7486"</span>, 
     <span class="hljs-string">"_from"</span> : <span class="hljs-string">"circles/A"</span>, 
     <span class="hljs-string">"_to"</span> : <span class="hljs-string">"circles/G"</span>, 
     <span class="hljs-string">"_rev"</span> : <span class="hljs-string">"_VRepzly--C"</span>, 
->>>>>>> a692577f
     <span class="hljs-string">"theFalse"</span> : <span class="hljs-literal">false</span>, 
     <span class="hljs-string">"theTruth"</span> : <span class="hljs-literal">true</span>, 
     <span class="hljs-string">"label"</span> : <span class="hljs-string">"right_foo"</span> 
   }, 
   { 
-<<<<<<< HEAD
-    <span class="hljs-string">"_key"</span> : <span class="hljs-string">"7475"</span>, 
-    <span class="hljs-string">"_id"</span> : <span class="hljs-string">"edges/7475"</span>, 
-    <span class="hljs-string">"_from"</span> : <span class="hljs-string">"circles/A"</span>, 
-    <span class="hljs-string">"_to"</span> : <span class="hljs-string">"circles/B"</span>, 
-    <span class="hljs-string">"_rev"</span> : <span class="hljs-string">"_VO3uI1G---"</span>, 
-=======
     <span class="hljs-string">"_key"</span> : <span class="hljs-string">"7498"</span>, 
     <span class="hljs-string">"_id"</span> : <span class="hljs-string">"edges/7498"</span>, 
     <span class="hljs-string">"_from"</span> : <span class="hljs-string">"circles/J"</span>, 
     <span class="hljs-string">"_to"</span> : <span class="hljs-string">"circles/K"</span>, 
     <span class="hljs-string">"_rev"</span> : <span class="hljs-string">"_VRepzl2--B"</span>, 
->>>>>>> a692577f
     <span class="hljs-string">"theFalse"</span> : <span class="hljs-literal">false</span>, 
     <span class="hljs-string">"theTruth"</span> : <span class="hljs-literal">true</span>, 
     <span class="hljs-string">"label"</span> : <span class="hljs-string">"right_zup"</span> 
   }, 
   { 
-<<<<<<< HEAD
-    <span class="hljs-string">"_key"</span> : <span class="hljs-string">"7485"</span>, 
-    <span class="hljs-string">"_id"</span> : <span class="hljs-string">"edges/7485"</span>, 
-    <span class="hljs-string">"_from"</span> : <span class="hljs-string">"circles/B"</span>, 
-    <span class="hljs-string">"_to"</span> : <span class="hljs-string">"circles/E"</span>, 
-    <span class="hljs-string">"_rev"</span> : <span class="hljs-string">"_VO3uI1K--_"</span>, 
-=======
     <span class="hljs-string">"_key"</span> : <span class="hljs-string">"7492"</span>, 
     <span class="hljs-string">"_id"</span> : <span class="hljs-string">"edges/7492"</span>, 
     <span class="hljs-string">"_from"</span> : <span class="hljs-string">"circles/H"</span>, 
     <span class="hljs-string">"_to"</span> : <span class="hljs-string">"circles/I"</span>, 
     <span class="hljs-string">"_rev"</span> : <span class="hljs-string">"_VRepzl2--_"</span>, 
->>>>>>> a692577f
     <span class="hljs-string">"theFalse"</span> : <span class="hljs-literal">false</span>, 
     <span class="hljs-string">"theTruth"</span> : <span class="hljs-literal">true</span>, 
     <span class="hljs-string">"label"</span> : <span class="hljs-string">"right_blub"</span> 
   }, 
   { 
-<<<<<<< HEAD
-    <span class="hljs-string">"_key"</span> : <span class="hljs-string">"7479"</span>, 
-    <span class="hljs-string">"_id"</span> : <span class="hljs-string">"edges/7479"</span>, 
-    <span class="hljs-string">"_from"</span> : <span class="hljs-string">"circles/B"</span>, 
-    <span class="hljs-string">"_to"</span> : <span class="hljs-string">"circles/C"</span>, 
-    <span class="hljs-string">"_rev"</span> : <span class="hljs-string">"_VO3uI1G--_"</span>, 
-=======
     <span class="hljs-string">"_key"</span> : <span class="hljs-string">"7489"</span>, 
     <span class="hljs-string">"_id"</span> : <span class="hljs-string">"edges/7489"</span>, 
     <span class="hljs-string">"_from"</span> : <span class="hljs-string">"circles/G"</span>, 
     <span class="hljs-string">"_to"</span> : <span class="hljs-string">"circles/H"</span>, 
     <span class="hljs-string">"_rev"</span> : <span class="hljs-string">"_VRepzl2---"</span>, 
->>>>>>> a692577f
     <span class="hljs-string">"theFalse"</span> : <span class="hljs-literal">false</span>, 
     <span class="hljs-string">"theTruth"</span> : <span class="hljs-literal">true</span>, 
     <span class="hljs-string">"label"</span> : <span class="hljs-string">"right_blob"</span> 
   }, 
   { 
-<<<<<<< HEAD
-    <span class="hljs-string">"_key"</span> : <span class="hljs-string">"7503"</span>, 
-    <span class="hljs-string">"_id"</span> : <span class="hljs-string">"edges/7503"</span>, 
-    <span class="hljs-string">"_from"</span> : <span class="hljs-string">"circles/J"</span>, 
-    <span class="hljs-string">"_to"</span> : <span class="hljs-string">"circles/K"</span>, 
-    <span class="hljs-string">"_rev"</span> : <span class="hljs-string">"_VO3uI1S--A"</span>, 
-=======
     <span class="hljs-string">"_key"</span> : <span class="hljs-string">"7470"</span>, 
     <span class="hljs-string">"_id"</span> : <span class="hljs-string">"edges/7470"</span>, 
     <span class="hljs-string">"_from"</span> : <span class="hljs-string">"circles/A"</span>, 
     <span class="hljs-string">"_to"</span> : <span class="hljs-string">"circles/B"</span>, 
     <span class="hljs-string">"_rev"</span> : <span class="hljs-string">"_VRepzlu--C"</span>, 
->>>>>>> a692577f
     <span class="hljs-string">"theFalse"</span> : <span class="hljs-literal">false</span>, 
     <span class="hljs-string">"theTruth"</span> : <span class="hljs-literal">true</span>, 
     <span class="hljs-string">"label"</span> : <span class="hljs-string">"left_bar"</span> 
@@ -267,11 +156,7 @@
     <span class="hljs-string">"_id"</span> : <span class="hljs-string">"edges/7477"</span>, 
     <span class="hljs-string">"_from"</span> : <span class="hljs-string">"circles/C"</span>, 
     <span class="hljs-string">"_to"</span> : <span class="hljs-string">"circles/D"</span>, 
-<<<<<<< HEAD
-    <span class="hljs-string">"_rev"</span> : <span class="hljs-string">"_VO3uI1K---"</span>, 
-=======
     <span class="hljs-string">"_rev"</span> : <span class="hljs-string">"_VRepzly--_"</span>, 
->>>>>>> a692577f
     <span class="hljs-string">"theFalse"</span> : <span class="hljs-literal">false</span>, 
     <span class="hljs-string">"theTruth"</span> : <span class="hljs-literal">true</span>, 
     <span class="hljs-string">"label"</span> : <span class="hljs-string">"left_blorg"</span> 
