arangosh&gt; db.example.first(<span class="hljs-number">1</span>);
[ 
  { 
<<<<<<< HEAD
    <span class="hljs-string">"_id"</span> : <span class="hljs-string">"example/1150674169"</span>, 
    <span class="hljs-string">"_key"</span> : <span class="hljs-string">"1150674169"</span>, 
    <span class="hljs-string">"_rev"</span> : <span class="hljs-string">"1150674169"</span>, 
=======
    <span class="hljs-string">"_id"</span> : <span class="hljs-string">"example/1149805100"</span>, 
    <span class="hljs-string">"_key"</span> : <span class="hljs-string">"1149805100"</span>, 
    <span class="hljs-string">"_rev"</span> : <span class="hljs-string">"1149805100"</span>, 
>>>>>>> 1b8e6ddf
    <span class="hljs-string">"Hello"</span> : <span class="hljs-string">"world"</span> 
  } 
]<|MERGE_RESOLUTION|>--- conflicted
+++ resolved
@@ -1,15 +1,9 @@
 arangosh&gt; db.example.first(<span class="hljs-number">1</span>);
 [ 
   { 
-<<<<<<< HEAD
-    <span class="hljs-string">"_id"</span> : <span class="hljs-string">"example/1150674169"</span>, 
-    <span class="hljs-string">"_key"</span> : <span class="hljs-string">"1150674169"</span>, 
-    <span class="hljs-string">"_rev"</span> : <span class="hljs-string">"1150674169"</span>, 
-=======
     <span class="hljs-string">"_id"</span> : <span class="hljs-string">"example/1149805100"</span>, 
     <span class="hljs-string">"_key"</span> : <span class="hljs-string">"1149805100"</span>, 
     <span class="hljs-string">"_rev"</span> : <span class="hljs-string">"1149805100"</span>, 
->>>>>>> 1b8e6ddf
     <span class="hljs-string">"Hello"</span> : <span class="hljs-string">"world"</span> 
   } 
 ]