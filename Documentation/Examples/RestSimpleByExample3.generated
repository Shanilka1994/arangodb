shell> curl -X PUT --data-binary @- --dump - http://localhost:8529/_api/simple/by-example &lt;&lt;EOF
{ 
  <span class="hljs-string">"collection"</span> : <span class="hljs-string">"products"</span>, 
  <span class="hljs-string">"example"</span> : { 
    <span class="hljs-string">"a"</span> : { 
      <span class="hljs-string">"j"</span> : <span class="hljs-number">1</span> 
    } 
  } 
}
EOF

HTTP/<span class="hljs-number">1.1</span> <span class="hljs-number">201</span> Created
content-type: application/json; charset=utf<span class="hljs-number">-8</span>

{ 
  <span class="hljs-string">"result"</span> : [ 
    { 
<<<<<<< HEAD
      <span class="hljs-string">"_key"</span> : <span class="hljs-string">"11042"</span>, 
      <span class="hljs-string">"_id"</span> : <span class="hljs-string">"products/11042"</span>, 
      <span class="hljs-string">"_rev"</span> : <span class="hljs-string">"11042"</span>, 
=======
      <span class="hljs-string">"_key"</span> : <span class="hljs-string">"11046"</span>, 
      <span class="hljs-string">"_id"</span> : <span class="hljs-string">"products/11046"</span>, 
      <span class="hljs-string">"_rev"</span> : <span class="hljs-string">"11046"</span>, 
>>>>>>> 7e16f1ff
      <span class="hljs-string">"a"</span> : { 
        <span class="hljs-string">"j"</span> : <span class="hljs-number">1</span> 
      }, 
      <span class="hljs-string">"i"</span> : <span class="hljs-number">1</span> 
    } 
  ], 
  <span class="hljs-string">"hasMore"</span> : <span class="hljs-literal">false</span>, 
  <span class="hljs-string">"count"</span> : <span class="hljs-number">1</span>, 
  <span class="hljs-string">"error"</span> : <span class="hljs-literal">false</span>, 
  <span class="hljs-string">"code"</span> : <span class="hljs-number">201</span> 
}<|MERGE_RESOLUTION|>--- conflicted
+++ resolved
@@ -15,15 +15,9 @@
 { 
   <span class="hljs-string">"result"</span> : [ 
     { 
-<<<<<<< HEAD
-      <span class="hljs-string">"_key"</span> : <span class="hljs-string">"11042"</span>, 
-      <span class="hljs-string">"_id"</span> : <span class="hljs-string">"products/11042"</span>, 
-      <span class="hljs-string">"_rev"</span> : <span class="hljs-string">"11042"</span>, 
-=======
       <span class="hljs-string">"_key"</span> : <span class="hljs-string">"11046"</span>, 
       <span class="hljs-string">"_id"</span> : <span class="hljs-string">"products/11046"</span>, 
       <span class="hljs-string">"_rev"</span> : <span class="hljs-string">"11046"</span>, 
->>>>>>> 7e16f1ff
       <span class="hljs-string">"a"</span> : { 
         <span class="hljs-string">"j"</span> : <span class="hljs-number">1</span> 
       }, 
