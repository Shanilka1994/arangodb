shell> curl -X POST --data-binary @- --dump - http://localhost:8529/_api/document?collection=products <<EOF
{ "Hello": "World" }
EOF

HTTP/1.1 202 Accepted
content-type: application/json; charset=utf-8
<<<<<<< HEAD
etag: "1653226658"
location: /_db/_system/_api/document/products/1653226658

{ 
  "error" : false, 
  "_id" : "products/1653226658", 
  "_rev" : "1653226658", 
  "_key" : "1653226658" 
=======
etag: "1698024691"
location: /_db/_system/_api/document/products/1698024691

{ 
  "error" : false, 
  "_id" : "products/1698024691", 
  "_rev" : "1698024691", 
  "_key" : "1698024691" 
>>>>>>> 25aa2a58
}<|MERGE_RESOLUTION|>--- conflicted
+++ resolved
@@ -4,16 +4,6 @@
 
 HTTP/1.1 202 Accepted
 content-type: application/json; charset=utf-8
-<<<<<<< HEAD
-etag: "1653226658"
-location: /_db/_system/_api/document/products/1653226658
-
-{ 
-  "error" : false, 
-  "_id" : "products/1653226658", 
-  "_rev" : "1653226658", 
-  "_key" : "1653226658" 
-=======
 etag: "1698024691"
 location: /_db/_system/_api/document/products/1698024691
 
@@ -22,5 +12,4 @@
   "_id" : "products/1698024691", 
   "_rev" : "1698024691", 
   "_key" : "1698024691" 
->>>>>>> 25aa2a58
 }