--- conflicted
+++ resolved
@@ -20,61 +20,37 @@
         { 
           <span class="hljs-string">"_key"</span> : <span class="hljs-string">"alice"</span>, 
           <span class="hljs-string">"_id"</span> : <span class="hljs-string">"persons/alice"</span>, 
-<<<<<<< HEAD
-          <span class="hljs-string">"_rev"</span> : <span class="hljs-string">"11985"</span>, 
-=======
           <span class="hljs-string">"_rev"</span> : <span class="hljs-string">"11989"</span>, 
->>>>>>> 7e16f1ff
           <span class="hljs-string">"name"</span> : <span class="hljs-string">"Alice"</span> 
         }, 
         { 
           <span class="hljs-string">"_key"</span> : <span class="hljs-string">"bob"</span>, 
           <span class="hljs-string">"_id"</span> : <span class="hljs-string">"persons/bob"</span>, 
-<<<<<<< HEAD
-          <span class="hljs-string">"_rev"</span> : <span class="hljs-string">"11989"</span>, 
-=======
           <span class="hljs-string">"_rev"</span> : <span class="hljs-string">"11993"</span>, 
->>>>>>> 7e16f1ff
           <span class="hljs-string">"name"</span> : <span class="hljs-string">"Bob"</span> 
         }, 
         { 
           <span class="hljs-string">"_key"</span> : <span class="hljs-string">"charlie"</span>, 
           <span class="hljs-string">"_id"</span> : <span class="hljs-string">"persons/charlie"</span>, 
-<<<<<<< HEAD
-          <span class="hljs-string">"_rev"</span> : <span class="hljs-string">"11992"</span>, 
-=======
           <span class="hljs-string">"_rev"</span> : <span class="hljs-string">"11996"</span>, 
->>>>>>> 7e16f1ff
           <span class="hljs-string">"name"</span> : <span class="hljs-string">"Charlie"</span> 
         }, 
         { 
           <span class="hljs-string">"_key"</span> : <span class="hljs-string">"dave"</span>, 
           <span class="hljs-string">"_id"</span> : <span class="hljs-string">"persons/dave"</span>, 
-<<<<<<< HEAD
-          <span class="hljs-string">"_rev"</span> : <span class="hljs-string">"11995"</span>, 
-=======
           <span class="hljs-string">"_rev"</span> : <span class="hljs-string">"11999"</span>, 
->>>>>>> 7e16f1ff
           <span class="hljs-string">"name"</span> : <span class="hljs-string">"Dave"</span> 
         }, 
         { 
           <span class="hljs-string">"_key"</span> : <span class="hljs-string">"eve"</span>, 
           <span class="hljs-string">"_id"</span> : <span class="hljs-string">"persons/eve"</span>, 
-<<<<<<< HEAD
-          <span class="hljs-string">"_rev"</span> : <span class="hljs-string">"11998"</span>, 
-=======
           <span class="hljs-string">"_rev"</span> : <span class="hljs-string">"12002"</span>, 
->>>>>>> 7e16f1ff
           <span class="hljs-string">"name"</span> : <span class="hljs-string">"Eve"</span> 
         }, 
         { 
           <span class="hljs-string">"_key"</span> : <span class="hljs-string">"alice"</span>, 
           <span class="hljs-string">"_id"</span> : <span class="hljs-string">"persons/alice"</span>, 
-<<<<<<< HEAD
-          <span class="hljs-string">"_rev"</span> : <span class="hljs-string">"11985"</span>, 
-=======
           <span class="hljs-string">"_rev"</span> : <span class="hljs-string">"11989"</span>, 
->>>>>>> 7e16f1ff
           <span class="hljs-string">"name"</span> : <span class="hljs-string">"Alice"</span> 
         } 
       ], 
@@ -85,73 +61,39 @@
             { 
               <span class="hljs-string">"_key"</span> : <span class="hljs-string">"alice"</span>, 
               <span class="hljs-string">"_id"</span> : <span class="hljs-string">"persons/alice"</span>, 
-<<<<<<< HEAD
-              <span class="hljs-string">"_rev"</span> : <span class="hljs-string">"11985"</span>, 
-=======
-              <span class="hljs-string">"_rev"</span> : <span class="hljs-string">"11989"</span>, 
->>>>>>> 7e16f1ff
-              <span class="hljs-string">"name"</span> : <span class="hljs-string">"Alice"</span> 
-            } 
-          ] 
-        }, 
-        { 
-          <span class="hljs-string">"edges"</span> : [ 
-            { 
-<<<<<<< HEAD
-              <span class="hljs-string">"_key"</span> : <span class="hljs-string">"12001"</span>, 
-              <span class="hljs-string">"_id"</span> : <span class="hljs-string">"knows/12001"</span>, 
-              <span class="hljs-string">"_from"</span> : <span class="hljs-string">"persons/alice"</span>, 
-              <span class="hljs-string">"_to"</span> : <span class="hljs-string">"persons/bob"</span>, 
-              <span class="hljs-string">"_rev"</span> : <span class="hljs-string">"12001"</span> 
-=======
-              <span class="hljs-string">"_key"</span> : <span class="hljs-string">"12005"</span>, 
-              <span class="hljs-string">"_id"</span> : <span class="hljs-string">"knows/12005"</span>, 
-              <span class="hljs-string">"_from"</span> : <span class="hljs-string">"persons/alice"</span>, 
-              <span class="hljs-string">"_to"</span> : <span class="hljs-string">"persons/bob"</span>, 
-              <span class="hljs-string">"_rev"</span> : <span class="hljs-string">"12005"</span> 
->>>>>>> 7e16f1ff
-            } 
-          ], 
-          <span class="hljs-string">"vertices"</span> : [ 
-            { 
-              <span class="hljs-string">"_key"</span> : <span class="hljs-string">"alice"</span>, 
-              <span class="hljs-string">"_id"</span> : <span class="hljs-string">"persons/alice"</span>, 
-<<<<<<< HEAD
-              <span class="hljs-string">"_rev"</span> : <span class="hljs-string">"11985"</span>, 
-=======
-              <span class="hljs-string">"_rev"</span> : <span class="hljs-string">"11989"</span>, 
->>>>>>> 7e16f1ff
-              <span class="hljs-string">"name"</span> : <span class="hljs-string">"Alice"</span> 
-            }, 
-            { 
-              <span class="hljs-string">"_key"</span> : <span class="hljs-string">"bob"</span>, 
-              <span class="hljs-string">"_id"</span> : <span class="hljs-string">"persons/bob"</span>, 
-<<<<<<< HEAD
-              <span class="hljs-string">"_rev"</span> : <span class="hljs-string">"11989"</span>, 
-=======
-              <span class="hljs-string">"_rev"</span> : <span class="hljs-string">"11993"</span>, 
->>>>>>> 7e16f1ff
-              <span class="hljs-string">"name"</span> : <span class="hljs-string">"Bob"</span> 
-            } 
-          ] 
-        }, 
-        { 
-          <span class="hljs-string">"edges"</span> : [ 
-            { 
-<<<<<<< HEAD
-              <span class="hljs-string">"_key"</span> : <span class="hljs-string">"12001"</span>, 
-              <span class="hljs-string">"_id"</span> : <span class="hljs-string">"knows/12001"</span>, 
-              <span class="hljs-string">"_from"</span> : <span class="hljs-string">"persons/alice"</span>, 
-              <span class="hljs-string">"_to"</span> : <span class="hljs-string">"persons/bob"</span>, 
-              <span class="hljs-string">"_rev"</span> : <span class="hljs-string">"12001"</span> 
-            }, 
-            { 
-              <span class="hljs-string">"_key"</span> : <span class="hljs-string">"12005"</span>, 
-              <span class="hljs-string">"_id"</span> : <span class="hljs-string">"knows/12005"</span>, 
-              <span class="hljs-string">"_from"</span> : <span class="hljs-string">"persons/bob"</span>, 
-              <span class="hljs-string">"_to"</span> : <span class="hljs-string">"persons/charlie"</span>, 
-              <span class="hljs-string">"_rev"</span> : <span class="hljs-string">"12005"</span> 
-=======
+              <span class="hljs-string">"_rev"</span> : <span class="hljs-string">"11989"</span>, 
+              <span class="hljs-string">"name"</span> : <span class="hljs-string">"Alice"</span> 
+            } 
+          ] 
+        }, 
+        { 
+          <span class="hljs-string">"edges"</span> : [ 
+            { 
+              <span class="hljs-string">"_key"</span> : <span class="hljs-string">"12005"</span>, 
+              <span class="hljs-string">"_id"</span> : <span class="hljs-string">"knows/12005"</span>, 
+              <span class="hljs-string">"_from"</span> : <span class="hljs-string">"persons/alice"</span>, 
+              <span class="hljs-string">"_to"</span> : <span class="hljs-string">"persons/bob"</span>, 
+              <span class="hljs-string">"_rev"</span> : <span class="hljs-string">"12005"</span> 
+            } 
+          ], 
+          <span class="hljs-string">"vertices"</span> : [ 
+            { 
+              <span class="hljs-string">"_key"</span> : <span class="hljs-string">"alice"</span>, 
+              <span class="hljs-string">"_id"</span> : <span class="hljs-string">"persons/alice"</span>, 
+              <span class="hljs-string">"_rev"</span> : <span class="hljs-string">"11989"</span>, 
+              <span class="hljs-string">"name"</span> : <span class="hljs-string">"Alice"</span> 
+            }, 
+            { 
+              <span class="hljs-string">"_key"</span> : <span class="hljs-string">"bob"</span>, 
+              <span class="hljs-string">"_id"</span> : <span class="hljs-string">"persons/bob"</span>, 
+              <span class="hljs-string">"_rev"</span> : <span class="hljs-string">"11993"</span>, 
+              <span class="hljs-string">"name"</span> : <span class="hljs-string">"Bob"</span> 
+            } 
+          ] 
+        }, 
+        { 
+          <span class="hljs-string">"edges"</span> : [ 
+            { 
               <span class="hljs-string">"_key"</span> : <span class="hljs-string">"12005"</span>, 
               <span class="hljs-string">"_id"</span> : <span class="hljs-string">"knows/12005"</span>, 
               <span class="hljs-string">"_from"</span> : <span class="hljs-string">"persons/alice"</span>, 
@@ -164,38 +106,25 @@
               <span class="hljs-string">"_from"</span> : <span class="hljs-string">"persons/bob"</span>, 
               <span class="hljs-string">"_to"</span> : <span class="hljs-string">"persons/charlie"</span>, 
               <span class="hljs-string">"_rev"</span> : <span class="hljs-string">"12009"</span> 
->>>>>>> 7e16f1ff
-            } 
-          ], 
-          <span class="hljs-string">"vertices"</span> : [ 
-            { 
-              <span class="hljs-string">"_key"</span> : <span class="hljs-string">"alice"</span>, 
-              <span class="hljs-string">"_id"</span> : <span class="hljs-string">"persons/alice"</span>, 
-<<<<<<< HEAD
-              <span class="hljs-string">"_rev"</span> : <span class="hljs-string">"11985"</span>, 
-=======
-              <span class="hljs-string">"_rev"</span> : <span class="hljs-string">"11989"</span>, 
->>>>>>> 7e16f1ff
-              <span class="hljs-string">"name"</span> : <span class="hljs-string">"Alice"</span> 
-            }, 
-            { 
-              <span class="hljs-string">"_key"</span> : <span class="hljs-string">"bob"</span>, 
-              <span class="hljs-string">"_id"</span> : <span class="hljs-string">"persons/bob"</span>, 
-<<<<<<< HEAD
-              <span class="hljs-string">"_rev"</span> : <span class="hljs-string">"11989"</span>, 
-=======
-              <span class="hljs-string">"_rev"</span> : <span class="hljs-string">"11993"</span>, 
->>>>>>> 7e16f1ff
+            } 
+          ], 
+          <span class="hljs-string">"vertices"</span> : [ 
+            { 
+              <span class="hljs-string">"_key"</span> : <span class="hljs-string">"alice"</span>, 
+              <span class="hljs-string">"_id"</span> : <span class="hljs-string">"persons/alice"</span>, 
+              <span class="hljs-string">"_rev"</span> : <span class="hljs-string">"11989"</span>, 
+              <span class="hljs-string">"name"</span> : <span class="hljs-string">"Alice"</span> 
+            }, 
+            { 
+              <span class="hljs-string">"_key"</span> : <span class="hljs-string">"bob"</span>, 
+              <span class="hljs-string">"_id"</span> : <span class="hljs-string">"persons/bob"</span>, 
+              <span class="hljs-string">"_rev"</span> : <span class="hljs-string">"11993"</span>, 
               <span class="hljs-string">"name"</span> : <span class="hljs-string">"Bob"</span> 
             }, 
             { 
               <span class="hljs-string">"_key"</span> : <span class="hljs-string">"charlie"</span>, 
               <span class="hljs-string">"_id"</span> : <span class="hljs-string">"persons/charlie"</span>, 
-<<<<<<< HEAD
-              <span class="hljs-string">"_rev"</span> : <span class="hljs-string">"11992"</span>, 
-=======
               <span class="hljs-string">"_rev"</span> : <span class="hljs-string">"11996"</span>, 
->>>>>>> 7e16f1ff
               <span class="hljs-string">"name"</span> : <span class="hljs-string">"Charlie"</span> 
             } 
           ] 
@@ -203,20 +132,6 @@
         { 
           <span class="hljs-string">"edges"</span> : [ 
             { 
-<<<<<<< HEAD
-              <span class="hljs-string">"_key"</span> : <span class="hljs-string">"12001"</span>, 
-              <span class="hljs-string">"_id"</span> : <span class="hljs-string">"knows/12001"</span>, 
-              <span class="hljs-string">"_from"</span> : <span class="hljs-string">"persons/alice"</span>, 
-              <span class="hljs-string">"_to"</span> : <span class="hljs-string">"persons/bob"</span>, 
-              <span class="hljs-string">"_rev"</span> : <span class="hljs-string">"12001"</span> 
-            }, 
-            { 
-              <span class="hljs-string">"_key"</span> : <span class="hljs-string">"12008"</span>, 
-              <span class="hljs-string">"_id"</span> : <span class="hljs-string">"knows/12008"</span>, 
-              <span class="hljs-string">"_from"</span> : <span class="hljs-string">"persons/bob"</span>, 
-              <span class="hljs-string">"_to"</span> : <span class="hljs-string">"persons/dave"</span>, 
-              <span class="hljs-string">"_rev"</span> : <span class="hljs-string">"12008"</span> 
-=======
               <span class="hljs-string">"_key"</span> : <span class="hljs-string">"12005"</span>, 
               <span class="hljs-string">"_id"</span> : <span class="hljs-string">"knows/12005"</span>, 
               <span class="hljs-string">"_from"</span> : <span class="hljs-string">"persons/alice"</span>, 
@@ -229,38 +144,25 @@
               <span class="hljs-string">"_from"</span> : <span class="hljs-string">"persons/bob"</span>, 
               <span class="hljs-string">"_to"</span> : <span class="hljs-string">"persons/dave"</span>, 
               <span class="hljs-string">"_rev"</span> : <span class="hljs-string">"12012"</span> 
->>>>>>> 7e16f1ff
-            } 
-          ], 
-          <span class="hljs-string">"vertices"</span> : [ 
-            { 
-              <span class="hljs-string">"_key"</span> : <span class="hljs-string">"alice"</span>, 
-              <span class="hljs-string">"_id"</span> : <span class="hljs-string">"persons/alice"</span>, 
-<<<<<<< HEAD
-              <span class="hljs-string">"_rev"</span> : <span class="hljs-string">"11985"</span>, 
-=======
-              <span class="hljs-string">"_rev"</span> : <span class="hljs-string">"11989"</span>, 
->>>>>>> 7e16f1ff
-              <span class="hljs-string">"name"</span> : <span class="hljs-string">"Alice"</span> 
-            }, 
-            { 
-              <span class="hljs-string">"_key"</span> : <span class="hljs-string">"bob"</span>, 
-              <span class="hljs-string">"_id"</span> : <span class="hljs-string">"persons/bob"</span>, 
-<<<<<<< HEAD
-              <span class="hljs-string">"_rev"</span> : <span class="hljs-string">"11989"</span>, 
-=======
-              <span class="hljs-string">"_rev"</span> : <span class="hljs-string">"11993"</span>, 
->>>>>>> 7e16f1ff
+            } 
+          ], 
+          <span class="hljs-string">"vertices"</span> : [ 
+            { 
+              <span class="hljs-string">"_key"</span> : <span class="hljs-string">"alice"</span>, 
+              <span class="hljs-string">"_id"</span> : <span class="hljs-string">"persons/alice"</span>, 
+              <span class="hljs-string">"_rev"</span> : <span class="hljs-string">"11989"</span>, 
+              <span class="hljs-string">"name"</span> : <span class="hljs-string">"Alice"</span> 
+            }, 
+            { 
+              <span class="hljs-string">"_key"</span> : <span class="hljs-string">"bob"</span>, 
+              <span class="hljs-string">"_id"</span> : <span class="hljs-string">"persons/bob"</span>, 
+              <span class="hljs-string">"_rev"</span> : <span class="hljs-string">"11993"</span>, 
               <span class="hljs-string">"name"</span> : <span class="hljs-string">"Bob"</span> 
             }, 
             { 
               <span class="hljs-string">"_key"</span> : <span class="hljs-string">"dave"</span>, 
               <span class="hljs-string">"_id"</span> : <span class="hljs-string">"persons/dave"</span>, 
-<<<<<<< HEAD
-              <span class="hljs-string">"_rev"</span> : <span class="hljs-string">"11995"</span>, 
-=======
               <span class="hljs-string">"_rev"</span> : <span class="hljs-string">"11999"</span>, 
->>>>>>> 7e16f1ff
               <span class="hljs-string">"name"</span> : <span class="hljs-string">"Dave"</span> 
             } 
           ] 
@@ -268,20 +170,6 @@
         { 
           <span class="hljs-string">"edges"</span> : [ 
             { 
-<<<<<<< HEAD
-              <span class="hljs-string">"_key"</span> : <span class="hljs-string">"12001"</span>, 
-              <span class="hljs-string">"_id"</span> : <span class="hljs-string">"knows/12001"</span>, 
-              <span class="hljs-string">"_from"</span> : <span class="hljs-string">"persons/alice"</span>, 
-              <span class="hljs-string">"_to"</span> : <span class="hljs-string">"persons/bob"</span>, 
-              <span class="hljs-string">"_rev"</span> : <span class="hljs-string">"12001"</span> 
-            }, 
-            { 
-              <span class="hljs-string">"_key"</span> : <span class="hljs-string">"12014"</span>, 
-              <span class="hljs-string">"_id"</span> : <span class="hljs-string">"knows/12014"</span>, 
-              <span class="hljs-string">"_from"</span> : <span class="hljs-string">"persons/eve"</span>, 
-              <span class="hljs-string">"_to"</span> : <span class="hljs-string">"persons/bob"</span>, 
-              <span class="hljs-string">"_rev"</span> : <span class="hljs-string">"12014"</span> 
-=======
               <span class="hljs-string">"_key"</span> : <span class="hljs-string">"12005"</span>, 
               <span class="hljs-string">"_id"</span> : <span class="hljs-string">"knows/12005"</span>, 
               <span class="hljs-string">"_from"</span> : <span class="hljs-string">"persons/alice"</span>, 
@@ -294,38 +182,25 @@
               <span class="hljs-string">"_from"</span> : <span class="hljs-string">"persons/eve"</span>, 
               <span class="hljs-string">"_to"</span> : <span class="hljs-string">"persons/bob"</span>, 
               <span class="hljs-string">"_rev"</span> : <span class="hljs-string">"12018"</span> 
->>>>>>> 7e16f1ff
-            } 
-          ], 
-          <span class="hljs-string">"vertices"</span> : [ 
-            { 
-              <span class="hljs-string">"_key"</span> : <span class="hljs-string">"alice"</span>, 
-              <span class="hljs-string">"_id"</span> : <span class="hljs-string">"persons/alice"</span>, 
-<<<<<<< HEAD
-              <span class="hljs-string">"_rev"</span> : <span class="hljs-string">"11985"</span>, 
-=======
-              <span class="hljs-string">"_rev"</span> : <span class="hljs-string">"11989"</span>, 
->>>>>>> 7e16f1ff
-              <span class="hljs-string">"name"</span> : <span class="hljs-string">"Alice"</span> 
-            }, 
-            { 
-              <span class="hljs-string">"_key"</span> : <span class="hljs-string">"bob"</span>, 
-              <span class="hljs-string">"_id"</span> : <span class="hljs-string">"persons/bob"</span>, 
-<<<<<<< HEAD
-              <span class="hljs-string">"_rev"</span> : <span class="hljs-string">"11989"</span>, 
-=======
-              <span class="hljs-string">"_rev"</span> : <span class="hljs-string">"11993"</span>, 
->>>>>>> 7e16f1ff
+            } 
+          ], 
+          <span class="hljs-string">"vertices"</span> : [ 
+            { 
+              <span class="hljs-string">"_key"</span> : <span class="hljs-string">"alice"</span>, 
+              <span class="hljs-string">"_id"</span> : <span class="hljs-string">"persons/alice"</span>, 
+              <span class="hljs-string">"_rev"</span> : <span class="hljs-string">"11989"</span>, 
+              <span class="hljs-string">"name"</span> : <span class="hljs-string">"Alice"</span> 
+            }, 
+            { 
+              <span class="hljs-string">"_key"</span> : <span class="hljs-string">"bob"</span>, 
+              <span class="hljs-string">"_id"</span> : <span class="hljs-string">"persons/bob"</span>, 
+              <span class="hljs-string">"_rev"</span> : <span class="hljs-string">"11993"</span>, 
               <span class="hljs-string">"name"</span> : <span class="hljs-string">"Bob"</span> 
             }, 
             { 
               <span class="hljs-string">"_key"</span> : <span class="hljs-string">"eve"</span>, 
               <span class="hljs-string">"_id"</span> : <span class="hljs-string">"persons/eve"</span>, 
-<<<<<<< HEAD
-              <span class="hljs-string">"_rev"</span> : <span class="hljs-string">"11998"</span>, 
-=======
               <span class="hljs-string">"_rev"</span> : <span class="hljs-string">"12002"</span>, 
->>>>>>> 7e16f1ff
               <span class="hljs-string">"name"</span> : <span class="hljs-string">"Eve"</span> 
             } 
           ] 
@@ -333,27 +208,6 @@
         { 
           <span class="hljs-string">"edges"</span> : [ 
             { 
-<<<<<<< HEAD
-              <span class="hljs-string">"_key"</span> : <span class="hljs-string">"12001"</span>, 
-              <span class="hljs-string">"_id"</span> : <span class="hljs-string">"knows/12001"</span>, 
-              <span class="hljs-string">"_from"</span> : <span class="hljs-string">"persons/alice"</span>, 
-              <span class="hljs-string">"_to"</span> : <span class="hljs-string">"persons/bob"</span>, 
-              <span class="hljs-string">"_rev"</span> : <span class="hljs-string">"12001"</span> 
-            }, 
-            { 
-              <span class="hljs-string">"_key"</span> : <span class="hljs-string">"12014"</span>, 
-              <span class="hljs-string">"_id"</span> : <span class="hljs-string">"knows/12014"</span>, 
-              <span class="hljs-string">"_from"</span> : <span class="hljs-string">"persons/eve"</span>, 
-              <span class="hljs-string">"_to"</span> : <span class="hljs-string">"persons/bob"</span>, 
-              <span class="hljs-string">"_rev"</span> : <span class="hljs-string">"12014"</span> 
-            }, 
-            { 
-              <span class="hljs-string">"_key"</span> : <span class="hljs-string">"12011"</span>, 
-              <span class="hljs-string">"_id"</span> : <span class="hljs-string">"knows/12011"</span>, 
-              <span class="hljs-string">"_from"</span> : <span class="hljs-string">"persons/eve"</span>, 
-              <span class="hljs-string">"_to"</span> : <span class="hljs-string">"persons/alice"</span>, 
-              <span class="hljs-string">"_rev"</span> : <span class="hljs-string">"12011"</span> 
-=======
               <span class="hljs-string">"_key"</span> : <span class="hljs-string">"12005"</span>, 
               <span class="hljs-string">"_id"</span> : <span class="hljs-string">"knows/12005"</span>, 
               <span class="hljs-string">"_from"</span> : <span class="hljs-string">"persons/alice"</span>, 
@@ -373,48 +227,31 @@
               <span class="hljs-string">"_from"</span> : <span class="hljs-string">"persons/eve"</span>, 
               <span class="hljs-string">"_to"</span> : <span class="hljs-string">"persons/alice"</span>, 
               <span class="hljs-string">"_rev"</span> : <span class="hljs-string">"12015"</span> 
->>>>>>> 7e16f1ff
-            } 
-          ], 
-          <span class="hljs-string">"vertices"</span> : [ 
-            { 
-              <span class="hljs-string">"_key"</span> : <span class="hljs-string">"alice"</span>, 
-              <span class="hljs-string">"_id"</span> : <span class="hljs-string">"persons/alice"</span>, 
-<<<<<<< HEAD
-              <span class="hljs-string">"_rev"</span> : <span class="hljs-string">"11985"</span>, 
-=======
-              <span class="hljs-string">"_rev"</span> : <span class="hljs-string">"11989"</span>, 
->>>>>>> 7e16f1ff
-              <span class="hljs-string">"name"</span> : <span class="hljs-string">"Alice"</span> 
-            }, 
-            { 
-              <span class="hljs-string">"_key"</span> : <span class="hljs-string">"bob"</span>, 
-              <span class="hljs-string">"_id"</span> : <span class="hljs-string">"persons/bob"</span>, 
-<<<<<<< HEAD
-              <span class="hljs-string">"_rev"</span> : <span class="hljs-string">"11989"</span>, 
-=======
-              <span class="hljs-string">"_rev"</span> : <span class="hljs-string">"11993"</span>, 
->>>>>>> 7e16f1ff
+            } 
+          ], 
+          <span class="hljs-string">"vertices"</span> : [ 
+            { 
+              <span class="hljs-string">"_key"</span> : <span class="hljs-string">"alice"</span>, 
+              <span class="hljs-string">"_id"</span> : <span class="hljs-string">"persons/alice"</span>, 
+              <span class="hljs-string">"_rev"</span> : <span class="hljs-string">"11989"</span>, 
+              <span class="hljs-string">"name"</span> : <span class="hljs-string">"Alice"</span> 
+            }, 
+            { 
+              <span class="hljs-string">"_key"</span> : <span class="hljs-string">"bob"</span>, 
+              <span class="hljs-string">"_id"</span> : <span class="hljs-string">"persons/bob"</span>, 
+              <span class="hljs-string">"_rev"</span> : <span class="hljs-string">"11993"</span>, 
               <span class="hljs-string">"name"</span> : <span class="hljs-string">"Bob"</span> 
             }, 
             { 
               <span class="hljs-string">"_key"</span> : <span class="hljs-string">"eve"</span>, 
               <span class="hljs-string">"_id"</span> : <span class="hljs-string">"persons/eve"</span>, 
-<<<<<<< HEAD
-              <span class="hljs-string">"_rev"</span> : <span class="hljs-string">"11998"</span>, 
-=======
               <span class="hljs-string">"_rev"</span> : <span class="hljs-string">"12002"</span>, 
->>>>>>> 7e16f1ff
               <span class="hljs-string">"name"</span> : <span class="hljs-string">"Eve"</span> 
             }, 
             { 
               <span class="hljs-string">"_key"</span> : <span class="hljs-string">"alice"</span>, 
               <span class="hljs-string">"_id"</span> : <span class="hljs-string">"persons/alice"</span>, 
-<<<<<<< HEAD
-              <span class="hljs-string">"_rev"</span> : <span class="hljs-string">"11985"</span>, 
-=======
-              <span class="hljs-string">"_rev"</span> : <span class="hljs-string">"11989"</span>, 
->>>>>>> 7e16f1ff
+              <span class="hljs-string">"_rev"</span> : <span class="hljs-string">"11989"</span>, 
               <span class="hljs-string">"name"</span> : <span class="hljs-string">"Alice"</span> 
             } 
           ] 
