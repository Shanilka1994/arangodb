--- conflicted
+++ resolved
@@ -21,61 +21,37 @@
         { 
           <span class="hljs-string">"_key"</span> : <span class="hljs-string">"alice"</span>, 
           <span class="hljs-string">"_id"</span> : <span class="hljs-string">"persons/alice"</span>, 
-<<<<<<< HEAD
-          <span class="hljs-string">"_rev"</span> : <span class="hljs-string">"_WQyaIb6--B"</span>, 
-=======
           <span class="hljs-string">"_rev"</span> : <span class="hljs-string">"_XUJzFv2--_"</span>, 
->>>>>>> 948820e4
           <span class="hljs-string">"name"</span> : <span class="hljs-string">"Alice"</span> 
         }, 
         { 
           <span class="hljs-string">"_key"</span> : <span class="hljs-string">"bob"</span>, 
           <span class="hljs-string">"_id"</span> : <span class="hljs-string">"persons/bob"</span>, 
-<<<<<<< HEAD
-          <span class="hljs-string">"_rev"</span> : <span class="hljs-string">"_WQyaIb6--D"</span>, 
-=======
           <span class="hljs-string">"_rev"</span> : <span class="hljs-string">"_XUJzFv2--B"</span>, 
->>>>>>> 948820e4
           <span class="hljs-string">"name"</span> : <span class="hljs-string">"Bob"</span> 
         }, 
         { 
           <span class="hljs-string">"_key"</span> : <span class="hljs-string">"charlie"</span>, 
           <span class="hljs-string">"_id"</span> : <span class="hljs-string">"persons/charlie"</span>, 
-<<<<<<< HEAD
-          <span class="hljs-string">"_rev"</span> : <span class="hljs-string">"_WQyaIb6--F"</span>, 
-=======
           <span class="hljs-string">"_rev"</span> : <span class="hljs-string">"_XUJzFv6---"</span>, 
->>>>>>> 948820e4
           <span class="hljs-string">"name"</span> : <span class="hljs-string">"Charlie"</span> 
         }, 
         { 
           <span class="hljs-string">"_key"</span> : <span class="hljs-string">"dave"</span>, 
           <span class="hljs-string">"_id"</span> : <span class="hljs-string">"persons/dave"</span>, 
-<<<<<<< HEAD
-          <span class="hljs-string">"_rev"</span> : <span class="hljs-string">"_WQyaIb6--H"</span>, 
-=======
           <span class="hljs-string">"_rev"</span> : <span class="hljs-string">"_XUJzFv6--A"</span>, 
->>>>>>> 948820e4
           <span class="hljs-string">"name"</span> : <span class="hljs-string">"Dave"</span> 
         }, 
         { 
           <span class="hljs-string">"_key"</span> : <span class="hljs-string">"eve"</span>, 
           <span class="hljs-string">"_id"</span> : <span class="hljs-string">"persons/eve"</span>, 
-<<<<<<< HEAD
-          <span class="hljs-string">"_rev"</span> : <span class="hljs-string">"_WQyaIc---_"</span>, 
-=======
           <span class="hljs-string">"_rev"</span> : <span class="hljs-string">"_XUJzFv6--C"</span>, 
->>>>>>> 948820e4
           <span class="hljs-string">"name"</span> : <span class="hljs-string">"Eve"</span> 
         }, 
         { 
           <span class="hljs-string">"_key"</span> : <span class="hljs-string">"alice"</span>, 
           <span class="hljs-string">"_id"</span> : <span class="hljs-string">"persons/alice"</span>, 
-<<<<<<< HEAD
-          <span class="hljs-string">"_rev"</span> : <span class="hljs-string">"_WQyaIb6--B"</span>, 
-=======
           <span class="hljs-string">"_rev"</span> : <span class="hljs-string">"_XUJzFv2--_"</span>, 
->>>>>>> 948820e4
           <span class="hljs-string">"name"</span> : <span class="hljs-string">"Alice"</span> 
         } 
       ], 
@@ -86,75 +62,40 @@
             { 
               <span class="hljs-string">"_key"</span> : <span class="hljs-string">"alice"</span>, 
               <span class="hljs-string">"_id"</span> : <span class="hljs-string">"persons/alice"</span>, 
-<<<<<<< HEAD
-              <span class="hljs-string">"_rev"</span> : <span class="hljs-string">"_WQyaIb6--B"</span>, 
-=======
-              <span class="hljs-string">"_rev"</span> : <span class="hljs-string">"_XUJzFv2--_"</span>, 
->>>>>>> 948820e4
-              <span class="hljs-string">"name"</span> : <span class="hljs-string">"Alice"</span> 
-            } 
-          ] 
-        }, 
-        { 
-          <span class="hljs-string">"edges"</span> : [ 
-            { 
-<<<<<<< HEAD
-              <span class="hljs-string">"_key"</span> : <span class="hljs-string">"13452"</span>, 
-              <span class="hljs-string">"_id"</span> : <span class="hljs-string">"knows/13452"</span>, 
-              <span class="hljs-string">"_from"</span> : <span class="hljs-string">"persons/alice"</span>, 
-              <span class="hljs-string">"_to"</span> : <span class="hljs-string">"persons/bob"</span>, 
-              <span class="hljs-string">"_rev"</span> : <span class="hljs-string">"_WQyaIc---B"</span>, 
-=======
-              <span class="hljs-string">"_key"</span> : <span class="hljs-string">"105736"</span>, 
-              <span class="hljs-string">"_id"</span> : <span class="hljs-string">"knows/105736"</span>, 
-              <span class="hljs-string">"_from"</span> : <span class="hljs-string">"persons/alice"</span>, 
-              <span class="hljs-string">"_to"</span> : <span class="hljs-string">"persons/bob"</span>, 
-              <span class="hljs-string">"_rev"</span> : <span class="hljs-string">"_XUJzFv6--E"</span>, 
->>>>>>> 948820e4
-              <span class="hljs-string">"vertex"</span> : <span class="hljs-string">"alice"</span> 
-            } 
-          ], 
-          <span class="hljs-string">"vertices"</span> : [ 
-            { 
-              <span class="hljs-string">"_key"</span> : <span class="hljs-string">"alice"</span>, 
-              <span class="hljs-string">"_id"</span> : <span class="hljs-string">"persons/alice"</span>, 
-<<<<<<< HEAD
-              <span class="hljs-string">"_rev"</span> : <span class="hljs-string">"_WQyaIb6--B"</span>, 
-=======
-              <span class="hljs-string">"_rev"</span> : <span class="hljs-string">"_XUJzFv2--_"</span>, 
->>>>>>> 948820e4
-              <span class="hljs-string">"name"</span> : <span class="hljs-string">"Alice"</span> 
-            }, 
-            { 
-              <span class="hljs-string">"_key"</span> : <span class="hljs-string">"bob"</span>, 
-              <span class="hljs-string">"_id"</span> : <span class="hljs-string">"persons/bob"</span>, 
-<<<<<<< HEAD
-              <span class="hljs-string">"_rev"</span> : <span class="hljs-string">"_WQyaIb6--D"</span>, 
-=======
-              <span class="hljs-string">"_rev"</span> : <span class="hljs-string">"_XUJzFv2--B"</span>, 
->>>>>>> 948820e4
-              <span class="hljs-string">"name"</span> : <span class="hljs-string">"Bob"</span> 
-            } 
-          ] 
-        }, 
-        { 
-          <span class="hljs-string">"edges"</span> : [ 
-            { 
-<<<<<<< HEAD
-              <span class="hljs-string">"_key"</span> : <span class="hljs-string">"13452"</span>, 
-              <span class="hljs-string">"_id"</span> : <span class="hljs-string">"knows/13452"</span>, 
-              <span class="hljs-string">"_from"</span> : <span class="hljs-string">"persons/alice"</span>, 
-              <span class="hljs-string">"_to"</span> : <span class="hljs-string">"persons/bob"</span>, 
-              <span class="hljs-string">"_rev"</span> : <span class="hljs-string">"_WQyaIc---B"</span>, 
-              <span class="hljs-string">"vertex"</span> : <span class="hljs-string">"alice"</span> 
-            }, 
-            { 
-              <span class="hljs-string">"_key"</span> : <span class="hljs-string">"13456"</span>, 
-              <span class="hljs-string">"_id"</span> : <span class="hljs-string">"knows/13456"</span>, 
-              <span class="hljs-string">"_from"</span> : <span class="hljs-string">"persons/bob"</span>, 
-              <span class="hljs-string">"_to"</span> : <span class="hljs-string">"persons/charlie"</span>, 
-              <span class="hljs-string">"_rev"</span> : <span class="hljs-string">"_WQyaIc---D"</span>, 
-=======
+              <span class="hljs-string">"_rev"</span> : <span class="hljs-string">"_XUJzFv2--_"</span>, 
+              <span class="hljs-string">"name"</span> : <span class="hljs-string">"Alice"</span> 
+            } 
+          ] 
+        }, 
+        { 
+          <span class="hljs-string">"edges"</span> : [ 
+            { 
+              <span class="hljs-string">"_key"</span> : <span class="hljs-string">"105736"</span>, 
+              <span class="hljs-string">"_id"</span> : <span class="hljs-string">"knows/105736"</span>, 
+              <span class="hljs-string">"_from"</span> : <span class="hljs-string">"persons/alice"</span>, 
+              <span class="hljs-string">"_to"</span> : <span class="hljs-string">"persons/bob"</span>, 
+              <span class="hljs-string">"_rev"</span> : <span class="hljs-string">"_XUJzFv6--E"</span>, 
+              <span class="hljs-string">"vertex"</span> : <span class="hljs-string">"alice"</span> 
+            } 
+          ], 
+          <span class="hljs-string">"vertices"</span> : [ 
+            { 
+              <span class="hljs-string">"_key"</span> : <span class="hljs-string">"alice"</span>, 
+              <span class="hljs-string">"_id"</span> : <span class="hljs-string">"persons/alice"</span>, 
+              <span class="hljs-string">"_rev"</span> : <span class="hljs-string">"_XUJzFv2--_"</span>, 
+              <span class="hljs-string">"name"</span> : <span class="hljs-string">"Alice"</span> 
+            }, 
+            { 
+              <span class="hljs-string">"_key"</span> : <span class="hljs-string">"bob"</span>, 
+              <span class="hljs-string">"_id"</span> : <span class="hljs-string">"persons/bob"</span>, 
+              <span class="hljs-string">"_rev"</span> : <span class="hljs-string">"_XUJzFv2--B"</span>, 
+              <span class="hljs-string">"name"</span> : <span class="hljs-string">"Bob"</span> 
+            } 
+          ] 
+        }, 
+        { 
+          <span class="hljs-string">"edges"</span> : [ 
+            { 
               <span class="hljs-string">"_key"</span> : <span class="hljs-string">"105736"</span>, 
               <span class="hljs-string">"_id"</span> : <span class="hljs-string">"knows/105736"</span>, 
               <span class="hljs-string">"_from"</span> : <span class="hljs-string">"persons/alice"</span>, 
@@ -168,7 +109,6 @@
               <span class="hljs-string">"_from"</span> : <span class="hljs-string">"persons/bob"</span>, 
               <span class="hljs-string">"_to"</span> : <span class="hljs-string">"persons/charlie"</span>, 
               <span class="hljs-string">"_rev"</span> : <span class="hljs-string">"_XUJzFw---_"</span>, 
->>>>>>> 948820e4
               <span class="hljs-string">"vertex"</span> : <span class="hljs-string">"bob"</span> 
             } 
           ], 
@@ -176,31 +116,19 @@
             { 
               <span class="hljs-string">"_key"</span> : <span class="hljs-string">"alice"</span>, 
               <span class="hljs-string">"_id"</span> : <span class="hljs-string">"persons/alice"</span>, 
-<<<<<<< HEAD
-              <span class="hljs-string">"_rev"</span> : <span class="hljs-string">"_WQyaIb6--B"</span>, 
-=======
-              <span class="hljs-string">"_rev"</span> : <span class="hljs-string">"_XUJzFv2--_"</span>, 
->>>>>>> 948820e4
-              <span class="hljs-string">"name"</span> : <span class="hljs-string">"Alice"</span> 
-            }, 
-            { 
-              <span class="hljs-string">"_key"</span> : <span class="hljs-string">"bob"</span>, 
-              <span class="hljs-string">"_id"</span> : <span class="hljs-string">"persons/bob"</span>, 
-<<<<<<< HEAD
-              <span class="hljs-string">"_rev"</span> : <span class="hljs-string">"_WQyaIb6--D"</span>, 
-=======
-              <span class="hljs-string">"_rev"</span> : <span class="hljs-string">"_XUJzFv2--B"</span>, 
->>>>>>> 948820e4
+              <span class="hljs-string">"_rev"</span> : <span class="hljs-string">"_XUJzFv2--_"</span>, 
+              <span class="hljs-string">"name"</span> : <span class="hljs-string">"Alice"</span> 
+            }, 
+            { 
+              <span class="hljs-string">"_key"</span> : <span class="hljs-string">"bob"</span>, 
+              <span class="hljs-string">"_id"</span> : <span class="hljs-string">"persons/bob"</span>, 
+              <span class="hljs-string">"_rev"</span> : <span class="hljs-string">"_XUJzFv2--B"</span>, 
               <span class="hljs-string">"name"</span> : <span class="hljs-string">"Bob"</span> 
             }, 
             { 
               <span class="hljs-string">"_key"</span> : <span class="hljs-string">"charlie"</span>, 
               <span class="hljs-string">"_id"</span> : <span class="hljs-string">"persons/charlie"</span>, 
-<<<<<<< HEAD
-              <span class="hljs-string">"_rev"</span> : <span class="hljs-string">"_WQyaIb6--F"</span>, 
-=======
               <span class="hljs-string">"_rev"</span> : <span class="hljs-string">"_XUJzFv6---"</span>, 
->>>>>>> 948820e4
               <span class="hljs-string">"name"</span> : <span class="hljs-string">"Charlie"</span> 
             } 
           ] 
@@ -208,21 +136,6 @@
         { 
           <span class="hljs-string">"edges"</span> : [ 
             { 
-<<<<<<< HEAD
-              <span class="hljs-string">"_key"</span> : <span class="hljs-string">"13452"</span>, 
-              <span class="hljs-string">"_id"</span> : <span class="hljs-string">"knows/13452"</span>, 
-              <span class="hljs-string">"_from"</span> : <span class="hljs-string">"persons/alice"</span>, 
-              <span class="hljs-string">"_to"</span> : <span class="hljs-string">"persons/bob"</span>, 
-              <span class="hljs-string">"_rev"</span> : <span class="hljs-string">"_WQyaIc---B"</span>, 
-              <span class="hljs-string">"vertex"</span> : <span class="hljs-string">"alice"</span> 
-            }, 
-            { 
-              <span class="hljs-string">"_key"</span> : <span class="hljs-string">"13459"</span>, 
-              <span class="hljs-string">"_id"</span> : <span class="hljs-string">"knows/13459"</span>, 
-              <span class="hljs-string">"_from"</span> : <span class="hljs-string">"persons/bob"</span>, 
-              <span class="hljs-string">"_to"</span> : <span class="hljs-string">"persons/dave"</span>, 
-              <span class="hljs-string">"_rev"</span> : <span class="hljs-string">"_WQyaIc---F"</span>, 
-=======
               <span class="hljs-string">"_key"</span> : <span class="hljs-string">"105736"</span>, 
               <span class="hljs-string">"_id"</span> : <span class="hljs-string">"knows/105736"</span>, 
               <span class="hljs-string">"_from"</span> : <span class="hljs-string">"persons/alice"</span>, 
@@ -236,7 +149,6 @@
               <span class="hljs-string">"_from"</span> : <span class="hljs-string">"persons/bob"</span>, 
               <span class="hljs-string">"_to"</span> : <span class="hljs-string">"persons/dave"</span>, 
               <span class="hljs-string">"_rev"</span> : <span class="hljs-string">"_XUJzFw---B"</span>, 
->>>>>>> 948820e4
               <span class="hljs-string">"vertex"</span> : <span class="hljs-string">"bob"</span> 
             } 
           ], 
@@ -244,31 +156,19 @@
             { 
               <span class="hljs-string">"_key"</span> : <span class="hljs-string">"alice"</span>, 
               <span class="hljs-string">"_id"</span> : <span class="hljs-string">"persons/alice"</span>, 
-<<<<<<< HEAD
-              <span class="hljs-string">"_rev"</span> : <span class="hljs-string">"_WQyaIb6--B"</span>, 
-=======
-              <span class="hljs-string">"_rev"</span> : <span class="hljs-string">"_XUJzFv2--_"</span>, 
->>>>>>> 948820e4
-              <span class="hljs-string">"name"</span> : <span class="hljs-string">"Alice"</span> 
-            }, 
-            { 
-              <span class="hljs-string">"_key"</span> : <span class="hljs-string">"bob"</span>, 
-              <span class="hljs-string">"_id"</span> : <span class="hljs-string">"persons/bob"</span>, 
-<<<<<<< HEAD
-              <span class="hljs-string">"_rev"</span> : <span class="hljs-string">"_WQyaIb6--D"</span>, 
-=======
-              <span class="hljs-string">"_rev"</span> : <span class="hljs-string">"_XUJzFv2--B"</span>, 
->>>>>>> 948820e4
+              <span class="hljs-string">"_rev"</span> : <span class="hljs-string">"_XUJzFv2--_"</span>, 
+              <span class="hljs-string">"name"</span> : <span class="hljs-string">"Alice"</span> 
+            }, 
+            { 
+              <span class="hljs-string">"_key"</span> : <span class="hljs-string">"bob"</span>, 
+              <span class="hljs-string">"_id"</span> : <span class="hljs-string">"persons/bob"</span>, 
+              <span class="hljs-string">"_rev"</span> : <span class="hljs-string">"_XUJzFv2--B"</span>, 
               <span class="hljs-string">"name"</span> : <span class="hljs-string">"Bob"</span> 
             }, 
             { 
               <span class="hljs-string">"_key"</span> : <span class="hljs-string">"dave"</span>, 
               <span class="hljs-string">"_id"</span> : <span class="hljs-string">"persons/dave"</span>, 
-<<<<<<< HEAD
-              <span class="hljs-string">"_rev"</span> : <span class="hljs-string">"_WQyaIb6--H"</span>, 
-=======
               <span class="hljs-string">"_rev"</span> : <span class="hljs-string">"_XUJzFv6--A"</span>, 
->>>>>>> 948820e4
               <span class="hljs-string">"name"</span> : <span class="hljs-string">"Dave"</span> 
             } 
           ] 
@@ -276,21 +176,6 @@
         { 
           <span class="hljs-string">"edges"</span> : [ 
             { 
-<<<<<<< HEAD
-              <span class="hljs-string">"_key"</span> : <span class="hljs-string">"13452"</span>, 
-              <span class="hljs-string">"_id"</span> : <span class="hljs-string">"knows/13452"</span>, 
-              <span class="hljs-string">"_from"</span> : <span class="hljs-string">"persons/alice"</span>, 
-              <span class="hljs-string">"_to"</span> : <span class="hljs-string">"persons/bob"</span>, 
-              <span class="hljs-string">"_rev"</span> : <span class="hljs-string">"_WQyaIc---B"</span>, 
-              <span class="hljs-string">"vertex"</span> : <span class="hljs-string">"alice"</span> 
-            }, 
-            { 
-              <span class="hljs-string">"_key"</span> : <span class="hljs-string">"13465"</span>, 
-              <span class="hljs-string">"_id"</span> : <span class="hljs-string">"knows/13465"</span>, 
-              <span class="hljs-string">"_from"</span> : <span class="hljs-string">"persons/eve"</span>, 
-              <span class="hljs-string">"_to"</span> : <span class="hljs-string">"persons/bob"</span>, 
-              <span class="hljs-string">"_rev"</span> : <span class="hljs-string">"_WQyaIc---J"</span>, 
-=======
               <span class="hljs-string">"_key"</span> : <span class="hljs-string">"105736"</span>, 
               <span class="hljs-string">"_id"</span> : <span class="hljs-string">"knows/105736"</span>, 
               <span class="hljs-string">"_from"</span> : <span class="hljs-string">"persons/alice"</span>, 
@@ -304,7 +189,6 @@
               <span class="hljs-string">"_from"</span> : <span class="hljs-string">"persons/eve"</span>, 
               <span class="hljs-string">"_to"</span> : <span class="hljs-string">"persons/bob"</span>, 
               <span class="hljs-string">"_rev"</span> : <span class="hljs-string">"_XUJzFw---F"</span>, 
->>>>>>> 948820e4
               <span class="hljs-string">"vertex"</span> : <span class="hljs-string">"eve"</span> 
             } 
           ], 
@@ -312,31 +196,19 @@
             { 
               <span class="hljs-string">"_key"</span> : <span class="hljs-string">"alice"</span>, 
               <span class="hljs-string">"_id"</span> : <span class="hljs-string">"persons/alice"</span>, 
-<<<<<<< HEAD
-              <span class="hljs-string">"_rev"</span> : <span class="hljs-string">"_WQyaIb6--B"</span>, 
-=======
-              <span class="hljs-string">"_rev"</span> : <span class="hljs-string">"_XUJzFv2--_"</span>, 
->>>>>>> 948820e4
-              <span class="hljs-string">"name"</span> : <span class="hljs-string">"Alice"</span> 
-            }, 
-            { 
-              <span class="hljs-string">"_key"</span> : <span class="hljs-string">"bob"</span>, 
-              <span class="hljs-string">"_id"</span> : <span class="hljs-string">"persons/bob"</span>, 
-<<<<<<< HEAD
-              <span class="hljs-string">"_rev"</span> : <span class="hljs-string">"_WQyaIb6--D"</span>, 
-=======
-              <span class="hljs-string">"_rev"</span> : <span class="hljs-string">"_XUJzFv2--B"</span>, 
->>>>>>> 948820e4
+              <span class="hljs-string">"_rev"</span> : <span class="hljs-string">"_XUJzFv2--_"</span>, 
+              <span class="hljs-string">"name"</span> : <span class="hljs-string">"Alice"</span> 
+            }, 
+            { 
+              <span class="hljs-string">"_key"</span> : <span class="hljs-string">"bob"</span>, 
+              <span class="hljs-string">"_id"</span> : <span class="hljs-string">"persons/bob"</span>, 
+              <span class="hljs-string">"_rev"</span> : <span class="hljs-string">"_XUJzFv2--B"</span>, 
               <span class="hljs-string">"name"</span> : <span class="hljs-string">"Bob"</span> 
             }, 
             { 
               <span class="hljs-string">"_key"</span> : <span class="hljs-string">"eve"</span>, 
               <span class="hljs-string">"_id"</span> : <span class="hljs-string">"persons/eve"</span>, 
-<<<<<<< HEAD
-              <span class="hljs-string">"_rev"</span> : <span class="hljs-string">"_WQyaIc---_"</span>, 
-=======
               <span class="hljs-string">"_rev"</span> : <span class="hljs-string">"_XUJzFv6--C"</span>, 
->>>>>>> 948820e4
               <span class="hljs-string">"name"</span> : <span class="hljs-string">"Eve"</span> 
             } 
           ] 
@@ -344,29 +216,6 @@
         { 
           <span class="hljs-string">"edges"</span> : [ 
             { 
-<<<<<<< HEAD
-              <span class="hljs-string">"_key"</span> : <span class="hljs-string">"13452"</span>, 
-              <span class="hljs-string">"_id"</span> : <span class="hljs-string">"knows/13452"</span>, 
-              <span class="hljs-string">"_from"</span> : <span class="hljs-string">"persons/alice"</span>, 
-              <span class="hljs-string">"_to"</span> : <span class="hljs-string">"persons/bob"</span>, 
-              <span class="hljs-string">"_rev"</span> : <span class="hljs-string">"_WQyaIc---B"</span>, 
-              <span class="hljs-string">"vertex"</span> : <span class="hljs-string">"alice"</span> 
-            }, 
-            { 
-              <span class="hljs-string">"_key"</span> : <span class="hljs-string">"13465"</span>, 
-              <span class="hljs-string">"_id"</span> : <span class="hljs-string">"knows/13465"</span>, 
-              <span class="hljs-string">"_from"</span> : <span class="hljs-string">"persons/eve"</span>, 
-              <span class="hljs-string">"_to"</span> : <span class="hljs-string">"persons/bob"</span>, 
-              <span class="hljs-string">"_rev"</span> : <span class="hljs-string">"_WQyaIc---J"</span>, 
-              <span class="hljs-string">"vertex"</span> : <span class="hljs-string">"eve"</span> 
-            }, 
-            { 
-              <span class="hljs-string">"_key"</span> : <span class="hljs-string">"13462"</span>, 
-              <span class="hljs-string">"_id"</span> : <span class="hljs-string">"knows/13462"</span>, 
-              <span class="hljs-string">"_from"</span> : <span class="hljs-string">"persons/eve"</span>, 
-              <span class="hljs-string">"_to"</span> : <span class="hljs-string">"persons/alice"</span>, 
-              <span class="hljs-string">"_rev"</span> : <span class="hljs-string">"_WQyaIc---H"</span>, 
-=======
               <span class="hljs-string">"_key"</span> : <span class="hljs-string">"105736"</span>, 
               <span class="hljs-string">"_id"</span> : <span class="hljs-string">"knows/105736"</span>, 
               <span class="hljs-string">"_from"</span> : <span class="hljs-string">"persons/alice"</span>, 
@@ -388,7 +237,6 @@
               <span class="hljs-string">"_from"</span> : <span class="hljs-string">"persons/eve"</span>, 
               <span class="hljs-string">"_to"</span> : <span class="hljs-string">"persons/alice"</span>, 
               <span class="hljs-string">"_rev"</span> : <span class="hljs-string">"_XUJzFw---D"</span>, 
->>>>>>> 948820e4
               <span class="hljs-string">"vertex"</span> : <span class="hljs-string">"eve"</span> 
             } 
           ], 
@@ -396,41 +244,25 @@
             { 
               <span class="hljs-string">"_key"</span> : <span class="hljs-string">"alice"</span>, 
               <span class="hljs-string">"_id"</span> : <span class="hljs-string">"persons/alice"</span>, 
-<<<<<<< HEAD
-              <span class="hljs-string">"_rev"</span> : <span class="hljs-string">"_WQyaIb6--B"</span>, 
-=======
-              <span class="hljs-string">"_rev"</span> : <span class="hljs-string">"_XUJzFv2--_"</span>, 
->>>>>>> 948820e4
-              <span class="hljs-string">"name"</span> : <span class="hljs-string">"Alice"</span> 
-            }, 
-            { 
-              <span class="hljs-string">"_key"</span> : <span class="hljs-string">"bob"</span>, 
-              <span class="hljs-string">"_id"</span> : <span class="hljs-string">"persons/bob"</span>, 
-<<<<<<< HEAD
-              <span class="hljs-string">"_rev"</span> : <span class="hljs-string">"_WQyaIb6--D"</span>, 
-=======
-              <span class="hljs-string">"_rev"</span> : <span class="hljs-string">"_XUJzFv2--B"</span>, 
->>>>>>> 948820e4
+              <span class="hljs-string">"_rev"</span> : <span class="hljs-string">"_XUJzFv2--_"</span>, 
+              <span class="hljs-string">"name"</span> : <span class="hljs-string">"Alice"</span> 
+            }, 
+            { 
+              <span class="hljs-string">"_key"</span> : <span class="hljs-string">"bob"</span>, 
+              <span class="hljs-string">"_id"</span> : <span class="hljs-string">"persons/bob"</span>, 
+              <span class="hljs-string">"_rev"</span> : <span class="hljs-string">"_XUJzFv2--B"</span>, 
               <span class="hljs-string">"name"</span> : <span class="hljs-string">"Bob"</span> 
             }, 
             { 
               <span class="hljs-string">"_key"</span> : <span class="hljs-string">"eve"</span>, 
               <span class="hljs-string">"_id"</span> : <span class="hljs-string">"persons/eve"</span>, 
-<<<<<<< HEAD
-              <span class="hljs-string">"_rev"</span> : <span class="hljs-string">"_WQyaIc---_"</span>, 
-=======
               <span class="hljs-string">"_rev"</span> : <span class="hljs-string">"_XUJzFv6--C"</span>, 
->>>>>>> 948820e4
               <span class="hljs-string">"name"</span> : <span class="hljs-string">"Eve"</span> 
             }, 
             { 
               <span class="hljs-string">"_key"</span> : <span class="hljs-string">"alice"</span>, 
               <span class="hljs-string">"_id"</span> : <span class="hljs-string">"persons/alice"</span>, 
-<<<<<<< HEAD
-              <span class="hljs-string">"_rev"</span> : <span class="hljs-string">"_WQyaIb6--B"</span>, 
-=======
-              <span class="hljs-string">"_rev"</span> : <span class="hljs-string">"_XUJzFv2--_"</span>, 
->>>>>>> 948820e4
+              <span class="hljs-string">"_rev"</span> : <span class="hljs-string">"_XUJzFv2--_"</span>, 
               <span class="hljs-string">"name"</span> : <span class="hljs-string">"Alice"</span> 
             } 
           ] 
