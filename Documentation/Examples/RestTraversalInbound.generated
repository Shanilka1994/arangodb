shell> curl -X POST --data-binary @- --dump - http://localhost:8529/_api/traversal <<EOF
{ "startVertex": "persons/alice", "graphName" : "knows_graph", "direction" : "inbound"}
EOF

HTTP/1.1 200 OK
content-type: application/json; charset=utf-8

{ 
  "result" : { 
    "visited" : { 
      "vertices" : [ 
        { 
          "_id" : "persons/alice", 
          "_key" : "alice", 
<<<<<<< HEAD
          "_rev" : "1413225698", 
=======
          "_rev" : "512321678021", 
>>>>>>> 096ad46f
          "name" : "Alice" 
        }, 
        { 
          "_id" : "persons/eve", 
          "_key" : "eve", 
<<<<<<< HEAD
          "_rev" : "1414077666", 
=======
          "_rev" : "512322529989", 
>>>>>>> 096ad46f
          "name" : "Eve" 
        } 
      ], 
      "paths" : [ 
        { 
          "edges" : [ ], 
          "vertices" : [ 
            { 
              "_id" : "persons/alice", 
              "_key" : "alice", 
<<<<<<< HEAD
              "_rev" : "1413225698", 
=======
              "_rev" : "512321678021", 
>>>>>>> 096ad46f
              "name" : "Alice" 
            } 
          ] 
        }, 
        { 
          "edges" : [ 
            { 
<<<<<<< HEAD
              "_id" : "knows/1414929634", 
              "_key" : "1414929634", 
              "_rev" : "1414929634", 
=======
              "_id" : "knows/512323381957", 
              "_key" : "512323381957", 
              "_rev" : "512323381957", 
>>>>>>> 096ad46f
              "_from" : "persons/eve", 
              "_to" : "persons/alice" 
            } 
          ], 
          "vertices" : [ 
            { 
              "_id" : "persons/alice", 
              "_key" : "alice", 
<<<<<<< HEAD
              "_rev" : "1413225698", 
=======
              "_rev" : "512321678021", 
>>>>>>> 096ad46f
              "name" : "Alice" 
            }, 
            { 
              "_id" : "persons/eve", 
              "_key" : "eve", 
<<<<<<< HEAD
              "_rev" : "1414077666", 
=======
              "_rev" : "512322529989", 
>>>>>>> 096ad46f
              "name" : "Eve" 
            } 
          ] 
        } 
      ] 
    } 
  }, 
  "error" : false, 
  "code" : 200 
}<|MERGE_RESOLUTION|>--- conflicted
+++ resolved
@@ -12,21 +12,13 @@
         { 
           "_id" : "persons/alice", 
           "_key" : "alice", 
-<<<<<<< HEAD
-          "_rev" : "1413225698", 
-=======
           "_rev" : "512321678021", 
->>>>>>> 096ad46f
           "name" : "Alice" 
         }, 
         { 
           "_id" : "persons/eve", 
           "_key" : "eve", 
-<<<<<<< HEAD
-          "_rev" : "1414077666", 
-=======
           "_rev" : "512322529989", 
->>>>>>> 096ad46f
           "name" : "Eve" 
         } 
       ], 
@@ -37,11 +29,7 @@
             { 
               "_id" : "persons/alice", 
               "_key" : "alice", 
-<<<<<<< HEAD
-              "_rev" : "1413225698", 
-=======
               "_rev" : "512321678021", 
->>>>>>> 096ad46f
               "name" : "Alice" 
             } 
           ] 
@@ -49,15 +37,9 @@
         { 
           "edges" : [ 
             { 
-<<<<<<< HEAD
-              "_id" : "knows/1414929634", 
-              "_key" : "1414929634", 
-              "_rev" : "1414929634", 
-=======
               "_id" : "knows/512323381957", 
               "_key" : "512323381957", 
               "_rev" : "512323381957", 
->>>>>>> 096ad46f
               "_from" : "persons/eve", 
               "_to" : "persons/alice" 
             } 
@@ -66,21 +48,13 @@
             { 
               "_id" : "persons/alice", 
               "_key" : "alice", 
-<<<<<<< HEAD
-              "_rev" : "1413225698", 
-=======
               "_rev" : "512321678021", 
->>>>>>> 096ad46f
               "name" : "Alice" 
             }, 
             { 
               "_id" : "persons/eve", 
               "_key" : "eve", 
-<<<<<<< HEAD
-              "_rev" : "1414077666", 
-=======
               "_rev" : "512322529989", 
->>>>>>> 096ad46f
               "name" : "Eve" 
             } 
           ] 
