--- conflicted
+++ resolved
@@ -5,97 +5,37 @@
   { 
     <span class="hljs-string">"_key"</span> : <span class="hljs-string">"bob"</span>, 
     <span class="hljs-string">"_id"</span> : <span class="hljs-string">"persons/bob"</span>, 
-<<<<<<< HEAD
-    <span class="hljs-string">"_rev"</span> : <span class="hljs-string">"_WQyaOc6--_"</span>, 
-=======
     <span class="hljs-string">"_rev"</span> : <span class="hljs-string">"_XUJzWoG--B"</span>, 
->>>>>>> 948820e4
     <span class="hljs-string">"name"</span> : <span class="hljs-string">"Bob"</span> 
   }, 
   { 
     <span class="hljs-string">"_key"</span> : <span class="hljs-string">"charlie"</span>, 
     <span class="hljs-string">"_id"</span> : <span class="hljs-string">"persons/charlie"</span>, 
-<<<<<<< HEAD
-    <span class="hljs-string">"_rev"</span> : <span class="hljs-string">"_WQyaOc6--B"</span>, 
-=======
     <span class="hljs-string">"_rev"</span> : <span class="hljs-string">"_XUJzWoG--D"</span>, 
->>>>>>> 948820e4
     <span class="hljs-string">"name"</span> : <span class="hljs-string">"Charlie"</span> 
   }, 
   { 
     <span class="hljs-string">"_key"</span> : <span class="hljs-string">"dave"</span>, 
     <span class="hljs-string">"_id"</span> : <span class="hljs-string">"persons/dave"</span>, 
-<<<<<<< HEAD
-    <span class="hljs-string">"_rev"</span> : <span class="hljs-string">"_WQyaOc6--D"</span>, 
-=======
     <span class="hljs-string">"_rev"</span> : <span class="hljs-string">"_XUJzWoG--F"</span>, 
->>>>>>> 948820e4
     <span class="hljs-string">"name"</span> : <span class="hljs-string">"Dave"</span> 
   }, 
   { 
     <span class="hljs-string">"_key"</span> : <span class="hljs-string">"eve"</span>, 
     <span class="hljs-string">"_id"</span> : <span class="hljs-string">"persons/eve"</span>, 
-<<<<<<< HEAD
-    <span class="hljs-string">"_rev"</span> : <span class="hljs-string">"_WQyaOc6--F"</span>, 
-=======
     <span class="hljs-string">"_rev"</span> : <span class="hljs-string">"_XUJzWoK--_"</span>, 
->>>>>>> 948820e4
     <span class="hljs-string">"name"</span> : <span class="hljs-string">"Eve"</span> 
   }, 
   { 
     <span class="hljs-string">"_key"</span> : <span class="hljs-string">"alice"</span>, 
     <span class="hljs-string">"_id"</span> : <span class="hljs-string">"persons/alice"</span>, 
-<<<<<<< HEAD
-    <span class="hljs-string">"_rev"</span> : <span class="hljs-string">"_WQyaOc2--B"</span>, 
-=======
     <span class="hljs-string">"_rev"</span> : <span class="hljs-string">"_XUJzWoG--_"</span>, 
->>>>>>> 948820e4
     <span class="hljs-string">"name"</span> : <span class="hljs-string">"Alice"</span> 
   } 
 ]
 arangosh&gt; db.knows.toArray();
 [ 
   { 
-<<<<<<< HEAD
-    <span class="hljs-string">"_key"</span> : <span class="hljs-string">"39618"</span>, 
-    <span class="hljs-string">"_id"</span> : <span class="hljs-string">"knows/39618"</span>, 
-    <span class="hljs-string">"_from"</span> : <span class="hljs-string">"persons/bob"</span>, 
-    <span class="hljs-string">"_to"</span> : <span class="hljs-string">"persons/charlie"</span>, 
-    <span class="hljs-string">"_rev"</span> : <span class="hljs-string">"_WQyaOc6--J"</span>, 
-    <span class="hljs-string">"vertex"</span> : <span class="hljs-string">"bob"</span> 
-  }, 
-  { 
-    <span class="hljs-string">"_key"</span> : <span class="hljs-string">"39621"</span>, 
-    <span class="hljs-string">"_id"</span> : <span class="hljs-string">"knows/39621"</span>, 
-    <span class="hljs-string">"_from"</span> : <span class="hljs-string">"persons/bob"</span>, 
-    <span class="hljs-string">"_to"</span> : <span class="hljs-string">"persons/dave"</span>, 
-    <span class="hljs-string">"_rev"</span> : <span class="hljs-string">"_WQyaOc6--L"</span>, 
-    <span class="hljs-string">"vertex"</span> : <span class="hljs-string">"bob"</span> 
-  }, 
-  { 
-    <span class="hljs-string">"_key"</span> : <span class="hljs-string">"39627"</span>, 
-    <span class="hljs-string">"_id"</span> : <span class="hljs-string">"knows/39627"</span>, 
-    <span class="hljs-string">"_from"</span> : <span class="hljs-string">"persons/eve"</span>, 
-    <span class="hljs-string">"_to"</span> : <span class="hljs-string">"persons/bob"</span>, 
-    <span class="hljs-string">"_rev"</span> : <span class="hljs-string">"_WQyaOd---B"</span>, 
-    <span class="hljs-string">"vertex"</span> : <span class="hljs-string">"eve"</span> 
-  }, 
-  { 
-    <span class="hljs-string">"_key"</span> : <span class="hljs-string">"39614"</span>, 
-    <span class="hljs-string">"_id"</span> : <span class="hljs-string">"knows/39614"</span>, 
-    <span class="hljs-string">"_from"</span> : <span class="hljs-string">"persons/alice"</span>, 
-    <span class="hljs-string">"_to"</span> : <span class="hljs-string">"persons/bob"</span>, 
-    <span class="hljs-string">"_rev"</span> : <span class="hljs-string">"_WQyaOc6--H"</span>, 
-    <span class="hljs-string">"vertex"</span> : <span class="hljs-string">"alice"</span> 
-  }, 
-  { 
-    <span class="hljs-string">"_key"</span> : <span class="hljs-string">"39624"</span>, 
-    <span class="hljs-string">"_id"</span> : <span class="hljs-string">"knows/39624"</span>, 
-    <span class="hljs-string">"_from"</span> : <span class="hljs-string">"persons/eve"</span>, 
-    <span class="hljs-string">"_to"</span> : <span class="hljs-string">"persons/alice"</span>, 
-    <span class="hljs-string">"_rev"</span> : <span class="hljs-string">"_WQyaOd---_"</span>, 
-    <span class="hljs-string">"vertex"</span> : <span class="hljs-string">"eve"</span> 
-=======
     <span class="hljs-string">"_key"</span> : <span class="hljs-string">"129908"</span>, 
     <span class="hljs-string">"_id"</span> : <span class="hljs-string">"knows/129908"</span>, 
     <span class="hljs-string">"_from"</span> : <span class="hljs-string">"persons/bob"</span>, 
@@ -134,7 +74,6 @@
     <span class="hljs-string">"_to"</span> : <span class="hljs-string">"persons/alice"</span>, 
     <span class="hljs-string">"_rev"</span> : <span class="hljs-string">"_XUJzWoO--B"</span>, 
     <span class="hljs-string">"vertex"</span> : <span class="hljs-string">"eve"</span> 
->>>>>>> 948820e4
   } 
 ]
 arangosh&gt; examples.dropGraph(<span class="hljs-string">"knows_graph"</span>);