v3.3.18 (2018-10-17)
--------------------

<<<<<<< HEAD
* fixed an intermediate commit error (issue #6821)

* upgraded arangodb starter version to 0.13.5
=======
* upgraded arangodb starter version to 0.13.6

* turn on intermediate commits in replication applier in order to decrease
  the size of transactional operations on replication
>>>>>>> d7ea3276

* fixed issue #6770: document update: ignoreRevs parameter ignored 

* when returning memory to the OS, use the same memory protection flags as 
  when initializing the memory

  this prevents "hole punching" and keeps the OS from splitting one memory 
  mapping into multiple mappings with different memory protection settings

* fix internal issue #2770: the Query Profiling modal dialog in the Web UI
  was slightly malformed.

* fix internal issue #2035: the Web UI now updates its indices view to check
  whether new indices exist or not.

* fix internal issue #6808: newly created databases within the Web UI did not
  appear when used Internet Explorer 11 as a browser.

* fix internal issue #2688: the Web UI's graph viewer created malformed node
  labels if a node was expanded multiple times.

* fix internal issue #2957: the Web UI was not able to display more than 1000
  documents, even when it was set to a higher amount.

* fix internal issue #2785: web ui's sort dialog sometimes got rendered, even
  if it should not.

* fix internal issue #2764: the waitForSync property of a satellite collection
  could not be changed via the Web UI

* improved logging in case of replication errors

* recover short server id from agency after a restart of a cluster node

  this fixes problems with short server ids being set to 0 after a node restart,
  which then prevented cursor result load-forwarding between multiple coordinators
  to work properly

  this should fix arangojs#573

* increased default timeouts in replication

  this decreases the chances of followers not getting in sync with leaders because
  of replication operations timing out

* fixed internal issue #1983: the Web UI was showing a deletion confirmation
  multiple times.

* fixed agents busy looping gossip

* handle missing `_frontend` collections gracefully

  the `_frontend` system collection is not required for normal ArangoDB operations,
  so if it is missing for whatever reason, ensure that normal operations can go
  on.


v3.3.17 (2018-10-04)
--------------------

* upgraded arangosync version to 0.6.0

* added several advanced options for configuring and debugging LDAP connections.
  Please note that some of the following options are platform-specific and may not 
  work on all platforms or with all LDAP servers reliably:

  - `--ldap.serialized`: whether or not calls into the underlying LDAP library 
    should be serialized.
    This option can be used to work around thread-unsafe LDAP library functionality.
  - `--ldap.serialize-timeout`: sets the timeout value that is used when waiting to 
    enter the LDAP library call serialization lock. This is only meaningful when 
    `--ldap.serialized` has been set to `true`. 
  - `--ldap.retries`: number of tries to attempt a connection. Setting this to values 
    greater than one will make ArangoDB retry to contact the LDAP server in case no 
    connection can be made initially.
  - `--ldap.restart`: whether or not the LDAP library should implicitly restart 
    connections
  - `--ldap.referrals`: whether or not the LDAP library should implicitly chase 
    referrals
  - `--ldap.debug`: turn on internal OpenLDAP library output (warning: will print 
    to stdout).
  - `--ldap.timeout`: timeout value (in seconds) for synchronous LDAP API calls 
    (a value of 0 means default timeout).
  - `--ldap.network-timeout`: timeout value (in seconds) after which network operations 
    following the initial connection return in case of no activity (a value of 0 means 
    default timeout).
  - `--ldap.async-connect`: whether or not the connection to the LDAP library will 
    be done asynchronously.

* fixed a shutdown race in ArangoDB's logger, which could have led to some buffered
  log messages being discarded on shutdown

* display shard synchronization progress for collections outside of the
  `_system` database

* fixed issue #6611: Properly display JSON properties of user defined foxx services
  configuration within the web UI

* fixed issue #6583: Agency node segfaults if sent an authenticated HTTP request is sent to its port

* when cleaning out a leader it could happen that it became follower instead of 
  being removed completely

* make synchronous replication detect more error cases when followers cannot
  apply the changes from the leader

* fix some TLS errors that occurred when combining HTTPS/TLS transport with the
  VelocyStream protocol (VST)

  That combination could have led to spurious errors such as "TLS padding error"
  or "Tag mismatch" and connections being closed 

* agency endpoint updates now go through RAFT


v3.3.16 (2018-09-19)
--------------------

* fix undefined behavior in AQL query result cache

* the query editor within the web ui is now catching http 501 responses
  properly

* fixed issue #6495 (Document not found when removing records)

* fixed undefined behavior in cluster plan-loading procedure that may have 
  unintentionally modified a shared structure

* reduce overhead of function initialization in AQL COLLECT aggregate functions,
  for functions COUNT/LENGTH, SUM and AVG

  this optimization will only be noticable when the COLLECT produces many groups
  and the "hash" COLLECT variant is used

* fixed potential out-of-bounds access in admin log REST handler /_admin/log,
  which could have led to the server returning an HTTP 500 error

* catch more exceptions in replication and handle them appropriately


v3.3.15 (2018-09-10)
--------------------

* fixed an issue in the "sorted" AQL COLLECT variant, that may have led to producing
  an incorrect number of results

* upgraded arangodb starter version to 0.13.3

* fixed issue #5941 if using breadth-first search in traversals uniqueness checks
  on path (vertices and edges) have not been applied. In SmartGraphs the checks
  have been executed properly.

* added more detailed progress output to arangorestore, showing the percentage of
  how much data is restored for bigger collections plus a set of overview statistics
  after each processed collection

* added option `--rocksdb.use-file-logging` to enable writing of RocksDB's own
  informational LOG files into RocksDB's database directory.

  This option is turned off by default, but can be enabled for debugging RocksDB
  internals and performance.

* improved error messages when managing Foxx services

  Install/replace/upgrade will now provide additional information when an error
  is encountered during setup. Errors encountered during a `require` call will
  also include information about the underlying cause in the error message.

* fixed some Foxx script names being displayed incorrectly in web UI and Foxx CLI

* added startup option `--query.optimizer-max-plans value`

  This option allows limiting the number of query execution plans created by the 
  AQL optimizer for any incoming queries. The default value is `128`.

  By adjusting this value it can be controlled how many different query execution 
  plans the AQL query optimizer will generate at most for any given AQL query. 
  Normally the AQL query optimizer will generate a single execution plan per AQL query, 
  but there are some cases in which it creates multiple competing plans. More plans
  can lead to better optimized queries, however, plan creation has its costs. The
  more plans are created and shipped through the optimization pipeline, the more time 
  will be spent in the optimizer.

  Lowering this option's value will make the optimizer stop creating additional plans 
  when it has already created enough plans.

  Note that this setting controls the default maximum number of plans to create. The
  value can still be adjusted on a per-query basis by setting the *maxNumberOfPlans*
  attribute when running a query.

  This change also lowers the default maximum number of query plans from 192 to 128.

* bug fix: facilitate faster shutdown of coordinators and db servers

* cluster nodes should retry registering in agency until successful

* fixed some web ui action events related to Running Queries view and Slow
  Queries History view

* Create a default pacing algorithm for arangoimport to avoid TimeoutErrors
  on VMs with limited disk throughput

* backport PR 6150: establish unique function to indicate when
  application is terminating and therefore network retries should not occur

* backport PR #5201: eliminate race scenario where handlePlanChange
  could run infinite times after an execution exceeded 7.4 second time span


v3.3.14 (2018-08-15)
--------------------

* upgraded arangodb starter version to 0.13.1

* Foxx HTTP API errors now log stacktraces

* fixed issue #5736: Foxx HTTP API responds with 500 error when request body
  is too short

* fixed issue #5831: custom queries in the ui could not be loaded if the user
  only has read access to the _system database.

* fixed internal issue #2566: corrected web UI alignment of the nodes table

* fixed internal issue #2869: when attaching a follower with global applier to an
  authenticated leader already existing users have not been replicated, all users
  created/modified later are replicated.

* fixed internal issue #2865: dumping from an authenticated arangodb the users have
  not been included

* fixed issue #5943: misplaced database ui icon and wrong cursor type were used

* fixed issue #5354: updated the web UI JSON editor, improved usability

* fixed issue #5648: fixed error message when saving unsupported document types

* fixed issue #6076: Segmentation fault after AQL query

  This also fixes issues #6131 and #6174

* fixed issue #5884: Subquery nodes are no longer created on DBServers

* fixed issue #6031: Broken LIMIT in nested list iterations

* fixed internal issue #2812: Cluster fails to create many indexes in parallel

* intermediate commits in the RocksDB engine are now only enabled in standalone AQL
  queries (not within a JS transaction), standalone truncate as well as for the
  "import" API

* Bug fix: race condition could request data from Agency registry that did not
  exist yet.  This caused a throw that would end the Supervision thread.
  All registry query APIs no longer throw exceptions.


v3.3.13 (2018-07-26)
--------------------

* fixed internal issue #2567: the web UI was showing the possibility to move a
  shard from a follower to the current leader

* fixed issue #5977: Unexpected execution plan when subquery contains COLLECT

* Bugfix: The AQL syntax variants `UPDATE/REPLACE k WITH d` now correctly take
  _rev from k instead of d (when ignoreRevs is false) and ignore d._rev.

* put an upper bound on the number of documents to be scanned when using
  `db.<collection>.any()` in the RocksDB storage engine

  previous versions of ArangoDB did a scan of a random amount of documents in
  the collection, up to the total number of documents available. this produced
  a random selection with a good quality, but needed to scan half the number
  of documents in the collection on average.

  The new version will only scan up to 500 documents, so it produces a less
  random result, but will be a lot faster especially for large collections.

  The implementation of `any()` for the MMFiles engine remains unchanged. The
  MMFiles engine will pick a random document from the entire range of the
  in-memory primary index without performing scans.

* return an empty result set instead of an "out of memory" exception when
  querying the geo index with invalid (out of range) coordinates

* added load balancer support and user-restriction to cursor API.

  If a cursor is accessed on a different coordinator than where it was created,
  the requests will be forwarded to the correct coordinator. If a cursor is
  accessed by a different user than the one who created it, the request will
  be denied.

* keep failed follower in followers list in Plan.

  This increases the changes of a failed follower getting back into sync if the
  follower comes back after a short time. In this case the follower can try to
  get in sync again, which normally takes less time than seeding a completely
  new follower.

* fix assertion failure and undefined behavior in Unix domain socket connections,
  introduced by 3.3.12

* added configuration option `--rocksdb.sync-interval`

  This option specifies interval (in milliseconds) that ArangoDB will use to
  automatically synchronize data in RocksDB's write-ahead log (WAL) files to
  disk. Automatic syncs will only be performed for not-yet synchronized data,
  and only for operations that have been executed without the *waitForSync*
  attribute.

  Automatic synchronization is performed by a background thread. The default
  sync interval is 0, meaning the automatic background syncing is turned off.
  Background syncing in 3.3 is opt-in, whereas in ArangoDB 3.4 the default sync
  interval will be 100 milliseconds.

  Note: this option is not supported on Windows platforms. Setting the sync
  interval to a value greater 0 will produce a startup warning.

* fixed graph creation sometimes failing with 'edge collection
  already used in edge def' when the edge definition contained multiple vertex
  collections, despite the edge definitions being identical

* inception could get caught in a trap, where agent configuration
  version and timeout multiplier lead to incapacitated agency

* fixed issue #5827: Batch request handling incompatible with .NET's default
  ContentType format

* fixed agency's log compaction for internal issue #2249

* inspector collects additionally disk data size and storage engine statistics

* fixed a bug in the replication protocol which could lead to followers not
  getting in sync for a long time

v3.3.12 (2018-07-12)
--------------------

* issue #5854: RocksDB engine would frequently request a new DelayToken.  This caused
  excessive write delay on the next Put() call.  Alternate approach taken.

* fixed graph creation under some circumstances failing with 'edge collection
  already used in edge def' despite the edge definitions being identical

* fixed issue #5727: Edge document with user provided key is inserted as many
  times as the number of shards, violating the primary index

* fixed internal issue #2658: AQL modification queries did not allow `_rev`
  checking. There is now a new option `ignoreRevs` which can be set to `false`
  in order to force AQL modification queries to match revision ids before
  doing any modifications

* fixed issue #5679: Replication applier restrictions will crash synchronisation
  after initial sync

* fixed potential issue in RETURN DISTINCT CollectBlock implementation
  that led to the block producing an empty result

* changed communication tasks to use boost strands instead of locks,
  this fixes a race condition with parallel VST communication over
  SSL

* fixed agency restart from compaction without data

* fixed for agent coming back to agency with changed endpoint and
  total data loss

* more patient agency tests to allow for ASAN tests to successfully finish


v3.3.11 (2018-06-26)
--------------------

* upgraded arangosync version to 0.5.3

* upgraded arangodb starter version to 0.12.0

* fixed internal issue #2559: "unexpected document key" error when custom
  shard keys are used and the "allowUserKeys" key generator option is set
  to false

* fixed AQL DOCUMENT lookup function for documents for sharded collections with
  more than a single shard and using a custom shard key (i.e. some shard
  key attribute other than `_key`).
  The previous implementation of DOCUMENT restricted to lookup to a single
  shard in all cases, though this restriction was invalid. That lead to
  `DOCUMENT` not finding documents in cases the wrong shard was contacted. The
  fixed implementation in 3.3.11 will reach out to all shards to find the
  document, meaning it will produce the correct result, but will cause more
  cluster-internal traffic. This increase in traffic may be high if the number
  of shards is also high, because each invocation of `DOCUMENT` will have to
  contact all shards.
  There will be no performance difference for non-sharded collections or
  collections that are sharded by `_key` or that only have a single shard.

* reimplemented replication view in web UI

* fixed internal issue #2256: ui, document id not showing up when deleting a document

* fixed internal issue #2163: wrong labels within foxx validation of service
  input parameters

* fixed internal issue #2160: fixed misplaced tooltips in indices view

* added new arangoinspect client tool, to help users and customers easily collect
  information of any ArangoDB server setup, and facilitate troubleshooting for the
  ArangoDB Support Team


v3.3.10 (2018-06-04)
--------------------

* make optimizer rule "remove-filter-covered-by-index" not stop after removing
  a sub-condition from a FILTER statement, but pass the optimized FILTER
  statement again into the optimizer rule for further optimizations.
  This allows optimizing away some more FILTER conditions than before.

* allow accessing /_admin/status URL on followers too in active failover setup

* fix cluster COLLECT optimization for attributes that were in "sorted" variant of
  COLLECT and that were provided by a sorted index on the collected attribute

* apply fulltext index optimization rule for multiple fulltext searches in
  the same query

  this fixes https://stackoverflow.com/questions/50496274/two-fulltext-searches-on-arangodb-cluster-v8-is-involved

* validate `_from` and `_to` values of edges on updates consistently

* fixed issue #5400: Unexpected AQL Result

* fixed issue #5429: Frequent 'updated local foxx repository' messages

* fixed issue #5252: Empty result if FULLTEXT() is used together with LIMIT offset

* fixed issue #5035: fixed a vulnerability issue within the web ui's index view

* inception was ignoring leader's configuration


v3.3.9 (2018-05-17)
-------------------

* added `/_admin/repair/distributeShardsLike` that repairs collections with
  distributeShardsLike where the shards aren't actually distributed like in the
  prototype collection, as could happen due to internal issue #1770

* fixed Foxx queues bug when queues are created in a request handler with an
  ArangoDB authentication header

* upgraded arangosync version to 0.5.1

* upgraded arangodb starter version to 0.11.3

* fix cluster upgrading issue introduced in 3.3.8

  the issue made arangod crash when starting a DB server with option
  `--database.auto-upgrade true`

* fix C++ implementation of AQL ZIP function to return each distinct attribute
  name only once. The previous implementation added non-unique attribute names
  multiple times, which led to follow-up issues.
  Now if an attribute name occurs multiple times in the input list of attribute
  names, it will only be incorporated once into the result object, with the
  value that corresponds to the first occurrence.
  This fix also changes the V8 implementation of the ZIP function, which now
  will always return the first value for non-unique attribute names and not the
  last occurring value.

* self heal during a Foxx service install, upgrade or replace no longer breaks
  the respective operation

* make /_api/index, /_api/database and /_api/user REST handlers use the scheduler's
  internal queue, so they do not run in an I/O handling thread

* fixed issue #4919: C++ implementation of LIKE function now matches the old and
  correct behavior of the JavaScript implementation.

* added REST API endpoint /_admin/server/availability for monitoring purposes

* UI: fixed an unreasonable event bug within the modal view engine

* fixed issue #3811: gharial api is now checking existence of _from and _to vertices
  during edge creation

* fixed internal issue #2149: number of documents in the UI is not adjusted after
  moving them

* fixed internal issue #2150: UI - loading a saved query does not update the list
  of bind parameters

* fixed internal issue #2147 - fixed database filter in UI

* fixed issue #4934: Wrong used GeoIndex depending on FILTER order

* added `query` and `aql.literal` helpers to `@arangodb` module.

* remove post-sort from GatherNode in cluster AQL queries that do use indexes
  for filtering but that do not require a sorted result

  This optimization can speed up gathering data from multiple shards, because
  it allows to remove a merge sort of the individual shards' results.

* extend the already existing "reduce-extraction-to-projection" AQL optimizer
  rule for RocksDB to provide projections of up to 5 document attributes. The
  previous implementation only supported a projection for a single document
  attribute. The new implementation will extract up to 5 document attributes from
  a document while scanning a collection via an EnumerateCollectionNode.
  Additionally the new version of the optimizer rule can also produce projections
  when scanning an index via an IndexNode.
  The optimization is benefial especially for huge documents because it will copy
  out only the projected attributes from the document instead of copying the entire
  document data from the storage engine.

  When applied, the explainer will show the projected attributes in a `projections`
  remark for an EnumerateCollectionNode or IndexNode. The optimization is limited
  to the RocksDB storage engine.

* added index-only optimization for AQL queries that can satisfy the retrieval of
  all required document attributes directly from an index.

  This optimization will be triggered for the RocksDB engine if an index is used
  that covers all required attributes of the document used later on in the query.
  If applied, it will save retrieving the actual document data (which would require
  an extra lookup in RocksDB), but will instead build the document data solely
  from the index values found. It will only be applied when using up to 5 attributes
  from the document, and only if the rest of the document data is not used later
  on in the query.

  The optimization is currently available for the RocksDB engine for the index types
  primary, edge, hash, skiplist and persistent.

  If the optimization is applied, it will show up as "index only" in an AQL
  query's execution plan for an IndexNode.

* added scan-only optimization for AQL queries that iterate over collections or
  indexes and that do not need to return the actual document values.

  Not fetching the document values from the storage engine will provide a
  considerable speedup when using the RocksDB engine, but may also help a bit
  in case of the MMFiles engine. The optimization will only be applied when
  full-scanning or index-scanning a collection without refering to any of its
  documents later on, and, for an IndexNode, if all filter conditions for the
  documents of the collection are covered by the index.

  If the optimization is applied, it will show up as "scan only" in an AQL
  query's execution plan for an EnumerateCollectionNode or an IndexNode.

* extend existing "collect-in-cluster" optimizer rule to run grouping, counting
  and deduplication on the DB servers in several cases, so that the coordinator
  will only need to sum up the potentially smaller results from the individual shards.

  The following types of COLLECT queries are covered now:
  - RETURN DISTINCT expr
  - COLLECT WITH COUNT INTO ...
  - COLLECT var1 = expr1, ..., varn = exprn (WITH COUNT INTO ...), without INTO or KEEP
  - COLLECT var1 = expr1, ..., varn = exprn AGGREGATE ..., without INTO or KEEP, for
    aggregate functions COUNT/LENGTH, SUM, MIN and MAX.

* honor specified COLLECT method in AQL COLLECT options

  for example, when the user explicitly asks for the COLLECT method
  to be `sorted`, the optimizer will now not produce an alternative
  version of the plan using the hash method.

  additionally, if the user explcitly asks for the COLLECT method to
  be `hash`, the optimizer will now change the existing plan to use
  the hash method if possible instead of just creating an alternative
  plan.

  `COLLECT ... OPTIONS { method: 'sorted' }` => always use sorted method
  `COLLECT ... OPTIONS { method: 'hash' }`   => use hash if this is technically possible
  `COLLECT ...` (no options)                 => create a plan using sorted, and another plan using hash method

* added bulk document lookups for MMFiles engine, which will improve the performance
  of document lookups from an inside an index in case the index lookup produces many
  documents


v3.3.8 (2018-04-24)
-------------------

* included version of ArangoDB Starter (`arangodb` binary) updated to v0.10.11,
  see [Starter changelog](https://github.com/arangodb-helper/arangodb/blob/master/CHANGELOG.md)

* added arangod startup option `--dump-options` to print all configuration parameters
  as a JSON object

* fixed: (Enterprise only) If you restore a SmartGraph where the collections
  are still existing and are supposed to be dropped on restore we ended up in
  duplicate name error. This is now gone and the SmartGraph is correctly restored.

* fix lookups by `_id` in smart graph edge collections

* improve startup resilience in case there are datafile errors (MMFiles)

  also allow repairing broken VERSION files automatically on startup by
  specifying the option `--database.ignore-datafile-errors true`

* fix issue #4582: UI query editor now supports usage of empty string as bind parameter value

* fixed internal issue #2148: Number of documents found by filter is misleading in web UI

* added startup option `--database.required-directory-state`

  using this option it is possible to require the database directory to be
  in a specific state on startup. the options for this value are:

  - non-existing: database directory must not exist
  - existing: database directory must exist
  - empty: database directory must exist but be empty
  - populated: database directory must exist and contain specific files already
  - any: any state allowed

* field "$schema" in Foxx manifest.json files no longer produce warnings

* added `@arangodb/locals` module to expose the Foxx service context as an
  alternative to using `module.context` directly.

* supervision can be put into maintenance mode


v3.3.7 (2018-04-11)
-------------------

* added hidden option `--query.registry-ttl` to control the lifetime of cluster AQL
  query parts

* fixed internal issue #2237: AQL queries on collections with replicationFactor:
  "satellite" crashed arangod in single server mode

* fixed restore of satellite collections: replicationFactor was set to 1 during
  restore

* fixed dump and restore of smart graphs:
  a) The dump will not include the hidden shadow collections anymore, they were dumped
     accidentially and only contain duplicated data.
  b) Restore will now ignore hidden shadow collections as all data is contained
     in the smart-edge collection. You can manually include these collections from an
     old dump (3.3.5 or earlier) by using `--force`.
  c) Restore of a smart-graph will now create smart collections properly instead
     of getting into `TIMEOUT_IN_CLUSTER_OPERATION`

* fixed issue in AQL query optimizer rule "restrict-to-single-shard", which
  may have sent documents to a wrong shard in AQL INSERT queries that specified
  the value for `_key` using an expression (and not a constant value)
  Important: if you were affected by this bug in v3.3.5 it is required that you
  recreate your dataset in v3.3.6 (i.e. dumping and restoring) instead of doing
  a simple binary upgrade

* added /_admin/status HTTP API for debugging purposes

* added ArangoShell helper function for packaging all information about an
  AQL query so it can be run and analyzed elsewhere:

  query = "FOR doc IN mycollection FILTER doc.value > 42 RETURN doc";
  require("@arangodb/aql/explainer").debugDump("/tmp/query-debug-info", query);

  Entitled users can send the generated file to the ArangoDB support to facilitate
  reproduction and debugging.

* added hidden option `--server.ask-jwt-secret`. This is an internal option
  for debugging and should not be exposed to end-users.

* fix for internal issue #2215. supervision will now wait for agent to
  fully prepare before adding 10 second grace period after leadership change

* fixed internal issue #2215's FailedLeader timeout bug

v3.3.5 (2018-03-28)
-------------------

* fixed issue #4934: Wrong used GeoIndex depending on FILTER order

* make build id appear in startup log message alongside with other version info

* make AQL data modification operations that are sent to all shards and that are
  supposed to return values (i.e. `RETURN OLD` or `RETURN NEW`) not return fake
  empty result rows if the document to be updated/replaced/removed was not present
  on the target shard

* added AQL optimizer rule `restrict-to-single-shard`

  This rule will kick in if a collection operation (index lookup or data
  modification operation) will only affect a single shard, and the operation can be
  restricted to the single shard and is not applied for all shards. This optimization
  can be applied for queries that access a collection only once in the query, and that
  do not use traversals, shortest path queries and that do not access collection data
  dynamically using the `DOCUMENT`, `FULLTEXT`, `NEAR` or `WITHIN` AQL functions.
  Additionally, the optimizer will only pull off this optimization if can safely
  determine the values of all the collection's shard keys from the query, and when the
  shard keys are covered by a single index (this is always true if the shard key is
  the default `_key`)

* display missing attributes of GatherNodes in AQL explain output

* make AQL optimizer rule `undistribute-remove-after-enum-coll` fire in a few
  more cases in which it is possible

* slightly improve index selection for the RocksDB engine when there are multiple
  competing indexes with the same attribute prefixes, but different amount of
  attributes covered. In this case, the more specialized index will be preferred
  now

* fix issue #4924: removeFollower now prefers to remove the last follower(s)

* added "collect-in-cluster" optimizer rule to have COLLECT WITH COUNT queries
  without grouping being executed on the DB servers and the coordinator only summing
  up the counts from the individual shards

* fixed issue #4900: Nested FOR query uses index but ignores other filters

* properly exit v8::Context in one place where it was missing before

* added hidden option `--cluster.index-create-timeout` for controlling the
  default value of the index creation timeout in cluster
  under normal circumstances, this option does not need to be adjusted

* increase default timeout for index creation in cluster to 3600s

* fixed issue #4843: Query-Result has more Docs than the Collection itself

* fixed the behavior of ClusterInfo when waiting for current to catch
  up with plan in create collection.

* fixed issue #4827: COLLECT on edge _to field doesn't group distinct values as expected (MMFiles)


v3.3.4 (2018-03-01)
-------------------

* fix AQL `fullCount` result value in some cluster cases when it was off a bit

* fix issue #4651: Simple query taking forever until a request timeout error

* fix issue #4657: fixed incomplete content type header

* Vastly improved the Foxx Store UI

* fix issue #4677: AQL WITH with bind parameters results in "access after data-modification"
  for two independent UPSERTs

* remove unused startup option `--ldap.permissions-attribute-name`

* fix issue #4457: create /var/tmp/arangod with correct user in supervisor mode

* remove long disfunctional admin/long_echo handler

* fixed Foxx API:

  * PUT /_api/foxx/service: Respect force flag
  * PATCH /_api/foxx/service: Check whether a service under given mount exists

* internal issue #1726: supervision failed to remove multiple servers
  from health monitoring at once.

* more information from inception, why agent is activated

* fixed a bug where supervision tried to deal with shards of virtual collections

* Behaviour of permissions for databases and collections changed:
  The new fallback rule for databases for which an access level is not explicitly specified:
  Choose the higher access level of:
    * A wildcard database grant
    * A database grant on the `_system` database
  The new fallback rule for collections for which an access level is not explicitly specified:
  Choose the higher access level of:
    * Any wildcard access grant in the same database, or on "*/*"
    * The access level for the current database
    * The access level for the `_system` database

* fix internal issue 1770: collection creation using distributeShardsLike yields
  errors and did not distribute shards correctly in the following cases:
  1. If numberOfShards * replicationFactor % nrDBServers != 0
     (shards * replication is not divisible by DBServers).
  2. If there was failover / move shard case on the leading collection
     and creating the follower collection afterwards.

* fix timeout issues in replication client expiration

* added missing edge filter to neighbors-only traversals
  in case a filter condition was moved into the traverser and the traversal was
  executed in breadth-first mode and was returning each visited vertex exactly
  once, and there was a filter on the edges of the path and the resulting vertices
  and edges were not used later, the edge filter was not applied

* fixed issue #4160: Run arangod with "--database.auto-upgrade" option always crash silently without error log

* fix internal issue #1848: AQL optimizer was trying to resolve attribute accesses
  to attributes of constant object values at query compile time, but only did so far
  the very first attribute in each object

  this fixes https://stackoverflow.com/questions/48648737/beginner-bug-in-for-loops-from-objects

* fix inconvenience: If we want to start server with a non-existing
  --javascript.app-path it will now be created (if possible)

* fixed: REST API `POST _api/foxx` now returns HTTP code 201 on success, as documented.
         returned 200 before.

* fixed: REST API `PATCH _api/foxx/dependencies` now updates the existing dependencies
         instead of replacing them.

* fixed: Foxx upload of single javascript file. You now can upload via http-url pointing
         to a javascript file.

* fixed issue #4395: If your foxx app includes an `APP` folder it got
         accidently removed by selfhealing this is not the case anymore.

* fixed internal issue #1969 - command apt-get purge/remove arangodb3e was failing


v3.3.3 (2018-01-26)
-------------------

* fix issue #4272: VERSION file keeps disappearing

* fix internal issue #81: quotation marks disappeared when switching table/json
  editor in the query editor ui

* added option `--rocksdb.throttle` to control whether write-throttling is enabled
  Write-throttling is turned on by default, to reduce chances of compactions getting
  too far behind and blocking incoming writes.

* fixed issue #4308: Crash when getter for error.name throws an error (on Windows)

* UI: fixed a query editor caching and parsing issue

* Fixed internal issue #1683: fixes an UI issue where a collection name gets wrongly cached
  within the documents overview of a collection.

* Fixed an issue with the index estimates in RocksDB in the case a transaction is aborted.
  Former the index estimates were modified if the transaction commited or not.
  Now they will only be modified if the transaction commited successfully.

* UI: optimized login view for very small screen sizes

* UI: optimized error messages for invalid query bind parameter

* Truncate in RocksDB will now do intermediate commits every 10.000 documents
  if truncate fails or the server crashes during this operation all deletes
  that have been commited so far are persisted.

* make the default value of `--rocksdb.block-cache-shard-bits` use the RocksDB
  default value. This will mostly mean the default number block cache shard
  bits is lower than before, allowing each shard to store more data and cause
  less evictions from block cache

* UI: optimized login view for very small screen sizes

* issue #4222: Permission error preventing AQL query import / export on webui

* UI: optimized error messages for invalid query bind parameter

* UI: upgraded swagger ui to version 3.9.0

* issue #3504: added option `--force-same-database` for arangorestore

  with this option set to true, it is possible to make any arangorestore attempt
  fail if the specified target database does not match the database name
  specified in the source dump's "dump.json" file. it can thus be used to
  prevent restoring data into the "wrong" database

  The option is set to `false` by default to ensure backwards-compatibility

* make the default value of `--rocksdb.block-cache-shard-bits` use the RocksDB
  default value. This will mostly mean the default number block cache shard
  bits is lower than before, allowing each shard to store more data and cause
  less evictions from block cache

* fixed issue #4255: AQL SORT consuming too much memory

* fixed incorrect persistence of RAFT vote and term


v3.3.2 (2018-01-04)
-------------------

* fixed issue #4199: Internal failure: JavaScript exception in file 'arangosh.js'
  at 98,7: ArangoError 4: Expecting type String

* fixed issue in agency supervision with a good server being left in
  failedServers

* distinguish isReady and allInSync in clusterInventory

* fixed issue #4197: AQL statement not working in 3.3.1 when upgraded from 3.2.10

* do not reuse collection ids when restoring collections from a dump, but assign
  new collection ids, this should prevent collection id conflicts

* fix issue #4393: broken handling of unix domain sockets in
  JS_Download

v3.3.1 (2017-12-28)
-------------------

* UI: displayed wrong wfs property for a collection when using RocksDB as
  storage engine

* added `--ignore-missing` option to arangoimp
  this option allows importing lines with less fields than specified in the CSV
  header line

* changed misleading error message from "no leader" to "not a leader"

* optimize usage of AQL FULLTEXT index function to a FOR loop with index
  usage in some cases
  When the optimization is applied, this especially speeds up fulltext index
  queries in the cluster

* UI: improved the behavior during collection creation in a cluster environment

* Agency lockup fixes for very small machines.

* Agency performance improvement by finer grained locking.

* Use steady_clock in agency whereever possible.

* Agency prevent Supervision thread crash.

* Fix agency integer overflow in timeout calculation.


v3.3.0 (2017-12-14)
-------------------

* release version

* added a missing try/catch block in the supervision thread


v3.3.rc8 (2017-12-12)
---------------------

* UI: fixed broken foxx configuration keys. Some valid configuration values
  could not be edited via the ui.

* UI: Shard distribution view now has an accordion view instead of displaying
  all shards of all collections at once.

* UI: pressing the return key inside a select2 box no longer triggers the modals

* UI: coordinators and db servers are now in sorted order (ascending)


v3.3.rc7 (2017-12-07)
---------------------

* fixed issue #3741: fix terminal color output in Windows

* UI: fixed issue #3822: disabled name input field for system collections

* fixed issue #3640: limit in subquery

* fixed issue #3745: Invalid result when using OLD object with array attribute in UPSERT statement

* UI: edge collections were wrongly added to from and to vertices select box during graph creation

* UI: added not found views for documents and collections

* UI: using default user database api during database creation now

* UI: the graph viewer backend now picks one random start vertex of the
  first 1000 documents instead of calling any(). The implementation of
  "any" is known to scale bad on huge collections with RocksDB.

* UI: fixed disappearing of the navigation label in some case special case

* UI: the graph viewer now displays updated label values correctly.
  Additionally the included node/edge editor now closes automatically
	after a successful node/edge update.

* fixed issue #3917: traversals with high maximal depth take extremely long
  in planning phase.


v3.3.rc4 (2017-11-28)
---------------------

* minor bug-fixes


v3.3.rc3 (2017-11-24)
---------------------

* bug-fixes


v3.3.rc2 (2017-11-22)
---------------------

* UI: document/edge editor now remembering their modes (e.g. code or tree)

* UI: optimized error messages for invalid graph definitions. Also fixed a
  graph renderer cleanup error.

* UI: added a delay within the graph viewer while changing the colors of the
  graph. Necessary due different browser behaviour.

* added options `--encryption.keyfile` and `--encryption.key-generator` to arangodump
  and arangorestore

* UI: the graph viewer now displays updated label values correctly.
  Additionally the included node/edge editor now closes automatically
	after a successful node/edge update.

* removed `--recycle-ids` option for arangorestore

  using that option could have led to problems on the restore, with potential
  id conflicts between the originating server (the source dump server) and the
  target server (the restore server)


v3.3.rc1 (2017-11-17)
---------------------

* add readonly mode REST API

* allow compilation of ArangoDB source code with g++ 7

* upgrade minimum required g++ compiler version to g++ 5.4
  That means ArangoDB source code will not compile with g++ 4.x or g++ < 5.4 anymore.

* AQL: during a traversal if a vertex is not found. It will not print an ERROR to the log and continue
  with a NULL value, but will register a warning at the query and continue with a NULL value.
  The situation is not desired as an ERROR as ArangoDB can store edges pointing to non-existing
  vertex which is perfectly valid, but it may be a n issue on the data model, so users
  can directly see it on the query now and do not "by accident" have to check the LOG output.


v3.3.beta1 (2017-11-07)
-----------------------

* introduce `enforceReplicationFactor`: An optional parameter controlling
  if the server should bail out during collection creation if there are not
  enough DBServers available for the desired `replicationFactor`.

* fixed issue #3516: Show execution time in arangosh

  this change adds more dynamic prompt components for arangosh
  The following components are now available for dynamic prompts,
  settable via the `--console.prompt` option in arangosh:

  - '%t': current time as timestamp
  - '%a': elpased time since ArangoShell start in seconds
  - '%p': duration of last command in seconds
  - '%d': name of current database
  - '%e': current endpoint
  - '%E': current endpoint without protocol
  - '%u': current user

  The time a command takes can be displayed easily by starting arangosh with `--console.prompt "%p> "`.

* make the ArangoShell refill its collection cache when a yet-unknown collection
  is first accessed. This fixes the following problem:

      arangosh1> db._collections();  // shell1 lists all collections
      arangosh2> db._create("test"); // shell2 now creates a new collection 'test'
      arangosh1> db.test.insert({}); // shell1 is not aware of the collection created
                                     // in shell2, so the insert will fail

* incremental transfer of initial collection data now can handle partial
  responses for a chunk, allowing the leader/master to send smaller chunks
  (in terms of HTTP response size) and limit memory usage

* initial creation of shards for cluster collections is now faster with
  replicationFactor values bigger than 1. this is achieved by an optimization
  for the case when the collection on the leader is still empty

* potential fix for issue #3517: several "filesystem full" errors in logs
  while there's a lot of disk space

* added C++ implementations for AQL function `SUBSTRING()`, `LEFT()`, `RIGHT()` and `TRIM()`


v3.3.milestone2 (2017-10-19)
----------------------------

* added new replication module

* make AQL `DISTINCT` not change the order of the results it is applied on

* show C++ function name of call site in ArangoDB log output

  This requires option `--log.line-number` to be set to *true*

* fixed issue #3408: Hard crash in query for pagination

* UI: fixed unresponsive events in cluster shards view

* UI: added word wrapping to query editor

* fixed issue #3395: AQL: cannot instantiate CollectBlock with undetermined
  aggregation method

* minimum number of V8 contexts in console mode must be 2, not 1. this is
  required to ensure the console gets one dedicated V8 context and all other
  operations have at least one extra context. This requirement was not enforced
  anymore.

* UI: fixed wrong user attribute name validation, issue #3228

* make AQL return a proper error message in case of a unique key constraint
  violation. previously it only returned the generic "unique constraint violated"
  error message but omitted the details about which index caused the problem.

  This addresses https://stackoverflow.com/questions/46427126/arangodb-3-2-unique-constraint-violation-id-or-key

* fix potential overflow in CRC marker check when a corrupted CRC marker
  is found at the very beginning of an MMFiles datafile


v3.3.milestone1 (2017-10-11)
----------------------------

* added option `--server.local-authentication`

* UI: added user roles

* added config option `--log.color` to toggle colorful logging to terminal

* added config option `--log.thread-name` to additionally log thread names

* usernames must not start with `:role:`, added new options:
    --server.authentication-timeout
    --ldap.roles-attribute-name
    --ldap.roles-transformation
    --ldap.roles-search
    --ldap.superuser-role
    --ldap.roles-include
    --ldap.roles-exclude

* performance improvements for full collection scans and a few other operations
  in MMFiles engine

* added `--rocksdb.encryption-key-generator` for enterprise

* removed `--compat28` parameter from arangodump and replication API

  older ArangoDB versions will no longer be supported by these tools.

* increase the recommended value for `/proc/sys/vm/max_map_count` to a value
  eight times as high as the previous recommended value. Increasing the
  values helps to prevent an ArangoDB server from running out of memory mappings.

  The raised minimum recommended value may lead to ArangoDB showing some startup
  warnings as follows:

      WARNING {memory} maximum number of memory mappings per process is 65530, which seems too low. it is recommended to set it to at least 512000
      WARNING {memory} execute 'sudo sysctl -w "vm.max_map_count=512000"'


v3.2.17 (XXXX-XX-XX)
--------------------

* added missing virtual destructor for MMFiles transaction data context object

* make synchronous replication detect more error cases when followers cannot
  apply the changes from the leader

* fixed undefined behavior in cluster plan-loading procedure that may have 
  unintentionally modified a shared structure

* cluster nodes should retry registering in agency until successful

* fixed issue #5354: updated the ui json editor, improved usability

* fixed issue #5648: fixed error message when saving unsupported document
  types

* fixed issue #5943: misplaced database ui icon and wrong cursor type were used


v3.2.16 (2018-07-12)
--------------------

* upgraded arangodb starter version to 0.12.0

* make edge cache initialization and invalidation more portable by avoiding memset
  on non-POD types

* fixed internal issue #2256: ui, document id not showing up when deleting a document

* fixed issue #5400: Unexpected AQL Result

* Fixed issue #5035: fixed a vulnerability issue within the web ui's index view

* issue one HTTP call less per cluster AQL query

* self heal during a Foxx service install, upgrade or replace no longer breaks
  the respective operation

* inception was ignoring leader's configuration

* inception could get caught in a trap, where agent configuration
  version and timeout multiplier lead to incapacitated agency

* more patient agency tests to allow for ASAN tests to successfully finish

* fixed for agent coming back to agency with changed endpoint and
  total data loss

* fixed agency restart from compaction without data


v3.2.15 (2018-05-13)
--------------------

* upgraded arangodb starter version to 0.11.2

* make /_api/index and /_api/database REST handlers use the scheduler's internal
  queue, so they do not run in an I/O handling thread

* fixed issue #3811: gharial api is now checking existence of _from and _to vertices
  during edge creation


v3.2.14 (2018-04-20)
--------------------

* field "$schema" in Foxx manifest.json files no longer produce warnings

* added `@arangodb/locals` module to expose the Foxx service context as an
  alternative to using `module.context` directly.

* the internal implementation of REST API `/_api/simple/by-example` now uses
  C++ instead of JavaScript

* supervision can be switched to maintenance mode f.e. for rolling upgrades


v3.2.13 (2018-04-13)
--------------------

* improve startup resilience in case there are datafile errors (MMFiles)

  also allow repairing broken VERSION files automatically on startup by
  specifying the option `--database.ignore-datafile-errors true`

* fix issue #4582: UI query editor now supports usage of empty string as bind parameter value

* fix issue #4924: removeFollower now prefers to remove the last follower(s)

* fixed issue #4934: Wrong used GeoIndex depending on FILTER order

* fixed the behavior of clusterinfo when waiting for current to catch
  up with plan in create collection.

* fix for internal issue #2215. supervision will now wait for agent to
  fully prepare before adding 10 second grace period after leadership change

* fixed interal issue #2215 FailedLeader timeout bug


v3.2.12 (2018-02-27)
--------------------

* remove long disfunctional admin/long_echo handler

* fixed Foxx API:

  * PUT /_api/foxx/service: Respect force flag
  * PATCH /_api/foxx/service: Check whether a service under given mount exists

* fix issue #4457: create /var/tmp/arangod with correct user in supervisor mode

* fix internal issue #1848

  AQL optimizer was trying to resolve attribute accesses
  to attributes of constant object values at query compile time, but only did so far
  the very first attribute in each object

  this fixes https://stackoverflow.com/questions/48648737/beginner-bug-in-for-loops-from-objects

* fix inconvenience: If we want to start server with a non-existing
  --javascript.app-path it will now be created (if possible)

* fixed: REST API `POST _api/foxx` now returns HTTP code 201 on success, as documented.
         returned 200 before.

* fixed: REST API `PATCH _api/foxx/dependencies` now updates the existing dependencies
         instead of replacing them.

* fixed: Foxx upload of single javascript file. You now can upload via http-url pointing
         to a javascript file.

* fixed issue #4395: If your foxx app includes an `APP` folder it got accidently removed by selfhealing
         this is not the case anymore.

* fix internal issue 1770: collection creation using distributeShardsLike yields
  errors and did not distribute shards correctly in the following cases:
  1. If numberOfShards * replicationFactor % nrDBServers != 0
     (shards * replication is not divisible by DBServers).
  2. If there was failover / move shard case on the leading collection
     and creating the follower collection afterwards.

* fix timeout issues in replication client expiration

+ fix some inconsistencies in replication for RocksDB engine that could have led
  to some operations not being shipped from master to slave servers

* fix issue #4272: VERSION file keeps disappearing

* fix internal issue #81: quotation marks disappeared when switching table/json
  editor in the query editor ui

* make the default value of `--rocksdb.block-cache-shard-bits` use the RocksDB
  default value. This will mostly mean the default number block cache shard
  bits is lower than before, allowing each shard to store more data and cause
  less evictions from block cache

* fix issue #4393: broken handling of unix domain sockets in
  JS_Download

* fix internal bug #1726: supervision failed to remove multiple
  removed servers from health UI
  
* fixed internal issue #1969 - command apt-get purge/remove arangodb3e was failing

* fixed a bug where supervision tried to deal with shards of virtual collections


v3.2.11 (2018-01-17)
--------------------

* Fixed an issue with the index estimates in RocksDB in the case a transaction is aborted.
  Former the index estimates were modified if the transaction commited or not.
  Now they will only be modified if the transaction commited successfully.

* Truncate in RocksDB will now do intermediate commits every 10.000 documents
  if truncate fails or the server crashes during this operation all deletes
  that have been commited so far are persisted.

* fixed issue #4308: Crash when getter for error.name throws an error (on Windows)

* UI: fixed a query editor caching and parsing issue for arrays and objects

* Fixed internal issue #1684: Web UI: saving arrays/objects as bind parameters faulty

* Fixed internal issue #1683: fixes an UI issue where a collection name gets wrongly cached
  within the documents overview of a collection.

* issue #4222: Permission error preventing AQL query import / export on webui

* UI: optimized login view for very small screen sizes

* UI: Shard distribution view now has an accordion view instead of displaying
  all shards of all collections at once.

* UI: optimized error messages for invalid query bind parameter

* fixed missing transaction events in RocksDB asynchronous replication

* fixed issue #4255: AQL SORT consuming too much memory

* fixed issue #4199: Internal failure: JavaScript exception in file 'arangosh.js'
  at 98,7: ArangoError 4: Expecting type String

* fixed issue #3818: Foxx configuration keys cannot contain spaces (will not save)

* UI: displayed wrong "waitForSync" property for a collection when
  using RocksDB as storage engine

* prevent binding to the same combination of IP and port on Windows

* fixed incorrect persistence of RAFT vote and term


v3.2.10 (2017-12-22)
--------------------

* replication: more robust initial sync

* fixed a bug in the RocksDB engine that would prevent recalculated
  collection counts to be actually stored

* fixed issue #4095: Inconsistent query execution plan

* fixed issue #4056: Executing empty query causes crash

* fixed issue #4045: Out of memory in `arangorestore` when no access
  rights to dump files

* fixed issue #3031: New Graph: Edge definitions with edges in
  fromCollections and toCollections

* fixed issue #2668: UI: when following wrong link from edge to vertex in
  nonexisting collection misleading error is printed

* UI: improved the behavior during collection creation in a cluster environment

* UI: the graph viewer backend now picks one random start vertex of the
  first 1000 documents instead of calling any(). The implementation of
  any is known to scale bad on huge collections with rocksdb.

* fixed snapshots becoming potentially invalid after intermediate commits in
  the RocksDB engine

* backport agency inquire API changes

* fixed issue #3822: Field validation error in ArangoDB UI - Minor

* UI: fixed disappearing of the navigation label in some cases

* UI: fixed broken foxx configuration keys. Some valid configuration values
  could not be edited via the ui.

* fixed issue #3640: limit in subquery

* UI: edge collections were wrongly added to from and to vertices select
  box during graph creation

* fixed issue #3741: fix terminal color output in Windows

* fixed issue #3917: traversals with high maximal depth take extremely long
  in planning phase.

* fix equality comparison for MMFiles documents in AQL functions UNIQUE
  and UNION_DISTINCT


v3.2.9 (2017-12-04)
-------------------

* under certain conditions, replication could stop. Now fixed by adding an
  equality check for requireFromPresent tick value

* fixed locking for replication context info in RocksDB engine
  this fixes undefined behavior when parallel requests are made to the
  same replication context

* UI: added not found views for documents and collections

* fixed issue #3858: Foxx queues stuck in 'progress' status

* allow compilation of ArangoDB source code with g++ 7

* fixed issue #3224: Issue in the Foxx microservices examples

* fixed a deadlock in user privilege/permission change routine

* fixed a deadlock on server shutdown

* fixed some collection locking issues in MMFiles engine

* properly report commit errors in AQL write queries to the caller for the
  RocksDB engine

* UI: optimized error messages for invalid graph definitions. Also fixed a
  graph renderer cleanrenderer cleanup error.

* UI: document/edge editor now remembering their modes (e.g. code or tree)

* UI: added a delay within the graph viewer while changing the colors of the
  graph. Necessary due different browser behaviour.

* fix removal of failed cluster nodes via web interface

* back port of ClusterComm::wait fix in devel
  among other things this fixes too eager dropping of other followers in case
  one of the followers does not respond in time

* transact interface in agency should not be inquired as of now

* inquiry tests and blocking of inquiry on AgencyGeneralTransaction


v3.2.8 (2017-11-18)
-------------------

* fixed a race condition occuring when upgrading via linux package manager

* fixed authentication issue during replication


v3.2.7 (2017-11-13)
-------------------

* Cluster customers, which have upgraded from 3.1 to 3.2 need to upgrade
  to 3.2.7. The cluster supervision is otherwise not operational.

* Fixed issue #3597: AQL with path filters returns unexpected results
  In some cases breadth first search in combination with vertex filters
  yields wrong result, the filter was not applied correctly.

* enable JEMalloc background thread for purging and returning unused memory
  back to the operating system (Linux only)

* fixed some undefined behavior in some internal value caches for AQL GatherNodes
  and SortNodes, which could have led to sorted results being effectively not
  correctly sorted.

* make the replication applier for the RocksDB engine start automatically after a
  restart of the server if the applier was configured with its `autoStart` property
  set to `true`. previously the replication appliers were only automatically restarted
  at server start for the MMFiles engine.

* fixed arangodump batch size adaptivity in cluster mode and upped default batch size
  for arangodump

  these changes speed up arangodump in cluster context

* smart graphs now return a proper inventory in response to replication inventory
  requests

* fixed issue #3618: Inconsistent behavior of OR statement with object bind parameters

* only users with read/write rights on the "_system" database can now execute
  "_admin/shutdown" as well as modify properties of the write-ahead log (WAL)

* increase default maximum number of V8 contexts to at least 16 if not explicitly
  configured otherwise.
  the procedure for determining the actual maximum value of V8 contexts is unchanged
  apart from the value `16` and works as follows:
  - if explicitly set, the value of the configuration option `--javascript.v8-contexts`
    is used as the maximum number of V8 contexts
  - when the option is not set, the maximum number of V8 contexts is determined
    by the configuration option `--server.threads` if that option is set. if
    `--server.threads` is not set, then the maximum number of V8 contexts is the
    server's reported hardware concurrency (number of processors visible
    to the arangod process). if that would result in a maximum value of less than 16
    in any of these two cases, then the maximum value will be increased to 16.

* fixed issue #3447: ArangoError 1202: AQL: NotFound: (while executing) when
  updating collection

* potential fix for issue #3581: Unexpected "rocksdb unique constraint
  violated" with unique hash index

* fixed geo index optimizer rule for geo indexes with a single (array of coordinates)
  attribute.

* improved the speed of the shards overview in cluster (API endpoint /_api/cluster/shardDistribution API)
  It is now guaranteed to return after ~2 seconds even if the entire cluster is unresponsive.

* fix agency precondition check for complex objects
  this fixes issues with several CAS operations in the agency

* several fixes for agency restart and shutdown

* the cluster-internal representation of planned collection objects is now more
  lightweight than before, using less memory and not allocating any cache for indexes
  etc.

* fixed issue #3403: How to kill long running AQL queries with the browser console's
  AQL (display issue)

* fixed issue #3549: server reading ENGINE config file fails on common standard
  newline character

* UI: fixed error notifications for collection modifications

* several improvements for the truncate operation on collections:

  * the timeout for the truncate operation was increased in cluster mode in
    order to prevent too frequent "could not truncate collection" errors

  * after a truncate operation, collections in MMFiles still used disk space.
    to reclaim disk space used by truncated collection, the truncate actions
    in the web interface and from the ArangoShell now issue an extra WAL flush
    command (in cluster mode, this command is also propagated to all servers).
    the WAL flush allows all servers to write out any pending operations into the
    datafiles of the truncated collection. afterwards, a final journal rotate
    command is sent, which enables the compaction to entirely remove all datafiles
    and journals for the truncated collection, so that all disk space can be
    reclaimed

  * for MMFiles a special method will be called after a truncate operation so that
    all indexes of the collection can free most of their memory. previously some
    indexes (hash and skiplist indexes) partially kept already allocated memory
    in order to avoid future memory allocations

  * after a truncate operation in the RocksDB engine, an additional compaction
    will be triggered for the truncated collection. this compaction removes all
    deletions from the key space so that follow-up scans over the collection's key
    range do not have to filter out lots of already-removed values

  These changes make truncate operations potentially more time-consuming than before,
  but allow for memory/disk space savings afterwards.

* enable JEMalloc background threads for purging and returning unused memory
  back to the operating system (Linux only)

  JEMalloc will create its background threads on demand. The number of background
  threads is capped by the number of CPUs or active arenas. The background threads run
  periodically and purge unused memory pages, allowing memory to be returned to the
  operating system.

  This change will make the arangod process create several additional threads.
  It is accompanied by an increased `TasksMax` value in the systemd service configuration
  file for the arangodb3 service.

* upgraded bundled V8 engine to bugfix version v5.7.492.77

  this upgrade fixes a memory leak in upstream V8 described in
  https://bugs.chromium.org/p/v8/issues/detail?id=5945 that will result in memory
  chunks only getting uncommitted but not unmapped


v3.2.6 (2017-10-26)
-------------------

* UI: fixed event cleanup in cluster shards view

* UI: reduced cluster dashboard api calls

* fixed a permission problem that prevented collection contents to be displayed
  in the web interface

* removed posix_fadvise call from RocksDB's PosixSequentialFile::Read(). This is
  consistent with Facebook PR 2573 (#3505)

  this fix should improve the performance of the replication with the RocksDB
  storage engine

* allow changing of collection replication factor for existing collections

* UI: replicationFactor of a collection is now changeable in a cluster
  environment

* several fixes for the cluster agency

* fixed undefined behavior in the RocksDB-based geo index

* fixed Foxxmaster failover

* purging or removing the Debian/Ubuntu arangodb3 packages now properly stops
  the arangod instance before actuallying purging or removing


v3.2.5 (2017-10-16)
-------------------

* general-graph module and _api/gharial now accept cluster options
  for collection creation. It is now possible to set replicationFactor and
  numberOfShards for all collections created via this graph object.
  So adding a new collection will not result in a singleShard and
  no replication anymore.

* fixed issue #3408: Hard crash in query for pagination

* minimum number of V8 contexts in console mode must be 2, not 1. this is
  required to ensure the console gets one dedicated V8 context and all other
  operations have at least one extra context. This requirement was not enforced
  anymore.

* fixed issue #3395: AQL: cannot instantiate CollectBlock with undetermined
  aggregation method

* UI: fixed wrong user attribute name validation, issue #3228

* fix potential overflow in CRC marker check when a corrupted CRC marker
  is found at the very beginning of an MMFiles datafile

* UI: fixed unresponsive events in cluster shards view

* Add statistics about the V8 context counts and number of available/active/busy
  threads we expose through the server statistics interface.


v3.2.4 (2017-09-26)
-------------------

* UI: no default index selected during index creation

* UI: added replicationFactor option during SmartGraph creation

* make the MMFiles compactor perform less writes during normal compaction
  operation

  This partially fixes issue #3144

* make the MMFiles compactor configurable

  The following options have been added:

* `--compaction.db-sleep-time`: sleep interval between two compaction runs
    (in s)
  * `--compaction.min-interval"`: minimum sleep time between two compaction
     runs (in s)
  * `--compaction.min-small-data-file-size`: minimal filesize threshold
    original datafiles have to be below for a compaction
  * `--compaction.dead-documents-threshold`: minimum unused count of documents
    in a datafile
  * `--compaction.dead-size-threshold`: how many bytes of the source data file
    are allowed to be unused at most
  * `--compaction.dead-size-percent-threshold`: how many percent of the source
    datafile should be unused at least
  * `--compaction.max-files`: Maximum number of files to merge to one file
  * `--compaction.max-result-file-size`: how large may the compaction result
    file become (in bytes)
  * `--compaction.max-file-size-factor`: how large the resulting file may
    be in comparison to the collection's `--database.maximal-journal-size' setting`

* fix downwards-incompatibility in /_api/explain REST handler

* fix Windows implementation for fs.getTempPath() to also create a
  sub-directory as we do on linux

* fixed a multi-threading issue in cluster-internal communication

* performance improvements for traversals and edge lookups

* removed internal memory zone handling code. the memory zones were a leftover
  from the early ArangoDB days and did not provide any value in the current
  implementation.

* (Enterprise only) added `skipInaccessibleCollections` option for AQL queries:
  if set, AQL queries (especially graph traversals) will treat collections to
  which a user has no access rights to as if these collections were empty.

* adjusted scheduler thread handling to start and stop less threads in
  normal operations

* leader-follower replication catchup code has been rewritten in C++

* early stage AQL optimization now also uses the C++ implementations of
  AQL functions if present. Previously it always referred to the JavaScript
  implementations and ignored the C++ implementations. This change gives
  more flexibility to the AQL optimizer.

* ArangoDB tty log output is now colored for log messages with levels
  FATAL, ERR and WARN.

* changed the return values of AQL functions `REGEX_TEST` and `REGEX_REPLACE`
  to `null` when the input regex is invalid. Previous versions of ArangoDB
  partly returned `false` for invalid regexes and partly `null`.

* added `--log.role` option for arangod

  When set to `true`, this option will make the ArangoDB logger print a single
  character with the server's role into each logged message. The roles are:

  - U: undefined/unclear (used at startup)
  - S: single server
  - C: coordinator
  - P: primary
  - A: agent

  The default value for this option is `false`, so no roles will be logged.


v3.2.3 (2017-09-07)
-------------------

* fixed issue #3106: orphan collections could not be registered in general-graph module

* fixed wrong selection of the database inside the internal cluster js api

* added startup option `--server.check-max-memory-mappings` to make arangod check
  the number of memory mappings currently used by the process and compare it with
  the maximum number of allowed mappings as determined by /proc/sys/vm/max_map_count

  The default value is `true`, so the checks will be performed. When the current
  number of mappings exceeds 90% of the maximum number of mappings, the creation
  of further V8 contexts will be deferred.

  Note that this option is effective on Linux systems only.

* arangoimp now has a `--remove-attribute` option

* added V8 context lifetime control options
  `--javascript.v8-contexts-max-invocations` and `--javascript.v8-contexts-max-age`

  These options allow specifying after how many invocations a used V8 context is
  disposed, or after what time a V8 context is disposed automatically after its
  creation. If either of the two thresholds is reached, an idl V8 context will be
  disposed.

  The default value of `--javascript.v8-contexts-max-invocations` is 0, meaning that
  the maximum number of invocations per context is unlimited. The default value
  for `--javascript.v8-contexts-max-age` is 60 seconds.

* fixed wrong UI cluster health information

* fixed issue #3070: Add index in _jobs collection

* fixed issue #3125: HTTP Foxx API JSON parsing

* fixed issue #3120: Foxx queue: job isn't running when server.authentication = true

* fixed supervision failure detection and handling, which happened with simultaneous
  agency leadership change


v3.2.2 (2017-08-23)
-------------------

* make "Rebalance shards" button work in selected database only, and not make
  it rebalance the shards of all databases

* fixed issue #2847: adjust the response of the DELETE `/_api/users/database/*` calls

* fixed issue #3075: Error when upgrading arangoDB on linux ubuntu 16.04

* fixed a buffer overrun in linenoise console input library for long input strings

* increase size of the linenoise input buffer to 8 KB

* abort compilation if the detected GCC or CLANG isn't in the range of compilers
  we support

* fixed spurious cluster hangups by always sending AQL-query related requests
  to the correct servers, even after failover or when a follower drops

  The problem with the previous shard-based approach was that responsibilities
  for shards may change from one server to another at runtime, after the query
  was already instanciated. The coordinator and other parts of the query then
  sent further requests for the query to the servers now responsible for the
  shards.
  However, an AQL query must send all further requests to the same servers on
  which the query was originally instanciated, even in case of failover.
  Otherwise this would potentially send requests to servers that do not know
  about the query, and would also send query shutdown requests to the wrong
  servers, leading to abandoned queries piling up and using resources until
  they automatically time out.

* fixed issue with RocksDB engine acquiring the collection count values too
  early, leading to the collection count values potentially being slightly off
  even in exclusive transactions (for which the exclusive access should provide
  an always-correct count value)

* fixed some issues in leader-follower catch-up code, specifically for the
  RocksDB engine

* make V8 log fatal errors to syslog before it terminates the process.
  This change is effective on Linux only.

* fixed issue with MMFiles engine creating superfluous collection journals
  on shutdown

* fixed issue #3067: Upgrade from 3.2 to 3.2.1 reset autoincrement keys

* fixed issue #3044: ArangoDB server shutdown unexpectedly

* fixed issue #3039: Incorrect filter interpretation

* fixed issue #3037: Foxx, internal server error when I try to add a new service

* improved MMFiles fulltext index document removal performance
  and fulltext index query performance for bigger result sets

* ui: fixed a display bug within the slow and running queries view

* ui: fixed a bug when success event triggers twice in a modal

* ui: fixed the appearance of the documents filter

* ui: graph vertex collections not restricted to 10 anymore

* fixed issue #2835: UI detection of JWT token in case of server restart or upgrade

* upgrade jemalloc version to 5.0.1

  This fixes problems with the memory allocator returing "out of memory" when
  calling munmap to free memory in order to return it to the OS.

  It seems that calling munmap on Linux can increase the number of mappings, at least
  when a region is partially unmapped. This can lead to the process exceeding its
  maximum number of mappings, and munmap and future calls to mmap returning errors.

  jemalloc version 5.0.1 does not have the `--enable-munmap` configure option anymore,
  so the problem is avoided. To return memory to the OS eventually, jemalloc 5's
  background purge threads are used on Linux.

* fixed issue #2978: log something more obvious when you log a Buffer

* fixed issue #2982: AQL parse error?

* fixed issue #3125: HTTP Foxx API Json parsing

v3.2.1 (2017-08-09)
-------------------

* added C++ implementations for AQL functions `LEFT()`, `RIGHT()` and `TRIM()`

* fixed docs for issue #2968: Collection _key autoincrement value increases on error

* fixed issue #3011: Optimizer rule reduce-extraction-to-projection breaks queries

* Now allowing to restore users in a sharded environment as well
  It is still not possible to restore collections that are sharded
  differently than by _key.

* fixed an issue with restoring of system collections and user rights.
  It was not possible to restore users into an authenticated server.

* fixed issue #2977: Documentation for db._createDatabase is wrong

* ui: added bind parameters to slow query history view

* fixed issue #1751: Slow Query API should provide bind parameters, webui should display them

* ui: fixed a bug when moving multiple documents was not possible

* fixed docs for issue #2968: Collection _key autoincrement value increases on error

* AQL CHAR_LENGTH(null) returns now 0. Since AQL TO_STRING(null) is '' (string of length 0)

* ui: now supports single js file upload for Foxx services in addition to zip files

* fixed a multi-threading issue in the agency when callElection was called
  while the Supervision was calling updateSnapshot

* added startup option `--query.tracking-with-bindvars`

  This option controls whether the list of currently running queries
  and the list of slow queries should contain the bind variables used
  in the queries or not.

  The option can be changed at runtime using the commands

      // enables tracking of bind variables
      // set to false to turn tracking of bind variables off
      var value = true;
      require("@arangodb/aql/queries").properties({
        trackBindVars: value
      });

* index selectivity estimates are now available in the cluster as well

* fixed issue #2943: loadIndexesIntoMemory not returning the same structure
  as the rest of the collection APIs

* fixed issue #2949: ArangoError 1208: illegal name

* fixed issue #2874: Collection properties do not return `isVolatile`
  attribute

* potential fix for issue #2939: Segmentation fault when starting
  coordinator node

* fixed issue #2810: out of memory error when running UPDATE/REPLACE
  on medium-size collection

* fix potential deadlock errors in collector thread

* disallow the usage of volatile collections in the RocksDB engine
  by throwing an error when a collection is created with attribute
  `isVolatile` set to `true`.
  Volatile collections are unsupported by the RocksDB engine, so
  creating them should not succeed and silently create a non-volatile
  collection

* prevent V8 from issuing SIGILL instructions when it runs out of memory

  Now arangod will attempt to log a FATAL error into its logfile in case V8
  runs out of memory. In case V8 runs out of memory, it will still terminate the
  entire process. But at least there should be something in the ArangoDB logs
  indicating what the problem was. Apart from that, the arangod process should
  now be exited with SIGABRT rather than SIGILL as it shouldn't return into the
  V8 code that aborted the process with `__builtin_trap`.

  this potentially fixes issue #2920: DBServer crashing automatically post upgrade to 3.2

* Foxx queues and tasks now ensure that the scripts in them run with the same
  permissions as the Foxx code who started the task / queue

* fixed issue #2928: Offset problems

* fixed issue #2876: wrong skiplist index usage in edge collection

* fixed issue #2868: cname missing from logger-follow results in rocksdb

* fixed issue #2889: Traversal query using incorrect collection id

* fixed issue #2884: AQL traversal uniqueness constraints "propagating" to other traversals? Weird results

* arangoexport: added `--query` option for passing an AQL query to export the result

* fixed issue #2879: No result when querying for the last record of a query

* ui: allows now to edit default access level for collections in database
  _system for all users except the root user.

* The _users collection is no longer accessible outside the arngod process, _queues is always read-only

* added new option "--rocksdb.max-background-jobs"

* removed options "--rocksdb.max-background-compactions", "--rocksdb.base-background-compactions" and "--rocksdb.max-background-flushes"

* option "--rocksdb.compaction-read-ahead-size" now defaults to 2MB

* change Windows build so that RocksDB doesn't enforce AVX optimizations by default
  This fixes startup crashes on servers that do not have AVX CPU extensions

* speed up RocksDB secondary index creation and dropping

* removed RocksDB note in Geo index docs


v3.2.0 (2017-07-20)
-------------------

* fixed UI issues

* fixed multi-threading issues in Pregel

* fixed Foxx resilience

* added command-line option `--javascript.allow-admin-execute`

  This option can be used to control whether user-defined JavaScript code
  is allowed to be executed on server by sending via HTTP to the API endpoint
  `/_admin/execute`  with an authenticated user account.
  The default value is `false`, which disables the execution of user-defined
  code. This is also the recommended setting for production. In test environments,
  it may be convenient to turn the option on in order to send arbitrary setup
  or teardown commands for execution on the server.


v3.2.beta6 (2017-07-18)
-----------------------

* various bugfixes


v3.2.beta5 (2017-07-16)
-----------------------

* numerous bugfixes


v3.2.beta4 (2017-07-04)
-----------------------

* ui: fixed document view _from and _to linking issue for special characters

* added function `db._parse(query)` for parsing an AQL query and returning information about it

* fixed one medium priority and two low priority security user interface
  issues found by owasp zap.

* ui: added index deduplicate options

* ui: fixed renaming of collections for the rocksdb storage engine

* documentation and js fixes for secondaries

* RocksDB storage format was changed, users of the previous beta/alpha versions
  must delete the database directory and re-import their data

* enabled permissions on database and collection level

* added and changed some user related REST APIs
    * added `PUT /_api/user/{user}/database/{database}/{collection}` to change collection permission
    * added `GET /_api/user/{user}/database/{database}/{collection}`
    * added optional `full` parameter to the `GET /_api/user/{user}/database/` REST call

* added user functions in the arangoshell `@arangodb/users` module
    * added `grantCollection` and `revokeCollection` functions
    * added `permission(user, database, collection)` to retrieve collection specific rights

* added "deduplicate" attribute for array indexes, which controls whether inserting
  duplicate index values from the same document into a unique array index will lead to
  an error or not:

      // with deduplicate = true, which is the default value:
      db._create("test");
      db.test.ensureIndex({ type: "hash", fields: ["tags[*]"], deduplicate: true });
      db.test.insert({ tags: ["a", "b"] });
      db.test.insert({ tags: ["c", "d", "c"] }); // will work, because deduplicate = true
      db.test.insert({ tags: ["a"] }); // will fail

      // with deduplicate = false
      db._create("test");
      db.test.ensureIndex({ type: "hash", fields: ["tags[*]"], deduplicate: false });
      db.test.insert({ tags: ["a", "b"] });
      db.test.insert({ tags: ["c", "d", "c"] }); // will not work, because deduplicate = false
      db.test.insert({ tags: ["a"] }); // will fail

  The "deduplicate" attribute is now also accepted by the index creation HTTP
  API endpoint POST /_api/index and is returned by GET /_api/index.

* added optimizer rule "remove-filters-covered-by-traversal"

* Debian/Ubuntu installer: make messages about future package upgrades more clear

* fix a hangup in VST

  The problem happened when the two first chunks of a VST message arrived
  together on a connection that was newly switched to VST.

* fix deletion of outdated WAL files in RocksDB engine

* make use of selectivity estimates in hash, skiplist and persistent indexes
  in RocksDB engine

* changed VM overcommit recommendation for user-friendliness

* fix a shutdown bug in the cluster: a destroyed query could still be active

* do not terminate the entire server process if a temp file cannot be created
  (Windows only)

* fix log output in the front-end, it stopped in case of too many messages


v3.2.beta3 (2017-06-27)
-----------------------

* numerous bugfixes


v3.2.beta2 (2017-06-20)
-----------------------

* potentially fixed issue #2559: Duplicate _key generated on insertion

* fix invalid results (too many) when a skipping LIMIT was used for a
  traversal. `LIMIT x` or `LIMIT 0, x` were not affected, but `LIMIT s, x`
  may have returned too many results

* fix races in SSL communication code

* fix invalid locking in JWT authentication cache, which could have
  crashed the server

* fix invalid first group results for sorted AQL COLLECT when LIMIT
  was used

* fix potential race, which could make arangod hang on startup

* removed `exception` field from transaction error result; users should throw
  explicit `Error` instances to return custom exceptions (addresses issue #2561)

* fixed issue #2613: Reduce log level when Foxx manager tries to self heal missing database

* add a read only mode for users and collection level authorization

* removed `exception` field from transaction error result; users should throw
  explicit `Error` instances to return custom exceptions (addresses issue #2561)

* fixed issue #2677: Foxx disabling development mode creates non-deterministic service bundle

* fixed issue #2684: Legacy service UI not working


v3.2.beta1 (2017-06-12)
-----------------------

* provide more context for index errors (addresses issue #342)

* arangod now validates several OS/environment settings on startup and warns if
  the settings are non-ideal. Most of the checks are executed on Linux systems only.

* fixed issue #2515: The replace-or-with-in optimization rule might prevent use of indexes

* added `REGEX_REPLACE` AQL function

* the RocksDB storage format was changed, users of the previous alpha versions
  must delete the database directory and re-import their data

* added server startup option `--query.fail-on-warning`

  setting this option to `true` will abort any AQL query with an exception if
  it causes a warning at runtime. The value can be overridden per query by
  setting the `failOnWarning` attribute in a query's options.

* added --rocksdb.num-uncompressed-levels to adjust number of non-compressed levels

* added checks for memory managment and warn (i. e. if hugepages are enabled)

* set default SSL cipher suite string to "HIGH:!EXPORT:!aNULL@STRENGTH"

* fixed issue #2469: Authentication = true does not protect foxx-routes

* fixed issue #2459: compile success but can not run with rocksdb

* `--server.maximal-queue-size` is now an absolute maximum. If the queue is
  full, then 503 is returned. Setting it to 0 means "no limit".

* (Enterprise only) added authentication against an LDAP server

* fixed issue #2083: Foxx services aren't distributed to all coordinators

* fixed issue #2384: new coordinators don't pick up existing Foxx services

* fixed issue #2408: Foxx service validation causes unintended side-effects

* extended HTTP API with routes for managing Foxx services

* added distinction between hasUser and authorized within Foxx
  (cluster internal requests are authorized requests but don't have a user)

* arangoimp now has a `--threads` option to enable parallel imports of data

* PR #2514: Foxx services that can't be fixed by self-healing now serve a 503 error

* added `time` function to `@arangodb` module


v3.2.alpha4 (2017-04-25)
------------------------

* fixed issue #2450: Bad optimization plan on simple query

* fixed issue #2448: ArangoDB Web UI takes no action when Delete button is clicked

* fixed issue #2442: Frontend shows already deleted databases during login

* added 'x-content-type-options: nosniff' to avoid MSIE bug

* set default value for `--ssl.protocol` from TLSv1 to TLSv1.2.

* AQL breaking change in cluster:
  The SHORTEST_PATH statement using edge-collection names instead
  of a graph name now requires to explicitly name the vertex-collection names
  within the AQL query in the cluster. It can be done by adding `WITH <name>`
  at the beginning of the query.

  Example:
  ```
  FOR v,e IN OUTBOUND SHORTEST_PATH @start TO @target edges [...]
  ```

  Now has to be:

  ```
  WITH vertices
  FOR v,e IN OUTBOUND SHORTEST_PATH @start TO @target edges [...]
  ```

  This change is due to avoid dead-lock sitations in clustered case.
  An error stating the above is included.

* add implicit use of geo indexes when using SORT/FILTER in AQL, without
  the need to use the special-purpose geo AQL functions `NEAR` or `WITHIN`.

  the special purpose `NEAR` AQL function can now be substituted with the
  following AQL (provided there is a geo index present on the `doc.latitude`
  and `doc.longitude` attributes):

      FOR doc in geoSort
        SORT DISTANCE(doc.latitude, doc.longitude, 0, 0)
        LIMIT 5
        RETURN doc

  `WITHIN` can be substituted with the following AQL:

      FOR doc in geoFilter
        FILTER DISTANCE(doc.latitude, doc.longitude, 0, 0) < 2000
        RETURN doc

  Compared to using the special purpose AQL functions this approach has the
  advantage that it is more composable, and will also honor any `LIMIT` values
  used in the AQL query.

* potential fix for shutdown hangs on OSX

* added KB, MB, GB prefix for integer parameters, % for integer parameters
  with a base value

* added JEMALLOC 4.5.0

* added `--vm.resident-limit` and `--vm.path` for file-backed memory mapping
  after reaching a configurable maximum RAM size

* try recommended limit for file descriptors in case of unlimited
  hard limit

* issue #2413: improve logging in case of lock timeout and deadlocks

* added log topic attribute to /_admin/log api

* removed internal build option `USE_DEV_TIMERS`

  Enabling this option activated some proprietary timers for only selected
  events in arangod. Instead better use `perf` to gather timings.


v3.2.alpha3 (2017-03-22)
------------------------

* increase default collection lock timeout from 30 to 900 seconds

* added function `db._engine()` for retrieval of storage engine information at
  server runtime

  There is also an HTTP REST handler at GET /_api/engine that returns engine
  information.

* require at least cmake 3.2 for building ArangoDB

* make arangod start with less V8 JavaScript contexts

  This speeds up the server start (a little bit) and makes it use less memory.
  Whenever a V8 context is needed by a Foxx action or some other operation and
  there is no usable V8 context, a new one will be created dynamically now.

  Up to `--javascript.v8-contexts` V8 contexts will be created, so this option
  will change its meaning. Previously as many V8 contexts as specified by this
  option were created at server start, and the number of V8 contexts did not
  change at runtime. Now up to this number of V8 contexts will be in use at the
  same time, but the actual number of V8 contexts is dynamic.

  The garbage collector thread will automatically delete unused V8 contexts after
  a while. The number of spare contexts will go down to as few as configured in
  the new option `--javascript.v8-contexts-minimum`. Actually that many V8 contexts
  are also created at server start.

  The first few requests in new V8 contexts will take longer than in contexts
  that have been there already. Performance may therefore suffer a bit for the
  initial requests sent to ArangoDB or when there are only few but performance-
  critical situations in which new V8 contexts will be created. If this is a
  concern, it can easily be fixed by setting `--javascipt.v8-contexts-minimum`
  and `--javascript.v8-contexts` to a relatively high value, which will guarantee
  that many number of V8 contexts to be created at startup and kept around even
  when unused.

  Waiting for an unused V8 context will now also abort if no V8 context can be
  acquired/created after 120 seconds.

* improved diagnostic messages written to logfiles by supervisor process

* fixed issue #2367

* added "bindVars" to attributes of currently running and slow queries

* added "jsonl" as input file type for arangoimp

* upgraded version of bundled zlib library from 1.2.8 to 1.2.11

* added input file type `auto` for arangoimp so it can automatically detect the
  type of the input file from the filename extension

* fixed variables parsing in GraphQL

* added `--translate` option for arangoimp to translate attribute names from
  the input files to attriubte names expected by ArangoDB

  The `--translate` option can be specified multiple times (once per translation
  to be executed). The following example renames the "id" column from the input
  file to "_key", and the "from" column to "_from", and the "to" column to "_to":

      arangoimp --type csv --file data.csv --translate "id=_key" --translate "from=_from" --translate "to=_to"

  `--translate` works for CSV and TSV inputs only.

* changed default value for `--server.max-packet-size` from 128 MB to 256 MB

* fixed issue #2350

* fixed issue #2349

* fixed issue #2346

* fixed issue #2342

* change default string truncation length from 80 characters to 256 characters for
  `print`/`printShell` functions in ArangoShell and arangod. This will emit longer
  prefixes of string values before truncating them with `...`, which is helpful
  for debugging.

* always validate incoming JSON HTTP requests for duplicate attribute names

  Incoming JSON data with duplicate attribute names will now be rejected as
  invalid. Previous versions of ArangoDB only validated the uniqueness of
  attribute names inside incoming JSON for some API endpoints, but not
  consistently for all APIs.

* don't let read-only transactions block the WAL collector

* allow passing own `graphql-sync` module instance to Foxx GraphQL router

* arangoexport can now export to csv format

* arangoimp: fixed issue #2214

* Foxx: automatically add CORS response headers

* added "OPTIONS" to CORS `access-control-allow-methods` header

* Foxx: Fix arangoUser sometimes not being set correctly

* fixed issue #1974


v3.2.alpha2 (2017-02-20)
------------------------

* ui: fixed issue #2065

* ui: fixed a dashboard related memory issue

* Internal javascript rest actions will now hide their stack traces to the client
  unless maintainer mode is activated. Instead they will always log to the logfile

* Removed undocumented internal HTTP API:
  * PUT _api/edges

  The documented GET _api/edges and the undocumented POST _api/edges remains unmodified.

* updated V8 version to 5.7.0.0

* change undocumented behaviour in case of invalid revision ids in
  If-Match and If-None-Match headers from 400 (BAD) to 412 (PRECONDITION
  FAILED).

* change undocumented behaviour in case of invalid revision ids in
  JavaScript document operations from 1239 ("illegal document revision")
  to 1200 ("conflict").

* added data export tool, arangoexport.

  arangoexport can be used to export collections to json, jsonl or xml
  and export a graph or collections to xgmml.

* fixed a race condition when closing a connection

* raised default hard limit on threads for very small to 64

* fixed negative counting of http connection in UI


v3.2.alpha1 (2017-02-05)
------------------------

* added figure `httpRequests` to AQL query statistics

* removed revisions cache intermediate layer implementation

* obsoleted startup options `--database.revision-cache-chunk-size` and
  `--database.revision-cache-target-size`

* fix potential port number over-/underruns

* added startup option `--log.shorten-filenames` for controlling whether filenames
  in log messages should be shortened to just the filename with the absolute path

* removed IndexThreadFeature, made `--database.index-threads` option obsolete

* changed index filling to make it more parallel, dispatch tasks to boost::asio

* more detailed stacktraces in Foxx apps

* generated Foxx services now use swagger tags


v3.1.24 (XXXX-XX-XX)
--------------------

* fixed one more LIMIT issue in traversals


v3.1.23 (2017-06-19)
--------------------

* potentially fixed issue #2559: Duplicate _key generated on insertion

* fix races in SSL communication code

* fix invalid results (too many) when a skipping LIMIT was used for a
  traversal. `LIMIT x` or `LIMIT 0, x` were not affected, but `LIMIT s, x`
  may have returned too many results

* fix invalid first group results for sorted AQL COLLECT when LIMIT
  was used

* fix invalid locking in JWT authentication cache, which could have
  crashed the server

* fix undefined behavior in traverser when traversals were used inside
  a FOR loop


v3.1.22 (2017-06-07)
--------------------

* fixed issue #2505: Problem with export + report of a bug

* documented changed behavior of WITH

* fixed ui glitch in aardvark

* avoid agency compaction bug

* fixed issue #2283: disabled proxy communication internally


v3.1.21 (2017-05-22)
--------------------

* fixed issue #2488:  AQL operator IN error when data use base64 chars

* more randomness in seeding RNG

v3.1.20 (2016-05-16)
--------------------

* fixed incorrect sorting for distributeShardsLike

* improve reliability of AgencyComm communication with Agency

* fixed shard numbering bug, where ids were erouneously incremented by 1

* remove an unnecessary precondition in createCollectionCoordinator

* funny fail rotation fix

* fix in SimpleHttpClient for correct advancement of readBufferOffset

* forward SIG_HUP in supervisor process to the server process to fix logrotaion
  You need to stop the remaining arangod server process manually for the upgrade to work.


v3.1.19 (2017-04-28)
--------------------

* Fixed a StackOverflow issue in Traversal and ShortestPath. Occured if many (>1000) input
  values in a row do not return any result. Fixes issue: #2445

* fixed issue #2448

* fixed issue #2442

* added 'x-content-type-options: nosniff' to avoid MSIE bug

* fixed issue #2441

* fixed issue #2440

* Fixed a StackOverflow issue in Traversal and ShortestPath. Occured if many (>1000) input
  values in a row do not return any result. Fixes issue: #2445

* fix occasional hanging shutdowns on OS X


v3.1.18 (2017-04-18)
--------------------

* fixed error in continuous synchronization of collections

* fixed spurious hangs on server shutdown

* better error messages during restore collection

* completely overhaul supervision. More detailed tests

* Fixed a dead-lock situation in cluster traversers, it could happen in
  rare cases if the computation on one DBServer could be completed much earlier
  than the other server. It could also be restricted to SmartGraphs only.

* (Enterprise only) Fixed a bug in SmartGraph DepthFirstSearch. In some
  more complicated queries, the maxDepth limit of 1 was not considered strictly
  enough, causing the traverser to do unlimited depth searches.

* fixed issue #2415

* fixed issue #2422

* fixed issue #1974


v3.1.17 (2017-04-04)
--------------------

* (Enterprise only) fixed a bug where replicationFactor was not correctly
  forwarded in SmartGraph creation.

* fixed issue #2404

* fixed issue #2397

* ui - fixed smart graph option not appearing

* fixed issue #2389

* fixed issue #2400


v3.1.16 (2017-03-27)
--------------------

* fixed issue #2392

* try to raise file descriptors to at least 8192, warn otherwise

* ui - aql editor improvements + updated ace editor version (memory leak)

* fixed lost HTTP requests

* ui - fixed some event issues

* avoid name resolution when given connection string is a valid ip address

* helps with issue #1842, bug in COLLECT statement in connection with LIMIT.

* fix locking bug in cluster traversals

* increase lock timeout defaults

* increase various cluster timeouts

* limit default target size for revision cache to 1GB, which is better for
  tight RAM situations (used to be 40% of (totalRAM - 1GB), use
  --database.revision-cache-target-size <VALUEINBYTES> to get back the
  old behaviour

* fixed a bug with restarted servers indicating status as "STARTUP"
  rather that "SERVING" in Nodes UI.


v3.1.15 (2017-03-20)
--------------------

* add logrotate configuration as requested in #2355

* fixed issue #2376

* ui - changed document api due a chrome bug

* ui - fixed a submenu bug

* added endpoint /_api/cluster/endpoints in cluster case to get all
  coordinator endpoints

* fix documentation of /_api/endpoint, declaring this API obsolete.

* Foxx response objects now have a `type` method for manipulating the content-type header

* Foxx tests now support `xunit` and `tap` reporters


v3.1.14 (2017-03-13)
--------------------

* ui - added feature request (multiple start nodes within graph viewer) #2317

* added missing locks to authentication cache methods

* ui - added feature request (multiple start nodes within graph viewer) #2317

* ui - fixed wrong merge of statistics information from different coordinators

* ui - fixed issue #2316

* ui - fixed wrong protocol usage within encrypted environment

* fixed compile error on Mac Yosemite

* minor UI fixes


v3.1.13 (2017-03-06)
--------------------

* fixed variables parsing in GraphQL

* fixed issue #2214

* fixed issue #2342

* changed thread handling to queue only user requests on coordinator

* use exponential backoff when waiting for collection locks

* repair short name server lookup in cluster in the case of a removed
  server


v3.1.12 (2017-02-28)
--------------------

* disable shell color escape sequences on Windows

* fixed issue #2326

* fixed issue #2320

* fixed issue #2315

* fixed a race condition when closing a connection

* raised default hard limit on threads for very small to 64

* fixed negative counting of http connection in UI

* fixed a race when renaming collections

* fixed a race when dropping databases


v3.1.11 (2017-02-17)
--------------------

* fixed a race between connection closing and sending out last chunks of data to clients
  when the "Connection: close" HTTP header was set in requests

* ui: optimized smart graph creation usability

* ui: fixed #2308

* fixed a race in async task cancellation via `require("@arangodb/tasks").unregisterTask()`

* fixed spuriously hanging threads in cluster AQL that could sit idle for a few minutes

* fixed potential numeric overflow for big index ids in index deletion API

* fixed sort issue in cluster, occurring when one of the local sort buffers of a
  GatherNode was empty

* reduce number of HTTP requests made for certain kinds of join queries in cluster,
  leading to speedup of some join queries

* supervision deals with demised coordinators correctly again

* implement a timeout in TraverserEngineRegistry

* agent communication reduced in large batches of append entries RPCs

* inception no longer estimates RAFT timings

* compaction in agents has been moved to a separate thread

* replicated logs hold local timestamps

* supervision jobs failed leader and failed follower revisited for
  function in precarious stability situations

* fixed bug in random number generator for 64bit int


v3.1.10 (2017-02-02)
--------------------

* updated versions of bundled node modules:
  - joi: from 8.4.2 to 9.2.0
  - joi-to-json-schema: from 2.2.0 to 2.3.0
  - sinon: from 1.17.4 to 1.17.6
  - lodash: from 4.13.1 to 4.16.6

* added shortcut for AQL ternary operator
  instead of `condition ? true-part : false-part` it is now possible to also use a
  shortcut variant `condition ? : false-part`, e.g.

      FOR doc IN docs RETURN doc.value ?: 'not present'

  instead of

      FOR doc IN docs RETURN doc.value ? doc.value : 'not present'

* fixed wrong sorting order in cluster, if an index was used to sort with many
  shards.

* added --replication-factor, --number-of-shards and --wait-for-sync to arangobench

* turn on UTF-8 string validation for VelocyPack values received via VST connections

* fixed issue #2257

* upgraded Boost version to 1.62.0

* added optional detail flag for db.<collection>.count()
  setting the flag to `true` will make the count operation returned the per-shard
  counts for the collection:

      db._create("test", { numberOfShards: 10 });
      for (i = 0; i < 1000; ++i) {
        db.test.insert({value: i});
      }
      db.test.count(true);

      {
        "s100058" : 99,
        "s100057" : 103,
        "s100056" : 100,
        "s100050" : 94,
        "s100055" : 90,
        "s100054" : 122,
        "s100051" : 109,
        "s100059" : 99,
        "s100053" : 95,
        "s100052" : 89
      }

* added optional memory limit for AQL queries:

      db._query("FOR i IN 1..100000 SORT i RETURN i", {}, { options: { memoryLimit: 100000 } });

  This option limits the default maximum amount of memory (in bytes) that a single
  AQL query can use.
  When a single AQL query reaches the specified limit value, the query will be
  aborted with a *resource limit exceeded* exception. In a cluster, the memory
  accounting is done per shard, so the limit value is effectively a memory limit per
  query per shard.

  The global limit value can be overriden per query by setting the *memoryLimit*
  option value for individual queries when running an AQL query.

* added server startup option `--query.memory-limit`

* added convenience function to create vertex-centric indexes.

  Usage: `db.collection.ensureVertexCentricIndex("label", {type: "hash", direction: "outbound"})`
  That will create an index that can be used on OUTBOUND with filtering on the
  edge attribute `label`.

* change default log output for tools to stdout (instead of stderr)

* added option -D to define a configuration file environment key=value

* changed encoding behavior for URLs encoded in the C++ code of ArangoDB:
  previously the special characters `-`, `_`, `~` and `.` were returned as-is
  after URL-encoding, now `.` will be encoded to be `%2e`.
  This also changes the behavior of how incoming URIs are processed: previously
  occurrences of `..` in incoming request URIs were collapsed (e.g. `a/../b/` was
  collapsed to a plain `b/`). Now `..` in incoming request URIs are not collapsed.

* Foxx request URL suffix is no longer unescaped

* @arangodb/request option json now defaults to `true` if the response body is not empty and encoding is not explicitly set to `null` (binary).
  The option can still be set to `false` to avoid unnecessary attempts at parsing the response as JSON.

* Foxx configuration values for unknown options will be discarded when saving the configuration in production mode using the web interface

* module.context.dependencies is now immutable

* process.stdout.isTTY now returns `true` in arangosh and when running arangod with the `--console` flag

* add support for Swagger tags in Foxx


v3.1.9 (XXXX-XX-XX)
-------------------

* macos CLI package: store databases and apps in the users home directory

* ui: fixed re-login issue within a non system db, when tab was closed

* fixed a race in the VelocyStream Commtask implementation

* fixed issue #2256


v3.1.8 (2017-01-09)
-------------------

* add Windows silent installer

* add handling of debug symbols during Linux & windows release builds.

* fixed issue #2181

* fixed issue #2248: reduce V8 max old space size from 3 GB to 1 GB on 32 bit systems

* upgraded Boost version to 1.62.0

* fixed issue #2238

* fixed issue #2234

* agents announce new endpoints in inception phase to leader

* agency leadership accepts updatet endpoints to given uuid

* unified endpoints replace localhost with 127.0.0.1

* fix several problems within an authenticated cluster


v3.1.7 (2016-12-29)
-------------------

* fixed one too many elections in RAFT

* new agency comm backported from devel


v3.1.6 (2016-12-20)
-------------------

* fixed issue #2227

* fixed issue #2220

* agency constituent/agent bug fixes in race conditions picking up
  leadership

* supervision does not need waking up anymore as it is running
  regardless

* agents challenge their leadership more rigorously


v3.1.5 (2016-12-16)
-------------------

* lowered default value of `--database.revision-cache-target-size` from 75% of
  RAM to less than 40% of RAM

* fixed issue #2218

* fixed issue #2217

* Foxx router.get/post/etc handler argument can no longer accidentally omitted

* fixed issue #2223


v3.1.4 (2016-12-08)
-------------------

* fixed issue #2211

* fixed issue #2204

* at cluster start, coordinators wait until at least one DBserver is there,
  and either at least two DBservers are there or 15s have passed, before they
  initiate the bootstrap of system collections.

* more robust agency startup from devel

* supervision's AddFollower adds many followers at once

* supervision has new FailedFollower job

* agency's Node has new method getArray

* agency RAFT timing estimates more conservative in waitForSync
  scenario

* agency RAFT timing estimates capped at maximum 2.0/10.0 for low/high


v3.1.3 (2016-12-02)
-------------------

* fix a traversal bug when using skiplist indexes:
  if we have a skiplist of ["a", "unused", "_from"] and a traversal like:
  FOR v,e,p IN OUTBOUND @start @@edges
    FILTER p.edges[0].a == 'foo'
    RETURN v
  And the above index applied on "a" is considered better than EdgeIndex, than
  the executor got into undefined behaviour.

* fix endless loop when trying to create a collection with replicationFactor: -1


v3.1.2 (2016-11-24)
-------------------

* added support for descriptions field in Foxx dependencies

* (Enterprise only) fixed a bug in the statistic report for SmartGraph traversals.
Now they state correctly how many documents were fetched from the index and how many
have been filtered.

* Prevent uniform shard distribution when replicationFactor == numServers

v3.1.1 (2016-11-15)
-------------------

* fixed issue #2176

* fixed issue #2168

* display index usage of traversals in AQL explainer output (previously missing)

* fixed issue #2163

* preserve last-used HLC value across server starts

* allow more control over handling of pre-3.1 _rev values

  this changes the server startup option `--database.check-30-revisions` from a boolean (true/false)
  parameter to a string parameter with the following possible values:

  - "fail":
    will validate _rev values of 3.0 collections on collection loading and throw an exception when invalid _rev values are found.
    in this case collections with invalid _rev values are marked as corrupted and cannot be used in the ArangoDB 3.1 instance.
    the fix procedure for such collections is to export the collections from 3.0 database with arangodump and restore them in 3.1 with arangorestore.
    collections that do not contain invalid _rev values are marked as ok and will not be re-checked on following loads.
    collections that contain invalid _rev values will be re-checked on following loads.

  - "true":
    will validate _rev values of 3.0 collections on collection loading and print a warning when invalid _rev values are found.
    in this case collections with invalid _rev values can be used in the ArangoDB 3.1 instance.
    however, subsequent operations on documents with invalid _rev values may silently fail or fail with explicit errors.
    the fix procedure for such collections is to export the collections from 3.0 database with arangodump and restore them in 3.1 with arangorestore.
    collections that do not contain invalid _rev values are marked as ok and will not be re-checked on following loads.
    collections that contain invalid _rev values will be re-checked on following loads.

  - "false":
    will not validate _rev values on collection loading and not print warnings.
    no hint is given when invalid _rev values are found.
    subsequent operations on documents with invalid _rev values may silently fail or fail with explicit errors.
    this setting does not affect whether collections are re-checked later.
    collections will be re-checked on following loads if `--database.check-30-revisions` is later set to either `true` or `fail`.

  The change also suppresses warnings that were printed when collections were restored using arangorestore, and the restore
  data contained invalid _rev values. Now these warnings are suppressed, and new HLC _rev values are generated for these documents
  as before.

* added missing functions to AQL syntax highlighter in web interface

* fixed display of `ANY` direction in traversal explainer output (direction `ANY` was shown as either
  `INBOUND` or `OUTBOUND`)

* changed behavior of toJSON() function when serializing an object before saving it in the database

  if an object provides a toJSON() function, this function is still called for serializing it.
  the change is that the result of toJSON() is not stringified anymore, but saved as is. previous
  versions of ArangoDB called toJSON() and after that additionally stringified its result.

  This change will affect the saving of JS Buffer objects, which will now be saved as arrays of
  bytes instead of a comma-separated string of the Buffer's byte contents.

* allow creating unique indexes on more attributes than present in shardKeys

  The following combinations of shardKeys and indexKeys are allowed/not allowed:

  shardKeys     indexKeys
      a             a        ok
      a             b    not ok
      a           a b        ok
    a b             a    not ok
    a b             b    not ok
    a b           a b        ok
    a b         a b c        ok
  a b c           a b    not ok
  a b c         a b c        ok

* fixed wrong version in web interface login screen (EE only)

* make web interface not display an exclamation mark next to ArangoDB version number 3.1

* fixed search for arbitrary document attributes in web interface in case multiple
  search values were used on different attribute names. in this case, the search always
  produced an empty result

* disallow updating `_from` and `_to` values of edges in Smart Graphs. Updating these
  attributes would lead to potential redistribution of edges to other shards, which must be
  avoided.

* fixed issue #2148

* updated graphql-sync dependency to 0.6.2

* fixed issue #2156

* fixed CRC4 assembly linkage


v3.1.0 (2016-10-29)
-------------------

* AQL breaking change in cluster:

  from ArangoDB 3.1 onwards `WITH` is required for traversals in a
  clustered environment in order to avoid deadlocks.

  Note that for queries that access only a single collection or that have all
  collection names specified somewhere else in the query string, there is no
  need to use *WITH*. *WITH* is only useful when the AQL query parser cannot
  automatically figure out which collections are going to be used by the query.
  *WITH* is only useful for queries that dynamically access collections, e.g.
  via traversals, shortest path operations or the *DOCUMENT()* function.

  more info can be found [here](https://github.com/arangodb/arangodb/blob/devel/Documentation/Books/AQL/Operations/With.md)

* added AQL function `DISTANCE` to calculate the distance between two arbitrary
  coordinates (haversine formula)

* fixed issue #2110

* added Auto-aptation of RAFT timings as calculations only


v3.1.rc2 (2016-10-10)
---------------------

* second release candidate


v3.1.rc1 (2016-09-30)
---------------------

* first release candidate


v3.1.alpha2 (2016-09-01)
------------------------

* added module.context.createDocumentationRouter to replace module.context.apiDocumentation

* bug in RAFT implementation of reads. dethroned leader still answered requests in isolation

* ui: added new graph viewer

* ui: aql-editor added tabular & graph display

* ui: aql-editor improved usability

* ui: aql-editor: query profiling support

* fixed issue #2109

* fixed issue #2111

* fixed issue #2075

* added AQL function `DISTANCE` to calculate the distance between two arbitrary
  coordinates (haversine formula)

* rewrote scheduler and dispatcher based on boost::asio

  parameters changed:
    `--scheduler.threads` and `--server.threads` are now merged into a single one: `--server.threads`

    hidden `--server.extra-threads` has been removed

    hidden `--server.aql-threads` has been removed

    hidden `--server.backend` has been removed

    hidden `--server.show-backends` has been removed

    hidden `--server.thread-affinity` has been removed

* fixed issue #2086

* fixed issue #2079

* fixed issue #2071

  make the AQL query optimizer inject filter condition expressions referred to
  by variables during filter condition aggregation.
  For example, in the following query

      FOR doc IN collection
        LET cond1 = (doc.value == 1)
        LET cond2 = (doc.value == 2)
        FILTER cond1 || cond2
        RETURN { doc, cond1, cond2 }

  the optimizer will now inject the conditions for `cond1` and `cond2` into the filter
  condition `cond1 || cond2`, expanding it to `(doc.value == 1) || (doc.value == 2)`
  and making these conditions available for index searching.

  Note that the optimizer previously already injected some conditions into other
  conditions, but only if the variable that defined the condition was not used
  elsewhere. For example, the filter condition in the query

      FOR doc IN collection
        LET cond = (doc.value == 1)
        FILTER cond
        RETURN { doc }

  already got optimized before because `cond` was only used once in the query and
  the optimizer decided to inject it into the place where it was used.

  This only worked for variables that were referred to once in the query.
  When a variable was used multiple times, the condition was not injected as
  in the following query:

      FOR doc IN collection
        LET cond = (doc.value == 1)
        FILTER cond
        RETURN { doc, cond }

  The fix for #2070 now will enable this optimization so that the query can
  use an index on `doc.value` if available.

* changed behavior of AQL array comparison operators for empty arrays:
  * `ALL` and `ANY` now always return `false` when the left-hand operand is an
    empty array. The behavior for non-empty arrays does not change:
    * `[] ALL == 1` will return `false`
    * `[1] ALL == 1` will return `true`
    * `[1, 2] ALL == 1` will return `false`
    * `[2, 2] ALL == 1` will return `false`
    * `[] ANY == 1` will return `false`
    * `[1] ANY == 1` will return `true`
    * `[1, 2] ANY == 1` will return `true`
    * `[2, 2] ANY == 1` will return `false`
  * `NONE` now always returns `true` when the left-hand operand is an empty array.
    The behavior for non-empty arrays does not change:
    * `[] NONE == 1` will return `true`
    * `[1] NONE == 1` will return `false`
    * `[1, 2] NONE == 1` will return `false`
    * `[2, 2] NONE == 1` will return `true`

* added experimental AQL functions `JSON_STRINGIFY` and `JSON_PARSE`

* added experimental support for incoming gzip-compressed requests

* added HTTP REST APIs for online loglevel adjustments:

  - GET `/_admin/log/level` returns the current loglevel settings
  - PUT `/_admin/log/level` modifies the current loglevel settings

* PATCH /_api/gharial/{graph-name}/vertex/{collection-name}/{vertex-key}
  - changed default value for keepNull to true

* PATCH /_api/gharial/{graph-name}/edge/{collection-name}/{edge-key}
  - changed default value for keepNull to true

* renamed `maximalSize` attribute in parameter.json files to `journalSize`

  The `maximalSize` attribute will still be picked up from collections that
  have not been adjusted. Responses from the replication API will now also use
  `journalSize` instead of `maximalSize`.

* added `--cluster.system-replication-factor` in order to adjust the
  replication factor for new system collections

* fixed issue #2012

* added a memory expection in case V8 memory gets too low

* added Optimizer Rule for other indexes in Traversals
  this allows AQL traversals to use other indexes than the edge index.
  So traversals with filters on edges can now make use of more specific
  indexes, e.g.

      FOR v, e, p IN 2 OUTBOUND @start @@edge FILTER p.edges[0].foo == "bar"

  will prefer a Hash Index on [_from, foo] above the EdgeIndex.

* fixed epoch computation in hybrid logical clock

* fixed thread affinity

* replaced require("internal").db by require("@arangodb").db

* added option `--skip-lines` for arangoimp
  this allows skipping the first few lines from the import file in case the
  CSV or TSV import are used

* fixed periodic jobs: there should be only one instance running - even if it
  runs longer than the period

* improved performance of primary index and edge index lookups

* optimizations for AQL `[*]` operator in case no filter, no projection and
  no offset/limit are used

* added AQL function `OUTERSECTION` to return the symmetric difference of its
  input arguments

* Foxx manifests of installed services are now saved to disk with indentation

* Foxx tests and scripts in development mode should now always respect updated
  files instead of loading stale modules

* When disabling Foxx development mode the setup script is now re-run

* Foxx now provides an easy way to directly serve GraphQL requests using the
  `@arangodb/foxx/graphql` module and the bundled `graphql-sync` dependency

* Foxx OAuth2 module now correctly passes the `access_token` to the OAuth2 server

* added iconv-lite and timezone modules

* web interface now allows installing GitHub and zip services in legacy mode

* added module.context.createDocumentationRouter to replace module.context.apiDocumentation

* bug in RAFT implementation of reads. dethroned leader still answered
  requests in isolation

* all lambdas in ClusterInfo might have been left with dangling references.

* Agency bug fix for handling of empty json objects as values.

* Foxx tests no longer support the Mocha QUnit interface as this resulted in weird
  inconsistencies in the BDD and TDD interfaces. This fixes the TDD interface
  as well as out-of-sequence problems when using the BDD before/after functions.

* updated bundled JavaScript modules to latest versions; joi has been updated from 8.4 to 9.2
  (see [joi 9.0.0 release notes](https://github.com/hapijs/joi/issues/920) for information on
  breaking changes and new features)

* fixed issue #2139

* updated graphql-sync dependency to 0.6.2

* fixed issue #2156


v3.0.13 (XXXX-XX-XX)
--------------------

* fixed issue #2315

* fixed issue #2210


v3.0.12 (2016-11-23)
--------------------

* fixed issue #2176

* fixed issue #2168

* fixed issues #2149, #2159

* fixed error reporting for issue #2158

* fixed assembly linkage bug in CRC4 module

* added support for descriptions field in Foxx dependencies


v3.0.11 (2016-11-08)
--------------------

* fixed issue #2140: supervisor dies instead of respawning child

* fixed issue #2131: use shard key value entered by user in web interface

* fixed issue #2129: cannot kill a long-run query

* fixed issue #2110

* fixed issue #2081

* fixed issue #2038

* changes to Foxx service configuration or dependencies should now be
  stored correctly when options are cleared or omitted

* Foxx tests no longer support the Mocha QUnit interface as this resulted in weird
  inconsistencies in the BDD and TDD interfaces. This fixes the TDD interface
  as well as out-of-sequence problems when using the BDD before/after functions.

* fixed issue #2148


v3.0.10 (2016-09-26)
--------------------

* fixed issue #2072

* fixed issue #2070

* fixed slow cluster starup issues. supervision will demonstrate more
  patience with db servers


v3.0.9 (2016-09-21)
-------------------

* fixed issue #2064

* fixed issue #2060

* speed up `collection.any()` and skiplist index creation

* fixed multiple issues where ClusterInfo bug hung agency in limbo
  timeouting on multiple collection and database callbacks


v3.0.8 (2016-09-14)
-------------------

* fixed issue #2052

* fixed issue #2005

* fixed issue #2039

* fixed multiple issues where ClusterInfo bug hung agency in limbo
  timeouting on multiple collection and database callbacks


v3.0.7 (2016-09-05)
-------------------

* new supervision job handles db server failure during collection creation.


v3.0.6 (2016-09-02)
-------------------

* fixed issue #2026

* slightly better error diagnostics for AQL query compilation and replication

* fixed issue #2018

* fixed issue #2015

* fixed issue #2012

* fixed wrong default value for arangoimp's `--on-duplicate` value

* fix execution of AQL traversal expressions when there are multiple
  conditions that refer to variables set outside the traversal

* properly return HTTP 503 in JS actions when backend is gone

* supervision creates new key in agency for failed servers

* new shards will not be allocated on failed or cleaned servers


v3.0.5 (2016-08-18)
-------------------

* execute AQL ternary operator via C++ if possible

* fixed issue #1977

* fixed extraction of _id attribute in AQL traversal conditions

* fix SSL agency endpoint

* Minimum RAFT timeout was one order of magnitude to short.

* Optimized RAFT RPCs from leader to followers for efficiency.

* Optimized RAFT RPC handling on followers with respect to compaction.

* Fixed bug in handling of duplicates and overlapping logs

* Fixed bug in supervision take over after leadership change.

v3.0.4 (2016-08-01)
-------------------

* added missing lock for periodic jobs access

* fix multiple foxx related cluster issues

* fix handling of empty AQL query strings

* fixed issue in `INTERSECTION` AQL function with duplicate elements
  in the source arrays

* fixed issue #1970

* fixed issue #1968

* fixed issue #1967

* fixed issue #1962

* fixed issue #1959

* replaced require("internal").db by require("@arangodb").db

* fixed issue #1954

* fixed issue #1953

* fixed issue #1950

* fixed issue #1949

* fixed issue #1943

* fixed segfault in V8, by backporting https://bugs.chromium.org/p/v8/issues/detail?id=5033

* Foxx OAuth2 module now correctly passes the `access_token` to the OAuth2 server

* fixed credentialed CORS requests properly respecting --http.trusted-origin

* fixed a crash in V8Periodic task (forgotten lock)

* fixed two bugs in synchronous replication (syncCollectionFinalize)


v3.0.3 (2016-07-17)
-------------------

* fixed issue #1942

* fixed issue #1941

* fixed array index batch insertion issues for hash indexes that caused problems when
  no elements remained for insertion

* fixed AQL MERGE() function with External objects originating from traversals

* fixed some logfile recovery errors with error message "document not found"

* fixed issue #1937

* fixed issue #1936

* improved performance of arangorestore in clusters with synchronous
  replication

* Foxx tests and scripts in development mode should now always respect updated
  files instead of loading stale modules

* When disabling Foxx development mode the setup script is now re-run

* Foxx manifests of installed services are now saved to disk with indentation


v3.0.2 (2016-07-09)
-------------------

* fixed assertion failure in case multiple remove operations were used in the same query

* fixed upsert behavior in case upsert was used in a loop with the same document example

* fixed issue #1930

* don't expose local file paths in Foxx error messages.

* fixed issue #1929

* make arangodump dump the attribute `isSystem` when dumping the structure
  of a collection, additionally make arangorestore not fail when the attribute
  is missing

* fixed "Could not extract custom attribute" issue when using COLLECT with
  MIN/MAX functions in some contexts

* honor presence of persistent index for sorting

* make AQL query optimizer not skip "use-indexes-rule", even if enough
  plans have been created already

* make AQL optimizer not skip "use-indexes-rule", even if enough execution plans
  have been created already

* fix double precision value loss in VelocyPack JSON parser

* added missing SSL support for arangorestore

* improved cluster import performance

* fix Foxx thumbnails on DC/OS

* fix Foxx configuration not being saved

* fix Foxx app access from within the frontend on DC/OS

* add option --default-replication-factor to arangorestore and simplify
  the control over the number of shards when restoring

* fix a bug in the VPack -> V8 conversion if special attributes _key,
  _id, _rev, _from and _to had non-string values, which is allowed
  below the top level

* fix malloc_usable_size for darwin


v3.0.1 (2016-06-30)
-------------------

* fixed periodic jobs: there should be only one instance running - even if it
  runs longer than the period

* increase max. number of collections in AQL queries from 32 to 256

* fixed issue #1916: header "authorization" is required" when opening
  services page

* fixed issue #1915: Explain: member out of range

* fixed issue #1914: fix unterminated buffer

* don't remove lockfile if we are the same (now stale) pid
  fixes docker setups (our pid will always be 1)

* do not use revision id comparisons in compaction for determining whether a
  revision is obsolete, but marker memory addresses
  this ensures revision ids don't matter when compacting documents

* escape Unicode characters in JSON HTTP responses
  this converts UTF-8 characters in HTTP responses of arangod into `\uXXXX`
  escape sequences. This makes the HTTP responses fit into the 7 bit ASCII
  character range, which speeds up HTTP response parsing for some clients,
  namely node.js/v8

* add write before read collections when starting a user transaction
  this allows specifying the same collection in both read and write mode without
  unintended side effects

* fixed buffer overrun that occurred when building very large result sets

* index lookup optimizations for primary index and edge index

* fixed "collection is a nullptr" issue when starting a traversal from a transaction

* enable /_api/import on coordinator servers


v3.0.0 (2016-06-22)
-------------------

* minor GUI fixxes

* fix for replication and nonces


v3.0.0-rc3 (2016-06-19)
-----------------------

* renamed various Foxx errors to no longer refer to Foxx services as apps

* adjusted various error messages in Foxx to be more informative

* specifying "files" in a Foxx manifest to be mounted at the service root
  no longer results in 404s when trying to access non-file routes

* undeclared path parameters in Foxx no longer break the service

* trusted reverse proxy support is now handled more consistently

* ArangoDB request compatibility and user are now exposed in Foxx

* all bundled NPM modules have been upgraded to their latest versions


v3.0.0-rc2 (2016-06-12)
-----------------------

* added option `--server.max-packet-size` for client tools

* renamed option `--server.ssl-protocol` to `--ssl.protocol` in client tools
  (was already done for arangod, but overlooked for client tools)

* fix handling of `--ssl.protocol` value 5 (TLS v1.2) in client tools, which
  claimed to support it but didn't

* config file can use '@include' to include a different config file as base


v3.0.0-rc1 (2016-06-10)
-----------------------

* the user management has changed: it now has users that are independent of
  databases. A user can have one or more database assigned to the user.

* forward ported V8 Comparator bugfix for inline heuristics from
  https://github.com/v8/v8/commit/5ff7901e24c2c6029114567de5a08ed0f1494c81

* changed to-string conversion for AQL objects and arrays, used by the AQL
  function `TO_STRING()` and implicit to-string casts in AQL

  - arrays are now converted into their JSON-stringify equivalents, e.g.

    - `[ ]` is now converted to `[]`
    - `[ 1, 2, 3 ]` is now converted to `[1,2,3]`
    - `[ "test", 1, 2 ] is now converted to `["test",1,2]`

    Previous versions of ArangoDB converted arrays with no members into the
    empty string, and non-empty arrays into a comma-separated list of member
    values, without the surrounding angular brackets. Additionally, string
    array members were not enclosed in quotes in the result string:

    - `[ ]` was converted to ``
    - `[ 1, 2, 3 ]` was converted to `1,2,3`
    - `[ "test", 1, 2 ] was converted to `test,1,2`

  - objects are now converted to their JSON-stringify equivalents, e.g.

    - `{ }` is converted to `{}`
    - `{ a: 1, b: 2 }` is converted to `{"a":1,"b":2}`
    - `{ "test" : "foobar" }` is converted to `{"test":"foobar"}`

    Previous versions of ArangoDB always converted objects into the string
    `[object Object]`

  This change affects also the AQL functions `CONCAT()` and `CONCAT_SEPARATOR()`
  which treated array values differently in previous versions. Previous versions
  of ArangoDB automatically flattened array values on the first level of the array,
  e.g. `CONCAT([1, 2, 3, [ 4, 5, 6 ]])` produced `1,2,3,4,5,6`. Now this will produce
  `[1,2,3,[4,5,6]]`. To flatten array members on the top level, you can now use
  the more explicit `CONCAT(FLATTEN([1, 2, 3, [4, 5, 6]], 1))`.

* added C++ implementations for AQL functions `SLICE()`, `CONTAINS()` and
  `RANDOM_TOKEN()`

* as a consequence of the upgrade to V8 version 5, the implementation of the
  JavaScript `Buffer` object had to be changed. JavaScript `Buffer` objects in
  ArangoDB now always store their data on the heap. There is no shared pool
  for small Buffer values, and no pointing into existing Buffer data when
  extracting slices. This change may increase the cost of creating Buffers with
  short contents or when peeking into existing Buffers, but was required for
  safer memory management and to prevent leaks.

* the `db` object's function `_listDatabases()` was renamed to just `_databases()`
  in order to make it more consistent with the existing `_collections()` function.
  Additionally the `db` object's `_listEndpoints()` function was renamed to just
  `_endpoints()`.

* changed default value of `--server.authentication` from `false` to `true` in
  configuration files etc/relative/arangod.conf and etc/arangodb/arangod.conf.in.
  This means the server will be started with authentication enabled by default,
  requiring all client connections to provide authentication data when connecting
  to ArangoDB. Authentication can still be turned off via setting the value of
  `--server.authentication` to `false` in ArangoDB's configuration files or by
  specifying the option on the command-line.

* Changed result format for querying all collections via the API GET `/_api/collection`.

  Previous versions of ArangoDB returned an object with an attribute named `collections`
  and an attribute named `names`. Both contained all available collections, but
  `collections` contained the collections as an array, and `names` contained the
  collections again, contained in an object in which the attribute names were the
  collection names, e.g.

  ```
  {
    "collections": [
      {"id":"5874437","name":"test","isSystem":false,"status":3,"type":2},
      {"id":"17343237","name":"something","isSystem":false,"status":3,"type":2},
      ...
    ],
    "names": {
      "test": {"id":"5874437","name":"test","isSystem":false,"status":3,"type":2},
      "something": {"id":"17343237","name":"something","isSystem":false,"status":3,"type":2},
      ...
    }
  }
  ```
  This result structure was redundant, and therefore has been simplified to just

  ```
  {
    "result": [
      {"id":"5874437","name":"test","isSystem":false,"status":3,"type":2},
      {"id":"17343237","name":"something","isSystem":false,"status":3,"type":2},
      ...
    ]
  }
  ```

  in ArangoDB 3.0.

* added AQL functions `TYPENAME()` and `HASH()`

* renamed arangob tool to arangobench

* added AQL string comparison operator `LIKE`

  The operator can be used to compare strings like this:

      value LIKE search

  The operator is currently implemented by calling the already existing AQL
  function `LIKE`.

  This change also makes `LIKE` an AQL keyword. Using `LIKE` in either case as
  an attribute or collection name in AQL thus requires quoting.

* make AQL optimizer rule "remove-unnecessary-calculations" fire in more cases

  The rule will now remove calculations that are used exactly once in other
  expressions (e.g. `LET a = doc RETURN a.value`) and calculations,
  or calculations that are just references (e.g. `LET a = b`).

* renamed AQL optimizer rule "merge-traversal-filter" to "optimize-traversals"
  Additionally, the optimizer rule will remove unused edge and path result variables
  from the traversal in case they are specified in the `FOR` section of the traversal,
  but not referenced later in the query. This saves constructing edges and paths
  results.

* added AQL optimizer rule "inline-subqueries"

  This rule can pull out certain subqueries that are used as an operand to a `FOR`
  loop one level higher, eliminating the subquery completely. For example, the query

      FOR i IN (FOR j IN [1,2,3] RETURN j) RETURN i

  will be transformed by the rule to:

      FOR i IN [1,2,3] RETURN i

  The query

      FOR name IN (FOR doc IN _users FILTER doc.status == 1 RETURN doc.name) LIMIT 2 RETURN name

  will be transformed into

      FOR tmp IN _users FILTER tmp.status == 1 LIMIT 2 RETURN tmp.name

  The rule will only fire when the subquery is used as an operand to a `FOR` loop, and
  if the subquery does not contain a `COLLECT` with an `INTO` variable.

* added new endpoint "srv://" for DNS service records

* The result order of the AQL functions VALUES and ATTRIBUTES has never been
  guaranteed and it only had the "correct" ordering by accident when iterating
  over objects that were not loaded from the database. This accidental behavior
  is now changed by introduction of VelocyPack. No ordering is guaranteed unless
  you specify the sort parameter.

* removed configure option `--enable-logger`

* added AQL array comparison operators

  All AQL comparison operators now also exist in an array variant. In the
  array variant, the operator is preceded with one of the keywords *ALL*, *ANY*
  or *NONE*. Using one of these keywords changes the operator behavior to
  execute the comparison operation for all, any, or none of its left hand
  argument values. It is therefore expected that the left hand argument
  of an array operator is an array.

  Examples:

      [ 1, 2, 3 ] ALL IN [ 2, 3, 4 ]   // false
      [ 1, 2, 3 ] ALL IN [ 1, 2, 3 ]   // true
      [ 1, 2, 3 ] NONE IN [ 3 ]        // false
      [ 1, 2, 3 ] NONE IN [ 23, 42 ]   // true
      [ 1, 2, 3 ] ANY IN [ 4, 5, 6 ]   // false
      [ 1, 2, 3 ] ANY IN [ 1, 42 ]     // true
      [ 1, 2, 3 ] ANY == 2             // true
      [ 1, 2, 3 ] ANY == 4             // false
      [ 1, 2, 3 ] ANY > 0              // true
      [ 1, 2, 3 ] ANY <= 1             // true
      [ 1, 2, 3 ] NONE < 99            // false
      [ 1, 2, 3 ] NONE > 10            // true
      [ 1, 2, 3 ] ALL > 2              // false
      [ 1, 2, 3 ] ALL > 0              // true
      [ 1, 2, 3 ] ALL >= 3             // false
      ["foo", "bar"] ALL != "moo"      // true
      ["foo", "bar"] NONE == "bar"     // false
      ["foo", "bar"] ANY == "foo"      // true

* improved AQL optimizer to remove unnecessary sort operations in more cases

* allow enclosing AQL identifiers in forward ticks in addition to using
  backward ticks

  This allows for convenient writing of AQL queries in JavaScript template strings
  (which are delimited with backticks themselves), e.g.

      var q = `FOR doc IN ´collection´ RETURN doc.´name´`;

* allow to set `print.limitString` to configure the number of characters
  to output before truncating

* make logging configurable per log "topic"

  `--log.level <level>` sets the global log level to <level>, e.g. `info`,
  `debug`, `trace`.

  `--log.level topic=<level>` sets the log level for a specific topic.
  Currently, the following topics exist: `collector`, `compactor`, `mmap`,
  `performance`, `queries`, and `requests`. `performance` and `requests` are
  set to FATAL by default. `queries` is set to info. All others are
  set to the global level by default.

  The new log option `--log.output <definition>` allows directing the global
  or per-topic log output to different outputs. The output definition
  "<definition>" can be one of

    "-" for stdin
    "+" for stderr
    "syslog://<syslog-facility>"
    "syslog://<syslog-facility>/<application-name>"
    "file://<relative-path>"

  The option can be specified multiple times in order to configure the output
  for different log topics. To set up a per-topic output configuration, use
  `--log.output <topic>=<definition>`, e.g.

    queries=file://queries.txt

  logs all queries to the file "queries.txt".

* the option `--log.requests-file` is now deprecated. Instead use

    `--log.level requests=info`
    `--log.output requests=file://requests.txt`

* the option `--log.facility` is now deprecated. Instead use

    `--log.output requests=syslog://facility`

* the option `--log.performance` is now deprecated. Instead use

    `--log.level performance=trace`

* removed option `--log.source-filter`

* removed configure option `--enable-logger`

* change collection directory names to include a random id component at the end

  The new pattern is `collection-<id>-<random>`, where `<id>` is the collection
  id and `<random>` is a random number. Previous versions of ArangoDB used a
  pattern `collection-<id>` without the random number.

  ArangoDB 3.0 understands both the old and name directory name patterns.

* removed mostly unused internal spin-lock implementation

* removed support for pre-Windows 7-style locks. This removes compatibility for
  Windows versions older than Windows 7 (e.g. Windows Vista, Windows XP) and
  Windows 2008R2 (e.g. Windows 2008).

* changed names of sub-threads started by arangod

* added option `--default-number-of-shards` to arangorestore, allowing creating
  collections with a specifiable number of shards from a non-cluster dump

* removed support for CoffeeScript source files

* removed undocumented SleepAndRequeue

* added WorkMonitor to inspect server threads

* when downloading a Foxx service from the web interface the suggested filename
  is now based on the service's mount path instead of simply "app.zip"

* the `@arangodb/request` response object now stores the parsed JSON response
  body in a property `json` instead of `body` when the request was made using the
  `json` option. The `body` instead contains the response body as a string.

* the Foxx API has changed significantly, 2.8 services are still supported
  using a backwards-compatible "legacy mode"


v2.8.12 (XXXX-XX-XX)
--------------------

* issue #2091: decrease connect timeout to 5 seconds on startup

* fixed issue #2072

* slightly better error diagnostics for some replication errors

* fixed issue #1977

* fixed issue in `INTERSECTION` AQL function with duplicate elements
  in the source arrays

* fixed issue #1962

* fixed issue #1959

* export aqlQuery template handler as require('org/arangodb').aql for forwards-compatibility


v2.8.11 (2016-07-13)
--------------------

* fixed array index batch insertion issues for hash indexes that caused problems when
  no elements remained for insertion

* fixed issue #1937


v2.8.10 (2016-07-01)
--------------------

* make sure next local _rev value used for a document is at least as high as the
  _rev value supplied by external sources such as replication

* make adding a collection in both read- and write-mode to a transaction behave as
  expected (write includes read). This prevents the `unregister collection used in
  transaction` error

* fixed sometimes invalid result for `byExample(...).count()` when an index plus
  post-filtering was used

* fixed "collection is a nullptr" issue when starting a traversal from a transaction

* honor the value of startup option `--database.wait-for-sync` (that is used to control
  whether new collections are created with `waitForSync` set to `true` by default) also
  when creating collections via the HTTP API (and thus the ArangoShell). When creating
  a collection via these mechanisms, the option was ignored so far, which was inconsistent.

* fixed issue #1826: arangosh --javascript.execute: internal error (geo index issue)

* fixed issue #1823: Arango crashed hard executing very simple query on windows


v2.8.9 (2016-05-13)
-------------------

* fixed escaping and quoting of extra parameters for executables in Mac OS X App

* added "waiting for" status variable to web interface collection figures view

* fixed undefined behavior in query cache invaldation

* fixed access to /_admin/statistics API in case statistics are disable via option
  `--server.disable-statistics`

* Foxx manager will no longer fail hard when Foxx store is unreachable unless installing
  a service from the Foxx store (e.g. when behind a firewall or GitHub is unreachable).


v2.8.8 (2016-04-19)
-------------------

* fixed issue #1805: Query: internal error (location: arangod/Aql/AqlValue.cpp:182).
  Please report this error to arangodb.com (while executing)

* allow specifying collection name prefixes for `_from` and `_to` in arangoimp:

  To avoid specifying complete document ids (consisting of collection names and document
  keys) for *_from* and *_to* values when importing edges with arangoimp, there are now
  the options *--from-collection-prefix* and *--to-collection-prefix*.

  If specified, these values will be automatically prepended to each value in *_from*
  (or *_to* resp.). This allows specifying only document keys inside *_from* and/or *_to*.

  *Example*

      > arangoimp --from-collection-prefix users --to-collection-prefix products ...

  Importing the following document will then create an edge between *users/1234* and
  *products/4321*:

  ```js
  { "_from" : "1234", "_to" : "4321", "desc" : "users/1234 is connected to products/4321" }
  ```

* requests made with the interactive system API documentation in the web interface
  (Swagger) will now respect the active database instead of always using `_system`


v2.8.7 (2016-04-07)
-------------------

* optimized primary=>secondary failover

* fix to-boolean conversion for documents in AQL

* expose the User-Agent HTTP header from the ArangoShell since Github seems to
  require it now, and we use the ArangoShell for fetching Foxx repositories from Github

* work with http servers that only send

* fixed potential race condition between compactor and collector threads

* fix removal of temporary directories on arangosh exit

* javadoc-style comments in Foxx services are no longer interpreted as
  Foxx comments outside of controller/script/exports files (#1748)

* removed remaining references to class syntax for Foxx Model and Repository
  from the documentation

* added a safe-guard for corrupted master-pointer


v2.8.6 (2016-03-23)
-------------------

* arangosh can now execute JavaScript script files that contain a shebang
  in the first line of the file. This allows executing script files directly.

  Provided there is a script file `/path/to/script.js` with the shebang
  `#!arangosh --javascript.execute`:

      > cat /path/to/script.js
      #!arangosh --javascript.execute
      print("hello from script.js");

  If the script file is made executable

      > chmod a+x /path/to/script.js

  it can be invoked on the shell directly and use arangosh for its execution:

      > /path/to/script.js
      hello from script.js

  This did not work in previous versions of ArangoDB, as the whole script contents
  (including the shebang) were treated as JavaScript code.
  Now shebangs in script files will now be ignored for all files passed to arangosh's
  `--javascript.execute` parameter.

  The alternative way of executing a JavaScript file with arangosh still works:

      > arangosh --javascript.execute /path/to/script.js
      hello from script.js

* added missing reset of traversal state for nested traversals.
  The state of nested traversals (a traversal in an AQL query that was
  located in a repeatedly executed subquery or inside another FOR loop)
  was not reset properly, so that multiple invocations of the same nested
  traversal with different start vertices led to the nested traversal
  always using the start vertex provided on the first invocation.

* fixed issue #1781: ArangoDB startup time increased tremendously

* fixed issue #1783: SIGHUP should rotate the log


v2.8.5 (2016-03-11)
-------------------

* Add OpenSSL handler for TLS V1.2 as sugested by kurtkincaid in #1771

* fixed issue #1765 (The webinterface should display the correct query time)
  and #1770 (Display ACTUAL query time in aardvark's AQL editor)

* Windows: the unhandled exception handler now calls the windows logging
  facilities directly without locks.
  This fixes lockups on crashes from the logging framework.

* improve nullptr handling in logger.

* added new endpoint "srv://" for DNS service records

* `org/arangodb/request` no longer sets the content-type header to the
  string "undefined" when no content-type header should be sent (issue #1776)


v2.8.4 (2016-03-01)
-------------------

* global modules are no longer incorrectly resolved outside the ArangoDB
  JavaScript directory or the Foxx service's root directory (issue #1577)

* improved error messages from Foxx and JavaScript (issues #1564, #1565, #1744)


v2.8.3 (2016-02-22)
-------------------

* fixed AQL filter condition collapsing for deeply-nested cases, potentially
  enabling usage of indexes in some dedicated cases

* added parentheses in AQL explain command output to correctly display precedence
  of logical and arithmetic operators

* Foxx Model event listeners defined on the model are now correctly invoked by
  the Repository methods (issue #1665)

* Deleting a Foxx service in the frontend should now always succeed even if the
  files no longer exist on the file system (issue #1358)

* Routing actions loaded from the database no longer throw exceptions when
  trying to load other modules using "require"

* The `org/arangodb/request` response object now sets a property `json` to the
  parsed JSON response body in addition to overwriting the `body` property when
  the request was made using the `json` option.

* Improved Windows stability

* Fixed a bug in the interactive API documentation that would escape slashes
  in document-handle fields. Document handles are now provided as separate
  fields for collection name and document key.


v2.8.2 (2016-02-09)
-------------------

* the continuous replication applier will now prevent the master's WAL logfiles
  from being removed if they are still needed by the applier on the slave. This
  should help slaves that suffered from masters garbage collection WAL logfiles
  which would have been needed by the slave later.

  The initial synchronization will block removal of still needed WAL logfiles
  on the master for 10 minutes initially, and will extend this period when further
  requests are made to the master. Initial synchronization hands over its handle
  for blocking logfile removal to the continuous replication when started via
  the *setupReplication* function. In this case, continuous replication will
  extend the logfile removal blocking period for the required WAL logfiles when
  the slave makes additional requests.

  All handles that block logfile removal will time out automatically after at
  most 5 minutes should a master not be contacted by the slave anymore (e.g. in
  case the slave's replication is turned off, the slaves loses the connection
  to the master or the slave goes down).

* added all-in-one function *setupReplication* to synchronize data from master
  to slave and start the continuous replication:

      require("@arangodb/replication").setupReplication(configuration);

  The command will return when the initial synchronization is finished and the
  continuous replication has been started, or in case the initial synchronization
  has failed.

  If the initial synchronization is successful, the command will store the given
  configuration on the slave. It also configures the continuous replication to start
  automatically if the slave is restarted, i.e. *autoStart* is set to *true*.

  If the command is run while the slave's replication applier is already running,
  it will first stop the running applier, drop its configuration and do a
  resynchronization of data with the master. It will then use the provided configration,
  overwriting any previously existing replication configuration on the slave.

  The following example demonstrates how to use the command for setting up replication
  for the *_system* database. Note that it should be run on the slave and not the
  master:

      db._useDatabase("_system");
      require("@arangodb/replication").setupReplication({
        endpoint: "tcp://master.domain.org:8529",
        username: "myuser",
        password: "mypasswd",
        verbose: false,
        includeSystem: false,
        incremental: true,
        autoResync: true
      });

* the *sync* and *syncCollection* functions now always start the data synchronization
  as an asynchronous server job. The call to *sync* or *syncCollection* will block
  until synchronization is either complete or has failed with an error. The functions
  will automatically poll the slave periodically for status updates.

  The main benefit is that the connection to the slave does not need to stay open
  permanently and is thus not affected by timeout issues. Additionally the caller does
  not need to query the synchronization status from the slave manually as this is
  now performed automatically by these functions.

* fixed undefined behavior when explaining some types of AQL traversals, fixed
  display of some types of traversals in AQL explain output


v2.8.1 (2016-01-29)
-------------------

* Improved AQL Pattern matching by allowing to specify a different traversal
  direction for one or many of the edge collections.

      FOR v, e, p IN OUTBOUND @start @@ec1, INBOUND @@ec2, @@ec3

  will traverse *ec1* and *ec3* in the OUTBOUND direction and for *ec2* it will use
  the INBOUND direction. These directions can be combined in arbitrary ways, the
  direction defined after *IN [steps]* will we used as default direction and can
  be overriden for specific collections.
  This feature is only available for collection lists, it is not possible to
  combine it with graph names.

* detect more types of transaction deadlocks early

* fixed display of relational operators in traversal explain output

* fixed undefined behavior in AQL function `PARSE_IDENTIFIER`

* added "engines" field to Foxx services generated in the admin interface

* added AQL function `IS_SAME_COLLECTION`:

  *IS_SAME_COLLECTION(collection, document)*: Return true if *document* has the same
  collection id as the collection specified in *collection*. *document* can either be
  a [document handle](../Glossary/README.md#document-handle) string, or a document with
  an *_id* attribute. The function does not validate whether the collection actually
  contains the specified document, but only compares the name of the specified collection
  with the collection name part of the specified document.
  If *document* is neither an object with an *id* attribute nor a *string* value,
  the function will return *null* and raise a warning.

      /* true */
      IS_SAME_COLLECTION('_users', '_users/my-user')
      IS_SAME_COLLECTION('_users', { _id: '_users/my-user' })

      /* false */
      IS_SAME_COLLECTION('_users', 'foobar/baz')
      IS_SAME_COLLECTION('_users', { _id: 'something/else' })


v2.8.0 (2016-01-25)
-------------------

* avoid recursive locking


v2.8.0-beta8 (2016-01-19)
-------------------------

* improved internal datafile statistics for compaction and compaction triggering
  conditions, preventing excessive growth of collection datafiles under some
  workloads. This should also fix issue #1596.

* renamed AQL optimizer rule `remove-collect-into` to `remove-collect-variables`

* fixed primary and edge index lookups prematurely aborting searches when the
  specified id search value contained a different collection than the collection
  the index was created for


v2.8.0-beta7 (2016-01-06)
-------------------------

* added vm.runInThisContext

* added AQL keyword `AGGREGATE` for use in AQL `COLLECT` statement

  Using `AGGREGATE` allows more efficient aggregation (incrementally while building
  the groups) than previous versions of AQL, which built group aggregates afterwards
  from the total of all group values.

  `AGGREGATE` can be used inside a `COLLECT` statement only. If used, it must follow
  the declaration of grouping keys:

      FOR doc IN collection
        COLLECT gender = doc.gender AGGREGATE minAge = MIN(doc.age), maxAge = MAX(doc.age)
        RETURN { gender, minAge, maxAge }

  or, if no grouping keys are used, it can follow the `COLLECT` keyword:

      FOR doc IN collection
        COLLECT AGGREGATE minAge = MIN(doc.age), maxAge = MAX(doc.age)
        RETURN {
  minAge, maxAge
}

  Only specific expressions are allowed on the right-hand side of each `AGGREGATE`
  assignment:

  - on the top level the expression must be a call to one of the supported aggregation
    functions `LENGTH`, `MIN`, `MAX`, `SUM`, `AVERAGE`, `STDDEV_POPULATION`, `STDDEV_SAMPLE`,
    `VARIANCE_POPULATION`, or `VARIANCE_SAMPLE`

  - the expression must not refer to variables introduced in the `COLLECT` itself

* Foxx: mocha test paths with wildcard characters (asterisks) now work on Windows

* reserved AQL keyword `NONE` for future use

* web interface: fixed a graph display bug concerning dashboard view

* web interface: fixed several bugs during the dashboard initialize process

* web interface: included several bugfixes: #1597, #1611, #1623

* AQL query optimizer now converts `LENGTH(collection-name)` to an optimized
  expression that returns the number of documents in a collection

* adjusted the behavior of the expansion (`[*]`) operator in AQL for non-array values

  In ArangoDB 2.8, calling the expansion operator on a non-array value will always
  return an empty array. Previous versions of ArangoDB expanded non-array values by
  calling the `TO_ARRAY()` function for the value, which for example returned an
  array with a single value for boolean, numeric and string input values, and an array
  with the object's values for an object input value. This behavior was inconsistent
  with how the expansion operator works for the array indexes in 2.8, so the behavior
  is now unified:

  - if the left-hand side operand of `[*]` is an array, the array will be returned as
    is when calling `[*]` on it
  - if the left-hand side operand of `[*]` is not an array, an empty array will be
    returned by `[*]`

  AQL queries that rely on the old behavior can be changed by either calling `TO_ARRAY`
  explicitly or by using the `[*]` at the correct position.

  The following example query will change its result in 2.8 compared to 2.7:

      LET values = "foo" RETURN values[*]

  In 2.7 the query has returned the array `[ "foo" ]`, but in 2.8 it will return an
  empty array `[ ]`. To make it return the array `[ "foo" ]` again, an explicit
  `TO_ARRAY` function call is needed in 2.8 (which in this case allows the removal
  of the `[*]` operator altogether). This also works in 2.7:

      LET values = "foo" RETURN TO_ARRAY(values)

  Another example:

      LET values = [ { name: "foo" }, { name: "bar" } ]
      RETURN values[*].name[*]

  The above returned `[ [ "foo" ], [ "bar" ] ] in 2.7. In 2.8 it will return
  `[ [ ], [ ] ]`, because the value of `name` is not an array. To change the results
  to the 2.7 style, the query can be changed to

      LET values = [ { name: "foo" }, { name: "bar" } ]
      RETURN values[* RETURN TO_ARRAY(CURRENT.name)]

  The above also works in 2.7.
  The following types of queries won't change:

      LET values = [ 1, 2, 3 ] RETURN values[*]
      LET values = [ { name: "foo" }, { name: "bar" } ] RETURN values[*].name
      LET values = [ { names: [ "foo", "bar" ] }, { names: [ "baz" ] } ] RETURN values[*].names[*]
      LET values = [ { names: [ "foo", "bar" ] }, { names: [ "baz" ] } ] RETURN values[*].names[**]

* slightly adjusted V8 garbage collection strategy so that collection eventually
  happens in all contexts that hold V8 external references to documents and
  collections.

  also adjusted default value of `--javascript.gc-frequency` from 10 seconds to
  15 seconds, as less internal operations are carried out in JavaScript.

* fixes for AQL optimizer and traversal

* added `--create-collection-type` option to arangoimp

  This allows specifying the type of the collection to be created when
  `--create-collection` is set to `true`.

* Foxx export cache should no longer break if a broken app is loaded in the
  web admin interface.


v2.8.0-beta2 (2015-12-16)
-------------------------

* added AQL query optimizer rule "sort-in-values"

  This rule pre-sorts the right-hand side operand of the `IN` and `NOT IN`
  operators so the operation can use a binary search with logarithmic complexity
  instead of a linear search. The rule is applied when the right-hand side
  operand of an `IN` or `NOT IN` operator in a filter condition is a variable that
  is defined in a different loop/scope than the operator itself. Additionally,
  the filter condition must consist of solely the `IN` or `NOT IN` operation
  in order to avoid any side-effects.

* changed collection status terminology in web interface for collections for
  which an unload request has been issued from `in the process of being unloaded`
  to `will be unloaded`.

* unloading a collection via the web interface will now trigger garbage collection
  in all v8 contexts and force a WAL flush. This increases the chances of perfoming
  the unload faster.

* added the following attributes to the result of `collection.figures()` and the
  corresponding HTTP API at `PUT /_api/collection/<name>/figures`:

  - `documentReferences`: The number of references to documents in datafiles
    that JavaScript code currently holds. This information can be used for
    debugging compaction and unload issues.
  - `waitingFor`: An optional string value that contains information about
    which object type is at the head of the collection's cleanup queue. This
    information can be used for debugging compaction and unload issues.
  - `compactionStatus.time`: The point in time the compaction for the collection
    was last executed. This information can be used for debugging compaction
    issues.
  - `compactionStatus.message`: The action that was performed when the compaction
    was last run for the collection. This information can be used for debugging
    compaction issues.

  Note: `waitingFor` and `compactionStatus` may be empty when called on a coordinator
  in a cluster.

* the compaction will now provide queryable status info that can be used to track
  its progress. The compaction status is displayed in the web interface, too.

* better error reporting for arangodump and arangorestore

* arangodump will now fail by default when trying to dump edges that
  refer to already dropped collections. This can be circumvented by
  specifying the option `--force true` when invoking arangodump

* fixed cluster upgrade procedure

* the AQL functions `NEAR` and `WITHIN` now have stricter validations
  for their input parameters `limit`, `radius` and `distance`. They may now throw
  exceptions when invalid parameters are passed that may have not led
  to exceptions in previous versions.

* deprecation warnings now log stack traces

* Foxx: improved backwards compatibility with 2.5 and 2.6

  - reverted Model and Repository back to non-ES6 "classes" because of
    compatibility issues when using the extend method with a constructor

  - removed deprecation warnings for extend and controller.del

  - restored deprecated method Model.toJSONSchema

  - restored deprecated `type`, `jwt` and `sessionStorageApp` options
    in Controller#activateSessions

* Fixed a deadlock problem in the cluster


v2.8.0-beta1 (2015-12-06)
-------------------------

* added AQL function `IS_DATESTRING(value)`

  Returns true if *value* is a string that can be used in a date function.
  This includes partial dates such as *2015* or *2015-10* and strings containing
  invalid dates such as *2015-02-31*. The function will return false for all
  non-string values, even if some of them may be usable in date functions.


v2.8.0-alpha1 (2015-12-03)
--------------------------

* added AQL keywords `GRAPH`, `OUTBOUND`, `INBOUND` and `ANY` for use in graph
  traversals, reserved AQL keyword `ALL` for future use

  Usage of these keywords as collection names, variable names or attribute names
  in AQL queries will not be possible without quoting. For example, the following
  AQL query will still work as it uses a quoted collection name and a quoted
  attribute name:

      FOR doc IN `OUTBOUND`
        RETURN doc.`any`

* issue #1593: added AQL `POW` function for exponentation

* added cluster execution site info in explain output for AQL queries

* replication improvements:

  - added `autoResync` configuration parameter for continuous replication.

    When set to `true`, a replication slave will automatically trigger a full data
    re-synchronization with the master when the master cannot provide the log data
    the slave had asked for. Note that `autoResync` will only work when the option
    `requireFromPresent` is also set to `true` for the continuous replication, or
    when the continuous syncer is started and detects that no start tick is present.

    Automatic re-synchronization may transfer a lot of data from the master to the
    slave and may be expensive. It is therefore turned off by default.
    When turned off, the slave will never perform an automatic re-synchronization
    with the master.

  - added `idleMinWaitTime` and `idleMaxWaitTime` configuration parameters for
    continuous replication.

    These parameters can be used to control the minimum and maximum wait time the
    slave will (intentionally) idle and not poll for master log changes in case the
    master had sent the full logs already.
    The `idleMaxWaitTime` value will only be used when `adapativePolling` is set
    to `true`. When `adaptivePolling` is disable, only `idleMinWaitTime` will be
    used as a constant time span in which the slave will not poll the master for
    further changes. The default values are 0.5 seconds for `idleMinWaitTime` and
    2.5 seconds for `idleMaxWaitTime`, which correspond to the hard-coded values
    used in previous versions of ArangoDB.

  - added `initialSyncMaxWaitTime` configuration parameter for initial and continuous
    replication

    This option controls the maximum wait time (in seconds) that the initial
    synchronization will wait for a response from the master when fetching initial
    collection data. If no response is received within this time period, the initial
    synchronization will give up and fail. This option is also relevant for
    continuous replication in case *autoResync* is set to *true*, as then the
    continuous replication may trigger a full data re-synchronization in case
    the master cannot the log data the slave had asked for.

  - HTTP requests sent from the slave to the master during initial synchronization
    will now be retried if they fail with connection problems.

  - the initial synchronization now logs its progress so it can be queried using
    the regular replication status check APIs.

  - added `async` attribute for `sync` and `syncCollection` operations called from
    the ArangoShell. Setthing this attribute to `true` will make the synchronization
    job on the server go into the background, so that the shell does not block. The
    status of the started asynchronous synchronization job can be queried from the
    ArangoShell like this:

        /* starts initial synchronization */
        var replication = require("@arangodb/replication");
        var id = replication.sync({
          endpoint: "tcp://master.domain.org:8529",
          username: "myuser",
          password: "mypasswd",
          async: true
       });

       /* now query the id of the returned async job and print the status */
       print(replication.getSyncResult(id));

    The result of `getSyncResult()` will be `false` while the server-side job
    has not completed, and different to `false` if it has completed. When it has
    completed, all job result details will be returned by the call to `getSyncResult()`.


* fixed non-deterministic query results in some cluster queries

* fixed issue #1589

* return HTTP status code 410 (gone) instead of HTTP 408 (request timeout) for
  server-side operations that are canceled / killed. Sending 410 instead of 408
  prevents clients from re-starting the same (canceled) operation. Google Chrome
  for example sends the HTTP request again in case it is responded with an HTTP
  408, and this is exactly the opposite of the desired behavior when an operation
  is canceled / killed by the user.

* web interface: queries in AQL editor now cancelable

* web interface: dashboard - added replication information

* web interface: AQL editor now supports bind parameters

* added startup option `--server.hide-product-header` to make the server not send
  the HTTP response header `"Server: ArangoDB"` in its HTTP responses. By default,
  the option is turned off so the header is still sent as usual.

* added new AQL function `UNSET_RECURSIVE` to recursively unset attritutes from
  objects/documents

* switched command-line editor in ArangoShell and arangod to linenoise-ng

* added automatic deadlock detection for transactions

  In case a deadlock is detected, a multi-collection operation may be rolled back
  automatically and fail with error 29 (`deadlock detected`). Client code for
  operations containing more than one collection should be aware of this potential
  error and handle it accordingly, either by giving up or retrying the transaction.

* Added C++ implementations for the AQL arithmetic operations and the following
  AQL functions:
  - ABS
  - APPEND
  - COLLECTIONS
  - CURRENT_DATABASE
  - DOCUMENT
  - EDGES
  - FIRST
  - FIRST_DOCUMENT
  - FIRST_LIST
  - FLATTEN
  - FLOOR
  - FULLTEXT
  - LAST
  - MEDIAN
  - MERGE_RECURSIVE
  - MINUS
  - NEAR
  - NOT_NULL
  - NTH
  - PARSE_IDENTIFIER
  - PERCENTILE
  - POP
  - POSITION
  - PUSH
  - RAND
  - RANGE
  - REMOVE_NTH
  - REMOVE_VALUE
  - REMOVE_VALUES
  - ROUND
  - SHIFT
  - SQRT
  - STDDEV_POPULATION
  - STDDEV_SAMPLE
  - UNSHIFT
  - VARIANCE_POPULATION
  - VARIANCE_SAMPLE
  - WITHIN
  - ZIP

* improved performance of skipping over many documents in an AQL query when no
  indexes and no filters are used, e.g.

      FOR doc IN collection
        LIMIT 1000000, 10
        RETURN doc

* Added array indexes

  Hash indexes and skiplist indexes can now optionally be defined for array values
  so they index individual array members.

  To define an index for array values, the attribute name is extended with the
  expansion operator `[*]` in the index definition:

      arangosh> db.colName.ensureHashIndex("tags[*]");

  When given the following document

      { tags: [ "AQL", "ArangoDB", "Index" ] }

  the index will now contain the individual values `"AQL"`, `"ArangoDB"` and `"Index"`.

  Now the index can be used for finding all documents having `"ArangoDB"` somewhere in their
  tags array using the following AQL query:

      FOR doc IN colName
        FILTER "ArangoDB" IN doc.tags[*]
        RETURN doc

* rewrote AQL query optimizer rule `use-index-range` and renamed it to `use-indexes`.
  The name change affects rule names in the optimizer's output.

* rewrote AQL execution node `IndexRangeNode` and renamed it to `IndexNode`. The name
  change affects node names in the optimizer's explain output.

* added convenience function `db._explain(query)` for human-readable explanation
  of AQL queries

* module resolution as used by `require` now behaves more like in node.js

* the `org/arangodb/request` module now returns response bodies for error responses
  by default. The old behavior of not returning bodies for error responses can be
  re-enabled by explicitly setting the option `returnBodyOnError` to `false` (#1437)


v2.7.6 (2016-01-30)
-------------------

* detect more types of transaction deadlocks early


v2.7.5 (2016-01-22)
-------------------

* backported added automatic deadlock detection for transactions

  In case a deadlock is detected, a multi-collection operation may be rolled back
  automatically and fail with error 29 (`deadlock detected`). Client code for
  operations containing more than one collection should be aware of this potential
  error and handle it accordingly, either by giving up or retrying the transaction.

* improved internal datafile statistics for compaction and compaction triggering
  conditions, preventing excessive growth of collection datafiles under some
  workloads. This should also fix issue #1596.

* Foxx export cache should no longer break if a broken app is loaded in the
  web admin interface.

* Foxx: removed some incorrect deprecation warnings.

* Foxx: mocha test paths with wildcard characters (asterisks) now work on Windows


v2.7.4 (2015-12-21)
-------------------

* slightly adjusted V8 garbage collection strategy so that collection eventually
  happens in all contexts that hold V8 external references to documents and
  collections.

* added the following attributes to the result of `collection.figures()` and the
  corresponding HTTP API at `PUT /_api/collection/<name>/figures`:

  - `documentReferences`: The number of references to documents in datafiles
    that JavaScript code currently holds. This information can be used for
    debugging compaction and unload issues.
  - `waitingFor`: An optional string value that contains information about
    which object type is at the head of the collection's cleanup queue. This
    information can be used for debugging compaction and unload issues.
  - `compactionStatus.time`: The point in time the compaction for the collection
    was last executed. This information can be used for debugging compaction
    issues.
  - `compactionStatus.message`: The action that was performed when the compaction
    was last run for the collection. This information can be used for debugging
    compaction issues.

  Note: `waitingFor` and `compactionStatus` may be empty when called on a coordinator
  in a cluster.

* the compaction will now provide queryable status info that can be used to track
  its progress. The compaction status is displayed in the web interface, too.


v2.7.3 (2015-12-17)
-------------------

* fixed some replication value conversion issues when replication applier properties
  were set via ArangoShell

* fixed disappearing of documents for collections transferred via `sync` or
  `syncCollection` if the collection was dropped right before synchronization
  and drop and (re-)create collection markers were located in the same WAL file


* fixed an issue where overwriting the system sessions collection would break
  the web interface when authentication is enabled

v2.7.2 (2015-12-01)
-------------------

* replication improvements:

  - added `autoResync` configuration parameter for continuous replication.

    When set to `true`, a replication slave will automatically trigger a full data
    re-synchronization with the master when the master cannot provide the log data
    the slave had asked for. Note that `autoResync` will only work when the option
    `requireFromPresent` is also set to `true` for the continuous replication, or
    when the continuous syncer is started and detects that no start tick is present.

    Automatic re-synchronization may transfer a lot of data from the master to the
    slave and may be expensive. It is therefore turned off by default.
    When turned off, the slave will never perform an automatic re-synchronization
    with the master.

  - added `idleMinWaitTime` and `idleMaxWaitTime` configuration parameters for
    continuous replication.

    These parameters can be used to control the minimum and maximum wait time the
    slave will (intentionally) idle and not poll for master log changes in case the
    master had sent the full logs already.
    The `idleMaxWaitTime` value will only be used when `adapativePolling` is set
    to `true`. When `adaptivePolling` is disable, only `idleMinWaitTime` will be
    used as a constant time span in which the slave will not poll the master for
    further changes. The default values are 0.5 seconds for `idleMinWaitTime` and
    2.5 seconds for `idleMaxWaitTime`, which correspond to the hard-coded values
    used in previous versions of ArangoDB.

  - added `initialSyncMaxWaitTime` configuration parameter for initial and continuous
    replication

    This option controls the maximum wait time (in seconds) that the initial
    synchronization will wait for a response from the master when fetching initial
    collection data. If no response is received within this time period, the initial
    synchronization will give up and fail. This option is also relevant for
    continuous replication in case *autoResync* is set to *true*, as then the
    continuous replication may trigger a full data re-synchronization in case
    the master cannot the log data the slave had asked for.

  - HTTP requests sent from the slave to the master during initial synchronization
    will now be retried if they fail with connection problems.

  - the initial synchronization now logs its progress so it can be queried using
    the regular replication status check APIs.

* fixed non-deterministic query results in some cluster queries

* added missing lock instruction for primary index in compactor size calculation

* fixed issue #1589

* fixed issue #1583

* fixed undefined behavior when accessing the top level of a document with the `[*]`
  operator

* fixed potentially invalid pointer access in shaper when the currently accessed
  document got re-located by the WAL collector at the very same time

* Foxx: optional configuration options no longer log validation errors when assigned
  empty values (#1495)

* Foxx: constructors provided to Repository and Model sub-classes via extend are
  now correctly called (#1592)


v2.7.1 (2015-11-07)
-------------------

* switch to linenoise next generation

* exclude `_apps` collection from replication

  The slave has its own `_apps` collection which it populates on server start.
  When replicating data from the master to the slave, the data from the master may
  clash with the slave's own data in the `_apps` collection. Excluding the `_apps`
  collection from replication avoids this.

* disable replication appliers when starting in modes `--upgrade`, `--no-server`
  and `--check-upgrade`

* more detailed output in arango-dfdb

* fixed "no start tick" issue in replication applier

  This error could occur after restarting a slave server after a shutdown
  when no data was ever transferred from the master to the slave via the
  continuous replication

* fixed problem during SSL client connection abort that led to scheduler thread
  staying at 100% CPU saturation

* fixed potential segfault in AQL `NEIGHBORS` function implementation when C++ function
  variant was used and collection names were passed as strings

* removed duplicate target for some frontend JavaScript files from the Makefile

* make AQL function `MERGE()` work on a single array parameter, too.
  This allows combining the attributes of multiple objects from an array into
  a single object, e.g.

      RETURN MERGE([
        { foo: 'bar' },
        { quux: 'quetzalcoatl', ruled: true },
        { bar: 'baz', foo: 'done' }
      ])

  will now return:

      {
        "foo": "done",
        "quux": "quetzalcoatl",
        "ruled": true,
        "bar": "baz"
      }

* fixed potential deadlock in collection status changing on Windows

* fixed hard-coded `incremental` parameter in shell implementation of
  `syncCollection` function in replication module

* fix for GCC5: added check for '-stdlib' option


v2.7.0 (2015-10-09)
-------------------

* fixed request statistics aggregation
  When arangod was started in supervisor mode, the request statistics always showed
  0 requests, as the statistics aggregation thread did not run then.

* read server configuration files before dropping privileges. this ensures that
  the SSL keyfile specified in the configuration can be read with the server's start
  privileges (i.e. root when using a standard ArangoDB package).

* fixed replication with a 2.6 replication configuration and issues with a 2.6 master

* raised default value of `--server.descriptors-minimum` to 1024

* allow Foxx apps to be installed underneath URL path `/_open/`, so they can be
  (intentionally) accessed without authentication.

* added *allowImplicit* sub-attribute in collections declaration of transactions.
  The *allowImplicit* attributes allows making transactions fail should they
  read-access a collection that was not explicitly declared in the *collections*
  array of the transaction.

* added "special" password ARANGODB_DEFAULT_ROOT_PASSWORD. If you pass
  ARANGODB_DEFAULT_ROOT_PASSWORD as password, it will read the password
  from the environment variable ARANGODB_DEFAULT_ROOT_PASSWORD


v2.7.0-rc2 (2015-09-22)
-----------------------

* fix over-eager datafile compaction

  This should reduce the need to compact directly after loading a collection when a
  collection datafile contained many insertions and updates for the same documents. It
  should also prevent from re-compacting already merged datafiles in case not many
  changes were made. Compaction will also make fewer index lookups than before.

* added `syncCollection()` function in module `org/arangodb/replication`

  This allows synchronizing the data of a single collection from a master to a slave
  server. Synchronization can either restore the whole collection by transferring all
  documents from the master to the slave, or incrementally by only transferring documents
  that differ. This is done by partitioning the collection's entire key space into smaller
  chunks and comparing the data chunk-wise between master and slave. Only chunks that are
  different will be re-transferred.

  The `syncCollection()` function can be used as follows:

      require("org/arangodb/replication").syncCollection(collectionName, options);

  e.g.

      require("org/arangodb/replication").syncCollection("myCollection", {
        endpoint: "tcp://127.0.0.1:8529",  /* master */
        username: "root",                  /* username for master */
        password: "secret",                /* password for master */
        incremental: true                  /* use incremental mode */
      });


* additionally allow the following characters in document keys:

  `(` `)` `+` `,` `=` `;` `$` `!` `*` `'` `%`


v2.7.0-rc1 (2015-09-17)
-----------------------

* removed undocumented server-side-only collection functions:
  * collection.OFFSET()
  * collection.NTH()
  * collection.NTH2()
  * collection.NTH3()

* upgraded Swagger to version 2.0 for the Documentation

  This gives the user better prepared test request structures.
  More conversions will follow so finally client libraries can be auto-generated.

* added extra AQL functions for date and time calculation and manipulation.
  These functions were contributed by GitHub users @CoDEmanX and @friday.
  A big thanks for their work!

  The following extra date functions are available from 2.7 on:

  * `DATE_DAYOFYEAR(date)`: Returns the day of year number of *date*.
    The return values range from 1 to 365, or 366 in a leap year respectively.

  * `DATE_ISOWEEK(date)`: Returns the ISO week date of *date*.
    The return values range from 1 to 53. Monday is considered the first day of the week.
    There are no fractional weeks, thus the last days in December may belong to the first
    week of the next year, and the first days in January may be part of the previous year's
    last week.

  * `DATE_LEAPYEAR(date)`: Returns whether the year of *date* is a leap year.

  * `DATE_QUARTER(date)`: Returns the quarter of the given date (1-based):
    * 1: January, February, March
    * 2: April, May, June
    * 3: July, August, September
    * 4: October, November, December

  - *DATE_DAYS_IN_MONTH(date)*: Returns the number of days in *date*'s month (28..31).

  * `DATE_ADD(date, amount, unit)`: Adds *amount* given in *unit* to *date* and
    returns the calculated date.

    *unit* can be either of the following to specify the time unit to add or
    subtract (case-insensitive):
    - y, year, years
    - m, month, months
    - w, week, weeks
    - d, day, days
    - h, hour, hours
    - i, minute, minutes
    - s, second, seconds
    - f, millisecond, milliseconds

    *amount* is the number of *unit*s to add (positive value) or subtract
    (negative value).

  * `DATE_SUBTRACT(date, amount, unit)`: Subtracts *amount* given in *unit* from
    *date* and returns the calculated date.

    It works the same as `DATE_ADD()`, except that it subtracts. It is equivalent
    to calling `DATE_ADD()` with a negative amount, except that `DATE_SUBTRACT()`
    can also subtract ISO durations. Note that negative ISO durations are not
    supported (i.e. starting with `-P`, like `-P1Y`).

  * `DATE_DIFF(date1, date2, unit, asFloat)`: Calculate the difference
    between two dates in given time *unit*, optionally with decimal places.
    Returns a negative value if *date1* is greater than *date2*.

  * `DATE_COMPARE(date1, date2, unitRangeStart, unitRangeEnd)`: Compare two
    partial dates and return true if they match, false otherwise. The parts to
    compare are defined by a range of time units.

    The full range is: years, months, days, hours, minutes, seconds, milliseconds.
    Pass the unit to start from as *unitRangeStart*, and the unit to end with as
    *unitRangeEnd*. All units in between will be compared. Leave out *unitRangeEnd*
    to only compare *unitRangeStart*.

  * `DATE_FORMAT(date, format)`: Format a date according to the given format string.
    It supports the following placeholders (case-insensitive):
    - %t: timestamp, in milliseconds since midnight 1970-01-01
    - %z: ISO date (0000-00-00T00:00:00.000Z)
    - %w: day of week (0..6)
    - %y: year (0..9999)
    - %yy: year (00..99), abbreviated (last two digits)
    - %yyyy: year (0000..9999), padded to length of 4
    - %yyyyyy: year (-009999 .. +009999), with sign prefix and padded to length of 6
    - %m: month (1..12)
    - %mm: month (01..12), padded to length of 2
    - %d: day (1..31)
    - %dd: day (01..31), padded to length of 2
    - %h: hour (0..23)
    - %hh: hour (00..23), padded to length of 2
    - %i: minute (0..59)
    - %ii: minute (00..59), padded to length of 2
    - %s: second (0..59)
    - %ss: second (00..59), padded to length of 2
    - %f: millisecond (0..999)
    - %fff: millisecond (000..999), padded to length of 3
    - %x: day of year (1..366)
    - %xxx: day of year (001..366), padded to length of 3
    - %k: ISO week date (1..53)
    - %kk: ISO week date (01..53), padded to length of 2
    - %l: leap year (0 or 1)
    - %q: quarter (1..4)
    - %a: days in month (28..31)
    - %mmm: abbreviated English name of month (Jan..Dec)
    - %mmmm: English name of month (January..December)
    - %www: abbreviated English name of weekday (Sun..Sat)
    - %wwww: English name of weekday (Sunday..Saturday)
    - %&: special escape sequence for rare occasions
    - %%: literal %
    - %: ignored

* new WAL logfiles and datafiles are now created non-sparse

  This prevents SIGBUS signals being raised when memory of a sparse datafile is accessed
  and the disk is full and the accessed file part is not actually disk-backed. In
  this case the mapped memory region is not necessarily backed by physical memory, and
  accessing the memory may raise SIGBUS and crash arangod.

* the `internal.download()` function and the module `org/arangodb/request` used some
  internal library function that handled the sending of HTTP requests from inside of
  ArangoDB. This library unconditionally set an HTTP header `Accept-Encoding: gzip`
  in all outgoing HTTP requests.

  This has been fixed in 2.7, so `Accept-Encoding: gzip` is not set automatically anymore.
  Additionally, the header `User-Agent: ArangoDB` is not set automatically either. If
  client applications desire to send these headers, they are free to add it when
  constructing the requests using the `download` function or the request module.

* fixed issue #1436: org/arangodb/request advertises deflate without supporting it

* added template string generator function `aqlQuery` for generating AQL queries

  This can be used to generate safe AQL queries with JavaScript parameter
  variables or expressions easily:

      var name = 'test';
      var attributeName = '_key';
      var query = aqlQuery`FOR u IN users FILTER u.name == ${name} RETURN u.${attributeName}`;
      db._query(query);

* report memory usage for document header data (revision id, pointer to data etc.)
  in `db.collection.figures()`. The memory used for document headers will now
  show up in the already existing attribute `indexes.size`. Due to that, the index
  sizes reported by `figures()` in 2.7 will be higher than those reported by 2.6,
  but the 2.7 values are more accurate.

* IMPORTANT CHANGE: the filenames in dumps created by arangodump now contain
  not only the name of the dumped collection, but also an additional 32-digit hash
  value. This is done to prevent overwriting dump files in case-insensitive file
  systems when there exist multiple collections with the same name (but with
  different cases).

  For example, if a database has two collections: `test` and `Test`, previous
  versions of ArangoDB created the files

  * `test.structure.json` and `test.data.json` for collection `test`
  * `Test.structure.json` and `Test.data.json` for collection `Test`

  This did not work for case-insensitive filesystems, because the files for the
  second collection would have overwritten the files of the first. arangodump in
  2.7 will create the following filenames instead:

  * `test_098f6bcd4621d373cade4e832627b4f6.structure.json` and `test_098f6bcd4621d373cade4e832627b4f6.data.json`
  * `Test_0cbc6611f5540bd0809a388dc95a615b.structure.json` and `Test_0cbc6611f5540bd0809a388dc95a615b.data.json`

  These filenames will be unambiguous even in case-insensitive filesystems.

* IMPORTANT CHANGE: make arangod actually close lingering client connections
  when idle for at least the duration specified via `--server.keep-alive-timeout`.
  In previous versions of ArangoDB, connections were not closed by the server
  when the timeout was reached and the client was still connected. Now the
  connection is properly closed by the server in case of timeout. Client
  applications relying on the old behavior may now need to reconnect to the
  server when their idle connections time out and get closed (note: connections
  being idle for a long time may be closed by the OS or firewalls anyway -
  client applications should be aware of that and try to reconnect).

* IMPORTANT CHANGE: when starting arangod, the server will drop the process
  privileges to the specified values in options `--server.uid` and `--server.gid`
  instantly after parsing the startup options.

  That means when either `--server.uid` or `--server.gid` are set, the privilege
  change will happen earlier. This may prevent binding the server to an endpoint
  with a port number lower than 1024 if the arangodb user has no privileges
  for that. Previous versions of ArangoDB changed the privileges later, so some
  startup actions were still carried out under the invoking user (i.e. likely
  *root* when started via init.d or system scripts) and especially binding to
  low port numbers was still possible there.

  The default privileges for user *arangodb* will not be sufficient for binding
  to port numbers lower than 1024. To have an ArangoDB 2.7 bind to a port number
  lower than 1024, it needs to be started with either a different privileged user,
  or the privileges of the *arangodb* user have to raised manually beforehand.

* added AQL optimizer rule `patch-update-statements`

* Linux startup scripts and systemd configuration for arangod now try to
  adjust the NOFILE (number of open files) limits for the process. The limit
  value is set to 131072 (128k) when ArangoDB is started via start/stop
  commands

* When ArangoDB is started/stopped manually via the start/stop commands, the
  main process will wait for up to 10 seconds after it forks the supervisor
  and arangod child processes. If the startup fails within that period, the
  start/stop script will fail with an exit code other than zero. If the
  startup of the supervisor or arangod is still ongoing after 10 seconds,
  the main program will still return with exit code 0. The limit of 10 seconds
  is arbitrary because the time required for a startup is not known in advance.

* added startup option `--database.throw-collection-not-loaded-error`

  Accessing a not-yet loaded collection will automatically load a collection
  on first access. This flag controls what happens in case an operation
  would need to wait for another thread to finalize loading a collection. If
  set to *true*, then the first operation that accesses an unloaded collection
  will load it. Further threads that try to access the same collection while
  it is still loading immediately fail with an error (1238, *collection not loaded*).
  This is to prevent all server threads from being blocked while waiting on the
  same collection to finish loading. When the first thread has completed loading
  the collection, the collection becomes regularly available, and all operations
  from that point on can be carried out normally, and error 1238 will not be
  thrown anymore for that collection.

  If set to *false*, the first thread that accesses a not-yet loaded collection
  will still load it. Other threads that try to access the collection while
  loading will not fail with error 1238 but instead block until the collection
  is fully loaded. This configuration might lead to all server threads being
  blocked because they are all waiting for the same collection to complete
  loading. Setting the option to *true* will prevent this from happening, but
  requires clients to catch error 1238 and react on it (maybe by scheduling
  a retry for later).

  The default value is *false*.

* added better control-C support in arangosh

  When CTRL-C is pressed in arangosh, it will now print a `^C` first. Pressing
  CTRL-C again will reset the prompt if something was entered before, or quit
  arangosh if no command was entered directly before.

  This affects the arangosh version build with Readline-support only (Linux
  and MacOS).

  The MacOS version of ArangoDB for Homebrew now depends on Readline, too. The
  Homebrew formula has been changed accordingly.
  When self-compiling ArangoDB on MacOS without Homebrew, Readline now is a
  prerequisite.

* increased default value for collection-specific `indexBuckets` value from 1 to 8

  Collections created from 2.7 on will use the new default value of `8` if not
  overridden on collection creation or later using
  `collection.properties({ indexBuckets: ... })`.

  The `indexBuckets` value determines the number of buckets to use for indexes of
  type `primary`, `hash` and `edge`. Having multiple index buckets allows splitting
  an index into smaller components, which can be filled in parallel when a collection
  is loading. Additionally, resizing and reallocation of indexes are faster and
  less intrusive if the index uses multiple buckets, because resize and reallocation
  will affect only data in a single bucket instead of all index values.

  The index buckets will be filled in parallel when loading a collection if the collection
  has an `indexBuckets` value greater than 1 and the collection contains a significant
  amount of documents/edges (the current threshold is 256K documents but this value
  may change in future versions of ArangoDB).

* changed HTTP client to use poll instead of select on Linux and MacOS

  This affects the ArangoShell and user-defined JavaScript code running inside
  arangod that initiates its own HTTP calls.

  Using poll instead of select allows using arbitrary high file descriptors
  (bigger than the compiled in FD_SETSIZE). Server connections are still handled using
  epoll, which has never been affected by FD_SETSIZE.

* implemented AQL `LIKE` function using ICU regexes

* added `RETURN DISTINCT` for AQL queries to return unique results:

      FOR doc IN collection
        RETURN DISTINCT doc.status

  This change also introduces `DISTINCT` as an AQL keyword.

* removed `createNamedQueue()` and `addJob()` functions from org/arangodb/tasks

* use less locks and more atomic variables in the internal dispatcher
  and V8 context handling implementations. This leads to improved throughput in
  some ArangoDB internals and allows for higher HTTP request throughput for
  many operations.

  A short overview of the improvements can be found here:

  https://www.arangodb.com/2015/08/throughput-enhancements/

* added shorthand notation for attribute names in AQL object literals:

      LET name = "Peter"
      LET age = 42
      RETURN { name, age }

  The above is the shorthand equivalent of the generic form

      LET name = "Peter"
      LET age = 42
      RETURN { name : name, age : age }

* removed configure option `--enable-timings`

  This option did not have any effect.

* removed configure option `--enable-figures`

  This option previously controlled whether HTTP request statistics code was
  compiled into ArangoDB or not. The previous default value was `true` so
  statistics code was available in official packages. Setting the option to
  `false` led to compile errors so it is doubtful the default value was
  ever changed. By removing the option some internal statistics code was also
  simplified.

* removed run-time manipulation methods for server endpoints:

  * `db._removeEndpoint()`
  * `db._configureEndpoint()`
  * HTTP POST `/_api/endpoint`
  * HTTP DELETE `/_api/endpoint`

* AQL query result cache

  The query result cache can optionally cache the complete results of all or selected AQL queries.
  It can be operated in the following modes:

  * `off`: the cache is disabled. No query results will be stored
  * `on`: the cache will store the results of all AQL queries unless their `cache`
    attribute flag is set to `false`
  * `demand`: the cache will store the results of AQL queries that have their
    `cache` attribute set to `true`, but will ignore all others

  The mode can be set at server startup using the `--database.query-cache-mode` configuration
  option and later changed at runtime.

  The following HTTP REST APIs have been added for controlling the query cache:

  * HTTP GET `/_api/query-cache/properties`: returns the global query cache configuration
  * HTTP PUT `/_api/query-cache/properties`: modifies the global query cache configuration
  * HTTP DELETE `/_api/query-cache`: invalidates all results in the query cache

  The following JavaScript functions have been added for controlling the query cache:

  * `require("org/arangodb/aql/cache").properties()`: returns the global query cache configuration
  * `require("org/arangodb/aql/cache").properties(properties)`: modifies the global query cache configuration
  * `require("org/arangodb/aql/cache").clear()`: invalidates all results in the query cache

* do not link arangoimp against V8

* AQL function call arguments optimization

  This will lead to arguments in function calls inside AQL queries not being copied but passed
  by reference. This may speed up calls to functions with bigger argument values or queries that
  call functions a lot of times.

* upgraded V8 version to 4.3.61

* removed deprecated AQL `SKIPLIST` function.

  This function was introduced in older versions of ArangoDB with a less powerful query optimizer to
  retrieve data from a skiplist index using a `LIMIT` clause. It was marked as deprecated in ArangoDB
  2.6.

  Since ArangoDB 2.3 the behavior of the `SKIPLIST` function can be emulated using regular AQL
  constructs, e.g.

      FOR doc IN @@collection
        FILTER doc.value >= @value
        SORT doc.value DESC
        LIMIT 1
        RETURN doc

* the `skip()` function for simple queries does not accept negative input any longer.
  This feature was deprecated in 2.6.0.

* fix exception handling

  In some cases JavaScript exceptions would re-throw without information of the original problem.
  Now the original exception is logged for failure analysis.

* based REST API method PUT `/_api/simple/all` on the cursor API and make it use AQL internally.

  The change speeds up this REST API method and will lead to additional query information being
  returned by the REST API. Clients can use this extra information or ignore it.

* Foxx Queue job success/failure handlers arguments have changed from `(jobId, jobData, result, jobFailures)` to `(result, jobData, job)`.

* added Foxx Queue job options `repeatTimes`, `repeatUntil` and `repeatDelay` to automatically re-schedule jobs when they are completed.

* added Foxx manifest configuration type `password` to mask values in the web interface.

* fixed default values in Foxx manifest configurations sometimes not being used as defaults.

* fixed optional parameters in Foxx manifest configurations sometimes not being cleared correctly.

* Foxx dependencies can now be marked as optional using a slightly more verbose syntax in your manifest file.

* converted Foxx constructors to ES6 classes so you can extend them using class syntax.

* updated aqb to 2.0.

* updated chai to 3.0.

* Use more madvise calls to speed up things when memory is tight, in particular
  at load time but also for random accesses later.

* Overhauled web interface

  The web interface now has a new design.

  The API documentation for ArangoDB has been moved from "Tools" to "Links" in the web interface.

  The "Applications" tab in the web interfaces has been renamed to "Services".


v2.6.12 (2015-12-02)
--------------------

* fixed disappearing of documents for collections transferred via `sync` if the
  the collection was dropped right before synchronization and drop and (re-)create
  collection markers were located in the same WAL file

* added missing lock instruction for primary index in compactor size calculation

* fixed issue #1589

* fixed issue #1583

* Foxx: optional configuration options no longer log validation errors when assigned
  empty values (#1495)


v2.6.11 (2015-11-18)
--------------------

* fixed potentially invalid pointer access in shaper when the currently accessed
  document got re-located by the WAL collector at the very same time


v2.6.10 (2015-11-10)
--------------------

* disable replication appliers when starting in modes `--upgrade`, `--no-server`
  and `--check-upgrade`

* more detailed output in arango-dfdb

* fixed potential deadlock in collection status changing on Windows

* issue #1521: Can't dump/restore with user and password


v2.6.9 (2015-09-29)
-------------------

* added "special" password ARANGODB_DEFAULT_ROOT_PASSWORD. If you pass
  ARANGODB_DEFAULT_ROOT_PASSWORD as password, it will read the password
  from the environment variable ARANGODB_DEFAULT_ROOT_PASSWORD

* fixed failing AQL skiplist, sort and limit combination

  When using a Skiplist index on an attribute (say "a") and then using sort
  and skip on this attribute caused the result to be empty e.g.:

    require("internal").db.test.ensureSkiplist("a");
    require("internal").db._query("FOR x IN test SORT x.a LIMIT 10, 10");

  Was always empty no matter how many documents are stored in test.
  This is now fixed.

v2.6.8 (2015-09-09)
-------------------

* ARM only:

  The ArangoDB packages for ARM require the kernel to allow unaligned memory access.
  How the kernel handles unaligned memory access is configurable at runtime by
  checking and adjusting the contents `/proc/cpu/alignment`.

  In order to operate on ARM, ArangoDB requires the bit 1 to be set. This will
  make the kernel trap and adjust unaligned memory accesses. If this bit is not
  set, the kernel may send a SIGBUS signal to ArangoDB and terminate it.

  To set bit 1 in `/proc/cpu/alignment` use the following command as a privileged
  user (e.g. root):

      echo "2" > /proc/cpu/alignment

  Note that this setting affects all user processes and not just ArangoDB. Setting
  the alignment with the above command will also not make the setting permanent,
  so it will be lost after a restart of the system. In order to make the setting
  permanent, it should be executed during system startup or before starting arangod.

  The ArangoDB start/stop scripts do not adjust the alignment setting, but rely on
  the environment to have the correct alignment setting already. The reason for this
  is that the alignment settings also affect all other user processes (which ArangoDB
  is not aware of) and thus may have side-effects outside of ArangoDB. It is therefore
  more reasonable to have the system administrator carry out the change.


v2.6.7 (2015-08-25)
-------------------

* improved AssocMulti index performance when resizing.

  This makes the edge index perform less I/O when under memory pressure.


v2.6.6 (2015-08-23)
-------------------

* added startup option `--server.additional-threads` to create separate queues
  for slow requests.


v2.6.5 (2015-08-17)
-------------------

* added startup option `--database.throw-collection-not-loaded-error`

  Accessing a not-yet loaded collection will automatically load a collection
  on first access. This flag controls what happens in case an operation
  would need to wait for another thread to finalize loading a collection. If
  set to *true*, then the first operation that accesses an unloaded collection
  will load it. Further threads that try to access the same collection while
  it is still loading immediately fail with an error (1238, *collection not loaded*).
  This is to prevent all server threads from being blocked while waiting on the
  same collection to finish loading. When the first thread has completed loading
  the collection, the collection becomes regularly available, and all operations
  from that point on can be carried out normally, and error 1238 will not be
  thrown anymore for that collection.

  If set to *false*, the first thread that accesses a not-yet loaded collection
  will still load it. Other threads that try to access the collection while
  loading will not fail with error 1238 but instead block until the collection
  is fully loaded. This configuration might lead to all server threads being
  blocked because they are all waiting for the same collection to complete
  loading. Setting the option to *true* will prevent this from happening, but
  requires clients to catch error 1238 and react on it (maybe by scheduling
  a retry for later).

  The default value is *false*.

* fixed busy wait loop in scheduler threads that sometimes consumed 100% CPU while
  waiting for events on connections closed unexpectedly by the client side

* handle attribute `indexBuckets` when restoring collections via arangorestore.
  Previously the `indexBuckets` attribute value from the dump was ignored, and the
   server default value for `indexBuckets` was used when restoring a collection.

* fixed "EscapeValue already set error" crash in V8 actions that might have occurred when
  canceling V8-based operations.


v2.6.4 (2015-08-01)
-------------------

* V8: Upgrade to version 4.1.0.27 - this is intended to be the stable V8 version.

* fixed issue #1424: Arango shell should not processing arrows pushing on keyboard


v2.6.3 (2015-07-21)
-------------------

* issue #1409: Document values with null character truncated


v2.6.2 (2015-07-04)
-------------------

* fixed issue #1383: bindVars for HTTP API doesn't work with empty string

* fixed handling of default values in Foxx manifest configurations

* fixed handling of optional parameters in Foxx manifest configurations

* fixed a reference error being thrown in Foxx queues when a function-based job type is used that is not available and no options object is passed to queue.push


v2.6.1 (2015-06-24)
-------------------

* Add missing swagger files to cmake build. fixes #1368

* fixed documentation errors


v2.6.0 (2015-06-20)
-------------------

* using negative values for `SimpleQuery.skip()` is deprecated.
  This functionality will be removed in future versions of ArangoDB.

* The following simple query functions are now deprecated:

  * collection.near
  * collection.within
  * collection.geo
  * collection.fulltext
  * collection.range
  * collection.closedRange

  This also lead to the following REST API methods being deprecated from now on:

  * PUT /_api/simple/near
  * PUT /_api/simple/within
  * PUT /_api/simple/fulltext
  * PUT /_api/simple/range

  It is recommended to replace calls to these functions or APIs with equivalent AQL queries,
  which are more flexible because they can be combined with other operations:

      FOR doc IN NEAR(@@collection, @latitude, @longitude, @limit)
        RETURN doc

      FOR doc IN WITHIN(@@collection, @latitude, @longitude, @radius, @distanceAttributeName)
        RETURN doc

      FOR doc IN FULLTEXT(@@collection, @attributeName, @queryString, @limit)
        RETURN doc

      FOR doc IN @@collection
        FILTER doc.value >= @left && doc.value < @right
        LIMIT @skip, @limit
        RETURN doc`

  The above simple query functions and REST API methods may be removed in future versions
  of ArangoDB.

* deprecated now-obsolete AQL `SKIPLIST` function

  The function was introduced in older versions of ArangoDB with a less powerful query optimizer to
  retrieve data from a skiplist index using a `LIMIT` clause.

  Since 2.3 the same goal can be achieved by using regular AQL constructs, e.g.

      FOR doc IN collection FILTER doc.value >= @value SORT doc.value DESC LIMIT 1 RETURN doc

* fixed issues when switching the database inside tasks and during shutdown of database cursors

  These features were added during 2.6 alpha stage so the fixes affect devel/2.6-alpha builds only

* issue #1360: improved foxx-manager help

* added `--enable-tcmalloc` configure option.

  When this option is set, arangod and the client tools will be linked against tcmalloc, which replaces
  the system allocator. When the option is set, a tcmalloc library must be present on the system under
  one of the names `libtcmalloc`, `libtcmalloc_minimal` or `libtcmalloc_debug`.

  As this is a configure option, it is supported for manual builds on Linux-like systems only. tcmalloc
  support is currently experimental.

* issue #1353: Windows: HTTP API - incorrect path in errorMessage

* issue #1347: added option `--create-database` for arangorestore.

  Setting this option to `true` will now create the target database if it does not exist. When creating
  the target database, the username and passwords passed to arangorestore will be used to create an
  initial user for the new database.

* issue #1345: advanced debug information for User Functions

* issue #1341: Can't use bindvars in UPSERT

* fixed vulnerability in JWT implementation.

* changed default value of option `--database.ignore-datafile-errors` from `true` to `false`

  If the new default value of `false` is used, then arangod will refuse loading collections that contain
  datafiles with CRC mismatches or other errors. A collection with datafile errors will then become
  unavailable. This prevents follow up errors from happening.

  The only way to access such collection is to use the datafile debugger (arango-dfdb) and try to repair
  or truncate the datafile with it.

  If `--database.ignore-datafile-errors` is set to `true`, then collections will become available
  even if parts of their data cannot be loaded. This helps availability, but may cause (partial) data
  loss and follow up errors.

* added server startup option `--server.session-timeout` for controlling the timeout of user sessions
  in the web interface

* add sessions and cookie authentication for ArangoDB's web interface

  ArangoDB's built-in web interface now uses sessions. Session information ids are stored in cookies,
  so clients using the web interface must accept cookies in order to use it

* web interface: display query execution time in AQL editor

* web interface: renamed AQL query *submit* button to *execute*

* web interface: added query explain feature in AQL editor

* web interface: demo page added. only working if demo data is available, hidden otherwise

* web interface: added support for custom app scripts with optional arguments and results

* web interface: mounted apps that need to be configured are now indicated in the app overview

* web interface: added button for running tests to app details

* web interface: added button for configuring app dependencies to app details

* web interface: upgraded API documentation to use Swagger 2

* INCOMPATIBLE CHANGE

  removed startup option `--log.severity`

  The docs for `--log.severity` mentioned lots of severities (e.g. `exception`, `technical`, `functional`, `development`)
  but only a few severities (e.g. `all`, `human`) were actually used, with `human` being the default and `all` enabling the
  additional logging of requests. So the option pretended to control a lot of things which it actually didn't. Additionally,
  the option `--log.requests-file` was around for a long time already, also controlling request logging.

  Because the `--log.severity` option effectively did not control that much, it was removed. A side effect of removing the
  option is that 2.5 installations which used `--log.severity all` will not log requests after the upgrade to 2.6. This can
  be adjusted by setting the `--log.requests-file` option.

* add backtrace to fatal log events

* added optional `limit` parameter for AQL function `FULLTEXT`

* make fulltext index also index text values contained in direct sub-objects of the indexed
  attribute.

  Previous versions of ArangoDB only indexed the attribute value if it was a string. Sub-attributes
  of the index attribute were ignored when fulltext indexing.

  Now, if the index attribute value is an object, the object's values will each be included in the
  fulltext index if they are strings. If the index attribute value is an array, the array's values
  will each be included in the fulltext index if they are strings.

  For example, with a fulltext index present on the `translations` attribute, the following text
  values will now be indexed:

      var c = db._create("example");
      c.ensureFulltextIndex("translations");
      c.insert({ translations: { en: "fox", de: "Fuchs", fr: "renard", ru: "лиса" } });
      c.insert({ translations: "Fox is the English translation of the German word Fuchs" });
      c.insert({ translations: [ "ArangoDB", "document", "database", "Foxx" ] });

      c.fulltext("translations", "лиса").toArray();       // returns only first document
      c.fulltext("translations", "Fox").toArray();        // returns first and second documents
      c.fulltext("translations", "prefix:Fox").toArray(); // returns all three documents

* added batch document removal and lookup commands:

      collection.lookupByKeys(keys)
      collection.removeByKeys(keys)

  These commands can be used to perform multi-document lookup and removal operations efficiently
  from the ArangoShell. The argument to these operations is an array of document keys.

  Also added HTTP APIs for batch document commands:

  * PUT /_api/simple/lookup-by-keys
  * PUT /_api/simple/remove-by-keys

* properly prefix document address URLs with the current database name for calls to the REST
  API method GET `/_api/document?collection=...` (that method will return partial URLs to all
  documents in the collection).

  Previous versions of ArangoDB returned the URLs starting with `/_api/` but without the current
  database name, e.g. `/_api/document/mycollection/mykey`. Starting with 2.6, the response URLs
  will include the database name as well, e.g. `/_db/_system/_api/document/mycollection/mykey`.

* added dedicated collection export HTTP REST API

  ArangoDB now provides a dedicated collection export API, which can take snapshots of entire
  collections more efficiently than the general-purpose cursor API. The export API is useful
  to transfer the contents of an entire collection to a client application. It provides optional
  filtering on specific attributes.

  The export API is available at endpoint `POST /_api/export?collection=...`. The API has the
  same return value structure as the already established cursor API (`POST /_api/cursor`).

  An introduction to the export API is given in this blog post:
  http://jsteemann.github.io/blog/2015/04/04/more-efficient-data-exports/

* subquery optimizations for AQL queries

  This optimization avoids copying intermediate results into subqueries that are not required
  by the subquery.

  A brief description can be found here:
  http://jsteemann.github.io/blog/2015/05/04/subquery-optimizations/

* return value optimization for AQL queries

  This optimization avoids copying the final query result inside the query's main `ReturnNode`.

  A brief description can be found here:
  http://jsteemann.github.io/blog/2015/05/04/return-value-optimization-for-aql/

* speed up AQL queries containing big `IN` lists for index lookups

  `IN` lists used for index lookups had performance issues in previous versions of ArangoDB.
  These issues have been addressed in 2.6 so using bigger `IN` lists for filtering is much
  faster.

  A brief description can be found here:
  http://jsteemann.github.io/blog/2015/05/07/in-list-improvements/

* allow `@` and `.` characters in document keys, too

  This change also leads to document keys being URL-encoded when returned in HTTP `location`
  response headers.

* added alternative implementation for AQL COLLECT

  The alternative method uses a hash table for grouping and does not require its input elements
  to be sorted. It will be taken into account by the optimizer for `COLLECT` statements that do
  not use an `INTO` clause.

  In case a `COLLECT` statement can use the hash table variant, the optimizer will create an extra
  plan for it at the beginning of the planning phase. In this plan, no extra `SORT` node will be
  added in front of the `COLLECT` because the hash table variant of `COLLECT` does not require
  sorted input. Instead, a `SORT` node will be added after it to sort its output. This `SORT` node
  may be optimized away again in later stages. If the sort order of the result is irrelevant to
  the user, adding an extra `SORT null` after a hash `COLLECT` operation will allow the optimizer to
  remove the sorts altogether.

  In addition to the hash table variant of `COLLECT`, the optimizer will modify the original plan
  to use the regular `COLLECT` implementation. As this implementation requires sorted input, the
  optimizer will insert a `SORT` node in front of the `COLLECT`. This `SORT` node may be optimized
  away in later stages.

  The created plans will then be shipped through the regular optimization pipeline. In the end,
  the optimizer will pick the plan with the lowest estimated total cost as usual. The hash table
  variant does not require an up-front sort of the input, and will thus be preferred over the
  regular `COLLECT` if the optimizer estimates many input elements for the `COLLECT` node and
  cannot use an index to sort them.

  The optimizer can be explicitly told to use the regular *sorted* variant of `COLLECT` by
  suffixing a `COLLECT` statement with `OPTIONS { "method" : "sorted" }`. This will override the
  optimizer guesswork and only produce the *sorted* variant of `COLLECT`.

  A blog post on the new `COLLECT` implementation can be found here:
  http://jsteemann.github.io/blog/2015/04/22/collecting-with-a-hash-table/

* refactored HTTP REST API for cursors

  The HTTP REST API for cursors (`/_api/cursor`) has been refactored to improve its performance
  and use less memory.

  A post showing some of the performance improvements can be found here:
  http://jsteemann.github.io/blog/2015/04/01/improvements-for-the-cursor-api/

* simplified return value syntax for data-modification AQL queries

  ArangoDB 2.4 since version allows to return results from data-modification AQL queries. The
  syntax for this was quite limited and verbose:

      FOR i IN 1..10
        INSERT { value: i } IN test
        LET inserted = NEW
        RETURN inserted

  The `LET inserted = NEW RETURN inserted` was required literally to return the inserted
  documents. No calculations could be made using the inserted documents.

  This is now more flexible. After a data-modification clause (e.g. `INSERT`, `UPDATE`, `REPLACE`,
  `REMOVE`, `UPSERT`) there can follow any number of `LET` calculations. These calculations can
  refer to the pseudo-values `OLD` and `NEW` that are created by the data-modification statements.

  This allows returning projections of inserted or updated documents, e.g.:

      FOR i IN 1..10
        INSERT { value: i } IN test
        RETURN { _key: NEW._key, value: i }

  Still not every construct is allowed after a data-modification clause. For example, no functions
  can be called that may access documents.

  More information can be found here:
  http://jsteemann.github.io/blog/2015/03/27/improvements-for-data-modification-queries/

* added AQL `UPSERT` statement

  This adds an `UPSERT` statement to AQL that is a combination of both `INSERT` and `UPDATE` /
  `REPLACE`. The `UPSERT` will search for a matching document using a user-provided example.
  If no document matches the example, the *insert* part of the `UPSERT` statement will be
  executed. If there is a match, the *update* / *replace* part will be carried out:

      UPSERT { page: 'index.html' }                 /* search example */
        INSERT { page: 'index.html', pageViews: 1 } /* insert part */
        UPDATE { pageViews: OLD.pageViews + 1 }     /* update part */
        IN pageViews

  `UPSERT` can be used with an `UPDATE` or `REPLACE` clause. The `UPDATE` clause will perform
  a partial update of the found document, whereas the `REPLACE` clause will replace the found
  document entirely. The `UPDATE` or `REPLACE` parts can refer to the pseudo-value `OLD`, which
  contains all attributes of the found document.

  `UPSERT` statements can optionally return values. In the following query, the return
  attribute `found` will return the found document before the `UPDATE` was applied. If no
  document was found, `found` will contain a value of `null`. The `updated` result attribute will
  contain the inserted / updated document:

      UPSERT { page: 'index.html' }                 /* search example */
        INSERT { page: 'index.html', pageViews: 1 } /* insert part */
        UPDATE { pageViews: OLD.pageViews + 1 }     /* update part */
        IN pageViews
        RETURN { found: OLD, updated: NEW }

  A more detailed description of `UPSERT` can be found here:
  http://jsteemann.github.io/blog/2015/03/27/preview-of-the-upsert-command/

* adjusted default configuration value for `--server.backlog-size` from 10 to 64.

* issue #1231: bug xor feature in AQL: LENGTH(null) == 4

  This changes the behavior of the AQL `LENGTH` function as follows:

  - if the single argument to `LENGTH()` is `null`, then the result will now be `0`. In previous
    versions of ArangoDB, the result of `LENGTH(null)` was `4`.

  - if the single argument to `LENGTH()` is `true`, then the result will now be `1`. In previous
    versions of ArangoDB, the result of `LENGTH(true)` was `4`.

  - if the single argument to `LENGTH()` is `false`, then the result will now be `0`. In previous
    versions of ArangoDB, the result of `LENGTH(false)` was `5`.

  The results of `LENGTH()` with string, numeric, array object argument values do not change.

* issue #1298: Bulk import if data already exists (#1298)

  This change extends the HTTP REST API for bulk imports as follows:

  When documents are imported and the `_key` attribute is specified for them, the import can be
  used for inserting and updating/replacing documents. Previously, the import could be used for
  inserting new documents only, and re-inserting a document with an existing key would have failed
  with a *unique key constraint violated* error.

  The above behavior is still the default. However, the API now allows controlling the behavior
  in case of a unique key constraint error via the optional URL parameter `onDuplicate`.

  This parameter can have one of the following values:

  - `error`: when a unique key constraint error occurs, do not import or update the document but
    report an error. This is the default.

  - `update`: when a unique key constraint error occurs, try to (partially) update the existing
    document with the data specified in the import. This may still fail if the document would
    violate secondary unique indexes. Only the attributes present in the import data will be
    updated and other attributes already present will be preserved. The number of updated documents
    will be reported in the `updated` attribute of the HTTP API result.

  - `replace`: when a unique key constraint error occurs, try to fully replace the existing
    document with the data specified in the import. This may still fail if the document would
    violate secondary unique indexes. The number of replaced documents will be reported in the
    `updated` attribute of the HTTP API result.

  - `ignore`: when a unique key constraint error occurs, ignore this error. There will be no
    insert, update or replace for the particular document. Ignored documents will be reported
    separately in the `ignored` attribute of the HTTP API result.

  The result of the HTTP import API will now contain the attributes `ignored` and `updated`, which
  contain the number of ignored and updated documents respectively. These attributes will contain a
  value of zero unless the `onDuplicate` URL parameter is set to either `update` or `replace`
  (in this case the `updated` attribute may contain non-zero values) or `ignore` (in this case the
  `ignored` attribute may contain a non-zero value).

  To support the feature, arangoimp also has a new command line option `--on-duplicate` which can
  have one of the values `error`, `update`, `replace`, `ignore`. The default value is `error`.

  A few examples for using arangoimp with the `--on-duplicate` option can be found here:
  http://jsteemann.github.io/blog/2015/04/14/updating-documents-with-arangoimp/

* changed behavior of `db._query()` in the ArangoShell:

  if the command's result is printed in the shell, the first 10 results will be printed. Previously
  only a basic description of the underlying query result cursor was printed. Additionally, if the
  cursor result contains more than 10 results, the cursor is assigned to a global variable `more`,
  which can be used to iterate over the cursor result.

  Example:

      arangosh [_system]> db._query("FOR i IN 1..15 RETURN i")
      [object ArangoQueryCursor, count: 15, hasMore: true]

      [
        1,
        2,
        3,
        4,
        5,
        6,
        7,
        8,
        9,
        10
      ]

      type 'more' to show more documents


      arangosh [_system]> more
      [object ArangoQueryCursor, count: 15, hasMore: false]

      [
        11,
        12,
        13,
        14,
        15
      ]

* Disallow batchSize value 0 in HTTP `POST /_api/cursor`:

  The HTTP REST API `POST /_api/cursor` does not accept a `batchSize` parameter value of
  `0` any longer. A batch size of 0 never made much sense, but previous versions of ArangoDB
  did not check for this value. Now creating a cursor using a `batchSize` value 0 will
  result in an HTTP 400 error response

* REST Server: fix memory leaks when failing to add jobs

* 'EDGES' AQL Function

  The AQL function `EDGES` got a new fifth option parameter.
  Right now only one option is available: 'includeVertices'. This is a boolean parameter
  that allows to modify the result of the `EDGES` function.
  Default is 'includeVertices: false' which does not have any effect.
  'includeVertices: true' modifies the result, such that
  {vertex: <vertexDocument>, edge: <edgeDocument>} is returned.

* INCOMPATIBLE CHANGE:

  The result format of the AQL function `NEIGHBORS` has been changed.
  Before it has returned an array of objects containing 'vertex' and 'edge'.
  Now it will only contain the vertex directly.
  Also an additional option 'includeData' has been added.
  This is used to define if only the 'vertex._id' value should be returned (false, default),
  or if the vertex should be looked up in the collection and the complete JSON should be returned
  (true).
  Using only the id values can lead to significantly improved performance if this is the only information
  required.

  In order to get the old result format prior to ArangoDB 2.6, please use the function EDGES instead.
  Edges allows for a new option 'includeVertices' which, set to true, returns exactly the format of NEIGHBORS.
  Example:

      NEIGHBORS(<vertexCollection>, <edgeCollection>, <vertex>, <direction>, <example>)

  This can now be achieved by:

      EDGES(<edgeCollection>, <vertex>, <direction>, <example>, {includeVertices: true})

  If you are nesting several NEIGHBORS steps you can speed up their performance in the following way:

  Old Example:

  FOR va IN NEIGHBORS(Users, relations, 'Users/123', 'outbound') FOR vc IN NEIGHBORS(Products, relations, va.vertex._id, 'outbound') RETURN vc

  This can now be achieved by:

  FOR va IN NEIGHBORS(Users, relations, 'Users/123', 'outbound') FOR vc IN NEIGHBORS(Products, relations, va, 'outbound', null, {includeData: true}) RETURN vc
                                                                                                          ^^^^                  ^^^^^^^^^^^^^^^^^^^
                                                                                                  Use intermediate directly     include Data for final

* INCOMPATIBLE CHANGE:

  The AQL function `GRAPH_NEIGHBORS` now provides an additional option `includeData`.
  This option allows controlling whether the function should return the complete vertices
  or just their IDs. Returning only the IDs instead of the full vertices can lead to
  improved performance .

  If provided, `includeData` is set to `true`, all vertices in the result will be returned
  with all their attributes. The default value of `includeData` is `false`.
  This makes the default function results incompatible with previous versions of ArangoDB.

  To get the old result style in ArangoDB 2.6, please set the options as follows in calls
  to `GRAPH_NEIGHBORS`:

      GRAPH_NEIGHBORS(<graph>, <vertex>, { includeData: true })

* INCOMPATIBLE CHANGE:

  The AQL function `GRAPH_COMMON_NEIGHBORS` now provides an additional option `includeData`.
  This option allows controlling whether the function should return the complete vertices
  or just their IDs. Returning only the IDs instead of the full vertices can lead to
  improved performance .

  If provided, `includeData` is set to `true`, all vertices in the result will be returned
  with all their attributes. The default value of `includeData` is `false`.
  This makes the default function results incompatible with previous versions of ArangoDB.

  To get the old result style in ArangoDB 2.6, please set the options as follows in calls
  to `GRAPH_COMMON_NEIGHBORS`:

      GRAPH_COMMON_NEIGHBORS(<graph>, <vertexExamples1>, <vertexExamples2>, { includeData: true }, { includeData: true })

* INCOMPATIBLE CHANGE:

  The AQL function `GRAPH_SHORTEST_PATH` now provides an additional option `includeData`.
  This option allows controlling whether the function should return the complete vertices
  and edges or just their IDs. Returning only the IDs instead of full vertices and edges
  can lead to improved performance .

  If provided, `includeData` is set to `true`, all vertices and edges in the result will
  be returned with all their attributes. There is also an optional parameter `includePath` of
  type object.
  It has two optional sub-attributes `vertices` and `edges`, both of type boolean.
  Both can be set individually and the result will include all vertices on the path if
  `includePath.vertices == true` and all edges if `includePath.edges == true` respectively.

  The default value of `includeData` is `false`, and paths are now excluded by default.
  This makes the default function results incompatible with previous versions of ArangoDB.

  To get the old result style in ArangoDB 2.6, please set the options as follows in calls
  to `GRAPH_SHORTEST_PATH`:

      GRAPH_SHORTEST_PATH(<graph>, <source>, <target>, { includeData: true, includePath: { edges: true, vertices: true } })

  The attributes `startVertex` and `vertex` that were present in the results of `GRAPH_SHORTEST_PATH`
  in previous versions of ArangoDB will not be produced in 2.6. To calculate these attributes in 2.6,
  please extract the first and last elements from the `vertices` result attribute.

* INCOMPATIBLE CHANGE:

  The AQL function `GRAPH_DISTANCE_TO` will now return only the id the destination vertex
  in the `vertex` attribute, and not the full vertex data with all vertex attributes.

* INCOMPATIBLE CHANGE:

  All graph measurements functions in JavaScript module `general-graph` that calculated a
  single figure previously returned an array containing just the figure. Now these functions
  will return the figure directly and not put it inside an array.

  The affected functions are:

  * `graph._absoluteEccentricity`
  * `graph._eccentricity`
  * `graph._absoluteCloseness`
  * `graph._closeness`
  * `graph._absoluteBetweenness`
  * `graph._betweenness`
  * `graph._radius`
  * `graph._diameter`

* Create the `_graphs` collection in new databases with `waitForSync` attribute set to `false`

  The previous `waitForSync` value was `true`, so default the behavior when creating and dropping
  graphs via the HTTP REST API changes as follows if the new settings are in effect:

  * `POST /_api/graph` by default returns `HTTP 202` instead of `HTTP 201`
  * `DELETE /_api/graph/graph-name` by default returns `HTTP 202` instead of `HTTP 201`

  If the `_graphs` collection still has its `waitForSync` value set to `true`, then the HTTP status
  code will not change.

* Upgraded ICU to version 54; this increases performance in many places.
  based on https://code.google.com/p/chromium/issues/detail?id=428145

* added support for HTTP push aka chunked encoding

* issue #1051: add info whether server is running in service or user mode?

  This will add a "mode" attribute to the result of the result of HTTP GET `/_api/version?details=true`

  "mode" can have the following values:

  - `standalone`: server was started manually (e.g. on command-line)
  - `service`: service is running as Windows service, in daemon mode or under the supervisor

* improve system error messages in Windows port

* increased default value of `--server.request-timeout` from 300 to 1200 seconds for client tools
  (arangosh, arangoimp, arangodump, arangorestore)

* increased default value of `--server.connect-timeout` from 3 to 5 seconds for client tools
  (arangosh, arangoimp, arangodump, arangorestore)

* added startup option `--server.foxx-queues-poll-interval`

  This startup option controls the frequency with which the Foxx queues manager is checking
  the queue (or queues) for jobs to be executed.

  The default value is `1` second. Lowering this value will result in the queue manager waking
  up and checking the queues more frequently, which may increase CPU usage of the server.
  When not using Foxx queues, this value can be raised to save some CPU time.

* added startup option `--server.foxx-queues`

  This startup option controls whether the Foxx queue manager will check queue and job entries.
  Disabling this option can reduce server load but will prevent jobs added to Foxx queues from
  being processed at all.

  The default value is `true`, enabling the Foxx queues feature.

* make Foxx queues really database-specific.

  Foxx queues were and are stored in a database-specific collection `_queues`. However, a global
  cache variable for the queues led to the queue names being treated database-independently, which
  was wrong.

  Since 2.6, Foxx queues names are truly database-specific, so the same queue name can be used in
  two different databases for two different queues. Until then, it is advisable to think of queues
  as already being database-specific, and using the database name as a queue name prefix to be
  avoid name conflicts, e.g.:

      var queueName = "myQueue";
      var Foxx = require("org/arangodb/foxx");
      Foxx.queues.create(db._name() + ":" + queueName);

* added support for Foxx queue job types defined as app scripts.

  The old job types introduced in 2.4 are still supported but are known to cause issues in 2.5
  and later when the server is restarted or the job types are not defined in every thread.

  The new job types avoid this issue by storing an explicit mount path and script name rather
  than an assuming the job type is defined globally. It is strongly recommended to convert your
  job types to the new script-based system.

* renamed Foxx sessions option "sessionStorageApp" to "sessionStorage". The option now also accepts session storages directly.

* Added the following JavaScript methods for file access:
  * fs.copyFile() to copy single files
  * fs.copyRecursive() to copy directory trees
  * fs.chmod() to set the file permissions (non-Windows only)

* Added process.env for accessing the process environment from JavaScript code

* Cluster: kickstarter shutdown routines will more precisely follow the shutdown of its nodes.

* Cluster: don't delete agency connection objects that are currently in use.

* Cluster: improve passing along of HTTP errors

* fixed issue #1247: debian init script problems

* multi-threaded index creation on collection load

  When a collection contains more than one secondary index, they can be built in memory in
  parallel when the collection is loaded. How many threads are used for parallel index creation
  is determined by the new configuration parameter `--database.index-threads`. If this is set
  to 0, indexes are built by the opening thread only and sequentially. This is equivalent to
  the behavior in 2.5 and before.

* speed up building up primary index when loading collections

* added `count` attribute to `parameters.json` files of collections. This attribute indicates
  the number of live documents in the collection on unload. It is read when the collection is
  (re)loaded to determine the initial size for the collection's primary index

* removed remainders of MRuby integration, removed arangoirb

* simplified `controllers` property in Foxx manifests. You can now specify a filename directly
  if you only want to use a single file mounted at the base URL of your Foxx app.

* simplified `exports` property in Foxx manifests. You can now specify a filename directly if
  you only want to export variables from a single file in your Foxx app.

* added support for node.js-style exports in Foxx exports. Your Foxx exports file can now export
  arbitrary values using the `module.exports` property instead of adding properties to the
  `exports` object.

* added `scripts` property to Foxx manifests. You should now specify the `setup` and `teardown`
  files as properties of the `scripts` object in your manifests and can define custom,
  app-specific scripts that can be executed from the web interface or the CLI.

* added `tests` property to Foxx manifests. You can now define test cases using the `mocha`
  framework which can then be executed inside ArangoDB.

* updated `joi` package to 6.0.8.

* added `extendible` package.

* added Foxx model lifecycle events to repositories. See #1257.

* speed up resizing of edge index.

* allow to split an edge index into buckets which are resized individually.
  This is controlled by the `indexBuckets` attribute in the `properties`
  of the collection.

* fix a cluster deadlock bug in larger clusters by marking a thread waiting
  for a lock on a DBserver as blocked


v2.5.7 (2015-08-02)
-------------------

* V8: Upgrade to version 4.1.0.27 - this is intended to be the stable V8 version.


v2.5.6 (2015-07-21)
-------------------

* alter Windows build infrastructure so we can properly store pdb files.

* potentially fixed issue #1313: Wrong metric calculation at dashboard

  Escape whitespace in process name when scanning /proc/pid/stats

  This fixes statistics values read from that file

* Fixed variable naming in AQL `COLLECT INTO` results in case the COLLECT is placed
  in a subquery which itself is followed by other constructs that require variables


v2.5.5 (2015-05-29)
-------------------

* fixed vulnerability in JWT implementation.

* fixed format string for reading /proc/pid/stat

* take into account barriers used in different V8 contexts


v2.5.4 (2015-05-14)
-------------------

* added startup option `--log.performance`: specifying this option at startup will log
  performance-related info messages, mainly timings via the regular logging mechanisms

* cluster fixes

* fix for recursive copy under Windows


v2.5.3 (2015-04-29)
-------------------

* Fix fs.move to work across filesystem borders; Fixes Foxx app installation problems;
  issue #1292.

* Fix Foxx app install when installed on a different drive on Windows

* issue #1322: strange AQL result

* issue #1318: Inconsistent db._create() syntax

* issue #1315: queries to a collection fail with an empty response if the
  collection contains specific JSON data

* issue #1300: Make arangodump not fail if target directory exists but is empty

* allow specifying higher values than SOMAXCONN for `--server.backlog-size`

  Previously, arangod would not start when a `--server.backlog-size` value was
  specified that was higher than the platform's SOMAXCONN header value.

  Now, arangod will use the user-provided value for `--server.backlog-size` and
  pass it to the listen system call even if the value is higher than SOMAXCONN.
  If the user-provided value is higher than SOMAXCONN, arangod will log a warning
  on startup.

* Fixed a cluster deadlock bug. Mark a thread that is in a RemoteBlock as
  blocked to allow for additional dispatcher threads to be started.

* Fix locking in cluster by using another ReadWriteLock class for collections.

* Add a second DispatcherQueue for AQL in the cluster. This fixes a
  cluster-AQL thread explosion bug.


v2.5.2 (2015-04-11)
-------------------

* modules stored in _modules are automatically flushed when changed

* added missing query-id parameter in documentation of HTTP DELETE `/_api/query` endpoint

* added iterator for edge index in AQL queries

  this change may lead to less edges being read when used together with a LIMIT clause

* make graph viewer in web interface issue less expensive queries for determining
  a random vertex from the graph, and for determining vertex attributes

* issue #1285: syntax error, unexpected $undefined near '@_to RETURN obj

  this allows AQL bind parameter names to also start with underscores

* moved /_api/query to C++

* issue #1289: Foxx models created from database documents expose an internal method

* added `Foxx.Repository#exists`

* parallelize initialization of V8 context in multiple threads

* fixed a possible crash when the debug-level was TRACE

* cluster: do not initialize statistics collection on each
  coordinator, this fixes a race condition at startup

* cluster: fix a startup race w.r.t. the _configuration collection

* search for db:// JavaScript modules only after all local files have been
  considered, this speeds up the require command in a cluster considerably

* general cluster speedup in certain areas


v2.5.1 (2015-03-19)
-------------------

* fixed bug that caused undefined behavior when an AQL query was killed inside
  a calculation block

* fixed memleaks in AQL query cleanup in case out-of-memory errors are thrown

* by default, Debian and RedHat packages are built with debug symbols

* added option `--database.ignore-logfile-errors`

  This option controls how collection datafiles with a CRC mismatch are treated.

  If set to `false`, CRC mismatch errors in collection datafiles will lead
  to a collection not being loaded at all. If a collection needs to be loaded
  during WAL recovery, the WAL recovery will also abort (if not forced with
  `--wal.ignore-recovery-errors true`). Setting this flag to `false` protects
  users from unintentionally using a collection with corrupted datafiles, from
  which only a subset of the original data can be recovered.

  If set to `true`, CRC mismatch errors in collection datafiles will lead to
  the datafile being partially loaded. All data up to until the mismatch will
  be loaded. This will enable users to continue with collection datafiles
  that are corrupted, but will result in only a partial load of the data.
  The WAL recovery will still abort when encountering a collection with a
  corrupted datafile, at least if `--wal.ignore-recovery-errors` is not set to
  `true`.

  The default value is *true*, so for collections with corrupted datafiles
  there might be partial data loads once the WAL recovery has finished. If
  the WAL recovery will need to load a collection with a corrupted datafile,
  it will still stop when using the default values.

* INCOMPATIBLE CHANGE:

  make the arangod server refuse to start if during startup it finds a non-readable
  `parameter.json` file for a database or a collection.

  Stopping the startup process in this case requires manual intervention (fixing
  the unreadable files), but prevents follow-up errors due to ignored databases or
  collections from happening.

* datafiles and `parameter.json` files written by arangod are now created with read and write
  privileges for the arangod process user, and with read and write privileges for the arangod
  process group.

  Previously, these files were created with user read and write permissions only.

* INCOMPATIBLE CHANGE:

  abort WAL recovery if one of the collection's datafiles cannot be opened

* INCOMPATIBLE CHANGE:

  never try to raise the privileges after dropping them, this can lead to a race condition while
  running the recovery

  If you require to run ArangoDB on a port lower than 1024, you must run ArangoDB as root.

* fixed inefficiencies in `remove` methods of general-graph module

* added option `--database.slow-query-threshold` for controlling the default AQL slow query
  threshold value on server start

* add system error strings for Windows on many places

* rework service startup so we announce 'RUNNING' only when we're finished starting.

* use the Windows eventlog for FATAL and ERROR - log messages

* fix service handling in NSIS Windows installer, specify human readable name

* add the ICU_DATA environment variable to the fatal error messages

* fixed issue #1265: arangod crashed with SIGSEGV

* fixed issue #1241: Wildcards in examples


v2.5.0 (2015-03-09)
-------------------

* installer fixes for Windows

* fix for downloading Foxx

* fixed issue #1258: http pipelining not working?


v2.5.0-beta4 (2015-03-05)
-------------------------

* fixed issue #1247: debian init script problems


v2.5.0-beta3 (2015-02-27)
-------------------------

* fix Windows install path calculation in arango

* fix Windows logging of long strings

* fix possible undefinedness of const strings in Windows


v2.5.0-beta2 (2015-02-23)
-------------------------

* fixed issue #1256: agency binary not found #1256

* fixed issue #1230: API: document/col-name/_key and cursor return different floats

* front-end: dashboard tries not to (re)load statistics if user has no access

* V8: Upgrade to version 3.31.74.1

* etcd: Upgrade to version 2.0 - This requires go 1.3 to compile at least.

* refuse to startup if ICU wasn't initialized, this will i.e. prevent errors from being printed,
  and libraries from being loaded.

* front-end: unwanted removal of index table header after creating new index

* fixed issue #1248: chrome: applications filtering not working

* fixed issue #1198: queries remain in aql editor (front-end) if you navigate through different tabs

* Simplify usage of Foxx

  Thanks to our user feedback we learned that Foxx is a powerful, yet rather complicated concept.
  With this release we tried to make it less complicated while keeping all its strength.
  That includes a rewrite of the documentation as well as some code changes as listed below:

  * Moved Foxx applications to a different folder.

    The naming convention now is: <app-path>/_db/<dbname>/<mountpoint>/APP
    Before it was: <app-path>/databases/<dbname>/<appname>:<appversion>
    This caused some trouble as apps where cached based on name and version and updates did not apply.
    Hence the path on filesystem and the app's access URL had no relation to one another.
    Now the path on filesystem is identical to the URL (except for slashes and the appended APP)

  * Rewrite of Foxx routing

    The routing of Foxx has been exposed to major internal changes we adjusted because of user feedback.
    This allows us to set the development mode per mountpoint without having to change paths and hold
    apps at separate locations.

  * Foxx Development mode

    The development mode used until 2.4 is gone. It has been replaced by a much more mature version.
    This includes the deprecation of the javascript.dev-app-path parameter, which is useless since 2.5.
    Instead of having two separate app directories for production and development, apps now reside in
    one place, which is used for production as well as for development.
    Apps can still be put into development mode, changing their behavior compared to production mode.
    Development mode apps are still reread from disk at every request, and still they ship more debug
    output.

    This change has also made the startup options `--javascript.frontend-development-mode` and
    `--javascript.dev-app-path` obsolete. The former option will not have any effect when set, and the
    latter option is only read and used during the upgrade to 2.5 and does not have any effects later.

  * Foxx install process

    Installing Foxx apps has been a two step process: import them into ArangoDB and mount them at a
    specific mountpoint. These operations have been joined together. You can install an app at one
    mountpoint, that's it. No fetch, mount, unmount, purge cycle anymore. The commands have been
    simplified to just:

    * install: get your Foxx app up and running
    * uninstall: shut it down and erase it from disk

  * Foxx error output

    Until 2.4 the errors produced by Foxx were not optimal. Often, the error message was just
    `unable to parse manifest` and contained only an internal stack trace.
    In 2.5 we made major improvements there, including a much more fine-grained error output that
    helps you debug your Foxx apps. The error message printed is now much closer to its source and
    should help you track it down.

    Also we added the default handlers for unhandled errors in Foxx apps:

    * You will get a nice internal error page whenever your Foxx app is called but was not installed
      due to any error
    * You will get a proper error message when having an uncaught error appears in any app route

    In production mode the messages above will NOT contain any information about your Foxx internals
    and are safe to be exposed to third party users.
    In development mode the messages above will contain the stacktrace (if available), making it easier for
    your in-house devs to track down errors in the application.

* added `console` object to Foxx apps. All Foxx apps now have a console object implementing
  the familiar Console API in their global scope, which can be used to log diagnostic
  messages to the database.

* added `org/arangodb/request` module, which provides a simple API for making HTTP requests
  to external services.

* added optimizer rule `propagate-constant-attributes`

  This rule will look inside `FILTER` conditions for constant value equality comparisons,
  and insert the constant values in other places in `FILTER`s. For example, the rule will
  insert `42` instead of `i.value` in the second `FILTER` of the following query:

      FOR i IN c1 FOR j IN c2 FILTER i.value == 42 FILTER j.value == i.value RETURN 1

* added `filtered` value to AQL query execution statistics

  This value indicates how many documents were filtered by `FilterNode`s in the AQL query.
  Note that `IndexRangeNode`s can also filter documents by selecting only the required ranges
  from the index. The `filtered` value will not include the work done by `IndexRangeNode`s,
  but only the work performed by `FilterNode`s.

* added support for sparse hash and skiplist indexes

  Hash and skiplist indexes can optionally be made sparse. Sparse indexes exclude documents
  in which at least one of the index attributes is either not set or has a value of `null`.

  As such documents are excluded from sparse indexes, they may contain fewer documents than
  their non-sparse counterparts. This enables faster indexing and can lead to reduced memory
  usage in case the indexed attribute does occur only in some, but not all documents of the
  collection. Sparse indexes will also reduce the number of collisions in non-unique hash
  indexes in case non-existing or optional attributes are indexed.

  In order to create a sparse index, an object with the attribute `sparse` can be added to
  the index creation commands:

      db.collection.ensureHashIndex(attributeName, { sparse: true });
      db.collection.ensureHashIndex(attributeName1, attributeName2, { sparse: true });
      db.collection.ensureUniqueConstraint(attributeName, { sparse: true });
      db.collection.ensureUniqueConstraint(attributeName1, attributeName2, { sparse: true });

      db.collection.ensureSkiplist(attributeName, { sparse: true });
      db.collection.ensureSkiplist(attributeName1, attributeName2, { sparse: true });
      db.collection.ensureUniqueSkiplist(attributeName, { sparse: true });
      db.collection.ensureUniqueSkiplist(attributeName1, attributeName2, { sparse: true });

  Note that in place of the above specialized index creation commands, it is recommended to use
  the more general index creation command `ensureIndex`:

  ```js
  db.collection.ensureIndex({ type: "hash", sparse: true, unique: true, fields: [ attributeName ] });
  db.collection.ensureIndex({ type: "skiplist", sparse: false, unique: false, fields: [ "a", "b" ] });
  ```

  When not explicitly set, the `sparse` attribute defaults to `false` for new indexes.

  This causes a change in behavior when creating a unique hash index without specifying the
  sparse flag: in 2.4, unique hash indexes were implicitly sparse, always excluding `null` values.
  There was no option to control this behavior, and sparsity was neither supported for non-unique
  hash indexes nor skiplists in 2.4. This implicit sparsity of unique hash indexes was considered
  an inconsistency, and therefore the behavior was cleaned up in 2.5. As of 2.5, indexes will
  only be created sparse if sparsity is explicitly requested. Existing unique hash indexes from 2.4
  or before will automatically be migrated so they are still sparse after the upgrade to 2.5.

  Geo indexes are implicitly sparse, meaning documents without the indexed location attribute or
  containing invalid location coordinate values will be excluded from the index automatically. This
  is also a change when compared to pre-2.5 behavior, when documents with missing or invalid
  coordinate values may have caused errors on insertion when the geo index' `unique` flag was set
  and its `ignoreNull` flag was not.

  This was confusing and has been rectified in 2.5. The method `ensureGeoConstaint()` now does the
  same as `ensureGeoIndex()`. Furthermore, the attributes `constraint`, `unique`, `ignoreNull` and
  `sparse` flags are now completely ignored when creating geo indexes.

  The same is true for fulltext indexes. There is no need to specify non-uniqueness or sparsity for
  geo or fulltext indexes. They will always be non-unique and sparse.

  As sparse indexes may exclude some documents, they cannot be used for every type of query.
  Sparse hash indexes cannot be used to find documents for which at least one of the indexed
  attributes has a value of `null`. For example, the following AQL query cannot use a sparse
  index, even if one was created on attribute `attr`:

      FOR doc In collection
        FILTER doc.attr == null
        RETURN doc

  If the lookup value is non-constant, a sparse index may or may not be used, depending on
  the other types of conditions in the query. If the optimizer can safely determine that
  the lookup value cannot be `null`, a sparse index may be used. When uncertain, the optimizer
  will not make use of a sparse index in a query in order to produce correct results.

  For example, the following queries cannot use a sparse index on `attr` because the optimizer
  will not know beforehand whether the comparison values for `doc.attr` will include `null`:

      FOR doc In collection
        FILTER doc.attr == SOME_FUNCTION(...)
        RETURN doc

      FOR other IN otherCollection
        FOR doc In collection
          FILTER doc.attr == other.attr
          RETURN doc

  Sparse skiplist indexes can be used for sorting if the optimizer can safely detect that the
  index range does not include `null` for any of the index attributes.

* inspection of AQL data-modification queries will now detect if the data-modification part
  of the query can run in lockstep with the data retrieval part of the query, or if the data
  retrieval part must be executed before the data modification can start.

  Executing the two in lockstep allows using much smaller buffers for intermediate results
  and starts the actual data-modification operations much earlier than if the two phases
  were executed separately.

* Allow dynamic attribute names in AQL object literals

  This allows using arbitrary expressions to construct attribute names in object
  literals specified in AQL queries. To disambiguate expressions and other unquoted
  attribute names, dynamic attribute names need to be enclosed in brackets (`[` and `]`).
  Example:

      FOR i IN 1..100
        RETURN { [ CONCAT('value-of-', i) ] : i }

* make AQL optimizer rule "use-index-for-sort" remove sort also in case a non-sorted
  index (e.g. a hash index) is used for only equality lookups and all sort attributes
  are covered by the index.

  Example that does not require an extra sort (needs hash index on `value`):

      FOR doc IN collection FILTER doc.value == 1 SORT doc.value RETURN doc

  Another example that does not require an extra sort (with hash index on `value1`, `value2`):

      FOR doc IN collection FILTER doc.value1 == 1 && doc.value2 == 2 SORT doc.value1, doc.value2 RETURN doc

* make AQL optimizer rule "use-index-for-sort" remove sort also in case the sort criteria
  excludes the left-most index attributes, but the left-most index attributes are used
  by the index for equality-only lookups.

  Example that can use the index for sorting (needs skiplist index on `value1`, `value2`):

      FOR doc IN collection FILTER doc.value1 == 1 SORT doc.value2 RETURN doc

* added selectivity estimates for primary index, edge index, and hash index

  The selectivity estimates are returned by the `GET /_api/index` REST API method
  in a sub-attribute `selectivityEstimate` for each index that supports it. This
  attribute will be omitted for indexes that do not provide selectivity estimates.
  If provided, the selectivity estimate will be a numeric value between 0 and 1.

  Selectivity estimates will also be reported in the result of `collection.getIndexes()`
  for all indexes that support this. If no selectivity estimate can be determined for
  an index, the attribute `selectivityEstimate` will be omitted here, too.

  The web interface also shows selectivity estimates for each index that supports this.

  Currently the following index types can provide selectivity estimates:
  - primary index
  - edge index
  - hash index (unique and non-unique)

  No selectivity estimates will be provided when running in cluster mode.

* fixed issue #1226: arangod log issues

* added additional logger if arangod is started in foreground mode on a tty

* added AQL optimizer rule "move-calculations-down"

* use exclusive native SRWLocks on Windows instead of native mutexes

* added AQL functions `MD5`, `SHA1`, and `RANDOM_TOKEN`.

* reduced number of string allocations when parsing certain AQL queries

  parsing numbers (integers or doubles) does not require a string allocation
  per number anymore

* RequestContext#bodyParam now accepts arbitrary joi schemas and rejects invalid (but well-formed) request bodies.

* enforce that AQL user functions are wrapped inside JavaScript function () declarations

  AQL user functions were always expected to be wrapped inside a JavaScript function, but previously
  this was not enforced when registering a user function. Enforcing the AQL user functions to be contained
  inside functions prevents functions from doing some unexpected things that may have led to undefined
  behavior.

* Windows service uninstalling: only remove service if it points to the currently running binary,
  or --force was specified.

* Windows (debug only): print stacktraces on crash and run minidump

* Windows (cygwin): if you run arangosh in a cygwin shell or via ssh we will detect this and use
  the appropriate output functions.

* Windows: improve process management

* fix IPv6 reverse ip lookups - so far we only did IPv4 addresses.

* improve join documentation, add outer join example

* run jslint for unit tests too, to prevent "memory leaks" by global js objects with native code.

* fix error logging for exceptions - we wouldn't log the exception message itself so far.

* improve error reporting in the http client (Windows & *nix)

* improve error reports in cluster

* Standard errors can now contain custom messages.


v2.4.7 (XXXX-XX-XX)
-------------------

* fixed issue #1282: Geo WITHIN_RECTANGLE for nested lat/lng


v2.4.6 (2015-03-18)
-------------------

* added option `--database.ignore-logfile-errors`

  This option controls how collection datafiles with a CRC mismatch are treated.

  If set to `false`, CRC mismatch errors in collection datafiles will lead
  to a collection not being loaded at all. If a collection needs to be loaded
  during WAL recovery, the WAL recovery will also abort (if not forced with
  `--wal.ignore-recovery-errors true`). Setting this flag to `false` protects
  users from unintentionally using a collection with corrupted datafiles, from
  which only a subset of the original data can be recovered.

  If set to `true`, CRC mismatch errors in collection datafiles will lead to
  the datafile being partially loaded. All data up to until the mismatch will
  be loaded. This will enable users to continue with a collection datafiles
  that are corrupted, but will result in only a partial load of the data.
  The WAL recovery will still abort when encountering a collection with a
  corrupted datafile, at least if `--wal.ignore-recovery-errors` is not set to
  `true`.

  The default value is *true*, so for collections with corrupted datafiles
  there might be partial data loads once the WAL recovery has finished. If
  the WAL recovery will need to load a collection with a corrupted datafile,
  it will still stop when using the default values.

* INCOMPATIBLE CHANGE:

  make the arangod server refuse to start if during startup it finds a non-readable
  `parameter.json` file for a database or a collection.

  Stopping the startup process in this case requires manual intervention (fixing
  the unreadable files), but prevents follow-up errors due to ignored databases or
  collections from happening.

* datafiles and `parameter.json` files written by arangod are now created with read and write
  privileges for the arangod process user, and with read and write privileges for the arangod
  process group.

  Previously, these files were created with user read and write permissions only.

* INCOMPATIBLE CHANGE:

  abort WAL recovery if one of the collection's datafiles cannot be opened

* INCOMPATIBLE CHANGE:

  never try to raise the privileges after dropping them, this can lead to a race condition while
  running the recovery

  If you require to run ArangoDB on a port lower than 1024, you must run ArangoDB as root.

* fixed inefficiencies in `remove` methods of general-graph module

* added option `--database.slow-query-threshold` for controlling the default AQL slow query
  threshold value on server start


v2.4.5 (2015-03-16)
-------------------

* added elapsed time to HTTP request logging output (`--log.requests-file`)

* added AQL current and slow query tracking, killing of AQL queries

  This change enables retrieving the list of currently running AQL queries inside the selected database.
  AQL queries with an execution time beyond a certain threshold can be moved to a "slow query" facility
  and retrieved from there. Queries can also be killed by specifying the query id.

  This change adds the following HTTP REST APIs:

  - `GET /_api/query/current`: for retrieving the list of currently running queries
  - `GET /_api/query/slow`: for retrieving the list of slow queries
  - `DELETE /_api/query/slow`: for clearing the list of slow queries
  - `GET /_api/query/properties`: for retrieving the properties for query tracking
  - `PUT /_api/query/properties`: for adjusting the properties for query tracking
  - `DELETE /_api/query/<id>`: for killing an AQL query

  The following JavaScript APIs have been added:

  - require("org/arangodb/aql/queries").current();
  - require("org/arangodb/aql/queries").slow();
  - require("org/arangodb/aql/queries").clearSlow();
  - require("org/arangodb/aql/queries").properties();
  - require("org/arangodb/aql/queries").kill();

* fixed issue #1265: arangod crashed with SIGSEGV

* fixed issue #1241: Wildcards in examples

* fixed comment parsing in Foxx controllers


v2.4.4 (2015-02-24)
-------------------

* fixed the generation template for foxx apps. It now does not create deprecated functions anymore

* add custom visitor functionality for `GRAPH_NEIGHBORS` function, too

* increased default value of traversal option *maxIterations* to 100 times of its previous
  default value


v2.4.3 (2015-02-06)
-------------------

* fix multi-threading with openssl when running under Windows

* fix timeout on socket operations when running under Windows

* Fixed an error in Foxx routing which caused some apps that worked in 2.4.1 to fail with status 500: `undefined is not a function` errors in 2.4.2
  This error was occurring due to seldom internal rerouting introduced by the malformed application handler.


v2.4.2 (2015-01-30)
-------------------

* added custom visitor functionality for AQL traversals

  This allows more complex result processing in traversals triggered by AQL. A few examples
  are shown in [this article](http://jsteemann.github.io/blog/2015/01/28/using-custom-visitors-in-aql-graph-traversals/).

* improved number of results estimated for nodes of type EnumerateListNode and SubqueryNode
  in AQL explain output

* added AQL explain helper to explain arbitrary AQL queries

  The helper function prints the query execution plan and the indexes to be used in the
  query. It can be invoked from the ArangoShell or the web interface as follows:

      require("org/arangodb/aql/explainer").explain(query);

* enable use of indexes for certain AQL conditions with non-equality predicates, in
  case the condition(s) also refer to indexed attributes

  The following queries will now be able to use indexes:

      FILTER a.indexed == ... && a.indexed != ...
      FILTER a.indexed == ... && a.nonIndexed != ...
      FILTER a.indexed == ... && ! (a.indexed == ...)
      FILTER a.indexed == ... && ! (a.nonIndexed == ...)
      FILTER a.indexed == ... && ! (a.indexed != ...)
      FILTER a.indexed == ... && ! (a.nonIndexed != ...)
      FILTER (a.indexed == ... && a.nonIndexed == ...) || (a.indexed == ... && a.nonIndexed == ...)
      FILTER (a.indexed == ... && a.nonIndexed != ...) || (a.indexed == ... && a.nonIndexed != ...)

* Fixed spuriously occurring "collection not found" errors when running queries on local
  collections on a cluster DB server

* Fixed upload of Foxx applications to the server for apps exceeding approx. 1 MB zipped.

* Malformed Foxx applications will now return a more useful error when any route is requested.

  In Production a Foxx app mounted on /app will display an html page on /app/* stating a 503 Service temporarily not available.
  It will not state any information about your Application.
  Before it was a 404 Not Found without any information and not distinguishable from a correct not found on your route.

  In Development Mode the html page also contains information about the error occurred.

* Unhandled errors thrown in Foxx routes are now handled by the Foxx framework itself.

  In Production the route will return a status 500 with a body {error: "Error statement"}.
  In Development the route will return a status 500 with a body {error: "Error statement", stack: "..."}

  Before, it was status 500 with a plain text stack including ArangoDB internal routing information.

* The Applications tab in web interface will now request development apps more often.
  So if you have a fixed a syntax error in your app it should always be visible after reload.


v2.4.1 (2015-01-19)
-------------------

* improved WAL recovery output

* fixed certain OR optimizations in AQL optimizer

* better diagnostics for arangoimp

* fixed invalid result of HTTP REST API method `/_admin/foxx/rescan`

* fixed possible segmentation fault when passing a Buffer object into a V8 function
  as a parameter

* updated AQB module to 1.8.0.


v2.4.0 (2015-01-13)
-------------------

* updated AQB module to 1.7.0.

* fixed V8 integration-related crashes

* make `fs.move(src, dest)` also fail when both `src` and `dest` are
  existing directories. This ensures the same behavior of the move operation
  on different platforms.

* fixed AQL insert operation for multi-shard collections in cluster

* added optional return value for AQL data-modification queries.
  This allows returning the documents inserted, removed or updated with the query, e.g.

      FOR doc IN docs REMOVE doc._key IN docs LET removed = OLD RETURN removed
      FOR doc IN docs INSERT { } IN docs LET inserted = NEW RETURN inserted
      FOR doc IN docs UPDATE doc._key WITH { } IN docs LET previous = OLD RETURN previous
      FOR doc IN docs UPDATE doc._key WITH { } IN docs LET updated = NEW RETURN updated

  The variables `OLD` and `NEW` are automatically available when a `REMOVE`, `INSERT`,
  `UPDATE` or `REPLACE` statement is immediately followed by a `LET` statement.
  Note that the `LET` and `RETURN` statements in data-modification queries are not as
  flexible as the general versions of `LET` and `RETURN`. When returning documents from
  data-modification operations, only a single variable can be assigned using `LET`, and
  the assignment can only be either `OLD` or `NEW`, but not an arbitrary expression. The
  `RETURN` statement also allows using the just-created variable only, and no arbitrary
  expressions.


v2.4.0-beta1 (2014-12-26)
--------------------------

* fixed superstates in FoxxGenerator

* fixed issue #1065: Aardvark: added creation of documents and edges with _key property

* fixed issue #1198: Aardvark: current AQL editor query is now cached

* Upgraded V8 version from 3.16.14 to 3.29.59

  The built-in version of V8 has been upgraded from 3.16.14 to 3.29.59.
  This activates several ES6 (also dubbed *Harmony* or *ES.next*) features in
  ArangoDB, both in the ArangoShell and the ArangoDB server. They can be
  used for scripting and in server-side actions such as Foxx routes, traversals
  etc.

  The following ES6 features are available in ArangoDB 2.4 by default:

  * iterators
  * the `of` operator
  * symbols
  * predefined collections types (Map, Set etc.)
  * typed arrays

  Many other ES6 features are disabled by default, but can be made available by
  starting arangod or arangosh with the appropriate options:

  * arrow functions
  * proxies
  * generators
  * String, Array, and Number enhancements
  * constants
  * enhanced object and numeric literals

  To activate all these ES6 features in arangod or arangosh, start it with
  the following options:

      arangosh --javascript.v8-options="--harmony --harmony_generators"

  More details on the available ES6 features can be found in
  [this blog](https://jsteemann.github.io/blog/2014/12/19/using-es6-features-in-arangodb/).

* Added Foxx generator for building Hypermedia APIs

  A more detailed description is [here](https://www.arangodb.com/2014/12/08/building-hypermedia-apis-foxxgenerator)

* New `Applications` tab in web interface:

  The `applications` tab got a complete redesign.
  It will now only show applications that are currently running on ArangoDB.
  For a selected application, a new detailed view has been created.
  This view provides a better overview of the app:
  * author
  * license
  * version
  * contributors
  * download links
  * API documentation

  To install a new application, a new dialog is now available.
  It provides the features already available in the console application `foxx-manager` plus some more:
  * install an application from Github
  * install an application from a zip file
  * install an application from ArangoDB's application store
  * create a new application from scratch: this feature uses a generator to
    create a Foxx application with pre-defined CRUD methods for a given list
    of collections. The generated Foxx app can either be downloaded as a zip file or
    be installed on the server. Starting with a new Foxx app has never been easier.

* fixed issue #1102: Aardvark: Layout bug in documents overview

  The documents overview was entirely destroyed in some situations on Firefox.
  We replaced the plugin we used there.

* fixed issue #1168: Aardvark: pagination buttons jumping

* fixed issue #1161: Aardvark: Click on Import JSON imports previously uploaded file

* removed configure options `--enable-all-in-one-v8`, `--enable-all-in-one-icu`,
  and `--enable-all-in-one-libev`.

* global internal rename to fix naming incompatibilities with JSON:

  Internal functions with names containing `array` have been renamed to `object`,
  internal functions with names containing `list` have been renamed to `array`.
  The renaming was mainly done in the C++ parts. The documentation has also been
  adjusted so that the correct JSON type names are used in most places.

  The change also led to the addition of a few function aliases in AQL:

  * `TO_LIST` now is an alias of the new `TO_ARRAY`
  * `IS_LIST` now is an alias of the new `IS_ARRAY`
  * `IS_DOCUMENT` now is an alias of the new `IS_OBJECT`

  The changed also renamed the option `mergeArrays` to `mergeObjects` for AQL
  data-modification query options and HTTP document modification API

* AQL: added optimizer rule "remove-filter-covered-by-index"

  This rule removes FilterNodes and CalculationNodes from an execution plan if the
  filter is already covered by a previous IndexRangeNode. Removing the CalculationNode
  and the FilterNode will speed up query execution because the query requires less
  computation.

* AQL: added optimizer rule "remove-sort-rand"

  This rule removes a `SORT RAND()` expression from a query and moves the random
  iteration into the appropriate `EnumerateCollectionNode`. This is more efficient
  than individually enumerating and then sorting randomly.

* AQL: range optimizations for IN and OR

  This change enables usage of indexes for several additional cases. Filters containing
  the `IN` operator can now make use of indexes, and multiple OR- or AND-combined filter
  conditions can now also use indexes if the filters are accessing the same indexed
  attribute.

  Here are a few examples of queries that can now use indexes but couldn't before:

    FOR doc IN collection
      FILTER doc.indexedAttribute == 1 || doc.indexedAttribute > 99
      RETURN doc

    FOR doc IN collection
      FILTER doc.indexedAttribute IN [ 3, 42 ] || doc.indexedAttribute > 99
      RETURN doc

    FOR doc IN collection
      FILTER (doc.indexedAttribute > 2 && doc.indexedAttribute < 10) ||
             (doc.indexedAttribute > 23 && doc.indexedAttribute < 42)
      RETURN doc

* fixed issue #500: AQL parentheses issue

  This change allows passing subqueries as AQL function parameters without using
  duplicate brackets (e.g. `FUNC(query)` instead of `FUNC((query))`

* added optional `COUNT` clause to AQL `COLLECT`

  This allows more efficient group count calculation queries, e.g.

      FOR doc IN collection
        COLLECT age = doc.age WITH COUNT INTO length
        RETURN { age: age, count: length }

  A count-only query is also possible:

      FOR doc IN collection
        COLLECT WITH COUNT INTO length
        RETURN length

* fixed missing makeDirectory when fetching a Foxx application from a zip file

* fixed issue #1134: Change the default endpoint to localhost

  This change will modify the IP address ArangoDB listens on to 127.0.0.1 by default.
  This will make new ArangoDB installations unaccessible from clients other than
  localhost unless changed. This is a security feature.

  To make ArangoDB accessible from any client, change the server's configuration
  (`--server.endpoint`) to either `tcp://0.0.0.0:8529` or the server's publicly
  visible IP address.

* deprecated `Repository#modelPrototype`. Use `Repository#model` instead.

* IMPORTANT CHANGE: by default, system collections are included in replication and all
  replication API return values. This will lead to user accounts and credentials
  data being replicated from master to slave servers. This may overwrite
  slave-specific database users.

  If this is undesired, the `_users` collection can be excluded from replication
  easily by setting the `includeSystem` attribute to `false` in the following commands:

  * replication.sync({ includeSystem: false });
  * replication.applier.properties({ includeSystem: false });

  This will exclude all system collections (including `_aqlfunctions`, `_graphs` etc.)
  from the initial synchronization and the continuous replication.

  If this is also undesired, it is also possible to specify a list of collections to
  exclude from the initial synchronization and the continuous replication using the
  `restrictCollections` attribute, e.g.:

      replication.applier.properties({
        includeSystem: true,
        restrictType: "exclude",
        restrictCollections: [ "_users", "_graphs", "foo" ]
      });

  The HTTP API methods for fetching the replication inventory and for dumping collections
  also support the `includeSystem` control flag via a URL parameter.

* removed DEPRECATED replication methods:
  * `replication.logger.start()`
  * `replication.logger.stop()`
  * `replication.logger.properties()`
  * HTTP PUT `/_api/replication/logger-start`
  * HTTP PUT `/_api/replication/logger-stop`
  * HTTP GET `/_api/replication/logger-config`
  * HTTP PUT `/_api/replication/logger-config`

* fixed issue #1174, which was due to locking problems in distributed
  AQL execution

* improved cluster locking for AQL avoiding deadlocks

* use DistributeNode for modifying queries with REPLACE and UPDATE, if
  possible


v2.3.6 (2015-XX-XX)
-------------------

* fixed AQL subquery optimization that produced wrong result when multiple subqueries
  directly followed each other and and a directly following `LET` statement did refer
  to any but the first subquery.


v2.3.5 (2015-01-16)
-------------------

* fixed intermittent 404 errors in Foxx apps after mounting or unmounting apps

* fixed issue #1200: Expansion operator results in "Cannot call method 'forEach' of null"

* fixed issue #1199: Cannot unlink root node of plan


v2.3.4 (2014-12-23)
-------------------

* fixed cerberus path for MyArangoDB


v2.3.3 (2014-12-17)
-------------------

* fixed error handling in instantiation of distributed AQL queries, this
  also fixes a bug in cluster startup with many servers

* issue #1185: parse non-fractional JSON numbers with exponent (e.g. `4e-261`)

* issue #1159: allow --server.request-timeout and --server.connect-timeout of 0


v2.3.2 (2014-12-09)
-------------------

* fixed issue #1177: Fix bug in the user app's storage

* fixed issue #1173: AQL Editor "Save current query" resets user password

* fixed missing makeDirectory when fetching a Foxx application from a zip file

* put in warning about default changed: fixed issue #1134: Change the default endpoint to localhost

* fixed issue #1163: invalid fullCount value returned from AQL

* fixed range operator precedence

* limit default maximum number of plans created by AQL optimizer to 256 (from 1024)

* make AQL optimizer not generate an extra plan if an index can be used, but modify
  existing plans in place

* fixed AQL cursor ttl (time-to-live) issue

  Any user-specified cursor ttl value was not honored since 2.3.0.

* fixed segfault in AQL query hash index setup with unknown shapes

* fixed memleaks

* added AQL optimizer rule for removing `INTO` from a `COLLECT` statement if not needed

* fixed issue #1131

  This change provides the `KEEP` clause for `COLLECT ... INTO`. The `KEEP` clause
  allows controlling which variables will be kept in the variable created by `INTO`.

* fixed issue #1147, must protect dispatcher ID for etcd

v2.3.1 (2014-11-28)
-------------------

* recreate password if missing during upgrade

* fixed issue #1126

* fixed non-working subquery index optimizations

* do not restrict summary of Foxx applications to 60 characters

* fixed display of "required" path parameters in Foxx application documentation

* added more optimizations of constants values in AQL FILTER conditions

* fixed invalid or-to-in optimization for FILTERs containing comparisons
  with boolean values

* fixed replication of `_graphs` collection

* added AQL list functions `PUSH`, `POP`, `UNSHIFT`, `SHIFT`, `REMOVE_VALUES`,
  `REMOVE_VALUE`, `REMOVE_NTH` and `APPEND`

* added AQL functions `CALL` and `APPLY` to dynamically call other functions

* fixed AQL optimizer cost estimation for LIMIT node

* prevent Foxx queues from permanently writing to the journal even when
  server is idle

* fixed AQL COLLECT statement with INTO clause, which copied more variables
  than v2.2 and thus lead to too much memory consumption.
  This deals with #1107.

* fixed AQL COLLECT statement, this concerned every COLLECT statement,
  only the first group had access to the values of the variables before
  the COLLECT statement. This deals with #1127.

* fixed some AQL internals, where sometimes too many items were
  fetched from upstream in the presence of a LIMIT clause. This should
  generally improve performance.


v2.3.0 (2014-11-18)
-------------------

* fixed syslog flags. `--log.syslog` is deprecated and setting it has no effect,
  `--log.facility` now works as described. Application name has been changed from
  `triagens` to `arangod`. It can be changed using `--log.application`. The syslog
  will only contain the actual log message. The datetime prefix is omitted.

* fixed deflate in SimpleHttpClient

* fixed issue #1104: edgeExamples broken or changed

* fixed issue #1103: Error while importing user queries

* fixed issue #1100: AQL: HAS() fails on doc[attribute_name]

* fixed issue #1098: runtime error when creating graph vertex

* hide system applications in **Applications** tab by default

  Display of system applications can be toggled by using the *system applications*
  toggle in the UI.

* added HTTP REST API for managing tasks (`/_api/tasks`)

* allow passing character lists as optional parameter to AQL functions `TRIM`,
  `LTRIM` and `RTRIM`

  These functions now support trimming using custom character lists. If no character
  lists are specified, all whitespace characters will be removed as previously:

      TRIM("  foobar\t \r\n ")         // "foobar"
      TRIM(";foo;bar;baz, ", "; ")     // "foo;bar;baz"

* added AQL string functions `LTRIM`, `RTRIM`, `FIND_FIRST`, `FIND_LAST`, `SPLIT`,
  `SUBSTITUTE`

* added AQL functions `ZIP`, `VALUES` and `PERCENTILE`

* made AQL functions `CONCAT` and `CONCAT_SEPARATOR` work with list arguments

* dynamically create extra dispatcher threads if required

* fixed issue #1097: schemas in the API docs no longer show required properties as optional


v2.3.0-beta2 (2014-11-08)
-------------------------

* front-end: new icons for uploading and downloading JSON documents into a collection

* front-end: fixed documents pagination css display error

* front-end: fixed flickering of the progress view

* front-end: fixed missing event for documents filter function

* front-end: jsoneditor: added CMD+Return (Mac) CTRL+Return (Linux/Win) shortkey for
  saving a document

* front-end: added information tooltip for uploading json documents.

* front-end: added database management view to the collapsed navigation menu

* front-end: added collection truncation feature

* fixed issue #1086: arangoimp: Odd errors if arguments are not given properly

* performance improvements for AQL queries that use JavaScript-based expressions
  internally

* added AQL geo functions `WITHIN_RECTANGLE` and `IS_IN_POLYGON`

* fixed non-working query results download in AQL editor of web interface

* removed debug print message in AQL editor query export routine

* fixed issue #1075: Aardvark: user name required even if auth is off #1075

  The fix for this prefills the username input field with the current user's
  account name if any and `root` (the default username) otherwise. Additionally,
  the tooltip text has been slightly adjusted.

* fixed issue #1069: Add 'raw' link to swagger ui so that the raw swagger
  json can easily be retrieved

  This adds a link to the Swagger API docs to an application's detail view in
  the **Applications** tab of the web interface. The link produces the Swagger
  JSON directly. If authentication is turned on, the link requires authentication,
  too.

* documentation updates


v2.3.0-beta1 (2014-11-01)
-------------------------

* added dedicated `NOT IN` operator for AQL

  Previously, a `NOT IN` was only achievable by writing a negated `IN` condition:

      FOR i IN ... FILTER ! (i IN [ 23, 42 ]) ...

  This can now alternatively be expressed more intuitively as follows:

      FOR i IN ... FILTER i NOT IN [ 23, 42 ] ...

* added alternative logical operator syntax for AQL

  Previously, the logical operators in AQL could only be written as:
  - `&&`: logical and
  - `||`: logical or
  - `!`: negation

  ArangoDB 2.3 introduces the alternative variants for these operators:
  - `AND`: logical and
  - `OR`: logical or
  - `NOT`: negation

  The new syntax is just an alternative to the old syntax, allowing easier
  migration from SQL. The old syntax is still fully supported and will be.

* improved output of `ArangoStatement.parse()` and POST `/_api/query`

  If an AQL query can be parsed without problems, The return value of
  `ArangoStatement.parse()` now contains an attribute `ast` with the abstract
  syntax tree of the query (before optimizations). Though this is an internal
  representation of the query and is subject to change, it can be used to inspect
  how ArangoDB interprets a given query.

* improved `ArangoStatement.explain()` and POST `/_api/explain`

  The commands for explaining AQL queries have been improved.

* added command-line option `--javascript.v8-contexts` to control the number of
  V8 contexts created in arangod.

  Previously, the number of V8 contexts was equal to the number of server threads
  (as specified by option `--server.threads`).

  However, it may be sensible to create different amounts of threads and V8
  contexts. If the option is not specified, the number of V8 contexts created
  will be equal to the number of server threads. Thus no change in configuration
  is required to keep the old behavior.

  If you are using the default config files or merge them with your local config
  files, please review if the default number of server threads is okay in your
  environment. Additionally you should verify that the number of V8 contexts
  created (as specified in option `--javascript.v8-contexts`) is okay.

* the number of server.threads specified is now the minimum of threads
  started. There are situation in which threads are waiting for results of
  distributed database servers. In this case the number of threads is
  dynamically increased.

* removed index type "bitarray"

  Bitarray indexes were only half-way documented and integrated in previous versions
  of ArangoDB so their benefit was limited. The support for bitarray indexes has
  thus been removed in ArangoDB 2.3. It is not possible to create indexes of type
  "bitarray" with ArangoDB 2.3.

  When a collection is opened that contains a bitarray index definition created
  with a previous version of ArangoDB, ArangoDB will ignore it and log the following
  warning:

      index type 'bitarray' is not supported in this version of ArangoDB and is ignored

  Future versions of ArangoDB may automatically remove such index definitions so the
  warnings will eventually disappear.

* removed internal "_admin/modules/flush" in order to fix requireApp

* added basic support for handling binary data in Foxx

  Requests with binary payload can be processed in Foxx applications by
  using the new method `res.rawBodyBuffer()`. This will return the unparsed request
  body as a Buffer object.

  There is now also the method `req.requestParts()` available in Foxx to retrieve
  the individual components of a multipart HTTP request.

  Buffer objects can now be used when setting the response body of any Foxx action.
  Additionally, `res.send()` has been added as a convenience method for returning
  strings, JSON objects or buffers from a Foxx action:

      res.send("<p>some HTML</p>");
      res.send({ success: true });
      res.send(new Buffer("some binary data"));

  The convenience method `res.sendFile()` can now be used to easily return the
  contents of a file from a Foxx action:

      res.sendFile(applicationContext.foxxFilename("image.png"));

  `fs.write` now accepts not only strings but also Buffer objects as second parameter:

      fs.write(filename, "some data");
      fs.write(filename, new Buffer("some binary data"));

  `fs.readBuffer` can be used to return the contents of a file in a Buffer object.

* improved performance of insertion into non-unique hash indexes significantly in case
  many duplicate keys are used in the index

* issue #1042: set time zone in log output

  the command-line option `--log.use-local-time` was added to print dates and times in
  the server-local timezone instead of UTC

* command-line options that require a boolean value now validate the
  value given on the command-line

  This prevents issues if no value is specified for an option that
  requires a boolean value. For example, the following command-line would
  have caused trouble in 2.2, because `--server.endpoint` would have been
  used as the value for the `--server.disable-authentication` options
  (which requires a boolean value):

      arangod --server.disable-authentication --server.endpoint tcp://127.0.0.1:8529 data

  In 2.3, running this command will fail with an error and requires to
  be modified to:

      arangod --server.disable-authentication true --server.endpoint tcp://127.0.0.1:8529 data

* improved performance of CSV import in arangoimp

* fixed issue #1027: Stack traces are off-by-one

* fixed issue #1026: Modules loaded in different files within the same app
  should refer to the same module

* fixed issue #1025: Traversal not as expected in undirected graph

* added a _relation function in the general-graph module.

  This deprecated _directedRelation and _undirectedRelation.
  ArangoDB does not offer any constraints for undirected edges
  which caused some confusion of users how undirected relations
  have to be handled. Relation now only supports directed relations
  and the user can actively simulate undirected relations.

* changed return value of Foxx.applicationContext#collectionName:

  Previously, the function could return invalid collection names because
  invalid characters were not replaced in the application name prefix, only
  in the collection name passed.

  Now, the function replaces invalid characters also in the application name
  prefix, which might to slightly different results for application names that
  contained any characters outside the ranges [a-z], [A-Z] and [0-9].

* prevent XSS in AQL editor and logs view

* integrated tutorial into ArangoShell and web interface

* added option `--backslash-escape` for arangoimp when running CSV file imports

* front-end: added download feature for (filtered) documents

* front-end: added download feature for the results of a user query

* front-end: added function to move documents to another collection

* front-end: added sort-by attribute to the documents filter

* front-end: added sorting feature to database, graph management and user management view.

* issue #989: front-end: Databases view not refreshing after deleting a database

* issue #991: front-end: Database search broken

* front-end: added infobox which shows more information about a document (_id, _rev, _key) or
  an edge (_id, _rev, _key, _from, _to). The from and to attributes are clickable and redirect
  to their document location.

* front-end: added edit-mode for deleting multiple documents at the same time.

* front-end: added delete button to the detailed document/edge view.

* front-end: added visual feedback for saving documents/edges inside the editor (error/success).

* front-end: added auto-focusing for the first input field in a modal.

* front-end: added validation for user input in a modal.

* front-end: user defined queries are now stored inside the database and are bound to the current
  user, instead of using the local storage functionality of the browsers. The outcome of this is
  that user defined queries are now independently usable from any device. Also queries can now be
  edited through the standard document editor of the front-end through the _users collection.

* front-end: added import and export functionality for user defined queries.

* front-end: added new keywords and functions to the aql-editor theme

* front-end: applied tile-style to the graph view

* front-end: now using the new graph api including multi-collection support

* front-end: foxx apps are now deletable

* front-end: foxx apps are now installable and updateable through github, if github is their
  origin.

* front-end: added foxx app version control. Multiple versions of a single foxx app are now
  installable and easy to manage and are also arranged in groups.

* front-end: the user-set filter of a collection is now stored until the user navigates to
  another collection.

* front-end: fetching and filtering of documents, statistics, and query operations are now
  handled with asynchronous ajax calls.

* front-end: added progress indicator if the front-end is waiting for a server operation.

* front-end: fixed wrong count of documents in the documents view of a collection.

* front-end: fixed unexpected styling of the manage db view and navigation.

* front-end: fixed wrong handling of select fields in a modal view.

* front-end: fixed wrong positioning of some tooltips.

* automatically call `toJSON` function of JavaScript objects (if present)
  when serializing them into database documents. This change allows
  storing JavaScript date objects in the database in a sensible manner.


v2.2.7 (2014-11-19)
-------------------

* fixed issue #998: Incorrect application URL for non-system Foxx apps

* fixed issue #1079: AQL editor: keyword WITH in UPDATE query is not highlighted

* fix memory leak in cluster nodes

* fixed registration of AQL user-defined functions in Web UI (JS shell)

* fixed error display in Web UI for certain errors
  (now error message is printed instead of 'undefined')

* fixed issue #1059: bug in js module console

* fixed issue #1056: "fs": zip functions fail with passwords

* fixed issue #1063: Docs: measuring unit of --wal.logfile-size?

* fixed issue #1062: Docs: typo in 14.2 Example data


v2.2.6 (2014-10-20)
-------------------

* fixed issue #972: Compilation Issue

* fixed issue #743: temporary directories are now unique and one can read
  off the tool that created them, if empty, they are removed atexit

* Highly improved performance of all AQL GRAPH_* functions.

* Orphan collections in general graphs can now be found via GRAPH_VERTICES
  if either "any" or no direction is defined

* Fixed documentation for AQL function GRAPH_NEIGHBORS.
  The option "vertexCollectionRestriction" is meant to filter the target
  vertices only, and should not filter the path.

* Fixed a bug in GRAPH_NEIGHBORS which enforced only empty results
  under certain conditions


v2.2.5 (2014-10-09)
-------------------

* fixed issue #961: allow non-JSON values in undocument request bodies

* fixed issue 1028: libicu is now statically linked

* fixed cached lookups of collections on the server, which may have caused spurious
  problems after collection rename operations


v2.2.4 (2014-10-01)
-------------------

* fixed accessing `_from` and `_to` attributes in `collection.byExample` and
  `collection.firstExample`

  These internal attributes were not handled properly in the mentioned functions, so
  searching for them did not always produce documents

* fixed issue #1030: arangoimp 2.2.3 crashing, not logging on large Windows CSV file

* fixed issue #1025: Traversal not as expected in undirected graph

* fixed issue #1020

  This requires re-introducing the startup option `--database.force-sync-properties`.

  This option can again be used to force fsyncs of collection, index and database properties
  stored as JSON strings on disk in files named `parameter.json`. Syncing these files after
  a write may be necessary if the underlying storage does not sync file contents by itself
  in a "sensible" amount of time after a file has been written and closed.

  The default value is `true` so collection, index and database properties will always be
  synced to disk immediately. This affects creating, renaming and dropping collections as
  well as creating and dropping databases and indexes. Each of these operations will perform
  an additional fsync on the `parameter.json` file if the option is set to `true`.

  It might be sensible to set this option to `false` for workloads that create and drop a
  lot of collections (e.g. test runs).

  Document operations such as creating, updating and dropping documents are not affected
  by this option.

* fixed issue #1016: AQL editor bug

* fixed issue #1014: WITHIN function returns wrong distance

* fixed AQL shortest path calculation in function `GRAPH_SHORTEST_PATH` to return
  complete vertex objects instead of just vertex ids

* allow changing of attributes of documents stored in server-side JavaScript variables

  Previously, the following did not work:

      var doc = db.collection.document(key);
      doc._key = "abc"; // overwriting internal attributes not supported
      doc.value = 123;  // overwriting existing attributes not supported

  Now, modifying documents stored in server-side variables (e.g. `doc` in the above case)
  is supported. Modifying the variables will not update the documents in the database,
  but will modify the JavaScript object (which can be written back to the database using
  `db.collection.update` or `db.collection.replace`)

* fixed issue #997: arangoimp apparently doesn't support files >2gig on Windows

  large file support (requires using `_stat64` instead of `stat`) is now supported on
  Windows


v2.2.3 (2014-09-02)
-------------------

* added `around` for Foxx controller

* added `type` option for HTTP API `GET /_api/document?collection=...`

  This allows controlling the type of results to be returned. By default, paths to
  documents will be returned, e.g.

      [
        `/_api/document/test/mykey1`,
        `/_api/document/test/mykey2`,
        ...
      ]

  To return a list of document ids instead of paths, the `type` URL parameter can be
  set to `id`:

      [
        `test/mykey1`,
        `test/mykey2`,
        ...
      ]

  To return a list of document keys only, the `type` URL parameter can be set to `key`:

      [
        `mykey1`,
        `mykey2`,
        ...
      ]


* properly capitalize HTTP response header field names in case the `x-arango-async`
  HTTP header was used in a request.

* fixed several documentation issues

* speedup for several general-graph functions, AQL functions starting with `GRAPH_`
  and traversals


v2.2.2 (2014-08-08)
-------------------

* allow storing non-reserved attribute names starting with an underscore

  Previous versions of ArangoDB parsed away all attribute names that started with an
  underscore (e.g. `_test', '_foo', `_bar`) on all levels of a document (root level
  and sub-attribute levels). While this behavior was documented, it was unintuitive and
  prevented storing documents inside other documents, e.g.:

      {
        "_key" : "foo",
        "_type" : "mydoc",
        "references" : [
          {
            "_key" : "something",
            "_rev" : "...",
            "value" : 1
          },
          {
            "_key" : "something else",
            "_rev" : "...",
            "value" : 2
          }
        ]
      }

  In the above example, previous versions of ArangoDB removed all attributes and
  sub-attributes that started with underscores, meaning the embedded documents would lose
  some of their attributes. 2.2.2 should preserve such attributes, and will also allow
  storing user-defined attribute names on the top-level even if they start with underscores
  (such as `_type` in the above example).

* fix conversion of JavaScript String, Number and Boolean objects to JSON.

  Objects created in JavaScript using `new Number(...)`, `new String(...)`, or
  `new Boolean(...)` were not converted to JSON correctly.

* fixed a race condition on task registration (i.e. `require("org/arangodb/tasks").register()`)

  this race condition led to undefined behavior when a just-created task with no offset and
  no period was instantly executed and deleted by the task scheduler, before the `register`
  function returned to the caller.

* changed run-tests.sh to execute all suitable tests.

* switch to new version of gyp

* fixed upgrade button


v2.2.1 (2014-07-24)
-------------------

* fixed hanging write-ahead log recovery for certain cases that involved dropping
  databases

* fixed issue with --check-version: when creating a new database the check failed

* issue #947 Foxx applicationContext missing some properties

* fixed issue with --check-version: when creating a new database the check failed

* added startup option `--wal.suppress-shape-information`

  Setting this option to `true` will reduce memory and disk space usage and require
  less CPU time when modifying documents or edges. It should therefore be turned on
  for standalone ArangoDB servers. However, for servers that are used as replication
  masters, setting this option to `true` will effectively disable the usage of the
  write-ahead log for replication, so it should be set to `false` for any replication
  master servers.

  The default value for this option is `false`.

* added optional `ttl` attribute to specify result cursor expiration for HTTP API method
  `POST /_api/cursor`

  The `ttl` attribute can be used to prevent cursor results from timing out too early.

* issue #947: Foxx applicationContext missing some properties

* (reported by Christian Neubauer):

  The problem was that in Google's V8, signed and unsigned chars are not always declared cleanly.
  so we need to force v8 to compile with forced signed chars which is done by the Flag:
    -fsigned-char
  at least it is enough to follow the instructions of compiling arango on rasperry
  and add "CFLAGS='-fsigned-char'" to the make command of V8 and remove the armv7=0

* Fixed a bug with the replication client. In the case of single document
  transactions the collection was not write locked.


v2.2.0 (2014-07-10)
-------------------

* The replication methods `logger.start`, `logger.stop` and `logger.properties` are
  no-ops in ArangoDB 2.2 as there is no separate replication logger anymore. Data changes
  are logged into the write-ahead log in ArangoDB 2.2, and not separately by the
  replication logger. The replication logger object is still there in ArangoDB 2.2 to
  ensure backwards-compatibility, however, logging cannot be started, stopped or
  configured anymore. Using any of these methods will do nothing.

  This also affects the following HTTP API methods:
  - `PUT /_api/replication/logger-start`
  - `PUT /_api/replication/logger-stop`
  - `GET /_api/replication/logger-config`
  - `PUT /_api/replication/logger-config`

  Using any of these methods is discouraged from now on as they will be removed in
  future versions of ArangoDB.

* INCOMPATIBLE CHANGE: replication of transactions has changed. Previously, transactions
  were logged on a master in one big block and shipped to a slave in one block, too.
  Now transactions will be logged and replicated as separate entries, allowing transactions
  to be bigger and also ensure replication progress.

  This change also affects the behavior of the `stop` method of the replication applier.
  If the replication applier is now stopped manually using the `stop` method and later
  restarted using the `start` method, any transactions that were unfinished at the
  point of stopping will be aborted on a slave, even if they later commit on the master.

  In ArangoDB 2.2, stopping the replication applier manually should be avoided unless the
  goal is to stop replication permanently or to do a full resync with the master anyway.
  If the replication applier still must be stopped, it should be made sure that the
  slave has fetched and applied all pending operations from a master, and that no
  extra transactions are started on the master before the `stop` command on the slave
  is executed.

  Replication of transactions in ArangoDB 2.2 might also lock the involved collections on
  the slave while a transaction is either committed or aborted on the master and the
  change has been replicated to the slave. This change in behavior may be important for
  slave servers that are used for read-scaling. In order to avoid long lasting collection
  locks on the slave, transactions should be kept small.

  The `_replication` system collection is not used anymore in ArangoDB 2.2 and its usage is
  discouraged.

* INCOMPATIBLE CHANGE: the figures reported by the `collection.figures` method
  now only reflect documents and data contained in the journals and datafiles of
  collections. Documents or deletions contained only in the write-ahead log will
  not influence collection figures until the write-ahead log garbage collection
  kicks in. The figures for a collection might therefore underreport the total
  resource usage of a collection.

  Additionally, the attributes `lastTick` and `uncollectedLogfileEntries` have been
  added to the result of the `figures` operation and the HTTP API method
  `PUT /_api/collection/figures`

* added `insert` method as an alias for `save`. Documents can now be inserted into
  a collection using either method:

      db.test.save({ foo: "bar" });
      db.test.insert({ foo: "bar" });

* added support for data-modification AQL queries

* added AQL keywords `INSERT`, `UPDATE`, `REPLACE` and `REMOVE` (and `WITH`) to
  support data-modification AQL queries.

  Unquoted usage of these keywords for attribute names in AQL queries will likely
  fail in ArangoDB 2.2. If any such attribute name needs to be used in a query, it
  should be enclosed in backticks to indicate the usage of a literal attribute
  name.

  For example, the following query will fail in ArangoDB 2.2 with a parse error:

      FOR i IN foo RETURN i.remove

  and needs to be rewritten like this:

      FOR i IN foo RETURN i.`remove`

* disallow storing of JavaScript objects that contain JavaScript native objects
  of type `Date`, `Function`, `RegExp` or `External`, e.g.

      db.test.save({ foo: /bar/ });
      db.test.save({ foo: new Date() });

  will now print

      Error: <data> cannot be converted into JSON shape: could not shape document

  Previously, objects of these types were silently converted into an empty object
  (i.e. `{ }`).

  To store such objects in a collection, explicitly convert them into strings
  like this:

      db.test.save({ foo: String(/bar/) });
      db.test.save({ foo: String(new Date()) });

* The replication methods `logger.start`, `logger.stop` and `logger.properties` are
  no-ops in ArangoDB 2.2 as there is no separate replication logger anymore. Data changes
  are logged into the write-ahead log in ArangoDB 2.2, and not separately by the
  replication logger. The replication logger object is still there in ArangoDB 2.2 to
  ensure backwards-compatibility, however, logging cannot be started, stopped or
  configured anymore. Using any of these methods will do nothing.

  This also affects the following HTTP API methods:
  - `PUT /_api/replication/logger-start`
  - `PUT /_api/replication/logger-stop`
  - `GET /_api/replication/logger-config`
  - `PUT /_api/replication/logger-config`

  Using any of these methods is discouraged from now on as they will be removed in
  future versions of ArangoDB.

* INCOMPATIBLE CHANGE: replication of transactions has changed. Previously, transactions
  were logged on a master in one big block and shipped to a slave in one block, too.
  Now transactions will be logged and replicated as separate entries, allowing transactions
  to be bigger and also ensure replication progress.

  This change also affects the behavior of the `stop` method of the replication applier.
  If the replication applier is now stopped manually using the `stop` method and later
  restarted using the `start` method, any transactions that were unfinished at the
  point of stopping will be aborted on a slave, even if they later commit on the master.

  In ArangoDB 2.2, stopping the replication applier manually should be avoided unless the
  goal is to stop replication permanently or to do a full resync with the master anyway.
  If the replication applier still must be stopped, it should be made sure that the
  slave has fetched and applied all pending operations from a master, and that no
  extra transactions are started on the master before the `stop` command on the slave
  is executed.

  Replication of transactions in ArangoDB 2.2 might also lock the involved collections on
  the slave while a transaction is either committed or aborted on the master and the
  change has been replicated to the slave. This change in behavior may be important for
  slave servers that are used for read-scaling. In order to avoid long lasting collection
  locks on the slave, transactions should be kept small.

  The `_replication` system collection is not used anymore in ArangoDB 2.2 and its usage is
  discouraged.

* INCOMPATIBLE CHANGE: the figures reported by the `collection.figures` method
  now only reflect documents and data contained in the journals and datafiles of
  collections. Documents or deletions contained only in the write-ahead log will
  not influence collection figures until the write-ahead log garbage collection
  kicks in. The figures for a collection might therefore underreport the total
  resource usage of a collection.

  Additionally, the attributes `lastTick` and `uncollectedLogfileEntries` have been
  added to the result of the `figures` operation and the HTTP API method
  `PUT /_api/collection/figures`

* added `insert` method as an alias for `save`. Documents can now be inserted into
  a collection using either method:

      db.test.save({ foo: "bar" });
      db.test.insert({ foo: "bar" });

* added support for data-modification AQL queries

* added AQL keywords `INSERT`, `UPDATE`, `REPLACE` and `REMOVE` (and `WITH`) to
  support data-modification AQL queries.

  Unquoted usage of these keywords for attribute names in AQL queries will likely
  fail in ArangoDB 2.2. If any such attribute name needs to be used in a query, it
  should be enclosed in backticks to indicate the usage of a literal attribute
  name.

  For example, the following query will fail in ArangoDB 2.2 with a parse error:

      FOR i IN foo RETURN i.remove

  and needs to be rewritten like this:

      FOR i IN foo RETURN i.`remove`

* disallow storing of JavaScript objects that contain JavaScript native objects
  of type `Date`, `Function`, `RegExp` or `External`, e.g.

      db.test.save({ foo: /bar/ });
      db.test.save({ foo: new Date() });

  will now print

      Error: <data> cannot be converted into JSON shape: could not shape document

  Previously, objects of these types were silently converted into an empty object
  (i.e. `{ }`).

  To store such objects in a collection, explicitly convert them into strings
  like this:

      db.test.save({ foo: String(/bar/) });
      db.test.save({ foo: String(new Date()) });

* honor startup option `--server.disable-statistics` when deciding whether or not
  to start periodic statistics collection jobs

  Previously, the statistics collection jobs were started even if the server was
  started with the `--server.disable-statistics` flag being set to `true`

* removed startup option `--random.no-seed`

  This option had no effect in previous versions of ArangoDB and was thus removed.

* removed startup option `--database.remove-on-drop`

  This option was used for debugging only.

* removed startup option `--database.force-sync-properties`

  This option is now superfluous as collection properties are now stored in the
  write-ahead log.

* introduced write-ahead log

  All write operations in an ArangoDB server instance are automatically logged
  to the server's write-ahead log. The write-ahead log is a set of append-only
  logfiles, and it is used in case of a crash recovery and for replication.
  Data from the write-ahead log will eventually be moved into the journals or
  datafiles of collections, allowing the server to remove older write-ahead log
  logfiles. Figures of collections will be updated when data are moved from the
  write-ahead log into the journals or datafiles of collections.

  Cross-collection transactions in ArangoDB should benefit considerably by this
  change, as less writes than in previous versions are required to ensure the data
  of multiple collections are atomically and durably committed. All data-modifying
  operations inside transactions (insert, update, remove) will write their
  operations into the write-ahead log directly, making transactions with multiple
  operations also require less physical memory than in previous versions of ArangoDB,
  that required all transaction data to fit into RAM.

  The `_trx` system collection is not used anymore in ArangoDB 2.2 and its usage is
  discouraged.

  The data in the write-ahead log can also be used in the replication context.
  The `_replication` collection that was used in previous versions of ArangoDB to
  store all changes on the server is not used anymore in ArangoDB 2.2. Instead,
  slaves can read from a master's write-ahead log to get informed about most
  recent changes. This removes the need to store data-modifying operations in
  both the actual place and the `_replication` collection.

* removed startup option `--server.disable-replication-logger`

  This option is superfluous in ArangoDB 2.2. There is no dedicated replication
  logger in ArangoDB 2.2. There is now always the write-ahead log, and it is also
  used as the server's replication log. Specifying the startup option
  `--server.disable-replication-logger` will do nothing in ArangoDB 2.2, but the
  option should not be used anymore as it might be removed in a future version.

* changed behavior of replication logger

  There is no dedicated replication logger in ArangoDB 2.2 as there is the
  write-ahead log now. The existing APIs for starting and stopping the replication
  logger still exist in ArangoDB 2.2 for downwards-compatibility, but calling
  the start or stop operations are no-ops in ArangoDB 2.2. When querying the
  replication logger status via the API, the server will always report that the
  replication logger is running. Configuring the replication logger is a no-op
  in ArangoDB 2.2, too. Changing the replication logger configuration has no
  effect. Instead, the write-ahead log configuration can be changed.

* removed MRuby integration for arangod

  ArangoDB had an experimental MRuby integration in some of the publish builds.
  This wasn't continuously developed, and so it has been removed in ArangoDB 2.2.

  This change has led to the following startup options being superfluous:

  - `--ruby.gc-interval`
  - `--ruby.action-directory`
  - `--ruby.modules-path`
  - `--ruby.startup-directory`

  Specifying these startup options will do nothing in ArangoDB 2.2, but the
  options should be avoided from now on as they might be removed in future versions.

* reclaim index memory when last document in collection is deleted

  Previously, deleting documents from a collection did not lead to index sizes being
  reduced. Instead, the already allocated index memory was re-used when a collection
  was refilled.

  Now, index memory for primary indexes and hash indexes is reclaimed instantly when
  the last document from a collection is removed.

* inlined and optimized functions in hash indexes

* added AQL TRANSLATE function

  This function can be used to perform lookups from static lists, e.g.

      LET countryNames = { US: "United States", UK: "United Kingdom", FR: "France" }
      RETURN TRANSLATE("FR", countryNames)

* fixed datafile debugger

* fixed check-version for empty directory

* moved try/catch block to the top of routing chain

* added mountedApp function for foxx-manager

* fixed issue #883: arango 2.1 - when starting multi-machine cluster, UI web
  does not change to cluster overview

* fixed dfdb: should not start any other V8 threads

* cleanup of version-check, added module org/arangodb/database-version,
  added --check-version option

* fixed issue #881: [2.1.0] Bombarded (every 10 sec or so) with
  "WARNING format string is corrupt" when in non-system DB Dashboard

* specialized primary index implementation to allow faster hash table
  rebuilding and reduce lookups in datafiles for the actual value of `_key`.

* issue #862: added `--overwrite` option to arangoimp

* removed number of property lookups for documents during AQL queries that
  access documents

* prevent buffering of long print results in arangosh's and arangod's print
  command

  this change will emit buffered intermediate print results and discard the
  output buffer to quickly deliver print results to the user, and to prevent
  constructing very large buffers for large results

* removed sorting of attribute names for use in a collection's shaper

  sorting attribute names was done on document insert to keep attributes
  of a collection in sorted order for faster comparisons. The sort order
  of attributes was only used in one particular and unlikely case, so it
  was removed. Collections with many different attribute names should
  benefit from this change by faster inserts and slightly less memory usage.

* fixed a bug in arangodump which got the collection name in _from and _to
  attributes of edges wrong (all were "_unknown")

* fixed a bug in arangorestore which did not recognize wrong _from and _to
  attributes of edges

* improved error detection and reporting in arangorestore


v2.1.1 (2014-06-06)
-------------------

* fixed dfdb: should not start any other V8 threads

* signature for collection functions was modified

  The basic change was the substitution of the input parameter of the
  function by an generic options object which can contain multiple
  option parameter of the function.
  Following functions were modified
  remove
  removeBySample
  replace
  replaceBySample
  update
  updateBySample

  Old signature is yet supported but it will be removed in future versions

v2.1.0 (2014-05-29)
-------------------

* implemented upgrade procedure for clusters

* fixed communication issue with agency which prevented reconnect
  after an agent failure

* fixed cluster dashboard in the case that one but not all servers
  in the cluster are down

* fixed a bug with coordinators creating local database objects
  in the wrong order (_system needs to be done first)

* improved cluster dashboard


v2.1.0-rc2 (2014-05-25)
-----------------------

* fixed issue #864: Inconsistent behavior of AQL REVERSE(list) function


v2.1.0-rc1 (XXXX-XX-XX)
-----------------------

* added server-side periodic task management functions:

  - require("org/arangodb/tasks").register(): registers a periodic task
  - require("org/arangodb/tasks").unregister(): unregisters and removes a
    periodic task
  - require("org/arangodb/tasks").get(): retrieves a specific tasks or all
    existing tasks

  the previous undocumented function `internal.definePeriodic` is now
  deprecated and will be removed in a future release.

* decrease the size of some seldom used system collections on creation.

  This will make these collections use less disk space and mapped memory.

* added AQL date functions

* added AQL FLATTEN() list function

* added index memory statistics to `db.<collection>.figures()` function

  The `figures` function will now return a sub-document `indexes`, which lists
  the number of indexes in the `count` sub-attribute, and the total memory
  usage of the indexes in bytes in the `size` sub-attribute.

* added AQL CURRENT_DATABASE() function

  This function returns the current database's name.

* added AQL CURRENT_USER() function

  This function returns the current user from an AQL query. The current user is the
  username that was specified in the `Authorization` HTTP header of the request. If
  authentication is turned off or the query was executed outside a request context,
  the function will return `null`.

* fixed issue #796: Searching with newline chars broken?

  fixed slightly different handling of backslash escape characters in a few
  AQL functions. Now handling of escape sequences should be consistent, and
  searching for newline characters should work the same everywhere

* added OpenSSL version check for configure

  It will report all OpenSSL versions < 1.0.1g as being too old.
  `configure` will only complain about an outdated OpenSSL version but not stop.

* require C++ compiler support (requires g++ 4.8, clang++ 3.4 or Visual Studio 13)

* less string copying returning JSONified documents from ArangoDB, e.g. via
  HTTP GET `/_api/document/<collection>/<document>`

* issue #798: Lower case http headers from arango

  This change allows returning capitalized HTTP headers, e.g.
  `Content-Length` instead of `content-length`.
  The HTTP spec says that headers are case-insensitive, but
  in fact several clients rely on a specific case in response
  headers.
  This change will capitalize HTTP headers if the `X-Arango-Version`
  request header is sent by the client and contains a value of at
  least `20100` (for version 2.1). The default value for the
  compatibility can also be set at server start, using the
  `--server.default-api-compatibility` option.

* simplified usage of `db._createStatement()`

  Previously, the function could not be called with a query string parameter as
  follows:

      db._createStatement(queryString);

  Calling it as above resulted in an error because the function expected an
  object as its parameter. From now on, it's possible to call the function with
  just the query string.

* make ArangoDB not send back a `WWW-Authenticate` header to a client in case the
  client sends the `X-Omit-WWW-Authenticate` HTTP header.

  This is done to prevent browsers from showing their built-in HTTP authentication
  dialog for AJAX requests that require authentication.
  ArangoDB will still return an HTTP 401 (Unauthorized) if the request doesn't
  contain valid credentials, but it will omit the `WWW-Authenticate` header,
  allowing clients to bypass the browser's authentication dialog.

* added REST API method HTTP GET `/_api/job/job-id` to query the status of an
  async job without potentially fetching it from the list of done jobs

* fixed non-intuitive behavior in jobs API: previously, querying the status
  of an async job via the API HTTP PUT `/_api/job/job-id` removed a currently
  executing async job from the list of queryable jobs on the server.
  Now, when querying the result of an async job that is still executing,
  the job is kept in the list of queryable jobs so its result can be fetched
  by a subsequent request.

* use a new data structure for the edge index of an edge collection. This
  improves the performance for the creation of the edge index and in
  particular speeds up removal of edges in graphs. Note however that
  this change might change the order in which edges starting at
  or ending in a vertex are returned. However, this order was never
  guaranteed anyway and it is not sensible to guarantee any particular
  order.

* provide a size hint to edge and hash indexes when initially filling them
  this will lead to less re-allocations when populating these indexes

  this may speed up building indexes when opening an existing collection

* don't requeue identical context methods in V8 threads in case a method is
  already registered

* removed arangod command line option `--database.remove-on-compacted`

* export the sort attribute for graph traversals to the HTTP interface

* add support for arangodump/arangorestore for clusters


v2.0.8 (XXXX-XX-XX)
-------------------

* fixed too-busy iteration over skiplists

  Even when a skiplist query was restricted by a limit clause, the skiplist
  index was queried without the limit. this led to slower-than-necessary
  execution times.

* fixed timeout overflows on 32 bit systems

  this bug has led to problems when select was called with a high timeout
  value (2000+ seconds) on 32bit systems that don't have a forgiving select
  implementation. when the call was made on these systems, select failed
  so no data would be read or sent over the connection

  this might have affected some cluster-internal operations.

* fixed ETCD issues on 32 bit systems

  ETCD was non-functional on 32 bit systems at all. The first call to the
  watch API crashed it. This was because atomic operations worked on data
  structures that were not properly aligned on 32 bit systems.

* fixed issue #848: db.someEdgeCollection.inEdge does not return correct
  value when called the 2nd time after a .save to the edge collection


v2.0.7 (2014-05-05)
-------------------

* issue #839: Foxx Manager missing "unfetch"

* fixed a race condition at startup

  this fixes undefined behavior in case the logger was involved directly at
  startup, before the logger initialization code was called. This should have
  occurred only for code that was executed before the invocation of main(),
  e.g. during ctor calls of statically defined objects.


v2.0.6 (2014-04-22)
-------------------

* fixed issue #835: arangosh doesn't show correct database name



v2.0.5 (2014-04-21)
-------------------

* Fixed a caching problem in IE JS Shell

* added cancelation for async jobs

* upgraded to new gyp for V8

* new Windows installer


v2.0.4 (2014-04-14)
-------------------

* fixed cluster authentication front-end issues for Firefox and IE, there are
  still problems with Chrome


v2.0.3 (2014-04-14)
-------------------

* fixed AQL optimizer bug

* fixed front-end issues

* added password change dialog


v2.0.2 (2014-04-06)
-------------------

* during cluster startup, do not log (somewhat expected) connection errors with
  log level error, but with log level info

* fixed dashboard modals

* fixed connection check for cluster planning front end: firefox does
  not support async:false

* document how to persist a cluster plan in order to relaunch an existing
  cluster later


v2.0.1 (2014-03-31)
-------------------

* make ArangoDB not send back a `WWW-Authenticate` header to a client in case the
  client sends the `X-Omit-WWW-Authenticate` HTTP header.

  This is done to prevent browsers from showing their built-in HTTP authentication
  dialog for AJAX requests that require authentication.
  ArangoDB will still return an HTTP 401 (Unauthorized) if the request doesn't
  contain valid credentials, but it will omit the `WWW-Authenticate` header,
  allowing clients to bypass the browser's authentication dialog.

* fixed isses in arango-dfdb:

  the dfdb was not able to unload certain system collections, so these couldn't be
  inspected with the dfdb sometimes. Additionally, it did not truncate corrupt
  markers from datafiles under some circumstances

* added `changePassword` attribute for users

* fixed non-working "save" button in collection edit view of web interface
  clicking the save button did nothing. one had to press enter in one of the input
  fields to send modified form data

* fixed V8 compile error on MacOS X

* prevent `body length: -9223372036854775808` being logged in development mode for
  some Foxx HTTP responses

* fixed several bugs in web interface dashboard

* fixed issue #783: coffee script not working in manifest file

* fixed issue #783: coffee script not working in manifest file

* fixed issue #781: Cant save current query from AQL editor ui

* bumped version in `X-Arango-Version` compatibility header sent by arangosh and other
  client tools from `1.5` to `2.0`.

* fixed startup options for arango-dfdb, added details option for arango-dfdb

* fixed display of missing error messages and codes in arangosh

* when creating a collection via the web interface, the collection type was always
  "document", regardless of the user's choice


v2.0.0 (2014-03-10)
-------------------

* first 2.0 release


v2.0.0-rc2 (2014-03-07)
-----------------------

* fixed cluster authorization


v2.0.0-rc1 (2014-02-28)
-----------------------

* added sharding :-)

* added collection._dbName attribute to query the name of the database from a collection

  more detailed documentation on the sharding and cluster features can be found in the user
  manual, section **Sharding**

* INCOMPATIBLE CHANGE: using complex values in AQL filter conditions with operators other
  than equality (e.g. >=, >, <=, <) will disable usage of skiplist indexes for filter
  evaluation.

  For example, the following queries will be affected by change:

      FOR doc IN docs FILTER doc.value < { foo: "bar" } RETURN doc
      FOR doc IN docs FILTER doc.value >= [ 1, 2, 3 ] RETURN doc

  The following queries will not be affected by the change:

      FOR doc IN docs FILTER doc.value == 1 RETURN doc
      FOR doc IN docs FILTER doc.value == "foo" RETURN doc
      FOR doc IN docs FILTER doc.value == [ 1, 2, 3 ] RETURN doc
      FOR doc IN docs FILTER doc.value == { foo: "bar" } RETURN doc

* INCOMPATIBLE CHANGE: removed undocumented method `collection.saveOrReplace`

  this feature was never advertised nor documented nor tested.

* INCOMPATIBLE CHANGE: removed undocumented REST API method `/_api/simple/BY-EXAMPLE-HASH`

  this feature was never advertised nor documented nor tested.

* added explicit startup parameter `--server.reuse-address`

  This flag can be used to control whether sockets should be acquired with the SO_REUSEADDR
  flag.

  Regardless of this setting, sockets on Windows are always acquired using the
  SO_EXCLUSIVEADDRUSE flag.

* removed undocumented REST API method GET `/_admin/database-name`

* added user validation API at POST `/_api/user/<username>`

* slightly improved users management API in `/_api/user`:

  Previously, when creating a new user via HTTP POST, the username needed to be
  passed in an attribute `username`. When users were returned via this API,
  the usernames were returned in an attribute named `user`. This was slightly
  confusing and was changed in 2.0 as follows:

  - when adding a user via HTTP POST, the username can be specified in an attribute
  `user`. If this attribute is not used, the API will look into the attribute `username`
  as before and use that value.
  - when users are returned via HTTP GET, the usernames are still returned in an
    attribute `user`.

  This change should be fully downwards-compatible with the previous version of the API.

* added AQL SLICE function to extract slices from lists

* made module loader more node compatible

* the startup option `--javascript.package-path` for arangosh is now deprecated and does
  nothing. Using it will not cause an error, but the option is ignored.

* added coffee script support

* Several UI improvements.

* Exchanged icons in the graphviewer toolbar

* always start networking and HTTP listeners when starting the server (even in
  console mode)

* allow vertex and edge filtering with user-defined functions in TRAVERSAL,
  TRAVERSAL_TREE and SHORTEST_PATH AQL functions:

      // using user-defined AQL functions for edge and vertex filtering
      RETURN TRAVERSAL(friends, friendrelations, "friends/john", "outbound", {
        followEdges: "myfunctions::checkedge",
        filterVertices: "myfunctions::checkvertex"
      })

      // using the following custom filter functions
      var aqlfunctions = require("org/arangodb/aql/functions");
      aqlfunctions.register("myfunctions::checkedge", function (config, vertex, edge, path) {
        return (edge.type !== 'dislikes'); // don't follow these edges
      }, false);

      aqlfunctions.register("myfunctions::checkvertex", function (config, vertex, path) {
        if (vertex.isDeleted || ! vertex.isActive) {
          return [ "prune", "exclude" ]; // exclude these and don't follow them
        }
        return [ ]; // include everything else
      }, false);

* fail if invalid `strategy`, `order` or `itemOrder` attribute values
  are passed to the AQL TRAVERSAL function. Omitting these attributes
  is not considered an error, but specifying an invalid value for any
  of these attributes will make an AQL query fail.

* issue #751: Create database through API should return HTTP status code 201

  By default, the server now returns HTTP 201 (created) when creating a new
  database successfully. To keep compatibility with older ArangoDB versions, the
  startup parameter `--server.default-api-compatibility` can be set to a value
  of `10400` to indicate API compatibility with ArangoDB 1.4. The compatibility
  can also be enforced by setting the `X-Arango-Version` HTTP header in a
  client request to this API on a per-request basis.

* allow direct access from the `db` object to collections whose names start
  with an underscore (e.g. db._users).

  Previously, access to such collections via the `db` object was possible from
  arangosh, but not from arangod (and thus Foxx and actions). The only way
  to access such collections from these places was via the `db._collection(<name>)`
  workaround.

* allow `\n` (as well as `\r\n`) as line terminator in batch requests sent to
  `/_api/batch` HTTP API.

* use `--data-binary` instead of `--data` parameter in generated cURL examples

* issue #703: Also show path of logfile for fm.config()

* issue #675: Dropping a collection used in "graph" module breaks the graph

* added "static" Graph.drop() method for graphs API

* fixed issue #695: arangosh server.password error

* use pretty-printing in `--console` mode by default

* simplified ArangoDB startup options

  Some startup options are now superfluous or their usage is simplified. The
  following options have been changed:

  * `--javascript.modules-path`: this option has been removed. The modules paths
    are determined by arangod and arangosh automatically based on the value of
    `--javascript.startup-directory`.

    If the option is set on startup, it is ignored so startup will not abort with
    an error `unrecognized option`.

  * `--javascript.action-directory`: this option has been removed. The actions
    directory is determined by arangod automatically based on the value of
    `--javascript.startup-directory`.

    If the option is set on startup, it is ignored so startup will not abort with
    an error `unrecognized option`.

  * `--javascript.package-path`: this option is still available but it is not
    required anymore to set the standard package paths (e.g. `js/npm`). arangod
    will automatically use this standard package path regardless of whether it
    was specified via the options.

    It is possible to use this option to add additional package paths to the
    standard value.

  Configuration files included with arangod are adjusted accordingly.

* layout of the graphs tab adapted to better fit with the other tabs

* database selection is moved to the bottom right corner of the web interface

* removed priority queue index type

  this feature was never advertised nor documented nor tested.

* display internal attributes in document source view of web interface

* removed separate shape collections

  When upgrading to ArangoDB 2.0, existing collections will be converted to include
  shapes and attribute markers in the datafiles instead of using separate files for
  shapes.

  When a collection is converted, existing shapes from the SHAPES directory will
  be written to a new datafile in the collection directory, and the SHAPES directory
  will be removed afterwards.

  This saves up to 2 MB of memory and disk space for each collection
  (savings are higher, the less different shapes there are in a collection).
  Additionally, one less file descriptor per opened collection will be used.

  When creating a new collection, the amount of sync calls may be reduced. The same
  may be true for documents with yet-unknown shapes. This may help performance
  in these cases.

* added AQL functions `NTH` and `POSITION`

* added signal handler for arangosh to save last command in more cases

* added extra prompt placeholders for arangosh:
  - `%e`: current endpoint
  - `%u`: current user

* added arangosh option `--javascript.gc-interval` to control amount of
  garbage collection performed by arangosh

* fixed issue #651: Allow addEdge() to take vertex ids in the JS library

* removed command-line option `--log.format`

  In previous versions, this option did not have an effect for most log messages, so
  it got removed.

* removed C++ logger implementation

  Logging inside ArangoDB is now done using the LOG_XXX() macros. The LOGGER_XXX()
  macros are gone.

* added collection status "loading"


v1.4.16 (XXXX-XX-XX)
--------------------

* fixed too eager datafile deletion

  this issue could have caused a crash when the compaction had marked datafiles as obsolete
  and they were removed while "old" temporary query results still pointed to the old datafile
  positions

* fixed issue #826: Replication fails when a collection's configuration changes


v1.4.15 (2014-04-19)
--------------------

* bugfix for AQL query optimizer

  the following type of query was too eagerly optimized, leading to errors in code-generation:

      LET a = (FOR i IN [] RETURN i) LET b = (FOR i IN [] RETURN i) RETURN 1

  the problem occurred when both lists in the subqueries were empty. In this case invalid code
  was generated and the query couldn't be executed.


v1.4.14 (2014-04-05)
--------------------

* fixed race conditions during shape / attribute insertion

  A race condition could have led to spurious `cannot find attribute #xx` or
  `cannot find shape #xx` (where xx is a number) warning messages being logged
  by the server. This happened when a new attribute was inserted and at the same
  time was queried by another thread.

  Also fixed a race condition that may have occurred when a thread tried to
  access the shapes / attributes hash tables while they were resized. In this
  cases, the shape / attribute may have been hashed to a wrong slot.

* fixed a memory barrier / cpu synchronization problem with libev, affecting
  Windows with Visual Studio 2013 (probably earlier versions are affected, too)

  The issue is described in detail here:
  http://lists.schmorp.de/pipermail/libev/2014q1/002318.html


v1.4.13 (2014-03-14)
--------------------

* added diagnostic output for Foxx application upload

* allow dump & restore from ArangoDB 1.4 with an ArangoDB 2.0 server

* allow startup options `temp-path` and `default-language` to be specified from the arangod
  configuration file and not only from the command line

* fixed too eager compaction

  The compaction will now wait for several seconds before trying to re-compact the same
  collection. Additionally, some other limits have been introduced for the compaction.


v1.4.12 (2014-03-05)
--------------------

* fixed display bug in web interface which caused the following problems:
  - documents were displayed in web interface as being empty
  - document attributes view displayed many attributes with content "undefined"
  - document source view displayed many attributes with name "TYPEOF" and value "undefined"
  - an alert popping up in the browser with message "Datatables warning..."

* re-introduced old-style read-write locks to supports Windows versions older than
  Windows 2008R2 and Windows 7. This should re-enable support for Windows Vista and
  Windows 2008.


v1.4.11 (2014-02-27)
--------------------

* added SHORTEST_PATH AQL function

  this calculates the shortest paths between two vertices, using the Dijkstra
  algorithm, employing a min-heap

  By default, ArangoDB does not know the distance between any two vertices and
  will use a default distance of 1. A custom distance function can be registered
  as an AQL user function to make the distance calculation use any document
  attributes or custom logic:

      RETURN SHORTEST_PATH(cities, motorways, "cities/CGN", "cities/MUC", "outbound", {
        paths: true,
        distance: "myfunctions::citydistance"
      })

      // using the following custom distance function
      var aqlfunctions = require("org/arangodb/aql/functions");
      aqlfunctions.register("myfunctions::distance", function (config, vertex1, vertex2, edge) {
        return Math.sqrt(Math.pow(vertex1.x - vertex2.x) + Math.pow(vertex1.y - vertex2.y));
      }, false);

* fixed bug in Graph.pathTo function

* fixed small memleak in AQL optimizer

* fixed access to potentially uninitialized variable when collection had a cap constraint


v1.4.10 (2014-02-21)
--------------------

* fixed graph constructor to allow graph with some parameter to be used

* added node.js "events" and "stream"

* updated npm packages

* added loading of .json file

* Fixed http return code in graph api with waitForSync parameter.

* Fixed documentation in graph, simple and index api.

* removed 2 tests due to change in ruby library.

* issue #756: set access-control-expose-headers on CORS response

  the following headers are now whitelisted by ArangoDB in CORS responses:
  - etag
  - content-encoding
  - content-length
  - location
  - server
  - x-arango-errors
  - x-arango-async-id


v1.4.9 (2014-02-07)
-------------------

* return a document's current etag in response header for HTTP HEAD requests on
  documents that return an HTTP 412 (precondition failed) error. This allows
  retrieving the document's current revision easily.

* added AQL function `SKIPLIST` to directly access skiplist indexes from AQL

  This is a shortcut method to use a skiplist index for retrieving specific documents in
  indexed order. The function capability is rather limited, but it may be used
  for several cases to speed up queries. The documents are returned in index order if
  only one condition is used.

      /* return all documents with mycollection.created > 12345678 */
      FOR doc IN SKIPLIST(mycollection, { created: [[ '>', 12345678 ]] })
        RETURN doc

      /* return first document with mycollection.created > 12345678 */
      FOR doc IN SKIPLIST(mycollection, { created: [[ '>', 12345678 ]] }, 0, 1)
        RETURN doc

      /* return all documents with mycollection.created between 12345678 and 123456790 */
      FOR doc IN SKIPLIST(mycollection, { created: [[ '>', 12345678 ], [ '<=', 123456790 ]] })
        RETURN doc

      /* return all documents with mycollection.a equal 1 and .b equal 2 */
      FOR doc IN SKIPLIST(mycollection, { a: [[ '==', 1 ]], b: [[ '==', 2 ]] })
        RETURN doc

  The function requires a skiplist index with the exact same attributes to
  be present on the specified collection. All attributes present in the skiplist
  index must be specified in the conditions specified for the `SKIPLIST` function.
  Attribute declaration order is important, too: attributes must be specified in the
  same order in the condition as they have been declared in the skiplist index.

* added command-line option `--server.disable-authentication-unix-sockets`

  with this option, authentication can be disabled for all requests coming
  in via UNIX domain sockets, enabling clients located on the same host as
  the ArangoDB server to connect without authentication.
  Other connections (e.g. TCP/IP) are not affected by this option.

  The default value for this option is `false`.
  Note: this option is only supported on platforms that support Unix domain
  sockets.

* call global arangod instance destructor on shutdown

* issue #755: TRAVERSAL does not use strategy, order and itemOrder options

  these options were not honored when configuring a traversal via the AQL
  TRAVERSAL function. Now, these options are used if specified.

* allow vertex and edge filtering with user-defined functions in TRAVERSAL,
  TRAVERSAL_TREE and SHORTEST_PATH AQL functions:

      // using user-defined AQL functions for edge and vertex filtering
      RETURN TRAVERSAL(friends, friendrelations, "friends/john", "outbound", {
        followEdges: "myfunctions::checkedge",
        filterVertices: "myfunctions::checkvertex"
      })

      // using the following custom filter functions
      var aqlfunctions = require("org/arangodb/aql/functions");
      aqlfunctions.register("myfunctions::checkedge", function (config, vertex, edge, path) {
        return (edge.type !== 'dislikes'); // don't follow these edges
      }, false);

      aqlfunctions.register("myfunctions::checkvertex", function (config, vertex, path) {
        if (vertex.isDeleted || ! vertex.isActive) {
          return [ "prune", "exclude" ]; // exclude these and don't follow them
        }
        return [ ]; // include everything else
      }, false);

* issue #748: add vertex filtering to AQL's TRAVERSAL[_TREE]() function


v1.4.8 (2014-01-31)
-------------------

* install foxx apps in the web interface

* fixed a segfault in the import API


v1.4.7 (2014-01-23)
-------------------

* issue #744: Add usage example arangoimp from Command line

* issue #738: added __dirname, __filename pseudo-globals. Fixes #733. (@by pluma)

* mount all Foxx applications in system apps directory on startup


v1.4.6 (2014-01-20)
-------------------

* issue #736: AQL function to parse collection and key from document handle

* added fm.rescan() method for Foxx-Manager

* fixed issue #734: foxx cookie and route problem

* added method `fm.configJson` for arangosh

* include `startupPath` in result of API `/_api/foxx/config`


v1.4.5 (2014-01-15)
-------------------

* fixed issue #726: Alternate Windows Install Method

* fixed issue #716: dpkg -P doesn't remove everything

* fixed bugs in description of HTTP API `_api/index`

* fixed issue #732: Rest API GET revision number

* added missing documentation for several methods in HTTP API `/_api/edge/...`

* fixed typos in description of HTTP API `_api/document`

* defer evaluation of AQL subqueries and logical operators (lazy evaluation)

* Updated font in WebFrontend, it now contains a version that renders properly on Windows

* generally allow function return values as call parameters to AQL functions

* fixed potential deadlock in global context method execution

* added override file "arangod.conf.local" (and co)


v1.4.4 (2013-12-24)
-------------------

* uid and gid are now set in the scripts, there is no longer a separate config file for
  arangod when started from a script

* foxx-manager is now an alias for arangosh

* arango-dfdb is now an alias for arangod, moved from bin to sbin

* changed from readline to linenoise for Windows

* added --install-service and --uninstall-service for Windows

* removed --daemon and --supervisor for Windows

* arangosh and arangod now uses the config-file which maps the binary name, i. e. if you
  rename arangosh to foxx-manager it will use the config file foxx-manager.conf

* fixed lock file for Windows

* fixed issue #711, #687: foxx-manager throws internal errors

* added `--server.ssl-protocol` option for client tools
  this allows connecting from arangosh, arangoimp, arangoimp etc. to an ArangoDB
  server that uses a non-default value for `--server.ssl-protocol`. The default
  value for the SSL protocol is 4 (TLSv1). If the server is configured to use a
  different protocol, it was not possible to connect to it with the client tools.

* added more detailed request statistics

  This adds the number of async-executed HTTP requests plus the number of HTTP
  requests per individual HTTP method type.

* added `--force` option for arangorestore
  this option allows continuing a restore operation even if the server reports errors
  in the middle of the restore operation

* better error reporting for arangorestore
  in case the server returned an HTTP error, arangorestore previously reported this
  error as `internal error` without any details only. Now server-side errors are
  reported by arangorestore with the server's error message

* include more system collections in dumps produced by arangodump
  previously some system collections were intentionally excluded from dumps, even if the
  dump was run with `--include-system-collections`. for example, the collections `_aal`,
  `_modules`, `_routing`, and `_users` were excluded. This makes sense in a replication
  context but not always in a dump context.
  When specifying `--include-system-collections`, arangodump will now include the above-
  mentioned collections in the dump, too. Some other system collections are still excluded
  even when the dump is run with `--include-system-collections`, for example `_replication`
  and `_trx`.

* fixed issue #701: ArangoStatement undefined in arangosh

* fixed typos in configuration files


v1.4.3 (2013-11-25)
-------------------

* fixed a segfault in the AQL optimizer, occurring when a constant non-list value was
  used on the right-hand side of an IN operator that had a collection attribute on the
  left-hand side

* issue #662:

  Fixed access violation errors (crashes) in the Windows version, occurring under some
  circumstances when accessing databases with multiple clients in parallel

* fixed issue #681: Problem with ArchLinux PKGBUILD configuration


v1.4.2 (2013-11-20)
-------------------

* fixed issue #669: Tiny documentation update

* ported Windows version to use native Windows API SRWLocks (slim read-write locks)
  and condition variables instead of homemade versions

  MSDN states the following about the compatibility of SRWLocks and Condition Variables:

      Minimum supported client:
      Windows Server 2008 [desktop apps | Windows Store apps]

      Minimum supported server:
      Windows Vista [desktop apps | Windows Store apps]

* fixed issue #662: ArangoDB on Windows hanging

  This fixes a deadlock issue that occurred on Windows when documents were written to
  a collection at the same time when some other thread tried to drop the collection.

* fixed file-based logging in Windows

  the logger complained on startup if the specified log file already existed

* fixed startup of server in daemon mode (`--daemon` startup option)

* fixed a segfault in the AQL optimizer

* issue #671: Method graph.measurement does not exist

* changed Windows condition variable implementation to use Windows native
  condition variables

  This is an attempt to fix spurious Windows hangs as described in issue #662.

* added documentation for JavaScript traversals

* added --code-page command-line option for Windows version of arangosh

* fixed a problem when creating edges via the web interface.

  The problem only occurred if a collection was created with type "document
  collection" via the web interface, and afterwards was dropped and re-created
  with type "edge collection". If the web interface page was not reloaded,
  the old collection type (document) was cached, making the subsequent creation
  of edges into the (seeming-to-be-document) collection fail.

  The fix is to not cache the collection type in the web interface. Users of
  an older version of the web interface can reload the collections page if they
  are affected.

* fixed a caching problem in arangosh: if a collection was created using the web
  interface, and then removed via arangosh, arangosh did not actually drop the
  collection due to caching.

  Because the `drop` operation was not carried out, this caused misleading error
  messages when trying to re-create the collection (e.g. `cannot create collection:
  duplicate name`).

* fixed ALT-introduced characters for arangosh console input on Windows

  The Windows readline port was not able to handle characters that are built
  using CTRL or ALT keys. Regular characters entered using the CTRL or ALT keys
  were silently swallowed and not passed to the terminal input handler.

  This did not seem to cause problems for the US keyboard layout, but was a
  severe issue for keyboard layouts that require the ALT (or ALT-GR) key to
  construct characters. For example, entering the character `{` with a German
  keyboard layout requires pressing ALT-GR + 9.

* fixed issue #665: Hash/skiplist combo madness bit my ass

  this fixes a problem with missing/non-deterministic rollbacks of inserts in
  case of a unique constraint violation into a collection with multiple secondary
  indexes (with at least one of them unique)

* fixed issue #664: ArangoDB installer on Windows requires drive c:

* partly fixed issue #662: ArangoDB on Windows hanging

  This fixes dropping databases on Windows. In previous 1.4 versions on Windows,
  one shape collection file was not unloaded and removed when dropping a database,
  leaving one directory and one shape collection file in the otherwise-dropped
  database directory.

* fixed issue #660: updated documentation on indexes


v1.4.1 (2013-11-08)
-------------------

* performance improvements for skip-list deletes


v1.4.1-rc1 (2013-11-07)
-----------------------

* fixed issue #635: Web-Interface should have a "Databases" Menu for Management

* fixed issue #624: Web-Interface is missing a Database selector

* fixed segfault in bitarray query

* fixed issue #656: Cannot create unique index through web interface

* fixed issue #654: bitarray index makes server down

* fixed issue #653: Slow query

* fixed issue #650: Randomness of any() should be improved

* made AQL `DOCUMENT()` function polymorphic and work with just one parameter.

  This allows using the `DOCUMENT` function like this:

      DOCUMENT('users/john')
      DOCUMENT([ 'users/john', 'users/amy' ])

  in addition to the existing use cases:

      DOCUMENT(users, 'users/john')
      DOCUMENT(users, 'john')
      DOCUMENT(users, [ 'users/john' ])
      DOCUMENT(users, [ 'users/john', 'users/amy' ])
      DOCUMENT(users, [ 'john', 'amy' ])

* simplified usage of ArangoDB batch API

  It is not necessary anymore to send the batch boundary in the HTTP `Content-Type`
  header. Previously, the batch API expected the client to send a Content-Type header
  of`multipart/form-data; boundary=<some boundary value>`. This is still supported in
  ArangoDB 2.0, but clients can now also omit this header. If the header is not
  present in a client request, ArangoDB will ignore the request content type and
  read the MIME boundary from the beginning of the request body.

  This also allows using the batch API with the Swagger "Try it out" feature (which is
  not too good at sending a different or even dynamic content-type request header).

* added API method GET `/_api/database/user`

  This returns the list of databases a specific user can see without changing the
  username/passwd.

* issue #424: Documentation about IDs needs to be upgraded


v1.4.0 (2013-10-29)
-------------------

* fixed issue #648: /batch API is missing from Web Interface API Documentation (Swagger)

* fixed issue #647: Icon tooltips missing

* fixed issue #646: index creation in web interface

* fixed issue #645: Allow jumping from edge to linked vertices

* merged PR for issue #643: Some minor corrections and a link to "Downloads"

* fixed issue #642: Completion of error handling

* fixed issue #639: compiling v1.4 on maverick produces warnings on -Wstrict-null-sentinel

* fixed issue #634: Web interface bug: Escape does not always propagate

* fixed issue #620: added startup option `--server.default-api-compatibility`

  This adds the following changes to the ArangoDB server and clients:
  - the server provides a new startup option `--server.default-api-compatibility`.
    This option can be used to determine the compatibility of (some) server API
    return values. The value for this parameter is a server version number,
    calculated as follows: `10000 * major + 100 * minor` (e.g. `10400` for ArangoDB
    1.3). The default value is `10400` (1.4), the minimum allowed value is `10300`
    (1.3).

    When setting this option to a value lower than the current server version,
    the server might respond with old-style results to "old" clients, increasing
    compatibility with "old" (non-up-to-date) clients.

  - the server will on each incoming request check for an HTTP header
    `x-arango-version`. Clients can optionally set this header to the API
    version number they support. For example, if a client sends the HTTP header
    `x-arango-version: 10300`, the server will pick this up and might send ArangoDB
    1.3-style responses in some situations.

    Setting either the startup parameter or using the HTTP header (or both) allows
    running "old" clients with newer versions of ArangoDB, without having to adjust
    the clients too much.

  - the `location` headers returned by the server for the APIs `/_api/document/...`
    and `/_api/collection/...` will have different values depending on the used API
    version. If the API compatibility is `10300`, the `location` headers returned
    will look like this:

        location: /_api/document/....

    whereas when an API compatibility of `10400` or higher is used, the `location`
    headers will look like this:

        location: /_db/<database name>/_api/document/...

  Please note that even in the presence of this, old API versions still may not
  be supported forever by the server.

* fixed issue #643: Some minor corrections and a link to "Downloads" by @frankmayer

* started issue #642: Completion of error handling

* fixed issue #639: compiling v1.4 on maverick produces warnings on
  -Wstrict-null-sentinel

* fixed issue #621: Standard Config needs to be fixed

* added function to manage indexes (web interface)

* improved server shutdown time by signaling shutdown to applicationserver,
  logging, cleanup and compactor threads

* added foxx-manager `replace` command

* added foxx-manager `installed` command (a more intuitive alias for `list`)

* fixed issue #617: Swagger API is missing '/_api/version'

* fixed issue #615: Swagger API: Some commands have no parameter entry forms

* fixed issue #614: API : Typo in : Request URL /_api/database/current

* fixed issue #609: Graph viz tool - different background color

* fixed issue #608: arangosh config files - eventually missing in the manual

* fixed issue #607: Admin interface: no core documentation

* fixed issue #603: Aardvark Foxx App Manager

* fixed a bug in type-mapping between AQL user functions and the AQL layer

  The bug caused errors like the following when working with collection documents
  in an AQL user function:

      TypeError: Cannot assign to read only property '_id' of #<ShapedJson>

* create less system collections when creating a new database

  This is achieved by deferring collection creation until the collections are actually
  needed by ArangoDB. The following collections are affected by the change:
  - `_fishbowl`
  - `_structures`


v1.4.0-beta2 (2013-10-14)
-------------------------

* fixed compaction on Windows

  The compaction on Windows did not ftruncate the cleaned datafiles to a smaller size.
  This has been fixed so not only the content of the files is cleaned but also files
  are re-created with potentially smaller sizes.

* only the following system collections will be excluded from replication from now on:
  - `_replication`
  - `_trx`
  - `_users`
  - `_aal`
  - `_fishbowl`
  - `_modules`
  - `_routing`

  Especially the following system collections will now be included in replication:
  - `_aqlfunctions`
  - `_graphs`

  In previous versions of ArangoDB, all system collections were excluded from the
  replication.

  The change also caused a change in the replication logger and applier:
  in previous versions of ArangoDB, only a collection's id was logged for an operation.
  This has not caused problems for non-system collections but for system collections
  there ids might differ. In addition to a collection id ArangoDB will now also log the
  name of a collection for each replication event.

  The replication applier will now look for the collection name attribute in logged
  events preferably.

* added database selection to arango-dfdb

* provide foxx-manager, arangodump, and arangorestore in Windows build

* ArangoDB 1.4 will refuse to start if option `--javascript.app-path` is not set.

* added startup option `--server.allow-method-override`

  This option can be set to allow overriding the HTTP request method in a request using
  one of the following custom headers:

  - x-http-method-override
  - x-http-method
  - x-method-override

  This allows bypassing proxies and tools that would otherwise just let certain types of
  requests pass. Enabling this option may impose a security risk, so it should only be
  used in very controlled environments.

  The default value for this option is `false` (no method overriding allowed).

* added "details" URL parameter for bulk import API

  Setting the `details` URL parameter to `true` in a call to POST `/_api/import` will make
  the import return details about non-imported documents in the `details` attribute. If
  `details` is `false` or omitted, no `details` attribute will be present in the response.
  This is the same behavior that previous ArangoDB versions exposed.

* added "complete" option for bulk import API

  Setting the `complete` URL parameter to `true` in a call to POST `/_api/import` will make
  the import completely fail if at least one of documents cannot be imported successfully.

  It defaults to `false`, which will make ArangoDB continue importing the other documents
  from the import even if some documents cannot be imported. This is the same behavior that
  previous ArangoDB versions exposed.

* added missing swagger documentation for `/_api/log`

* calling `/_api/logs` (or `/_admin/logs`) is only permitted from the `_system` database now.

  Calling this API method for/from other database will result in an HTTP 400.

' ported fix from https://github.com/novus/nvd3/commit/0894152def263b8dee60192f75f66700cea532cc

  This prevents JavaScript errors from occurring in Chrome when in the admin interface,
  section "Dashboard".

* show current database name in web interface (bottom right corner)

* added missing documentation for /_api/import in swagger API docs

* allow specification of database name for replication sync command replication applier

  This allows syncing from a master database with a different name than the slave database.

* issue #601: Show DB in prompt

  arangosh now displays the database name as part of the prompt by default.

  Can change the prompt by using the `--prompt` option, e.g.

      > arangosh --prompt "my db is named \"%d\"> "


v1.4.0-beta1 (2013-10-01)
-------------------------

* make the Foxx manager use per-database app directories

  Each database now has its own subdirectory for Foxx applications. Each database
  can thus use different Foxx applications if required. A Foxx app for a specific
  database resides in `<app-path>/databases/<database-name>/<app-name>`.

  System apps are shared between all databases. They reside in `<app-path>/system/<app-name>`.

* only trigger an engine reset in development mode for URLs starting with `/dev/`

  This prevents ArangoDB from reloading all Foxx applications when it is not
  actually necessary.

* changed error code from 10 (bad parameter) to 1232 (invalid key generator) for
  errors that are due to an invalid key generator specification when creating a new
  collection

* automatic detection of content-type / mime-type for Foxx assets based on filenames,
  added possibility to override auto detection

* added endpoint management API at `/_api/endpoint`

* changed HTTP return code of PUT `/_api/cursor` from 400 to 404 in case a
  non-existing cursor is referred to

* issue #360: added support for asynchronous requests

  Incoming HTTP requests with the headers `x-arango-async: true` or
  `x-arango-async: store` will be answered by the server instantly with a generic
  HTTP 202 (Accepted) response.

  The actual requests will be queued and processed by the server asynchronously,
  allowing the client to continue sending other requests without waiting for the
  server to process the actually requested operation.

  The exact point in time when a queued request is executed is undefined. If an
  error occurs during execution of an asynchronous request, the client will not
  be notified by the server.

  The maximum size of the asynchronous task queue can be controlled using the new
  option `--scheduler.maximal-queue-size`. If the queue contains this many number of
  tasks and a new asynchronous request comes in, the server will reject it with an
  HTTP 500 (internal server error) response.

  Results of incoming requests marked with header `x-arango-async: true` will be
  discarded by the server immediately. Clients have no way of accessing the result
  of such asynchronously executed request. This is just _fire and forget_.

  To later retrieve the result of an asynchronously executed request, clients can
  mark a request with the header `x-arango-async: keep`. This makes the server
  store the result of the request in memory until explicitly fetched by a client
  via the `/_api/job` API. The `/_api/job` API also provides methods for basic
  inspection of which pending or already finished requests there are on the server,
  plus ways for garbage collecting unneeded results.

* Added new option `--scheduler.maximal-queue-size`.

* issue #590: Manifest Lint

* added data dump and restore tools, arangodump and arangorestore.

  arangodump can be used to create a logical dump of an ArangoDB database, or
  just dedicated collections. It can be used to dump both a collection's structure
  (properties and indexes) and data (documents).

  arangorestore can be used to restore data from a dump created with arangodump.
  arangorestore currently does not re-create any indexes, and doesn't yet handle
  referenced documents in edges properly when doing just partial restores.
  This will be fixed until 1.4 stable.

* introduced `--server.database` option for arangosh, arangoimp, and arangob.

  The option allows these client tools to use a certain database for their actions.
  In arangosh, the current database can be switched at any time using the command

      db._useDatabase(<name>);

  When no database is specified, all client tools will assume they should use the
  default database `_system`. This is done for downwards-compatibility reasons.

* added basic multi database support (alpha)

  New databases can be created using the REST API POST `/_api/database` and the
  shell command `db._createDatabase(<name>)`.

  The default database in ArangoDB is called `_system`. This database is always
  present and cannot be deleted by the user. When an older version of ArangoDB is
  upgraded to 1.4, the previously only database will automatically become the
  `_system` database.

  New databases can be created with the above commands, and can be deleted with the
  REST API DELETE `/_api/database/<name>` or the shell command `db._dropDatabase(<name>);`.

  Deleting databases is still unstable in ArangoDB 1.4 alpha and might crash the
  server. This will be fixed until 1.4 stable.

  To access a specific database via the HTTP REST API, the `/_db/<name>/` prefix
  can be used in all URLs. ArangoDB will check if an incoming request starts with
  this prefix, and will automatically pick the database name from it. If the prefix
  is not there, ArangoDB will assume the request is made for the default database
  (`_system`). This is done for downwards-compatibility reasons.

  That means, the following URL pathnames are logically identical:

      /_api/document/mycollection/1234
      /_db/_system/document/mycollection/1234

  To access a different database (e.g. `test`), the URL pathname would look like this:

      /_db/test/document/mycollection/1234

  New databases can also be created and existing databases can only be dropped from
  within the default database (`_system`). It is not possible to drop the `_system`
  database itself.

  Cross-database operations are unintended and unsupported. The intention of the
  multi-database feature is to have the possibility to have a few databases managed
  by ArangoDB in parallel, but to only access one database at a time from a connection
  or a request.

  When accessing the web interface via the URL pathname `/_admin/html/` or `/_admin/aardvark`,
  the web interface for the default database (`_system`) will be displayed.
  To access the web interface for a different database, the database name can be
  put into the URLs as a prefix, e.g. `/_db/test/_admin/html` or
  `/_db/test/_admin/aardvark`.

  All internal request handlers and also all user-defined request handlers and actions
  (including Foxx) will only get to see the unprefixed URL pathnames (i.e. excluding
  any database name prefix). This is to ensure downwards-compatibility.

  To access the name of the requested database from any action (including Foxx), use
  use `req.database`.

  For example, when calling the URL `/myapp/myaction`, the content of `req.database`
  will be `_system` (the default database because no database got specified) and the
  content of `req.url` will be `/myapp/myaction`.

  When calling the URL `/_db/test/myapp/myaction`, the content of `req.database` will be
  `test`, and the content of `req.url` will still be `/myapp/myaction`.

* Foxx now excludes files starting with . (dot) when bundling assets

  This mitigates problems with editor swap files etc.

* made the web interface a Foxx application

  This change caused the files for the web interface to be moved from `html/admin` to
  `js/apps/aardvark` in the file system.

  The base URL for the admin interface changed from `_admin/html/index.html` to
  `_admin/aardvark/index.html`.

  The "old" redirection to `_admin/html/index.html` will now produce a 404 error.

  When starting ArangoDB with the `--upgrade` option, this will automatically be remedied
  by putting in a redirection from `/` to `/_admin/aardvark/index.html`, and from
  `/_admin/html/index.html` to `/_admin/aardvark/index.html`.

  This also obsoletes the following configuration (command-line) options:
  - `--server.admin-directory`
  - `--server.disable-admin-interface`

  when using these now obsolete options when the server is started, no error is produced
  for downwards-compatibility.

* changed User-Agent value sent by arangoimp, arangosh, and arangod from "VOC-Agent" to
  "ArangoDB"

* changed journal file creation behavior as follows:

  Previously, a journal file for a collection was always created when a collection was
  created. When a journal filled up and became full, the current journal was made a
  datafile, and a new (empty) journal was created automatically. There weren't many
  intended situations when a collection did not have at least one journal.

  This is changed now as follows:
  - when a collection is created, no journal file will be created automatically
  - when there is a write into a collection without a journal, the journal will be
    created lazily
  - when there is a write into a collection with a full journal, a new journal will
    be created automatically

  From the end user perspective, nothing should have changed, except that there is now
  less disk usage for empty collections. Disk usage of infrequently updated collections
  might also be reduced significantly by running the `rotate()` method of a collection,
  and not writing into a collection subsequently.

* added method `collection.rotate()`

  This allows premature rotation of a collection's current journal file into a (read-only)
  datafile. The purpose of using `rotate()` is to prematurely allow compaction (which is
  performed on datafiles only) on data, even if the journal was not filled up completely.

  Using `rotate()` may make sense in the following scenario:

      c = db._create("test");
      for (i = 0; i < 1000; ++i) {
        c.save(...); // insert lots of data here
      }

      ...
      c.truncate(); // collection is now empty
      // only data in datafiles will be compacted by following compaction runs
      // all data in the current journal would not be compacted

      // calling rotate will make the current journal a datafile, and thus make it
      // eligible for compaction
      c.rotate();

  Using `rotate()` may also be useful when data in a collection is known to not change
  in the immediate future. After having completed all write operations on a collection,
  performing a `rotate()` will reduce the size of the current journal to the actually
  required size (remember that journals are pre-allocated with a specific size) before
  making the journal a datafile. Thus `rotate()` may cause disk space savings, even if
  the datafiles does not qualify for compaction after rotation.

  Note: rotating the journal is asynchronous, so that the actual rotation may be executed
  after `rotate()` returns to the caller.

* changed compaction to merge small datafiles together (up to 3 datafiles are merged in
  a compaction run)

  In the regular case, this should leave less small datafiles stay around on disk and allow
  using less file descriptors in total.

* added AQL MINUS function

* added AQL UNION_DISTINCT function (more efficient than combination of `UNIQUE(UNION())`)

* updated mruby to 2013-08-22

* issue #587: Add db._create() in help for startup arangosh

* issue #586: Share a link on installation instructions in the User Manual

* issue #585: Bison 2.4 missing on Mac for custom build

* issue #584: Web interface images broken in devel

* issue #583: Small documentation update

* issue #581: Parameter binding for attributes

* issue #580: Small improvements (by @guidoreina)

* issue #577: Missing documentation for collection figures in implementor manual

* issue #576: Get disk usage for collections and graphs

  This extends the result of the REST API for /_api/collection/figures with
  the attributes `compactors.count`, `compactors.fileSize`, `shapefiles.count`,
  and `shapefiles.fileSize`.

* issue #575: installing devel version on mac (low prio)

* issue #574: Documentation (POST /_admin/routing/reload)

* issue #558: HTTP cursors, allow count to ignore LIMIT


v1.4.0-alpha1 (2013-08-02)
--------------------------

* added replication. check online manual for details.

* added server startup options `--server.disable-replication-logger` and
  `--server.disable-replication-applier`

* removed action deployment tool, this now handled with Foxx and its manager or
  by kaerus node utility

* fixed a server crash when using byExample / firstExample inside a transaction
  and the collection contained a usable hash/skiplist index for the example

* defineHttp now only expects a single context

* added collection detail dialog (web interface)

  Shows collection properties, figures (datafiles, journals, attributes, etc.)
  and indexes.

* added documents filter (web interface)

  Allows searching for documents based on attribute values. One or many filter
  conditions can be defined, using comparison operators such as '==', '<=', etc.

* improved AQL editor (web interface)

  Editor supports keyboard shortcuts (Submit, Undo, Redo, Select).
  Editor allows saving and reusing of user-defined queries.
  Added example queries to AQL editor.
  Added comment button.

* added document import (web interface)

  Allows upload of JSON-data from files. Files must have an extension of .json.

* added dashboard (web interface)

  Shows the status of replication and multiple system charts, e.g.
  Virtual Memory Size, Request Time, HTTP Connections etc.

* added API method `/_api/graph` to query all graphs with all properties.

* added example queries in web interface AQL editor

* added arango.reconnect(<host>) method for arangosh to dynamically switch server or
  user name

* added AQL range operator `..`

  The `..` operator can be used to easily iterate over a sequence of numeric
  values. It will produce a list of values in the defined range, with both bounding
  values included.

  Example:

      2010..2013

  will produce the following result:

      [ 2010, 2011, 2012, 2013 ]

* added AQL RANGE function

* added collection.first(count) and collection.last(count) document access functions

  These functions allow accessing the first or last n documents in a collection. The order
  is determined by document insertion/update time.

* added AQL INTERSECTION function

* INCOMPATIBLE CHANGE: changed AQL user function namespace resolution operator from `:` to `::`

  AQL user-defined functions were introduced in ArangoDB 1.3, and the namespace resolution
  operator for them was the single colon (`:`). A function call looked like this:

      RETURN mygroup:myfunc()

  The single colon caused an ambiguity in the AQL grammar, making it indistinguishable from
  named attributes or the ternary operator in some cases, e.g.

      { mygroup:myfunc ? mygroup:myfunc }

  The change of the namespace resolution operator from `:` to `::` fixes this ambiguity.

  Existing user functions in the database will be automatically fixed when starting ArangoDB
  1.4 with the `--upgrade` option. However, queries using user-defined functions need to be
  adjusted on the client side to use the new operator.

* allow multiple AQL LET declarations separated by comma, e.g.
  LET a = 1, b = 2, c = 3

* more useful AQL error messages

  The error position (line/column) is more clearly indicated for parse errors.
  Additionally, if a query references a collection that cannot be found, the error
  message will give a hint on the collection name

* changed return value for AQL `DOCUMENT` function in case document is not found

  Previously, when the AQL `DOCUMENT` function was called with the id of a document and
  the document could not be found, it returned `undefined`. This value is not part of the
  JSON type system and this has caused some problems.
  Starting with ArangoDB 1.4, the `DOCUMENT` function will return `null` if the document
  looked for cannot be found.

  In case the function is called with a list of documents, it will continue to return all
  found documents, and will not return `null` for non-found documents. This has not changed.

* added single line comments for AQL

  Single line comments can be started with a double forward slash: `//`.
  They end at the end of the line, or the end of the query string, whichever is first.

* fixed documentation issues #567, #568, #571.

* added collection.checksum(<withData>) method to calculate CRC checksums for
  collections

  This can be used to
  - check if data in a collection has changed
  - compare the contents of two collections on different ArangoDB instances

* issue #565: add description line to aal.listAvailable()

* fixed several out-of-memory situations when double freeing or invalid memory
  accesses could happen

* less msyncing during the creation of collections

  This is achieved by not syncing the initial (standard) markers in shapes collections.
  After all standard markers are written, the shapes collection will get synced.

* renamed command-line option `--log.filter` to `--log.source-filter` to avoid
  misunderstandings

* introduced new command-line option `--log.content-filter` to optionally restrict
  logging to just specific log messages (containing the filter string, case-sensitive).

  For example, to filter on just log entries which contain `ArangoDB`, use:

      --log.content-filter "ArangoDB"

* added optional command-line option `--log.requests-file` to log incoming HTTP
  requests to a file.

  When used, all HTTP requests will be logged to the specified file, containing the
  client IP address, HTTP method, requests URL, HTTP response code, and size of the
  response body.

* added a signal handler for SIGUSR1 signal:

  when ArangoDB receives this signal, it will respond all further incoming requests
  with an HTTP 503 (Service Unavailable) error. This will be the case until another
  SIGUSR1 signal is caught. This will make ArangoDB start serving requests regularly
  again. Note: this is not implemented on Windows.

* limited maximum request URI length to 16384 bytes:

  Incoming requests with longer request URIs will be responded to with an HTTP
  414 (Request-URI Too Long) error.

* require version 1.0 or 1.1 in HTTP version signature of requests sent by clients:

  Clients sending requests with a non-HTTP 1.0 or non-HTTP 1.1 version number will
  be served with an HTTP 505 (HTTP Version Not Supported) error.

* updated manual on indexes:

  using system attributes such as `_id`, `_key`, `_from`, `_to`, `_rev` in indexes is
  disallowed and will be rejected by the server. This was the case since ArangoDB 1.3,
  but was not properly documented.

* issue #563: can aal become a default object?

  aal is now a prefab object in arangosh

* prevent certain system collections from being renamed, dropped, or even unloaded.

  Which restrictions there are for which system collections may vary from release to
  release, but users should in general not try to modify system collections directly
  anyway.

  Note: there are no such restrictions for user-created collections.

* issue #559: added Foxx documentation to user manual

* added server startup option `--server.authenticate-system-only`. This option can be
  used to restrict the need for HTTP authentication to internal functionality and APIs,
  such as `/_api/*` and `/_admin/*`.
  Setting this option to `true` will thus force authentication for the ArangoDB APIs
  and the web interface, but allow unauthenticated requests for other URLs (including
  user defined actions and Foxx applications).
  The default value of this option is `false`, meaning that if authentication is turned
  on, authentication is still required for *all* incoming requests. Only by setting the
  option to `true` this restriction is lifted and authentication becomes required for
  URLs starting with `/_` only.

  Please note that authentication still needs to be enabled regularly by setting the
  `--server.disable-authentication` parameter to `false`. Otherwise no authentication
  will be required for any URLs as before.

* protect collections against unloading when there are still document barriers around.

* extended cap constraints to optionally limit the active data size in a collection to
  a specific number of bytes.

  The arguments for creating a cap constraint are now:
  `collection.ensureCapConstraint(<count>, <byteSize>);`

  It is supported to specify just a count as in ArangoDB 1.3 and before, to specify
  just a fileSize, or both. The first met constraint will trigger the automated
  document removal.

* added `db._exists(doc)` and `collection.exists(doc)` for easy document existence checks

* added API `/_api/current-database` to retrieve information about the database the
  client is currently connected to (note: the API `/_api/current-database` has been
  removed in the meantime. The functionality is accessible via `/_api/database/current`
  now).

* ensure a proper order of tick values in datafiles/journals/compactors.
  any new files written will have the _tick values of their markers in order. for
  older files, there are edge cases at the beginning and end of the datafiles when
  _tick values are not properly in order.

* prevent caching of static pages in PathHandler.
  whenever a static page is requested that is served by the general PathHandler, the
  server will respond to HTTP GET requests with a "Cache-Control: max-age=86400" header.

* added "doCompact" attribute when creating collections and to collection.properties().
  The attribute controls whether collection datafiles are compacted.

* changed the HTTP return code from 400 to 404 for some cases when there is a referral
  to a non-existing collection or document.

* introduced error code 1909 `too many iterations` that is thrown when graph traversals
  hit the `maxIterations` threshold.

* optionally limit traversals to a certain number of iterations
  the limitation can be achieved via the traversal API by setting the `maxIterations`
  attribute, and also via the AQL `TRAVERSAL` and `TRAVERSAL_TREE` functions by setting
  the same attribute. If traversals are not limited by the end user, a server-defined
  limit for `maxIterations` may be used to prevent server-side traversals from running
  endlessly.

* added graph traversal API at `/_api/traversal`

* added "API" link in web interface, pointing to REST API generated with Swagger

* moved "About" link in web interface into "links" menu

* allow incremental access to the documents in a collection from out of AQL
  this allows reading documents from a collection chunks when a full collection scan
  is required. memory usage might be must lower in this case and queries might finish
  earlier if there is an additional LIMIT statement

* changed AQL COLLECT to use a stable sort, so any previous SORT order is preserved

* issue #547: Javascript error in the web interface

* issue #550: Make AQL graph functions support key in addition to id

* issue #526: Unable to escape when an errorneous command is entered into the js shell

* issue #523: Graph and vertex methods for the javascript api

* issue #517: Foxx: Route parameters with capital letters fail

* issue #512: Binded Parameters for LIMIT


v1.3.3 (2013-08-01)
-------------------

* issue #570: updateFishbowl() fails once

* updated and fixed generated examples

* issue #559: added Foxx documentation to user manual

* added missing error reporting for errors that happened during import of edges


v1.3.2 (2013-06-21)
-------------------

* fixed memleak in internal.download()

* made the shape-collection journal size adaptive:
  if too big shapes come in, a shape journal will be created with a big-enough size
  automatically. the maximum size of a shape journal is still restricted, but to a
  very big value that should never be reached in practice.

* fixed a segfault that occurred when inserting documents with a shape size bigger
  than the default shape journal size (2MB)

* fixed a locking issue in collection.truncate()

* fixed value overflow in accumulated filesizes reported by collection.figures()

* issue #545: AQL FILTER unnecessary (?) loop

* issue #549: wrong return code with --daemon


v1.3.1 (2013-05-24)
-------------------

* removed currently unused _ids collection

* fixed usage of --temp-path in aranogd and arangosh

* issue #540: suppress return of temporary internal variables in AQL

* issue #530: ReferenceError: ArangoError is not a constructor

* issue #535: Problem with AQL user functions javascript API

* set --javascript.app-path for test execution to prevent startup error

* issue #532: Graph _edgesCache returns invalid data?

* issue #531: Arangod errors

* issue #529: Really weird transaction issue

* fixed usage of --temp-path in aranogd and arangosh


v1.3.0 (2013-05-10)
-------------------

* fixed problem on restart ("datafile-xxx is not sealed") when server was killed
  during a compaction run

* fixed leak when using cursors with very small batchSize

* issue #508: `unregistergroup` function not mentioned in http interface docs

* issue #507: GET /_api/aqlfunction returns code inside parentheses

* fixed issue #489: Bug in aal.install

* fixed issue 505: statistics not populated on MacOS


v1.3.0-rc1 (2013-04-24)
-----------------------

* updated documentation for 1.3.0

* added node modules and npm packages

* changed compaction to only compact datafiles with more at least 10% of dead
  documents (byte size-wise)

* issue #498: fixed reload of authentication info when using
  `require("org/arangodb/users").reload()`

* issue #495: Passing an empty array to create a document results in a
  "phantom" document

* added more precision for requests statistics figures

* added "sum" attribute for individual statistics results in statistics API
  at /_admin/statistics

* made "limit" an optional parameter in AQL function NEAR().
  limit can now be either omitted completely, or set to 0. If so, an internal
  default value (currently 100) will be applied for the limit.

* issue #481

* added "attributes.count" to output of `collection.figures()`
  this also affects the REST API /_api/collection/<name>/figures

* added IndexedPropertyGetter for ShapedJson objects

* added API for user-defined AQL functions

* issue #475: A better error message for deleting a non-existent graph

* issue #474: Web interface problems with the JS Shell

* added missing documentation for AQL UNION function

* added transaction support.
  This provides ACID transactions for ArangoDB. Transactions can be invoked
  using the `db._executeTransaction()` function, or the `/_api/transaction`
  REST API.

* switched to semantic versioning (at least for alpha & alpha naming)

* added saveOrReplace() for server-side JS

v1.3.alpha1 (2013-04-05)
------------------------

* cleanup of Module, Package, ArangoApp and modules "internal", "fs", "console"

* use Error instead of string in throw to allow stack-trace

* issue #454: error while creation of Collection

* make `collection.count()` not recalculate the number of documents on the fly, but
  use some internal document counters.

* issue #457: invalid string value in web interface

* make datafile id (datafile->_fid) identical to the numeric part of the filename.
  E.g. the datafile `journal-123456.db` will now have a datafile marker with the same
  fid (i.e. `123456`) instead of a different value. This change will only affect
  datafiles that are created with 1.3 and not any older files.
  The intention behind this change is to make datafile debugging easier.

* consistently discard document attributes with reserved names (system attributes)
  but without any known meaning, for example `_test`, `_foo`, ...

  Previously, these attributes were saved with the document regularly in some cases,
  but were discarded in other cases.
  Now these attributes are discarded consistently. "Real" system attributes such as
  `_key`, `_from`, `_to` are not affected and will work as before.

  Additionally, attributes with an empty name (``) are discarded when documents are
  saved.

  Though using reserved or empty attribute names in documents was not really and
  consistently supported in previous versions of ArangoDB, this change might cause
  an incompatibility for clients that rely on this feature.

* added server startup flag `--database.force-sync-properties` to force syncing of
  collection properties on collection creation, deletion and on property update.
  The default value is true to mimic the behavior of previous versions of ArangoDB.
  If set to false, collection properties are written to disk but no call to sync()
  is made.

* added detailed output of server version and components for REST APIs
  `/_admin/version` and `/_api/version`. To retrieve this extended information,
  call the REST APIs with URL parameter `details=true`.

* issue #443: For git-based builds include commit hash in version

* adjust startup log output to be more compact, less verbose

* set the required minimum number of file descriptors to 256.
  On server start, this number is enforced on systems that have rlimit. If the limit
  cannot be enforced, starting the server will fail.
  Note: 256 is considered to be the absolute minimum value. Depending on the use case
  for ArangoDB, a much higher number of file descriptors should be used.

  To avoid checking & potentially changing the number of maximum open files, use the
  startup option `--server.descriptors-minimum 0`

* fixed shapedjson to json conversion for special numeric values (NaN, +inf, -inf).
  Before, "NaN", "inf", or "-inf" were written into the JSONified output, but these
  values are not allowed in JSON. Now, "null" is written to the JSONified output as
  required.

* added AQL functions VARIANCE_POPULATION(), VARIANCE_SAMPLE(), STDDEV_POPULATION(),
  STDDEV_SAMPLE(), AVERAGE(), MEDIAN() to calculate statistical values for lists

* added AQL SQRT() function

* added AQL TRIM(), LEFT() and RIGHT() string functions

* fixed issue #436: GET /_api/document on edge

* make AQL REVERSE() and LENGTH() functions work on strings, too

* disabled DOT generation in `make doxygen`. this speeds up docs generation

* renamed startup option `--dispatcher.report-intervall` to `--dispatcher.report-interval`

* renamed startup option `--scheduler.report-intervall` to `--scheduler.report-interval`

* slightly changed output of REST API method /_admin/log.
  Previously, the log messages returned also contained the date and log level, now
  they will only contain the log message, and no date and log level information.
  This information can be re-created by API users from the `timestamp` and `level`
  attributes of the result.

* removed configure option `--enable-zone-debug`
  memory zone debugging is now automatically turned on when compiling with ArangoDB
  `--enable-maintainer-mode`

* removed configure option `--enable-arangob`
  arangob is now always included in the build


v1.2.3 (XXXX-XX-XX)
-------------------

* added optional parameter `edgexamples` for AQL function EDGES() and NEIGHBORS()

* added AQL function NEIGHBORS()

* added freebsd support

* fixed firstExample() query with `_id` and `_key` attributes

* issue triAGENS/ArangoDB-PHP#55: AQL optimizer may have mis-optimized duplicate
  filter statements with limit


v1.2.2 (2013-03-26)
-------------------

* fixed save of objects with common sub-objects

* issue #459: fulltext internal memory allocation didn't scale well
  This fix improves loading times for collections with fulltext indexes that have
  lots of equal words indexed.

* issue #212: auto-increment support

  The feature can be used by creating a collection with the extra `keyOptions`
  attribute as follows:

      db._create("mycollection", { keyOptions: { type: "autoincrement", offset: 1, increment: 10, allowUserKeys: true } });

  The `type` attribute will make sure the keys will be auto-generated if no
  `_key` attribute is specified for a document.

  The `allowUserKeys` attribute determines whether users might still supply own
  `_key` values with documents or if this is considered an error.

  The `increment` value determines the actual increment value, whereas the `offset`
  value can be used to seed to value sequence with a specific starting value.
  This will be useful later in a multi-master setup, when multiple servers can use
  different auto-increment seed values and thus generate non-conflicting auto-increment values.

  The default values currently are:

  - `allowUserKeys`: `true`
  - `offset`: `0`
  - `increment`: `1`

  The only other available key generator type currently is `traditional`.
  The `traditional` key generator will auto-generate keys in a fashion as ArangoDB
  always did (some increasing integer value, with a more or less unpredictable
  increment value).

  Note that for the `traditional` key generator there is only the option to disallow
  user-supplied keys and give the server the sole responsibility for key generation.
  This can be achieved by setting the `allowUserKeys` property to `false`.

  This change also introduces the following errors that API implementors may want to check
  the return values for:

  - 1222: `document key unexpected`: will be raised when a document is created with
    a `_key` attribute, but the underlying collection was set up with the `keyOptions`
    attribute `allowUserKeys: false`.

  - 1225: `out of keys`: will be raised when the auto-increment key generator runs
    out of keys. This may happen when the next key to be generated is 2^64 or higher.
    In practice, this will only happen if the values for `increment` or `offset` are
    not set appropriately, or if users are allowed to supply own keys, those keys
    are near the 2^64 threshold, and later the auto-increment feature kicks in and
    generates keys that cross that threshold.

    In practice it should not occur with proper configuration and proper usage of the
    collections.

  This change may also affect the following REST APIs:
  - POST `/_api/collection`: the server does now accept the optional `keyOptions`
    attribute in the second parameter
  - GET `/_api/collection/properties`: will return the `keyOptions` attribute as part
    of the collection's properties. The previous optional attribute `createOptions`
    is now gone.

* fixed `ArangoStatement.explain()` method with bind variables

* fixed misleading "cursor not found" error message in arangosh that occurred when
  `count()` was called for client-side cursors

* fixed handling of empty attribute names, which may have crashed the server under
  certain circumstances before

* fixed usage of invalid pointer in error message output when index description could
  not be opened


v1.2.1 (2013-03-14)
-------------------

* issue #444: please darken light color in arangosh

* issue #442: pls update post install info on osx

* fixed conversion of special double values (NaN, -inf, +inf) when converting from
  shapedjson to JSON

* fixed compaction of markers (location of _key was not updated correctly in memory,
  leading to _keys pointing to undefined memory after datafile rotation)

* fixed edge index key pointers to use document master pointer plus offset instead
  of direct _key address

* fixed case when server could not create any more journal or compactor files.
  Previously a wrong status code may have been returned, and not being able to create
  a new compactor file may have led to an infinite loop with error message
  "could not create compactor".

* fixed value truncation for numeric filename parts when renaming datafiles/journals


v1.2.0 (2013-03-01)
-------------------

* by default statistics are now switch off; in order to enable comment out
  the "disable-statistics = yes" line in "arangod.conf"

* fixed issue #435: csv parser skips data at buffer border

* added server startup option `--server.disable-statistics` to turn off statistics
  gathering without recompilation of ArangoDB.
  This partly addresses issue #432.

* fixed dropping of indexes without collection name, e.g.
  `db.xxx.dropIndex("123456");`
  Dropping an index like this failed with an assertion error.

* fixed issue #426: arangoimp should be able to import edges into edge collections

* fixed issue #425: In case of conflict ArangoDB returns HTTP 400 Bad request
  (with 1207 Error) instead of HTTP 409 Conflict

* fixed too greedy token consumption in AQL for negative values:
  e.g. in the statement `RETURN { a: 1 -2 }` the minus token was consumed as part
  of the value `-2`, and not interpreted as the binary arithmetic operator


v1.2.beta3 (2013-02-22)
-----------------------

* issue #427: ArangoDB Importer Manual has no navigation links (previous|home|next)

* issue #319: Documentation missing for Emergency console and incomplete for datafile debugger.

* issue #370: add documentation for reloadRouting and flushServerModules

* issue #393: added REST API for user management at /_api/user

* issue #393, #128: added simple cryptographic functions for user actions in module "crypto":
  * require("org/arangodb/crypto").md5()
  * require("org/arangodb/crypto").sha256()
  * require("org/arangodb/crypto").rand()

* added replaceByExample() Javascript and REST API method

* added updateByExample() Javascript and REST API method

* added optional "limit" parameter for removeByExample() Javascript and REST API method

* fixed issue #413

* updated bundled V8 version from 3.9.4 to 3.16.14.1
  Note: the Windows version used a more recent version (3.14.0.1) and was not updated.

* fixed issue #404: keep original request url in request object


v1.2.beta2 (2013-02-15)
-----------------------

* fixed issue #405: 1.2 compile warnings

* fixed issue #333: [debian] Group "arangodb" is not used when starting vie init.d script

* added optional parameter 'excludeSystem' to GET /_api/collection
  This parameter can be used to disable returning system collections in the list
  of all collections.

* added AQL functions KEEP() and UNSET()

* fixed issue #348: "HTTP Interface for Administration and Monitoring"
  documentation errors.

* fix stringification of specific positive int64 values. Stringification of int64
  values with the upper 32 bits cleared and the 33rd bit set were broken.

* issue #395:  Collection properties() function should return 'isSystem' for
  Javascript and REST API

* make server stop after upgrade procedure when invoked with `--upgrade option`.
  When started with the `--upgrade` option, the server will perfom
  the upgrade, and then exit with a status code indicating the result of the
  upgrade (0 = success, 1 = failure). To start the server regularly in either
  daemon or console mode, the `--upgrade` option must not be specified.
  This change was introduced to allow init.d scripts check the result of
  the upgrade procedure, even in case an upgrade was successful.
  this was introduced as part of issue #391.

* added AQL function EDGES()

* added more crash-protection when reading corrupted collections at startup

* added documentation for AQL function CONTAINS()

* added AQL function LIKE()

* replaced redundant error return code 1520 (Unable to open collection) with error code
  1203 (Collection not found). These error codes have the same meanings, but one of
  them was returned from AQL queries only, the other got thrown by other parts of
  ArangoDB. Now, error 1203 (Collection not found) is used in AQL too in case a
  non-existing collection is used.

v1.2.beta1 (2013-02-01)
-----------------------

* fixed issue #382: [Documentation error] Maschine... should be Machine...

* unified history file locations for arangod, arangosh, and arangoirb.
  - The readline history for arangod (emergency console) is now stored in file
    $HOME/.arangod. It was stored in $HOME/.arango before.
  - The readline history for arangosh is still stored in $HOME/.arangosh.
  - The readline history for arangoirb is now stored in $HOME/.arangoirb. It was
    stored in $HOME/.arango-mrb before.

* fixed issue #381: _users user should have a unique constraint

* allow negative list indexes in AQL to access elements from the end of a list,
  e.g. ```RETURN values[-1]``` will return the last element of the `values` list.

* collection ids, index ids, cursor ids, and document revision ids created and
  returned by ArangoDB are now returned as strings with numeric content inside.
  This is done to prevent some value overrun/truncation in any part of the
  complete client/server workflow.
  In ArangoDB 1.1 and before, these values were previously returned as
  (potentially very big) integer values. This may cause problems (clipping, overrun,
  precision loss) for clients that do not support big integers natively and store
  such values in IEEE754 doubles internally. This type loses precision after about
  52 bits and is thus not safe to hold an id.
  Javascript and 32 bit-PHP are examples for clients that may cause such problems.
  Therefore, ids are now returned by ArangoDB as strings, with the string
  content being the integer value as before.

  Example for documents ("_rev" attribute):
  - Document returned by ArangoDB 1.1: { "_rev": 1234, ... }
  - Document returned by ArangoDB 1.2: { "_rev": "1234", ... }

  Example for collections ("id" attribute / "_id" property):
  - Collection returned by ArangoDB 1.1: { "id": 9327643, "name": "test", ... }
  - Collection returned by ArangoDB 1.2: { "id": "9327643", "name": "test", ... }

  Example for cursors ("id" attribute):
  - Collection returned by ArangoDB 1.1: { "id": 11734292, "hasMore": true, ... }
  - Collection returned by ArangoDB 1.2: { "id": "11734292", "hasMore": true, ... }

* global variables are not automatically available anymore when starting the
  arangod Javascript emergency console (i.e. ```arangod --console```).

  Especially, the variables `db`, `edges`, and `internal` are not available
  anymore. `db` and `internal` can be made available in 1.2 by
  ```var db = require("org/arangodb").db;``` and
  ```var internal = require("internal");```, respectively.
  The reason for this change is to get rid of global variables in the server
  because this will allow more specific inclusion of functionality.

  For convenience, the global variable `db` is still available by default in
  arangosh. The global variable `edges`, which since ArangoDB 1.1 was kind of
  a redundant wrapper of `db`, has been removed in 1.2 completely.
  Please use `db` instead, and if creating an edge collection, use the explicit
  ```db._createEdgeCollection()``` command.

* issue #374: prevent endless redirects when calling admin interface with
  unexpected URLs

* issue #373: TRAVERSAL() `trackPaths` option does not work. Instead `paths` does work

* issue #358: added support for CORS

* honor optional waitForSync property for document removal, replace, update, and
  save operations in arangosh. The waitForSync parameter for these operations
  was previously honored by the REST API and on the server-side, but not when
  the waitForSync parameter was specified for a document operation in arangosh.

* calls to db.collection.figures() and /_api/collection/<collection>/figures now
  additionally return the number of shapes used in the collection in the
  extra attribute "shapes.count"

* added AQL TRAVERSAL_TREE() function to return a hierarchical result from a traversal

* added AQL TRAVERSAL() function to return the results from a traversal

* added AQL function ATTRIBUTES() to return the attribute names of a document

* removed internal server-side AQL functions from global scope.

  Now the AQL internal functions can only be accessed via the exports of the
  ahuacatl module, which can be included via ```require("org/arangodb/ahuacatl")```.
  It shouldn't be necessary for clients to access this module at all, but
  internal code may use this module.

  The previously global AQL-related server-side functions were moved to the
  internal namespace. This produced the following function name changes on
  the server:

     old name              new name
     ------------------------------------------------------
     AHUACATL_RUN       => require("internal").AQL_QUERY
     AHUACATL_EXPLAIN   => require("internal").AQL_EXPLAIN
     AHUACATL_PARSE     => require("internal").AQL_PARSE

  Again, clients shouldn't have used these functions at all as there is the
  ArangoStatement object to execute AQL queries.

* fixed issue #366: Edges index returns strange description

* added AQL function MATCHES() to check a document against a list of examples

* added documentation and tests for db.collection.removeByExample

* added --progress option for arangoimp. This will show the percentage of the input
  file that has been processed by arangoimp while the import is still running. It can
  be used as a rough indicator of progress for the entire import.

* make the server log documents that cannot be imported via /_api/import into the
  logfile using the warning log level. This may help finding illegal documents in big
  import runs.

* check on server startup whether the database directory and all collection directories
  are writable. if not, the server startup will be aborted. this prevents serious
  problems with collections being non-writable and this being detected at some pointer
  after the server has been started

* allow the following AQL constructs: FUNC(...)[...], FUNC(...).attribute

* fixed issue #361: Bug in Admin Interface. Header disappears when clicking new collection

* Added in-memory only collections

  Added collection creation parameter "isVolatile":
  if set to true, the collection is created as an in-memory only collection,
  meaning that all document data of that collection will reside in memory only,
  and will not be stored permanently to disk.
  This means that all collection data will be lost when the collection is unloaded
  or the server is shut down.
  As this collection type does not have datafile disk overhead for the regular
  document operations, it may be faster than normal disk-backed collections. The
  actual performance gains strongly depend on the underlying OS, filesystem, and
  settings though.
  This collection type should be used for caches only and not for any sensible data
  that cannot be re-created otherwise.
  Some platforms, namely Windows, currently do not support this collection type.
  When creating an in-memory collection on such platform, an error message will be
  returned by ArangoDB telling the user the platform does not support it.

  Note: in-memory collections are an experimental feature. The feature might
  change drastically or even be removed altogether in a future version of ArangoDB.

* fixed issue #353: Please include "pretty print" in Emergency Console

* fixed issue #352: "pretty print" console.log
  This was achieved by adding the dump() function for the "internal" object

* reduced insertion time for edges index
  Inserting into the edges index now avoids costly comparisons in case of a hash
  collision, reducing the prefilling/loading timer for bigger edge collections

* added fulltext queries to AQL via FULLTEXT() function. This allows search
  fulltext indexes from an AQL query to find matching documents

* added fulltext index type. This index type allows indexing words and prefixes of
  words from a specific document attribute. The index can be queries using a
  SimpleQueryFull object, the HTTP REST API at /_api/simple/fulltext, or via AQL

* added collection.revision() method to determine whether a collection has changed.
  The revision method returns a revision string that can be used by client programs
  for equality/inequality comparisons. The value returned by the revision method
  should be treated by clients as an opaque string and clients should not try to
  figure out the sense of the revision id. This is still useful enough to check
  whether data in a collection has changed.

* issue #346: adaptively determine NUMBER_HEADERS_PER_BLOCK

* issue #338: arangosh cursor positioning problems

* issue #326: use limit optimization with filters

* issue #325: use index to avoid sorting

* issue #324: add limit optimization to AQL

* removed arango-password script and added Javascript functionality to add/delete
  users instead. The functionality is contained in module `users` and can be invoked
  as follows from arangosh and arangod:
  * require("users").save("name", "passwd");
  * require("users").replace("name", "newPasswd");
  * require("users").remove("name");
  * require("users").reload();
  These functions are intentionally not offered via the web interface.
  This also addresses issue #313

* changed print output in arangosh and the web interface for JSON objects.
  Previously, printing a JSON object in arangosh resulted in the attribute values
  being printed as proper JSON, but attribute names were printed unquoted and
  unescaped. This was fine for the purpose of arangosh, but lead to invalid
  JSON being produced. Now, arangosh will produce valid JSON that can be used
  to send it back to ArangoDB or use it with arangoimp etc.

* fixed issue #300: allow importing documents via the REST /_api/import API
  from a JSON list, too.
  So far, the API only supported importing from a format that had one JSON object
  on each line. This is sometimes inconvenient, e.g. when the result of an AQL
  query or any other list is to be imported. This list is a JSON list and does not
  necessary have a document per line if pretty-printed.
  arangoimp now supports the JSON list format, too. However, the format requires
  arangoimp and the server to read the entire dataset at once. If the dataset is
  too big (bigger than --max-upload-size) then the import will be rejected. Even if
  increased, the entire list must fit in memory on both the client and the server,
  and this may be more resource-intensive than importing individual lines in chunks.

* removed unused parameter --reuse-ids for arangoimp. This parameter did not have
  any effect in 1.2, was never publicly announced and did evil (TM) things.

* fixed issue #297 (partly): added whitespace between command line and
  command result in arangosh, added shell colors for better usability

* fixed issue #296: system collections not usable from AQL

* fixed issue #295: deadlock on shutdown

* fixed issue #293: AQL queries should exploit edges index

* fixed issue #292: use index when filtering on _key in AQL

* allow user-definable document keys
  users can now define their own document keys by using the _key attribute
  when creating new documents or edges. Once specified, the value of _key is
  immutable.
  The restrictions for user-defined key values are:
  * the key must be at most 254 bytes long
  * it must consist of the letters a-z (lower or upper case), the digits 0-9,
    the underscore (_) or dash (-) characters only
  * any other characters, especially multi-byte sequences, whitespace or
    punctuation characters cannot be used inside key values

  Specifying a document key is optional when creating new documents. If no
  document key is specified, ArangoDB will create a document key itself.
  There are no guarantees about the format and pattern of auto-generated document
  keys other than the above restrictions.
  Clients should therefore treat auto-generated document keys as opaque values.
  Keys can be used to look up and reference documents, e.g.:
  * saving a document: `db.users.save({ "_key": "fred", ... })`
  * looking up a document: `db.users.document("fred")`
  * referencing other documents: `edges.relations.save("users/fred", "users/john", ...)`

  This change is downwards-compatible to ArangoDB 1.1 because in ArangoDB 1.1
  users were not able to define their own keys. If the user does not supply a _key
  attribute when creating a document, ArangoDB 1.2 will still generate a key of
  its own as ArangoDB 1.1 did. However, all documents returned by ArangoDB 1.2 will
  include a _key attribute and clients should be able to handle that (e.g. by
  ignoring it if not needed). Documents returned will still include the _id attribute
  as in ArangoDB 1.1.

* require collection names everywhere where a collection id was allowed in
  ArangoDB 1.1 & 1.0
  This change requires clients to use a collection name in place of a collection id
  at all places the client deals with collections.
  Examples:
  * creating edges: the _from and _to attributes must now contain collection names instead
    of collection ids: `edges.relations.save("test/my-key1", "test/my-key2", ...)`
  * retrieving edges: the returned _from and _to attributes now will contain collection
    names instead of ids, too: _from: `test/fred` instead of `1234/3455`
  * looking up documents: db.users.document("fred") or db._document("users/fred")

  Collection names must be used in REST API calls instead of collection ids, too.
  This change is thus not completely downwards-compatible to ArangoDB 1.1. ArangoDB 1.1
  required users to use collection ids in many places instead of collection names.
  This was unintuitive and caused overhead in cases when just the collection name was
  known on client-side but not its id. This overhead can now be avoided so clients can
  work with the collection names directly. There is no need to work with collection ids
  on the client side anymore.
  This change will likely require adjustments to API calls issued by clients, and also
  requires a change in how clients handle the _id value of returned documents. Previously,
  the _id value of returned documents contained the collection id, a slash separator and
  the document number. Since 1.2, _id will contain the collection name, a slash separator
  and the document key. The same applies to the _from and _to attribute values of edges
  that are returned by ArangoDB.

  Also removed (now unnecessary) location header in responses of the collections REST API.
  The location header was previously returned because it was necessary for clients.
  When clients created a collection, they specified the collection name. The collection
  id was generated on the server, but the client needed to use the server-generated
  collection id for further API calls, e.g. when creating edges etc. Therefore, the
  full collection URL, also containing the collection id, was returned by the server in
  responses to the collection API, in the HTTP location header.
  Returning the location header has become unnecessary in ArangoDB 1.2 because users
  can access collections by name and do not need to care about collection ids.


v1.1.3 (2013-XX-XX)
-------------------

* fix case when an error message was looked up for an error code but no error
  message was found. In this case a NULL ptr was returned and not checked everywhere.
  The place this error popped up was when inserting into a non-unique hash index
  failed with a specific, invalid error code.

* fixed issue #381:  db._collection("_users").getIndexes();

* fixed issue #379: arango-password fatal issue javscript.startup-directory

* fixed issue #372: Command-Line Options for the Authentication and Authorization


v1.1.2 (2013-01-20)
-------------------

* upgraded to mruby 2013-01-20 583983385b81c21f82704b116eab52d606a609f4

* fixed issue #357: Some spelling and grammar errors

* fixed issue #355: fix quotes in pdf manual

* fixed issue #351: Strange arangosh error message for long running query

* fixed randomly hanging connections in arangosh on MacOS

* added "any" query method: this returns a random document from a collection. It
  is also available via REST HTTP at /_api/simple/any.

* added deployment tool

* added getPeerVertex

* small fix for logging of long messages: the last character of log messages longer
  than 256 bytes was not logged.

* fixed truncation of human-readable log messages for web interface: the trailing \0
  byte was not appended for messages longer than 256 bytes

* fixed issue #341: ArangoDB crashes when stressed with Batch jobs
  Contrary to the issue title, this did not have anything to do with batch jobs but
  with too high memory usage. The memory usage of ArangoDB is now reduced for cases
   when there are lots of small collections with few documents each

* started with issue #317: Feature Request (from Google Groups): DATE handling

* backported issue #300: Extend arangoImp to Allow importing resultset-like
  (list of documents) formatted files

* fixed issue #337: "WaitForSync" on new collection does not work on Win/X64

* fixed issue #336: Collections REST API docs

* fixed issue #335: mmap errors due to wrong memory address calculation

* fixed issue #332: arangoimp --use-ids parameter seems to have no impact

* added option '--server.disable-authentication' for arangosh as well. No more passwd
  prompts if not needed

* fixed issue #330: session logging for arangosh

* fixed issue #329: Allow passing script file(s) as parameters for arangosh to run

* fixed issue #328: 1.1 compile warnings

* fixed issue #327: Javascript parse errors in front end


v1.1.1 (2012-12-18)
-------------------

* fixed issue #339: DELETE /_api/cursor/cursor-identifier return incollect errorNum

  The fix for this has led to a signature change of the function actions.resultNotFound().
  The meaning of parameter #3 for This function has changed from the error message string
  to the error code. The error message string is now parameter #4.
  Any client code that uses this function in custom actions must be adjusted.

* fixed issue #321: Problem upgrading arangodb 1.0.4 to 1.1.0 with Homebrew (OSX 10.8.2)

* fixed issue #230: add navigation and search for online documentation

* fixed issue #315: Strange result in PATH

* fixed issue #323: Wrong function returned in error message of AQL CHAR_LENGTH()

* fixed some log errors on startup / shutdown due to pid file handling and changing
  of directories


v1.1.0 (2012-12-05)
-------------------

* WARNING:
  arangod now performs a database version check at startup. It will look for a file
  named "VERSION" in its database directory. If the file is not present, arangod will
  perform an automatic upgrade of the database directory. This should be the normal
  case when upgrading from ArangoDB 1.0 to ArangoDB 1.1.

  If the VERSION file is present but is from an older version of ArangoDB, arangod
  will refuse to start and ask the user to run a manual upgrade first. A manual upgrade
  can be performed by starting arangod with the option `--upgrade`.

  This upgrade procedure shall ensure that users have full control over when they
  perform any updates/upgrades of their data, and can plan backups accordingly. The
  procedure also guarantees that the server is not run without any required system
  collections or with in incompatible data state.

* added AQL function DOCUMENT() to retrieve a document by its _id value

* fixed issue #311: fixed segfault on unload

* fixed issue #309: renamed stub "import" button from web interface

* fixed issue #307: added WaitForSync column in collections list in in web interface

* fixed issue #306: naming in web interface

* fixed issue #304: do not clear AQL query text input when switching tabs in
  web interface

* fixed issue #303: added documentation about usage of var keyword in web interface

* fixed issue #301: PATCH does not work in web interface

# fixed issue #269: fix make distclean & clean

* fixed issue #296: system collections not usable from AQL

* fixed issue #295: deadlock on shutdown

* added collection type label to web interface

* fixed issue #290: the web interface now disallows creating non-edges in edge collections
  when creating collections via the web interface, the collection type must also be
  specified (default is document collection)

* fixed issue #289: tab-completion does not insert any spaces

* fixed issue #282: fix escaping in web interface

* made AQL function NOT_NULL take any number of arguments. Will now return its
  first argument that is not null, or null if all arguments are null. This is downwards
  compatible.

* changed misleading AQL function name NOT_LIST() to FIRST_LIST() and slightly changed
  the behavior. The function will now return its first argument that is a list, or null
  if none of the arguments are lists.
  This is mostly downwards-compatible. The only change to the previous implementation in
  1.1-beta will happen if two arguments were passed and the 1st and 2nd arguments were
  both no lists. In previous 1.1, the 2nd argument was returned as is, but now null
  will be returned.

* add AQL function FIRST_DOCUMENT(), with same behavior as FIRST_LIST(), but working
  with documents instead of lists.

* added UPGRADING help text

* fixed issue #284: fixed Javascript errors when adding edges/vertices without own
  attributes

* fixed issue #283: AQL LENGTH() now works on documents, too

* fixed issue #281: documentation for skip lists shows wrong example

* fixed AQL optimizer bug, related to OR-combined conditions that filtered on the
  same attribute but with different conditions

* fixed issue #277: allow usage of collection names when creating edges
  the fix of this issue also implies validation of collection names / ids passed to
  the REST edge create method. edges with invalid collection ids or names in the
  "from" or "to" values will be rejected and not saved


v1.1.beta2 (2012-11-13)
-----------------------

* fixed arangoirb compilation

* fixed doxygen


v1.1.beta1 (2012-10-24)
-----------------------

* fixed AQL optimizer bug

* WARNING:
  - the user has changed from "arango" to "arangodb", the start script has changed from
    "arangod" to "arangodb", the database directory has changed from "/var/arangodb" to
    "/var/lib/arangodb" to be compliant with various Linux policies

  - In 1.1, we have introduced types for collections: regular documents go into document
    collections, and edges go into edge collections. The prefixing (db.xxx vs. edges.xxx)
    works slightly different in 1.1: edges.xxx can still be used to access collections,
    however, it will not determine the type of existing collections anymore. To create an
    edge collection 1.1, you can use db._createEdgeCollection() or edges._create().
    And there's of course also db._createDocumentCollection().
    db._create() is also still there and will create a document collection by default,
    whereas edges._create() will create an edge collection.

  - the admin web interface that was previously available via the simple URL suffix /
    is now available via a dedicated URL suffix only: /_admin/html
    The reason for this is that routing and URLs are now subject to changes by the end user,
    and only URLs parts prefixed with underscores (e.g. /_admin or /_api) are reserved
    for ArangoDB's internal usage.

* the server now handles requests with invalid Content-Length header values as follows:
  - if Content-Length is negative, the server will respond instantly with HTTP 411
    (length required)

  - if Content-Length is positive but shorter than the supplied body, the server will
    respond with HTTP 400 (bad request)

  - if Content-Length is positive but longer than the supplied body, the server will
    wait for the client to send the missing bytes. The server allows 90 seconds for this
    and will close the connection if the client does not send the remaining data

  - if Content-Length is bigger than the maximum allowed size (512 MB), the server will
    fail with HTTP 413 (request entity too large).

  - if the length of the HTTP headers is greater than the maximum allowed size (1 MB),
    the server will fail with HTTP 431 (request header fields too large)

* issue #265: allow optional base64 encoding/decoding of action response data

* issue #252: create _modules collection using arango-upgrade (note: arango-upgrade was
  finally replaced by the `--upgrade` option for arangod)

* issue #251: allow passing arbitrary options to V8 engine using new command line option:
  --javascript.v8-options. Using this option, the Harmony features or other settings in
  v8 can be enabled if the end user requires them

* issue #248: allow AQL optimizer to pull out completely uncorrelated subqueries to the
  top level, resulting in less repeated evaluation of the subquery

* upgraded to Doxygen 1.8.0

* issue #247: added AQL function MERGE_RECURSIVE

* issue #246: added clear() function in arangosh

* issue #245: Documentation: Central place for naming rules/limits inside ArangoDB

* reduced size of hash index elements by 50 %, allowing more index elements to fit in
  memory

* issue #235: GUI Shell throws Error:ReferenceError: db is not defined

* issue #229: methods marked as "under construction"

* issue #228: remove unfinished APIs (/_admin/config/*)

* having the OpenSSL library installed is now a prerequisite to compiling ArangoDB
  Also removed the --enable-ssl configure option because ssl is always required.

* added AQL functions TO_LIST, NOT_LIST

* issue #224: add optional Content-Id for batch requests

* issue #221: more documentation on AQL explain functionality. Also added
  ArangoStatement.explain() client method

* added db._createStatement() method on server as well (was previously available
  on the client only)

* issue #219: continue in case of "document not found" error in PATHS() function

* issue #213: make waitForSync overridable on specific actions

* changed AQL optimizer to use indexes in more cases. Previously, indexes might
  not have been used when in a reference expression the inner collection was
  specified last. Example: FOR u1 IN users FOR u2 IN users FILTER u1._id == u2._id
  Previously, this only checked whether an index could be used for u2._id (not
  possible). It was not checked whether an index on u1._id could be used (possible).
  Now, for expressions that have references/attribute names on both sides of the
  above as above, indexes are checked for both sides.

* issue #204: extend the CSV import by TSV and by user configurable
  separator character(s)

* issue #180: added support for batch operations

* added startup option --server.backlog-size
  this allows setting the value of the backlog for the listen() system call.
  the default value is 10, the maximum value is platform-dependent

* introduced new configure option "--enable-maintainer-mode" for
  ArangoDB maintainers. this option replaces the previous compile switches
  --with-boost-test, --enable-bison, --enable-flex and --enable-errors-dependency
  the individual configure options have been removed. --enable-maintainer-mode
  turns them all on.

* removed potentially unused configure option --enable-memfail

* fixed issue #197: HTML web interface calls /_admin/user-manager/session

* fixed issue #195: VERSION file in database directory

* fixed issue #193: REST API HEAD request returns a message body on 404

* fixed issue #188: intermittent issues with 1.0.0
  (server-side cursors not cleaned up in all cases, pthreads deadlock issue)

* issue #189: key store should use ISO datetime format bug

* issue #187: run arango-upgrade on server start (note: arango-upgrade was finally
  replaced by the `--upgrade` option for arangod)n

* fixed issue #183: strange unittest error

* fixed issue #182: manual pages

* fixed issue #181: use getaddrinfo

* moved default database directory to "/var/lib/arangodb" in accordance with
  http://www.pathname.com/fhs/pub/fhs-2.3.html

* fixed issue #179: strange text in import manual

* fixed issue #178: test for aragoimp is missing

* fixed issue #177: a misleading error message was returned if unknown variables
  were used in certain positions in an AQL query.

* fixed issue #176: explain how to use AQL from the arangosh

* issue #175: re-added hidden (and deprecated) option --server.http-port. This
  option is only there to be downwards-compatible to Arango 1.0.

* fixed issue #174: missing Documentation for `within`

* fixed issue #170: add db.<coll_name>.all().toArray() to arangosh help screen

* fixed issue #169: missing argument in Simple Queries

* added program arango-upgrade. This program must be run after installing ArangoDB
  and after upgrading from a previous version of ArangoDB. The arango-upgrade script
  will ensure all system collections are created and present in the correct state.
  It will also perform any necessary data updates.
  Note: arango-upgrade was finally replaced by the `--upgrade` option for arangod.

* issue #153: edge collection should be a flag for a collection
  collections now have a type so that the distinction between document and edge
  collections can now be done at runtime using a collection's type value.
  A collection's type can be queried in Javascript using the <collection>.type() method.

  When new collections are created using db._create(), they will be document
  collections by default. When edge._create() is called, an edge collection will be created.
  To explicitly create a collection of a specific/different type, use the methods
  _createDocumentCollection() or _createEdgeCollection(), which are available for
  both the db and the edges object.
  The Javascript objects ArangoEdges and ArangoEdgesCollection have been removed
  completely.
  All internal and test code has been adjusted for this, and client code
  that uses edges.* should also still work because edges is still there and creates
  edge collections when _create() is called.

  INCOMPATIBLE CHANGE: Client code might still need to be changed in the following aspect:
  Previously, collections did not have a type so documents and edges could be inserted
  in the same collection. This is now disallowed. Edges can only be inserted into
  edge collections now. As there were no collection types in 1.0, ArangoDB will perform
  an automatic upgrade when migrating from 1.0 to 1.1.
  The automatic upgrade will check every collection and determine its type as follows:
  - if among the first 50 documents in the collection there are documents with
    attributes "_from" and "_to", the collection is typed as an edge collection
  - if among the first 50 documents in the collection there are no documents with
    attributes "_from" and "_to", the collection is made as a document collection

* issue #150: call V8 garbage collection on server periodically

* issue #110: added support for partial updates

  The REST API for documents now offers an HTTP PATCH method to partially update
  documents. Overwriting/replacing documents is still available via the HTTP PUT method
  as before. The Javascript API in the shell also offers a new update() method in extension to
  the previously existing replace() method.


v1.0.4 (2012-11-12)
-------------------

* issue #275: strange error message in arangosh 1.0.3 at startup


v1.0.3 (2012-11-08)
-------------------

* fixed AQL optimizer bug

* issue #273: fixed segfault in arangosh on HTTP 40x

* issue #265: allow optional base64 encoding/decoding of action response data

* issue #252: _modules collection not created automatically


v1.0.2 (2012-10-22)
-------------------

* repository CentOS-X.Y moved to CentOS-X, same for Debian

* bugfix for rollback from edges

* bugfix for hash indexes

* bugfix for StringBuffer::erase_front

* added autoload for modules

* added AQL function TO_LIST


v1.0.1 (2012-09-30)
-------------------

* draft for issue #165: front-end application howto

* updated mruby to cf8fdea4a6598aa470e698e8cbc9b9b492319d

* fix for issue #190: install doesn't create log directory

* fix for issue #194: potential race condition between creating and dropping collections

* fix for issue #193: REST API HEAD request returns a message body on 404

* fix for issue #188: intermittent issues with 1.0.0

* fix for issue #163: server cannot create collection because of abandoned files

* fix for issue #150: call V8 garbage collection on server periodically


v1.0.0 (2012-08-17)
-------------------

* fix for issue #157: check for readline and ncurses headers, not only libraries


v1.0.beta4 (2012-08-15)
-----------------------

* fix for issue #152: fix memleak for barriers


v1.0.beta3 (2012-08-10)
-----------------------

* fix for issue #151: Memleak, collection data not removed

* fix for issue #149: Inconsistent port for admin interface

* fix for issue #163: server cannot create collection because of abandoned files

* fix for issue #157: check for readline and ncurses headers, not only libraries

* fix for issue #108: db.<collection>.truncate() inefficient

* fix for issue #109: added startup note about cached collection names and how to
  refresh them

* fix for issue #156: fixed memleaks in /_api/import

* fix for issue #59: added tests for /_api/import

* modified return value for calls to /_api/import: now, the attribute "empty" is
  returned as well, stating the number of empty lines in the input. Also changed the
  return value of the error code attribute ("errorNum") from 1100 ("corrupted datafile")
  to 400 ("bad request") in case invalid/unexpected JSON data was sent to the server.
  This error code is more appropriate as no datafile is broken but just input data is
  incorrect.

* fix for issue #152: Memleak for barriers

* fix for issue #151: Memleak, collection data not removed

* value of --database.maximal-journal-size parameter is now validated on startup. If
  value is smaller than the minimum value (currently 1048576), an error is thrown and
  the server will not start. Before this change, the global value of maximal journal
  size was not validated at server start, but only on collection level

* increased sleep value in statistics creation loop from 10 to 500 microseconds. This
  reduces accuracy of statistics values somewhere after the decimal points but saves
  CPU time.

* avoid additional sync() calls when writing partial shape data (attribute name data)
  to disk. sync() will still be called when the shape marker (will be written after
  the attributes) is written to disk

* issue #147: added flag --database.force-sync-shapes to force synching of shape data
  to disk. The default value is true so it is the same behavior as in version 1.0.
  if set to false, shape data is synched to disk if waitForSync for the collection is
  set to true, otherwise, shape data is not synched.

* fix for issue #145: strange issue on Travis: added epsilon for numeric comparison in
  geo index

* fix for issue #136: adjusted message during indexing

* issue #131: added timeout for HTTP keep-alive connections. The default value is 300
  seconds. There is a startup parameter server.keep-alive-timeout to configure the value.
  Setting it to 0 will disable keep-alive entirely on the server.

* fix for issue #137: AQL optimizer should use indexes for ref accesses with
  2 named attributes


v1.0.beta2 (2012-08-03)
-----------------------

* fix for issue #134: improvements for centos RPM

* fixed problem with disable-admin-interface in config file


v1.0.beta1 (2012-07-29)
-----------------------

* fixed issue #118: We need a collection "debugger"

* fixed issue #126: Access-Shaper must be cached

* INCOMPATIBLE CHANGE: renamed parameters "connect-timeout" and "request-timeout"
  for arangosh and arangoimp to "--server.connect-timeout" and "--server.request-timeout"

* INCOMPATIBLE CHANGE: authorization is now required on the server side
  Clients sending requests without HTTP authorization will be rejected with HTTP 401
  To allow backwards compatibility, the server can be started with the option
  "--server.disable-authentication"

* added options "--server.username" and "--server.password" for arangosh and arangoimp
  These parameters must be used to specify the user and password to be used when
  connecting to the server. If no password is given on the command line, arangosh/
  arangoimp will interactively prompt for a password.
  If no user name is specified on the command line, the default user "root" will be
  used.

* added startup option "--server.ssl-cipher-list" to determine which ciphers to
  use in SSL context. also added SSL_OP_CIPHER_SERVER_PREFERENCE to SSL default
  options so ciphers are tried in server and not in client order

* changed default SSL protocol to TLSv1 instead of SSLv2

* changed log-level of SSL-related messages

* added SSL connections if server is compiled with OpenSSL support. Use --help-ssl

* INCOMPATIBLE CHANGE: removed startup option "--server.admin-port".
  The new endpoints feature (see --server.endpoint) allows opening multiple endpoints
  anyway, and the distinction between admin and "other" endpoints can be emulated
  later using privileges.

* INCOMPATIBLE CHANGE: removed startup options "--port", "--server.port", and
  "--server.http-port" for arangod.
  These options have been replaced by the new "--server.endpoint" parameter

* INCOMPATIBLE CHANGE: removed startup option "--server" for arangosh and arangoimp.
  These options have been replaced by the new "--server.endpoint" parameter

* Added "--server.endpoint" option to arangod, arangosh, and arangoimp.
  For arangod, this option allows specifying the bind endpoints for the server
  The server can be bound to one or multiple endpoints at once. For arangosh
  and arangoimp, the option specifies the server endpoint to connect to.
  The following endpoint syntax is currently supported:
  - tcp://host:port or http@tcp://host:port (HTTP over IPv4)
  - tcp://[host]:port or http@tcp://[host]:port (HTTP over IPv6)
  - ssl://host:port or http@tcp://host:port (HTTP over SSL-encrypted IPv4)
  - ssl://[host]:port or http@tcp://[host]:port (HTTP over SSL-encrypted IPv6)
  - unix:///path/to/socket or http@unix:///path/to/socket (HTTP over UNIX socket)

  If no port is specified, the default port of 8529 will be used.

* INCOMPATIBLE CHANGE: removed startup options "--server.require-keep-alive" and
  "--server.secure-require-keep-alive".
  The server will now behave as follows which should be more conforming to the
  HTTP standard:
  * if a client sends a "Connection: close" header, the server will close the
    connection
  * if a client sends a "Connection: keep-alive" header, the server will not
    close the connection
  * if a client does not send any "Connection" header, the server will assume
    "keep-alive" if the request was an HTTP/1.1 request, and "close" if the
    request was an HTTP/1.0 request

* (minimal) internal optimizations for HTTP request parsing and response header
  handling

* fixed Unicode unescaping bugs for \f and surrogate pairs in BasicsC/strings.c

* changed implementation of TRI_BlockCrc32 algorithm to use 8 bytes at a time

* fixed issue #122: arangod doesn't start if <log.file> cannot be created

* fixed issue #121: wrong collection size reported

* fixed issue #98: Unable to change journalSize

* fixed issue #88: fds not closed

* fixed escaping of document data in HTML admin front end

* added HTTP basic authentication, this is always turned on

* added server startup option --server.disable-admin-interface to turn off the
  HTML admin interface

* honor server startup option --database.maximal-journal-size when creating new
  collections without specific journalsize setting. Previously, these
  collections were always created with journal file sizes of 32 MB and the
  --database.maximal-journal-size setting was ignored

* added server startup option --database.wait-for-sync to control the default
  behavior

* renamed "--unit-tests" to "--javascript.unit-tests"


v1.0.alpha3 (2012-06-30)
------------------------

* fixed issue #116: createCollection=create option doesn't work

* fixed issue #115: Compilation issue under OSX 10.7 Lion & 10.8 Mountain Lion
  (homebrew)

* fixed issue #114: image not found

* fixed issue #111: crash during "make unittests"

* fixed issue #104: client.js -> ARANGO_QUIET is not defined


v1.0.alpha2 (2012-06-24)
------------------------

* fixed issue #112: do not accept document with duplicate attribute names

* fixed issue #103: Should we cleanup the directory structure

* fixed issue #100: "count" attribute exists in cursor response with "count:
  false"

* fixed issue #84 explain command

* added new MRuby version (2012-06-02)

* added --log.filter

* cleanup of command line options:
** --startup.directory => --javascript.startup-directory
** --quite => --quiet
** --gc.interval => --javascript.gc-interval
** --startup.modules-path => --javascript.modules-path
** --action.system-directory => --javascript.action-directory
** --javascript.action-threads => removed (is now the same pool as --server.threads)

* various bug-fixes

* support for import

* added option SKIP_RANGES=1 for make unittests

* fixed several range-related assertion failures in the AQL query optimizer

* fixed AQL query optimizations for some edge cases (e.g. nested subqueries with
  invalid constant filter expressions)


v1.0.alpha1 (2012-05-28)
------------------------

Alpha Release of ArangoDB 1.0<|MERGE_RESOLUTION|>--- conflicted
+++ resolved
@@ -1,16 +1,10 @@
 v3.3.18 (2018-10-17)
 --------------------
 
-<<<<<<< HEAD
-* fixed an intermediate commit error (issue #6821)
-
-* upgraded arangodb starter version to 0.13.5
-=======
 * upgraded arangodb starter version to 0.13.6
 
 * turn on intermediate commits in replication applier in order to decrease
-  the size of transactional operations on replication
->>>>>>> d7ea3276
+  the size of transactional operations on replication (issue #6821)
 
 * fixed issue #6770: document update: ignoreRevs parameter ignored 
 
