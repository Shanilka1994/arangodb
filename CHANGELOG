--- conflicted
+++ resolved
@@ -1,7 +1,6 @@
 v3.4.0-rc.3 (XXXX-XX-XX)
 ------------------------
 
-<<<<<<< HEAD
 * fix side-effects of sorting larger arrays (>= 16 members) of constant literal
   values in AQL, when the array was used not used for IN-value filtering but also
   later in a query.
@@ -10,9 +9,8 @@
   could have been used elsewhere in the query, e.g. as a return value. The fix
   will create a copy of the array and sort the copy, leaving the original array
   untouched.
-=======
+
 * disallow empty LDAP password
->>>>>>> b52e4a65
 
 * fixes validation of allowed or not allowed foxx service mount paths within
   the Web UI
