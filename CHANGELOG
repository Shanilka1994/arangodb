v3.1.18 (XXXX-XX-XX)
--------------------

* fixed issue #2415

<<<<<<< HEAD
* fixed issue #2422
=======
* fixed issue #1974
>>>>>>> a012ad6a


v3.1.17 (2017-04-04)
--------------------

* (Enterprise only) fixed a bug where replicationFactor was not correctly
  forwarded in SmartGraph creation.

* fixed issue #2404

* fixed issue #2403

  this restores the default read-cache size value for RAM sizes of less than 
  4 GB to the default size the read cache had in 3.1.15 and before. 3.1.16
  decreased the default value too much for small RAM sizes.

* fixed issue #2397

* ui - fixed smart graph option not appearing

* fixed issue #2389

* fixed issue #2400


v3.1.16 (2017-03-27)
--------------------

* fixed issue #2392

* try to raise file descriptors to at least 8192, warn otherwise

* ui - aql editor improvements + updated ace editor version (memory leak)

* fixed lost HTTP requests

* ui - fixed some event issues

* avoid name resolution when given connection string is a valid ip address

* helps with issue #1842, bug in COLLECT statement in connection with LIMIT.

* fix locking bug in cluster traversals

* increase lock timeout defaults

* increase various cluster timeouts

* limit default target size for revision cache to 1GB, which is better for
  tight RAM situations (used to be 40% of (totalRAM - 1GB), use
  --database.revision-cache-target-size <VALUEINBYTES> to get back the
  old behaviour

* fixed a bug with restarted servers indicating status as "STARTUP"
  rather that "SERVING" in Nodes UI.


v3.1.15 (2017-03-20)
--------------------

* add logrotate configuration as requested in #2355

* fixed issue #2376

* ui - changed document api due a chrome bug

* ui - fixed a submenu bug

* added endpoint /_api/cluster/endpoints in cluster case to get all
  coordinator endpoints

* fix documentation of /_api/endpoint, declaring this API obsolete.

* Foxx response objects now have a `type` method for manipulating the content-type header

* Foxx tests now support `xunit` and `tap` reporters


v3.1.14 (2017-03-13)
--------------------

* ui - added feature request (multiple start nodes within graph viewer) #2317

* added missing locks to authentication cache methods

* ui - fixed wrong merge of statistics information from different coordinators

* ui - fixed issue #2316

* ui - fixed wrong protocol usage within encrypted environment

* fixed compile error on Mac Yosemite

* minor UI fixes

* FailedServer job with breaking bug

v3.1.13 (2017-03-06)
--------------------

* fixed issue #2350

* fixed issue #2349

* fixed issue #2346

* fixed variables parsing in GraphQL

* fixed issue #2214

* fixed issue #2342

* changed thread handling to queue only user requests on coordinator

* use exponential backoff when waiting for collection locks

* repair short name server lookup in cluster in the case of a removed
  server


v3.1.12 (2017-02-28)
--------------------

* disable shell color escape sequences on Windows

* fixed issue #2326

* fixed issue #2320

* fixed issue #2315

* fixed a race condition when closing a connection

* raised default hard limit on threads for very small to 64

* fixed negative counting of http connection in UI

* fixed a race when renaming collections

* fixed a race when dropping databases

* fixed a rare race in agency compaction


v3.1.11 (2017-02-17)
--------------------

* fixed a race between connection closing and sending out last chunks of data to clients
  when the "Connection: close" HTTP header was set in requests

* ui: optimized smart graph creation usability

* ui: fixed #2308

* fixed a race in async task cancellation via `require("@arangodb/tasks").unregisterTask()`

* fixed spuriously hanging threads in cluster AQL that could sit idle for a few minutes

* fixed potential numeric overflow for big index ids in index deletion API

* fixed sort issue in cluster, occurring when one of the local sort buffers of a
  GatherNode was empty

* reduce number of HTTP requests made for certain kinds of join queries in cluster,
  leading to speedup of some join queries

* supervision deals with demised coordinators correctly again

* implement a timeout in TraverserEngineRegistry

* agent communication reduced in large batches of append entries RPCs

* inception no longer estimates RAFT timings

* compaction in agents has been moved to a separate thread

* replicated logs hold local timestamps

* supervision jobs failed leader and failed follower revisited for
  function in precarious stability situations

* fixed bug in random number generator for 64bit int


v3.1.10 (2017-02-02)
--------------------

* updated versions of bundled node modules:
  - joi: from 8.4.2 to 9.2.0
  - joi-to-json-schema: from 2.2.0 to 2.3.0
  - sinon: from 1.17.4 to 1.17.6
  - lodash: from 4.13.1 to 4.16.6

* added shortcut for AQL ternary operator
  instead of `condition ? true-part : false-part` it is now possible to also use a
  shortcut variant `condition ? : false-part`, e.g.

      FOR doc IN docs RETURN doc.value ?: 'not present'

  instead of

      FOR doc IN docs RETURN doc.value ? doc.value : 'not present'

* fixed wrong sorting order in cluster, if an index was used to sort with many
shards.

* added --replication-factor, --number-of-shards and --wait-for-sync to arangobench

* turn on UTF-8 string validation for VelocyPack values received via VST connections

* fixed issue #2257

* added optional detail flag for db.<collection>.count()
  setting the flag to `true` will make the count operation returned the per-shard
  counts for the collection:

      db._create("test", { numberOfShards: 10 });
      for (i = 0; i < 1000; ++i) {
	db.test.insert({value: i});
      }
      db.test.count(true);

      {
	"s100058" : 99,
	"s100057" : 103,
	"s100056" : 100,
	"s100050" : 94,
	"s100055" : 90,
	"s100054" : 122,
	"s100051" : 109,
	"s100059" : 99,
	"s100053" : 95,
	"s100052" : 89
      }

* added optional memory limit for AQL queries:

      db._query("FOR i IN 1..100000 SORT i RETURN i", {}, { options: { memoryLimit: 100000 } });

  This option limits the default maximum amount of memory (in bytes) that a single 
  AQL query can use.
  When a single AQL query reaches the specified limit value, the query will be
  aborted with a *resource limit exceeded* exception. In a cluster, the memory
  accounting is done per shard, so the limit value is effectively a memory limit per
  query per shard.

  The global limit value can be overriden per query by setting the *memoryLimit* 
  option value for individual queries when running an AQL query. 

* added server startup option `--query.memory-limit`

* added convenience function to create vertex-centric indexes.

  Usage: `db.collection.ensureVertexCentricIndex("label", {type: "hash", direction: "outbound"})`
  That will create an index that can be used on OUTBOUND with filtering on the
  edge attribute `label`.

* added option -D to define a configuration file environment key=value

* changed encoding behavior for URLs encoded in the C++ code of ArangoDB:
  previously the special characters `-`, `_`, `~` and `.` were returned as-is 
  after URL-encoding, now `.` will be encoded to be `%2e`. 
  This also changes the behavior of how incoming URIs are processed: previously
  occurrences of `..` in incoming request URIs were collapsed (e.g. `a/../b/` was 
  collapsed to a plain `b/`). Now `..` in incoming request URIs are not collapsed.

* improve cluster stability in various ways

* add support for Swagger tags in Foxx


v3.1.9 (2017-01-23)
-------------------

* MacOS CLI package: store databases and apps in the users home directory

* ui: fixed re-login issue within a non system db, when tab was closed

* fixed a race in the VelocyStream Commtask implementation

* fixed issue #2256


v3.1.8 (2017-01-09)
-------------------

* add Windows silent installer

* add handling of debug symbols during Linux & windows release builds.

* fixed issue #2181

* fixed issue #2248: reduce V8 max old space size from 3 GB to 1 GB on 32 bit systems

* upgraded Boost version to 1.62.0

* fixed issue #2238

* fixed issue #2234

* agents announce new endpoints in inception phase to leader

* agency leadership accepts updatet endpoints to given uuid

* unified endpoints replace localhost with 127.0.0.1

* fix several problems within an authenticated cluster


v3.1.7 (2016-12-29)
-------------------

* fixed one too many elections in RAFT

* new agency comm backported from devel


v3.1.6 (2016-12-20)
-------------------

* fixed issue #2227

* fixed issue #2220

* agency constituent/agent bug fixes in race conditions picking up
  leadership

* supervision does not need waking up anymore as it is running
  regardless

* agents challenge their leadership more rigorously


v3.1.5 (2016-12-16)
-------------------

* lowered default value of `--database.revision-cache-target-size` from 75% of
  RAM to less than 40% of RAM

* fixed issue #2218

* fixed issue #2217

* Foxx router.get/post/etc handler argument can no longer accidentally omitted

* fixed issue #2223


v3.1.4 (2016-12-08)
-------------------

* fixed issue #2211

* fixed issue #2204

* at cluster start, coordinators wait until at least one DBserver is there,
  and either at least two DBservers are there or 15s have passed, before they
  initiate the bootstrap of system collections.

* more robust agency startup from devel

* supervision's AddFollower adds many followers at once

* supervision has new FailedFollower job

* agency's Node has new method getArray

* agency RAFT timing estimates more conservative in waitForSync
  scenario
  
* agency RAFT timing estimates capped at maximum 2.0/10.0 for low/high


v3.1.3 (2016-12-02)
-------------------

* fix a traversal bug when using skiplist indexes:
  if we have a skiplist of ["a", "unused", "_from"] and a traversal like:
  FOR v,e,p IN OUTBOUND @start @@edges
    FILTER p.edges[0].a == 'foo'
    RETURN v
  And the above index applied on "a" is considered better than EdgeIndex, than
  the executor got into undefined behaviour.

* fix endless loop when trying to create a collection with replicationFactor: -1


v3.1.2 (2016-11-24)
-------------------

* added support for descriptions field in Foxx dependencies

* (Enterprise only) fixed a bug in the statistic report for SmartGraph traversals.
Now they state correctly how many documents were fetched from the index and how many
have been filtered.

* Prevent uniform shard distribution when replicationFactor == numServers

v3.1.1 (2016-11-15)
-------------------

* fixed issue #2176

* fixed issue #2168

* display index usage of traversals in AQL explainer output (previously missing)

* fixed isuse #2163

* preserve last-used HLC value across server starts

* allow more control over handling of pre-3.1 _rev values

  this changes the server startup option `--database.check-30-revisions` from a boolean (true/false)
  parameter to a string parameter with the following possible values:

  - "fail":
    will validate _rev values of 3.0 collections on collection loading and throw an exception when invalid _rev values are found.
    in this case collections with invalid _rev values are marked as corrupted and cannot be used in the ArangoDB 3.1 instance.
    the fix procedure for such collections is to export the collections from 3.0 database with arangodump and restore them in 3.1 with arangorestore.
    collections that do not contain invalid _rev values are marked as ok and will not be re-checked on following loads.
    collections that contain invalid _rev values will be re-checked on following loads.

  - "true":
    will validate _rev values of 3.0 collections on collection loading and print a warning when invalid _rev values are found.
    in this case collections with invalid _rev values can be used in the ArangoDB 3.1 instance.
    however, subsequent operations on documents with invalid _rev values may silently fail or fail with explicit errors.
    the fix procedure for such collections is to export the collections from 3.0 database with arangodump and restore them in 3.1 with arangorestore.
    collections that do not contain invalid _rev values are marked as ok and will not be re-checked on following loads.
    collections that contain invalid _rev values will be re-checked on following loads.

  - "false":
    will not validate _rev values on collection loading and not print warnings.
    no hint is given when invalid _rev values are found.
    subsequent operations on documents with invalid _rev values may silently fail or fail with explicit errors.
    this setting does not affect whether collections are re-checked later.
    collections will be re-checked on following loads if `--database.check-30-revisions` is later set to either `true` or `fail`.

  The change also suppresses warnings that were printed when collections were restored using arangorestore, and the restore
  data contained invalid _rev values. Now these warnings are suppressed, and new HLC _rev values are generated for these documents
  as before.

* added missing functions to AQL syntax highlighter in web interface

* fixed display of `ANY` direction in traversal explainer output (direction `ANY` was shown as either
  `INBOUND` or `OUTBOUND`)

* changed behavior of toJSON() function when serializing an object before saving it in the database

  if an object provides a toJSON() function, this function is still called for serializing it.
  the change is that the result of toJSON() is not stringified anymore, but saved as is. previous
  versions of ArangoDB called toJSON() and after that additionally stringified its result.

  This change will affect the saving of JS Buffer objects, which will now be saved as arrays of
  bytes instead of a comma-separated string of the Buffer's byte contents.

* allow creating unique indexes on more attributes than present in shardKeys

  The following combinations of shardKeys and indexKeys are allowed/not allowed:

  shardKeys     indexKeys
      a             a        ok
      a             b    not ok
      a           a b        ok
    a b             a    not ok
    a b             b    not ok
    a b           a b        ok
    a b         a b c        ok
  a b c           a b    not ok
  a b c         a b c        ok

* fixed wrong version in web interface login screen (EE only)

* make web interface not display an exclamation mark next to ArangoDB version number 3.1

* fixed search for arbitrary document attributes in web interface in case multiple
  search values were used on different attribute names. in this case, the search always
  produced an empty result

* disallow updating `_from` and `_to` values of edges in Smart Graphs. Updating these
  attributes would lead to potential redistribution of edges to other shards, which must be 
  avoided.

* fixed issue #2148

* updated graphql-sync dependency to 0.6.2

* fixed issue #2156

* fixed CRC4 assembly linkage


v3.1.0 (2016-10-29)
-------------------

* added AQL function `DISTANCE` to calculate the distance between two arbitrary
  coordinates (haversine formula)

* fixed issue #2110

* added Auto-aptation of RAFT timings as calculations only


v3.1.rc2 (2016-10-10)
---------------------

* second release candidate


v3.1.rc1 (2016-09-30)
---------------------

* first release candidate


v3.1.alpha2 (2016-09-01)
------------------------

* added module.context.createDocumentationRouter to replace module.context.apiDocumentation

* bug in RAFT implementation of reads. dethroned leader still answered requests in isolation

* ui: added new graph viewer

* ui: aql-editor added tabular & graph display

* ui: aql-editor improved usability

* ui: aql-editor: query profiling support

* fixed issue #2109

* fixed issue #2111

* fixed issue #2075

* added AQL function `DISTANCE` to calculate the distance between two arbitrary
  coordinates (haversine formula)

* rewrote scheduler and dispatcher based on boost::asio

  parameters changed:
    `--scheduler.threads` and `--server.threads` are now merged into a single one: `--server.threads`

    hidden `--server.extra-threads` has been removed

    hidden `--server.aql-threads` has been removed

    hidden `--server.backend` has been removed

    hidden `--server.show-backends` has been removed

    hidden `--server.thread-affinity` has been removed

* fixed issue #2086

* fixed issue #2079

* fixed issue #2071

  make the AQL query optimizer inject filter condition expressions referred to
  by variables during filter condition aggregation.
  For example, in the following query

      FOR doc IN collection
        LET cond1 = (doc.value == 1)
        LET cond2 = (doc.value == 2)
        FILTER cond1 || cond2
        RETURN { doc, cond1, cond2 }

  the optimizer will now inject the conditions for `cond1` and `cond2` into the filter
  condition `cond1 || cond2`, expanding it to `(doc.value == 1) || (doc.value == 2)`
  and making these conditions available for index searching.

  Note that the optimizer previously already injected some conditions into other
  conditions, but only if the variable that defined the condition was not used
  elsewhere. For example, the filter condition in the query

      FOR doc IN collection
        LET cond = (doc.value == 1)
        FILTER cond
        RETURN { doc }

  already got optimized before because `cond` was only used once in the query and
  the optimizer decided to inject it into the place where it was used.

  This only worked for variables that were referred to once in the query.
  When a variable was used multiple times, the condition was not injected as
  in the following query:

      FOR doc IN collection
        LET cond = (doc.value == 1)
        FILTER cond
        RETURN { doc, cond }

  The fix for #2070 now will enable this optimization so that the query can
  use an index on `doc.value` if available.

* changed behavior of AQL array comparison operators for empty arrays:
  * `ALL` and `ANY` now always return `false` when the left-hand operand is an
    empty array. The behavior for non-empty arrays does not change:
    * `[] ALL == 1` will return `false`
    * `[1] ALL == 1` will return `true`
    * `[1, 2] ALL == 1` will return `false`
    * `[2, 2] ALL == 1` will return `false`
    * `[] ANY == 1` will return `false`
    * `[1] ANY == 1` will return `true`
    * `[1, 2] ANY == 1` will return `true`
    * `[2, 2] ANY == 1` will return `false`
  * `NONE` now always returns `true` when the left-hand operand is an empty array.
    The behavior for non-empty arrays does not change:
    * `[] NONE == 1` will return `true`
    * `[1] NONE == 1` will return `false`
    * `[1, 2] NONE == 1` will return `false`
    * `[2, 2] NONE == 1` will return `true`

* added experimental AQL functions `JSON_STRINGIFY` and `JSON_PARSE`

* added experimental support for incoming gzip-compressed requests

* added HTTP REST APIs for online loglevel adjustments:

  - GET `/_admin/log/level` returns the current loglevel settings
  - PUT `/_admin/log/level` modifies the current loglevel settings

* PATCH /_api/gharial/{graph-name}/vertex/{collection-name}/{vertex-key}
  - changed default value for keepNull to true

* PATCH /_api/gharial/{graph-name}/edge/{collection-name}/{edge-key}
  - changed default value for keepNull to true

* renamed `maximalSize` attribute in parameter.json files to `journalSize`

  The `maximalSize` attribute will still be picked up from collections that
  have not been adjusted. Responses from the replication API will now also use
  `journalSize` instead of `maximalSize`.

* added `--cluster.system-replication-factor` in order to adjust the
  replication factor for new system collections

* fixed issue #2012

* added a memory expection in case V8 memory gets too low

* added Optimizer Rule for other indexes in Traversals
  this allows AQL traversals to use other indexes than the edge index.
  So traversals with filters on edges can now make use of more specific
  indexes, e.g.

      FOR v, e, p IN 2 OUTBOUND @start @@edge FILTER p.edges[0].foo == "bar"

  will prefer a Hash Index on [_from, foo] above the EdgeIndex.

* fixed epoch computation in hybrid logical clock

* fixed thread affinity

* replaced require("internal").db by require("@arangodb").db

* added option `--skip-lines` for arangoimp
  this allows skipping the first few lines from the import file in case the
  CSV or TSV import are used

* fixed periodic jobs: there should be only one instance running - even if it
  runs longer than the period

* improved performance of primary index and edge index lookups

* optimizations for AQL `[*]` operator in case no filter, no projection and
  no offset/limit are used

* added AQL function `OUTERSECTION` to return the symmetric difference of its
  input arguments

* Foxx manifests of installed services are now saved to disk with indentation

* Foxx tests and scripts in development mode should now always respect updated
  files instead of loading stale modules

* When disabling Foxx development mode the setup script is now re-run

* Foxx now provides an easy way to directly serve GraphQL requests using the
  `@arangodb/foxx/graphql` module and the bundled `graphql-sync` dependency

* Foxx OAuth2 module now correctly passes the `access_token` to the OAuth2 server

* added iconv-lite and timezone modules

* web interface now allows installing GitHub and zip services in legacy mode

* added module.context.createDocumentationRouter to replace module.context.apiDocumentation

* bug in RAFT implementation of reads. dethroned leader still answered
  requests in isolation

* all lambdas in ClusterInfo might have been left with dangling references.

* Agency bug fix for handling of empty json objects as values.

* Foxx tests no longer support the Mocha QUnit interface as this resulted in weird
  inconsistencies in the BDD and TDD interfaces. This fixes the TDD interface
  as well as out-of-sequence problems when using the BDD before/after functions.

* updated bundled JavaScript modules to latest versions; joi has been updated from 8.4 to 9.2
  (see [joi 9.0.0 release notes](https://github.com/hapijs/joi/issues/920) for information on
  breaking changes and new features)

* fixed issue #2139

* updated graphql-sync dependency to 0.6.2

* fixed issue #2156


v3.0.13 (XXXX-XX-XX)
--------------------

* fixed issue #2315

* fixed issue #2210


v3.0.12 (2016-11-23)
--------------------

* fixed issue #2176

* fixed issue #2168

* fixed issues #2149, #2159

* fixed error reporting for issue #2158

* fixed assembly linkage bug in CRC4 module

* added support for descriptions field in Foxx dependencies


v3.0.11 (2016-11-08)
--------------------

* fixed issue #2140: supervisor dies instead of respawning child

* fixed issue #2131: use shard key value entered by user in web interface

* fixed issue #2129: cannot kill a long-run query

* fixed issue #2110

* fixed issue #2081

* fixed issue #2038

* changes to Foxx service configuration or dependencies should now be
  stored correctly when options are cleared or omitted

* Foxx tests no longer support the Mocha QUnit interface as this resulted in weird
  inconsistencies in the BDD and TDD interfaces. This fixes the TDD interface
  as well as out-of-sequence problems when using the BDD before/after functions.

* fixed issue #2148


v3.0.10 (2016-09-26)
--------------------

* fixed issue #2072

* fixed issue #2070

* fixed slow cluster starup issues. supervision will demonstrate more
  patience with db servers


v3.0.9 (2016-09-21)
-------------------

* fixed issue #2064

* fixed issue #2060

* speed up `collection.any()` and skiplist index creation

* fixed multiple issues where ClusterInfo bug hung agency in limbo
  timeouting on multiple collection and database callbacks


v3.0.8 (2016-09-14)
-------------------

* fixed issue #2052

* fixed issue #2005

* fixed issue #2039

* fixed multiple issues where ClusterInfo bug hung agency in limbo
  timeouting on multiple collection and database callbacks


v3.0.7 (2016-09-05)
-------------------

* new supervision job handles db server failure during collection creation.


v3.0.6 (2016-09-02)
-------------------

* fixed issue #2026

* slightly better error diagnostics for AQL query compilation and replication

* fixed issue #2018

* fixed issue #2015

* fixed issue #2012

* fixed wrong default value for arangoimp's `--on-duplicate` value

* fix execution of AQL traversal expressions when there are multiple
  conditions that refer to variables set outside the traversal

* properly return HTTP 503 in JS actions when backend is gone

* supervision creates new key in agency for failed servers

* new shards will not be allocated on failed or cleaned servers


v3.0.5 (2016-08-18)
-------------------

* execute AQL ternary operator via C++ if possible

* fixed issue #1977

* fixed extraction of _id attribute in AQL traversal conditions

* fix SSL agency endpoint

* Minimum RAFT timeout was one order of magnitude to short.

* Optimized RAFT RPCs from leader to followers for efficiency.

* Optimized RAFT RPC handling on followers with respect to compaction.

* Fixed bug in handling of duplicates and overlapping logs

* Fixed bug in supervision take over after leadership change.

v3.0.4 (2016-08-01)
-------------------

* added missing lock for periodic jobs access

* fix multiple foxx related cluster issues

* fix handling of empty AQL query strings

* fixed issue in `INTERSECTION` AQL function with duplicate elements
  in the source arrays

* fixed issue #1970

* fixed issue #1968

* fixed issue #1967

* fixed issue #1962

* fixed issue #1959

* replaced require("internal").db by require("@arangodb").db

* fixed issue #1954

* fixed issue #1953

* fixed issue #1950

* fixed issue #1949

* fixed issue #1943

* fixed segfault in V8, by backporting https://bugs.chromium.org/p/v8/issues/detail?id=5033

* Foxx OAuth2 module now correctly passes the `access_token` to the OAuth2 server

* fixed credentialed CORS requests properly respecting --http.trusted-origin

* fixed a crash in V8Periodic task (forgotten lock)

* fixed two bugs in synchronous replication (syncCollectionFinalize)


v3.0.3 (2016-07-17)
-------------------

* fixed issue #1942

* fixed issue #1941

* fixed array index batch insertion issues for hash indexes that caused problems when
  no elements remained for insertion

* fixed AQL MERGE() function with External objects originating from traversals

* fixed some logfile recovery errors with error message "document not found"

* fixed issue #1937

* fixed issue #1936

* improved performance of arangorestore in clusters with synchronous
  replication

* Foxx tests and scripts in development mode should now always respect updated
  files instead of loading stale modules

* When disabling Foxx development mode the setup script is now re-run

* Foxx manifests of installed services are now saved to disk with indentation


v3.0.2 (2016-07-09)
-------------------

* fixed assertion failure in case multiple remove operations were used in the same query

* fixed upsert behavior in case upsert was used in a loop with the same document example

* fixed issue #1930

* don't expose local file paths in Foxx error messages.

* fixed issue #1929

* make arangodump dump the attribute `isSystem` when dumping the structure
  of a collection, additionally make arangorestore not fail when the attribute
  is missing

* fixed "Could not extract custom attribute" issue when using COLLECT with
  MIN/MAX functions in some contexts

* honor presence of persistent index for sorting

* make AQL query optimizer not skip "use-indexes-rule", even if enough
  plans have been created already

* make AQL optimizer not skip "use-indexes-rule", even if enough execution plans
  have been created already

* fix double precision value loss in VelocyPack JSON parser

* added missing SSL support for arangorestore

* improved cluster import performance

* fix Foxx thumbnails on DC/OS

* fix Foxx configuration not being saved

* fix Foxx app access from within the frontend on DC/OS

* add option --default-replication-factor to arangorestore and simplify
  the control over the number of shards when restoring

* fix a bug in the VPack -> V8 conversion if special attributes _key,
  _id, _rev, _from and _to had non-string values, which is allowed
  below the top level

* fix malloc_usable_size for darwin


v3.0.1 (2016-06-30)
-------------------

* fixed periodic jobs: there should be only one instance running - even if it
  runs longer than the period

* increase max. number of collections in AQL queries from 32 to 256

* fixed issue #1916: header "authorization" is required" when opening
  services page

* fixed issue #1915: Explain: member out of range

* fixed issue #1914: fix unterminated buffer

* don't remove lockfile if we are the same (now stale) pid
  fixes docker setups (our pid will always be 1)

* do not use revision id comparisons in compaction for determining whether a
  revision is obsolete, but marker memory addresses
  this ensures revision ids don't matter when compacting documents

* escape Unicode characters in JSON HTTP responses
  this converts UTF-8 characters in HTTP responses of arangod into `\uXXXX`
  escape sequences. This makes the HTTP responses fit into the 7 bit ASCII
  character range, which speeds up HTTP response parsing for some clients,
  namely node.js/v8

* add write before read collections when starting a user transaction
  this allows specifying the same collection in both read and write mode without
  unintended side effects

* fixed buffer overrun that occurred when building very large result sets

* index lookup optimizations for primary index and edge index

* fixed "collection is a nullptr" issue when starting a traversal from a transaction

* enable /_api/import on coordinator servers


v3.0.0 (2016-06-22)
-------------------

* minor GUI fixxes

* fix for replication and nonces


v3.0.0-rc3 (2016-06-19)
-----------------------

* renamed various Foxx errors to no longer refer to Foxx services as apps

* adjusted various error messages in Foxx to be more informative

* specifying "files" in a Foxx manifest to be mounted at the service root
  no longer results in 404s when trying to access non-file routes

* undeclared path parameters in Foxx no longer break the service

* trusted reverse proxy support is now handled more consistently

* ArangoDB request compatibility and user are now exposed in Foxx

* all bundled NPM modules have been upgraded to their latest versions


v3.0.0-rc2 (2016-06-12)
-----------------------

* added option `--server.max-packet-size` for client tools

* renamed option `--server.ssl-protocol` to `--ssl.protocol` in client tools
  (was already done for arangod, but overlooked for client tools)

* fix handling of `--ssl.protocol` value 5 (TLS v1.2) in client tools, which
  claimed to support it but didn't

* config file can use '@include' to include a different config file as base


v3.0.0-rc1 (2016-06-10)
-----------------------

* the user management has changed: it now has users that are independent of
  databases. A user can have one or more database assigned to the user.

* forward ported V8 Comparator bugfix for inline heuristics from
  https://github.com/v8/v8/commit/5ff7901e24c2c6029114567de5a08ed0f1494c81

* changed to-string conversion for AQL objects and arrays, used by the AQL
  function `TO_STRING()` and implicit to-string casts in AQL

  - arrays are now converted into their JSON-stringify equivalents, e.g.

    - `[ ]` is now converted to `[]`
    - `[ 1, 2, 3 ]` is now converted to `[1,2,3]`
    - `[ "test", 1, 2 ] is now converted to `["test",1,2]`

    Previous versions of ArangoDB converted arrays with no members into the
    empty string, and non-empty arrays into a comma-separated list of member
    values, without the surrounding angular brackets. Additionally, string
    array members were not enclosed in quotes in the result string:

    - `[ ]` was converted to ``
    - `[ 1, 2, 3 ]` was converted to `1,2,3`
    - `[ "test", 1, 2 ] was converted to `test,1,2`

  - objects are now converted to their JSON-stringify equivalents, e.g.

    - `{ }` is converted to `{}`
    - `{ a: 1, b: 2 }` is converted to `{"a":1,"b":2}`
    - `{ "test" : "foobar" }` is converted to `{"test":"foobar"}`

    Previous versions of ArangoDB always converted objects into the string
    `[object Object]`

  This change affects also the AQL functions `CONCAT()` and `CONCAT_SEPARATOR()`
  which treated array values differently in previous versions. Previous versions
  of ArangoDB automatically flattened array values on the first level of the array,
  e.g. `CONCAT([1, 2, 3, [ 4, 5, 6 ]])` produced `1,2,3,4,5,6`. Now this will produce
  `[1,2,3,[4,5,6]]`. To flatten array members on the top level, you can now use
  the more explicit `CONCAT(FLATTEN([1, 2, 3, [4, 5, 6]], 1))`.

* added C++ implementations for AQL functions `SLICE()`, `CONTAINS()` and
  `RANDOM_TOKEN()`

* as a consequence of the upgrade to V8 version 5, the implementation of the
  JavaScript `Buffer` object had to be changed. JavaScript `Buffer` objects in
  ArangoDB now always store their data on the heap. There is no shared pool
  for small Buffer values, and no pointing into existing Buffer data when
  extracting slices. This change may increase the cost of creating Buffers with
  short contents or when peeking into existing Buffers, but was required for
  safer memory management and to prevent leaks.

* the `db` object's function `_listDatabases()` was renamed to just `_databases()`
  in order to make it more consistent with the existing `_collections()` function.
  Additionally the `db` object's `_listEndpoints()` function was renamed to just
  `_endpoints()`.

* changed default value of `--server.authentication` from `false` to `true` in
  configuration files etc/relative/arangod.conf and etc/arangodb/arangod.conf.in.
  This means the server will be started with authentication enabled by default,
  requiring all client connections to provide authentication data when connecting
  to ArangoDB. Authentication can still be turned off via setting the value of
  `--server.authentication` to `false` in ArangoDB's configuration files or by
  specifying the option on the command-line.

* Changed result format for querying all collections via the API GET `/_api/collection`.

  Previous versions of ArangoDB returned an object with an attribute named `collections`
  and an attribute named `names`. Both contained all available collections, but
  `collections` contained the collections as an array, and `names` contained the
  collections again, contained in an object in which the attribute names were the
  collection names, e.g.

  ```
  {
    "collections": [
      {"id":"5874437","name":"test","isSystem":false,"status":3,"type":2},
      {"id":"17343237","name":"something","isSystem":false,"status":3,"type":2},
      ...
    ],
    "names": {
      "test": {"id":"5874437","name":"test","isSystem":false,"status":3,"type":2},
      "something": {"id":"17343237","name":"something","isSystem":false,"status":3,"type":2},
      ...
    }
  }
  ```
  This result structure was redundant, and therefore has been simplified to just

  ```
  {
    "result": [
      {"id":"5874437","name":"test","isSystem":false,"status":3,"type":2},
      {"id":"17343237","name":"something","isSystem":false,"status":3,"type":2},
      ...
    ]
  }
  ```

  in ArangoDB 3.0.

* added AQL functions `TYPENAME()` and `HASH()`

* renamed arangob tool to arangobench

* added AQL string comparison operator `LIKE`

  The operator can be used to compare strings like this:

      value LIKE search

  The operator is currently implemented by calling the already existing AQL
  function `LIKE`.

  This change also makes `LIKE` an AQL keyword. Using `LIKE` in either case as
  an attribute or collection name in AQL thus requires quoting.

* make AQL optimizer rule "remove-unnecessary-calculations" fire in more cases

  The rule will now remove calculations that are used exactly once in other
  expressions (e.g. `LET a = doc RETURN a.value`) and calculations,
  or calculations that are just references (e.g. `LET a = b`).

* renamed AQL optimizer rule "merge-traversal-filter" to "optimize-traversals"
  Additionally, the optimizer rule will remove unused edge and path result variables
  from the traversal in case they are specified in the `FOR` section of the traversal,
  but not referenced later in the query. This saves constructing edges and paths
  results.

* added AQL optimizer rule "inline-subqueries"

  This rule can pull out certain subqueries that are used as an operand to a `FOR`
  loop one level higher, eliminating the subquery completely. For example, the query

      FOR i IN (FOR j IN [1,2,3] RETURN j) RETURN i

  will be transformed by the rule to:

      FOR i IN [1,2,3] RETURN i

  The query

      FOR name IN (FOR doc IN _users FILTER doc.status == 1 RETURN doc.name) LIMIT 2 RETURN name

  will be transformed into

      FOR tmp IN _users FILTER tmp.status == 1 LIMIT 2 RETURN tmp.name

  The rule will only fire when the subquery is used as an operand to a `FOR` loop, and
  if the subquery does not contain a `COLLECT` with an `INTO` variable.

* added new endpoint "srv://" for DNS service records

* The result order of the AQL functions VALUES and ATTRIBUTES has never been
  guaranteed and it only had the "correct" ordering by accident when iterating
  over objects that were not loaded from the database. This accidental behavior
  is now changed by introduction of VelocyPack. No ordering is guaranteed unless
  you specify the sort parameter.

* removed configure option `--enable-logger`

* added AQL array comparison operators

  All AQL comparison operators now also exist in an array variant. In the
  array variant, the operator is preceded with one of the keywords *ALL*, *ANY*
  or *NONE*. Using one of these keywords changes the operator behavior to
  execute the comparison operation for all, any, or none of its left hand
  argument values. It is therefore expected that the left hand argument
  of an array operator is an array.

  Examples:

      [ 1, 2, 3 ] ALL IN [ 2, 3, 4 ]   // false
      [ 1, 2, 3 ] ALL IN [ 1, 2, 3 ]   // true
      [ 1, 2, 3 ] NONE IN [ 3 ]        // false
      [ 1, 2, 3 ] NONE IN [ 23, 42 ]   // true
      [ 1, 2, 3 ] ANY IN [ 4, 5, 6 ]   // false
      [ 1, 2, 3 ] ANY IN [ 1, 42 ]     // true
      [ 1, 2, 3 ] ANY == 2             // true
      [ 1, 2, 3 ] ANY == 4             // false
      [ 1, 2, 3 ] ANY > 0              // true
      [ 1, 2, 3 ] ANY <= 1             // true
      [ 1, 2, 3 ] NONE < 99            // false
      [ 1, 2, 3 ] NONE > 10            // true
      [ 1, 2, 3 ] ALL > 2              // false
      [ 1, 2, 3 ] ALL > 0              // true
      [ 1, 2, 3 ] ALL >= 3             // false
      ["foo", "bar"] ALL != "moo"      // true
      ["foo", "bar"] NONE == "bar"     // false
      ["foo", "bar"] ANY == "foo"      // true

* improved AQL optimizer to remove unnecessary sort operations in more cases

* allow enclosing AQL identifiers in forward ticks in addition to using
  backward ticks

  This allows for convenient writing of AQL queries in JavaScript template strings
  (which are delimited with backticks themselves), e.g.

      var q = `FOR doc IN ´collection´ RETURN doc.´name´`;

* allow to set `print.limitString` to configure the number of characters
  to output before truncating

* make logging configurable per log "topic"

  `--log.level <level>` sets the global log level to <level>, e.g. `info`,
  `debug`, `trace`.

  `--log.level topic=<level>` sets the log level for a specific topic.
  Currently, the following topics exist: `collector`, `compactor`, `mmap`,
  `performance`, `queries`, and `requests`. `performance` and `requests` are
  set to FATAL by default. `queries` is set to info. All others are
  set to the global level by default.

  The new log option `--log.output <definition>` allows directing the global
  or per-topic log output to different outputs. The output definition
  "<definition>" can be one of

    "-" for stdin
    "+" for stderr
    "syslog://<syslog-facility>"
    "syslog://<syslog-facility>/<application-name>"
    "file://<relative-path>"

  The option can be specified multiple times in order to configure the output
  for different log topics. To set up a per-topic output configuration, use
  `--log.output <topic>=<definition>`, e.g.

    queries=file://queries.txt

  logs all queries to the file "queries.txt".

* the option `--log.requests-file` is now deprecated. Instead use

    `--log.level requests=info`
    `--log.output requests=file://requests.txt`

* the option `--log.facility` is now deprecated. Instead use

    `--log.output requests=syslog://facility`

* the option `--log.performance` is now deprecated. Instead use

    `--log.level performance=trace`

* removed option `--log.source-filter`

* removed configure option `--enable-logger`

* change collection directory names to include a random id component at the end

  The new pattern is `collection-<id>-<random>`, where `<id>` is the collection
  id and `<random>` is a random number. Previous versions of ArangoDB used a
  pattern `collection-<id>` without the random number.

  ArangoDB 3.0 understands both the old and name directory name patterns.

* removed mostly unused internal spin-lock implementation

* removed support for pre-Windows 7-style locks. This removes compatibility for
  Windows versions older than Windows 7 (e.g. Windows Vista, Windows XP) and
  Windows 2008R2 (e.g. Windows 2008).

* changed names of sub-threads started by arangod

* added option `--default-number-of-shards` to arangorestore, allowing creating
  collections with a specifiable number of shards from a non-cluster dump

* removed support for CoffeeScript source files

* removed undocumented SleepAndRequeue

* added WorkMonitor to inspect server threads

* when downloading a Foxx service from the web interface the suggested filename
  is now based on the service's mount path instead of simply "app.zip"

* the `@arangodb/request` response object now stores the parsed JSON response
  body in a property `json` instead of `body` when the request was made using the
  `json` option. The `body` instead contains the response body as a string.

* the Foxx API has changed significantly, 2.8 services are still supported
  using a backwards-compatible "legacy mode"


v2.8.12 (XXXX-XX-XX)
--------------------

* issue #2091: decrease connect timeout to 5 seconds on startup

* fixed issue #2072

* slightly better error diagnostics for some replication errors

* fixed issue #1977

* fixed issue in `INTERSECTION` AQL function with duplicate elements
  in the source arrays

* fixed issue #1962

* fixed issue #1959

* export aqlQuery template handler as require('org/arangodb').aql for forwards-compatibility


v2.8.11 (2016-07-13)
--------------------

* fixed array index batch insertion issues for hash indexes that caused problems when 
  no elements remained for insertion

* fixed issue #1937


v2.8.10 (2016-07-01)
--------------------

* make sure next local _rev value used for a document is at least as high as the
  _rev value supplied by external sources such as replication

* make adding a collection in both read- and write-mode to a transaction behave as
  expected (write includes read). This prevents the `unregister collection used in
  transaction` error

* fixed sometimes invalid result for `byExample(...).count()` when an index plus
  post-filtering was used

* fixed "collection is a nullptr" issue when starting a traversal from a transaction

* honor the value of startup option `--database.wait-for-sync` (that is used to control
  whether new collections are created with `waitForSync` set to `true` by default) also
  when creating collections via the HTTP API (and thus the ArangoShell). When creating
  a collection via these mechanisms, the option was ignored so far, which was inconsistent.

* fixed issue #1826: arangosh --javascript.execute: internal error (geo index issue)

* fixed issue #1823: Arango crashed hard executing very simple query on windows


v2.8.9 (2016-05-13)
-------------------

* fixed escaping and quoting of extra parameters for executables in Mac OS X App

* added "waiting for" status variable to web interface collection figures view

* fixed undefined behavior in query cache invaldation

* fixed access to /_admin/statistics API in case statistics are disable via option
  `--server.disable-statistics`

* Foxx manager will no longer fail hard when Foxx store is unreachable unless installing
  a service from the Foxx store (e.g. when behind a firewall or GitHub is unreachable).


v2.8.8 (2016-04-19)
-------------------

* fixed issue #1805: Query: internal error (location: arangod/Aql/AqlValue.cpp:182).
  Please report this error to arangodb.com (while executing)

* allow specifying collection name prefixes for `_from` and `_to` in arangoimp:

  To avoid specifying complete document ids (consisting of collection names and document
  keys) for *_from* and *_to* values when importing edges with arangoimp, there are now
  the options *--from-collection-prefix* and *--to-collection-prefix*.

  If specified, these values will be automatically prepended to each value in *_from*
  (or *_to* resp.). This allows specifying only document keys inside *_from* and/or *_to*.

  *Example*

      > arangoimp --from-collection-prefix users --to-collection-prefix products ...

  Importing the following document will then create an edge between *users/1234* and
  *products/4321*:

  ```js
  { "_from" : "1234", "_to" : "4321", "desc" : "users/1234 is connected to products/4321" }
  ```

* requests made with the interactive system API documentation in the web interface
  (Swagger) will now respect the active database instead of always using `_system`


v2.8.7 (2016-04-07)
-------------------

* optimized primary=>secondary failover

* fix to-boolean conversion for documents in AQL

* expose the User-Agent HTTP header from the ArangoShell since Github seems to
  require it now, and we use the ArangoShell for fetching Foxx repositories from Github

* work with http servers that only send

* fixed potential race condition between compactor and collector threads

* fix removal of temporary directories on arangosh exit

* javadoc-style comments in Foxx services are no longer interpreted as
  Foxx comments outside of controller/script/exports files (#1748)

* removed remaining references to class syntax for Foxx Model and Repository
  from the documentation

* added a safe-guard for corrupted master-pointer


v2.8.6 (2016-03-23)
-------------------

* arangosh can now execute JavaScript script files that contain a shebang
  in the first line of the file. This allows executing script files directly.

  Provided there is a script file `/path/to/script.js` with the shebang
  `#!arangosh --javascript.execute`:

      > cat /path/to/script.js
      #!arangosh --javascript.execute
      print("hello from script.js");

  If the script file is made executable

      > chmod a+x /path/to/script.js

  it can be invoked on the shell directly and use arangosh for its execution:

      > /path/to/script.js
      hello from script.js

  This did not work in previous versions of ArangoDB, as the whole script contents
  (including the shebang) were treated as JavaScript code.
  Now shebangs in script files will now be ignored for all files passed to arangosh's
  `--javascript.execute` parameter.

  The alternative way of executing a JavaScript file with arangosh still works:

      > arangosh --javascript.execute /path/to/script.js
      hello from script.js

* added missing reset of traversal state for nested traversals.
  The state of nested traversals (a traversal in an AQL query that was
  located in a repeatedly executed subquery or inside another FOR loop)
  was not reset properly, so that multiple invocations of the same nested
  traversal with different start vertices led to the nested traversal
  always using the start vertex provided on the first invocation.

* fixed issue #1781: ArangoDB startup time increased tremendously

* fixed issue #1783: SIGHUP should rotate the log


v2.8.5 (2016-03-11)
-------------------

* Add OpenSSL handler for TLS V1.2 as sugested by kurtkincaid in #1771

* fixed issue #1765 (The webinterface should display the correct query time)
  and #1770 (Display ACTUAL query time in aardvark's AQL editor)

* Windows: the unhandled exception handler now calls the windows logging
  facilities directly without locks.
  This fixes lockups on crashes from the logging framework.

* improve nullptr handling in logger.

* added new endpoint "srv://" for DNS service records

* `org/arangodb/request` no longer sets the content-type header to the
  string "undefined" when no content-type header should be sent (issue #1776)


v2.8.4 (2016-03-01)
-------------------

* global modules are no longer incorrectly resolved outside the ArangoDB
  JavaScript directory or the Foxx service's root directory (issue #1577)

* improved error messages from Foxx and JavaScript (issues #1564, #1565, #1744)


v2.8.3 (2016-02-22)
-------------------

* fixed AQL filter condition collapsing for deeply-nested cases, potentially
  enabling usage of indexes in some dedicated cases

* added parentheses in AQL explain command output to correctly display precedence
  of logical and arithmetic operators

* Foxx Model event listeners defined on the model are now correctly invoked by
  the Repository methods (issue #1665)

* Deleting a Foxx service in the frontend should now always succeed even if the
  files no longer exist on the file system (issue #1358)

* Routing actions loaded from the database no longer throw exceptions when
  trying to load other modules using "require"

* The `org/arangodb/request` response object now sets a property `json` to the
  parsed JSON response body in addition to overwriting the `body` property when
  the request was made using the `json` option.

* Improved Windows stability

* Fixed a bug in the interactive API documentation that would escape slashes
  in document-handle fields. Document handles are now provided as separate
  fields for collection name and document key.


v2.8.2 (2016-02-09)
-------------------

* the continuous replication applier will now prevent the master's WAL logfiles
  from being removed if they are still needed by the applier on the slave. This
  should help slaves that suffered from masters garbage collection WAL logfiles
  which would have been needed by the slave later.

  The initial synchronization will block removal of still needed WAL logfiles
  on the master for 10 minutes initially, and will extend this period when further
  requests are made to the master. Initial synchronization hands over its handle
  for blocking logfile removal to the continuous replication when started via
  the *setupReplication* function. In this case, continuous replication will
  extend the logfile removal blocking period for the required WAL logfiles when
  the slave makes additional requests.

  All handles that block logfile removal will time out automatically after at
  most 5 minutes should a master not be contacted by the slave anymore (e.g. in
  case the slave's replication is turned off, the slaves loses the connection
  to the master or the slave goes down).

* added all-in-one function *setupReplication* to synchronize data from master
  to slave and start the continuous replication:

      require("@arangodb/replication").setupReplication(configuration);

  The command will return when the initial synchronization is finished and the
  continuous replication has been started, or in case the initial synchronization
  has failed.

  If the initial synchronization is successful, the command will store the given
  configuration on the slave. It also configures the continuous replication to start
  automatically if the slave is restarted, i.e. *autoStart* is set to *true*.

  If the command is run while the slave's replication applier is already running,
  it will first stop the running applier, drop its configuration and do a
  resynchronization of data with the master. It will then use the provided configration,
  overwriting any previously existing replication configuration on the slave.

  The following example demonstrates how to use the command for setting up replication
  for the *_system* database. Note that it should be run on the slave and not the
  master:

      db._useDatabase("_system");
      require("@arangodb/replication").setupReplication({
        endpoint: "tcp://master.domain.org:8529",
        username: "myuser",
        password: "mypasswd",
        verbose: false,
        includeSystem: false,
        incremental: true,
        autoResync: true
      });

* the *sync* and *syncCollection* functions now always start the data synchronization
  as an asynchronous server job. The call to *sync* or *syncCollection* will block
  until synchronization is either complete or has failed with an error. The functions
  will automatically poll the slave periodically for status updates.

  The main benefit is that the connection to the slave does not need to stay open
  permanently and is thus not affected by timeout issues. Additionally the caller does
  not need to query the synchronization status from the slave manually as this is
  now performed automatically by these functions.

* fixed undefined behavior when explaining some types of AQL traversals, fixed
  display of some types of traversals in AQL explain output


v2.8.1 (2016-01-29)
-------------------

* Improved AQL Pattern matching by allowing to specify a different traversal
  direction for one or many of the edge collections.

      FOR v, e, p IN OUTBOUND @start @@ec1, INBOUND @@ec2, @@ec3

  will traverse *ec1* and *ec3* in the OUTBOUND direction and for *ec2* it will use
  the INBOUND direction. These directions can be combined in arbitrary ways, the
  direction defined after *IN [steps]* will we used as default direction and can
  be overriden for specific collections.
  This feature is only available for collection lists, it is not possible to
  combine it with graph names.

* detect more types of transaction deadlocks early

* fixed display of relational operators in traversal explain output

* fixed undefined behavior in AQL function `PARSE_IDENTIFIER`

* added "engines" field to Foxx services generated in the admin interface

* added AQL function `IS_SAME_COLLECTION`:

  *IS_SAME_COLLECTION(collection, document)*: Return true if *document* has the same
  collection id as the collection specified in *collection*. *document* can either be
  a [document handle](../Glossary/README.md#document-handle) string, or a document with
  an *_id* attribute. The function does not validate whether the collection actually
  contains the specified document, but only compares the name of the specified collection
  with the collection name part of the specified document.
  If *document* is neither an object with an *id* attribute nor a *string* value,
  the function will return *null* and raise a warning.

      /* true */
      IS_SAME_COLLECTION('_users', '_users/my-user')
      IS_SAME_COLLECTION('_users', { _id: '_users/my-user' })

      /* false */
      IS_SAME_COLLECTION('_users', 'foobar/baz')
      IS_SAME_COLLECTION('_users', { _id: 'something/else' })


v2.8.0 (2016-01-25)
-------------------

* avoid recursive locking


v2.8.0-beta8 (2016-01-19)
-------------------------

* improved internal datafile statistics for compaction and compaction triggering
  conditions, preventing excessive growth of collection datafiles under some
  workloads. This should also fix issue #1596.

* renamed AQL optimizer rule `remove-collect-into` to `remove-collect-variables`

* fixed primary and edge index lookups prematurely aborting searches when the
  specified id search value contained a different collection than the collection
  the index was created for


v2.8.0-beta7 (2016-01-06)
-------------------------

* added vm.runInThisContext

* added AQL keyword `AGGREGATE` for use in AQL `COLLECT` statement

  Using `AGGREGATE` allows more efficient aggregation (incrementally while building
  the groups) than previous versions of AQL, which built group aggregates afterwards
  from the total of all group values.

  `AGGREGATE` can be used inside a `COLLECT` statement only. If used, it must follow
  the declaration of grouping keys:

      FOR doc IN collection
        COLLECT gender = doc.gender AGGREGATE minAge = MIN(doc.age), maxAge = MAX(doc.age)
        RETURN { gender, minAge, maxAge }

  or, if no grouping keys are used, it can follow the `COLLECT` keyword:

      FOR doc IN collection
        COLLECT AGGREGATE minAge = MIN(doc.age), maxAge = MAX(doc.age)
        RETURN {
  minAge, maxAge
}

  Only specific expressions are allowed on the right-hand side of each `AGGREGATE`
  assignment:

  - on the top level the expression must be a call to one of the supported aggregation
    functions `LENGTH`, `MIN`, `MAX`, `SUM`, `AVERAGE`, `STDDEV_POPULATION`, `STDDEV_SAMPLE`,
    `VARIANCE_POPULATION`, or `VARIANCE_SAMPLE`

  - the expression must not refer to variables introduced in the `COLLECT` itself

* Foxx: mocha test paths with wildcard characters (asterisks) now work on Windows

* reserved AQL keyword `NONE` for future use

* web interface: fixed a graph display bug concerning dashboard view

* web interface: fixed several bugs during the dashboard initialize process

* web interface: included several bugfixes: #1597, #1611, #1623

* AQL query optimizer now converts `LENGTH(collection-name)` to an optimized
  expression that returns the number of documents in a collection

* adjusted the behavior of the expansion (`[*]`) operator in AQL for non-array values

  In ArangoDB 2.8, calling the expansion operator on a non-array value will always
  return an empty array. Previous versions of ArangoDB expanded non-array values by
  calling the `TO_ARRAY()` function for the value, which for example returned an
  array with a single value for boolean, numeric and string input values, and an array
  with the object's values for an object input value. This behavior was inconsistent
  with how the expansion operator works for the array indexes in 2.8, so the behavior
  is now unified:

  - if the left-hand side operand of `[*]` is an array, the array will be returned as
    is when calling `[*]` on it
  - if the left-hand side operand of `[*]` is not an array, an empty array will be
    returned by `[*]`

  AQL queries that rely on the old behavior can be changed by either calling `TO_ARRAY`
  explicitly or by using the `[*]` at the correct position.

  The following example query will change its result in 2.8 compared to 2.7:

      LET values = "foo" RETURN values[*]

  In 2.7 the query has returned the array `[ "foo" ]`, but in 2.8 it will return an
  empty array `[ ]`. To make it return the array `[ "foo" ]` again, an explicit
  `TO_ARRAY` function call is needed in 2.8 (which in this case allows the removal
  of the `[*]` operator altogether). This also works in 2.7:

      LET values = "foo" RETURN TO_ARRAY(values)

  Another example:

      LET values = [ { name: "foo" }, { name: "bar" } ]
      RETURN values[*].name[*]

  The above returned `[ [ "foo" ], [ "bar" ] ] in 2.7. In 2.8 it will return
  `[ [ ], [ ] ]`, because the value of `name` is not an array. To change the results
  to the 2.7 style, the query can be changed to

      LET values = [ { name: "foo" }, { name: "bar" } ]
      RETURN values[* RETURN TO_ARRAY(CURRENT.name)]

  The above also works in 2.7.
  The following types of queries won't change:

      LET values = [ 1, 2, 3 ] RETURN values[*]
      LET values = [ { name: "foo" }, { name: "bar" } ] RETURN values[*].name
      LET values = [ { names: [ "foo", "bar" ] }, { names: [ "baz" ] } ] RETURN values[*].names[*]
      LET values = [ { names: [ "foo", "bar" ] }, { names: [ "baz" ] } ] RETURN values[*].names[**]

* slightly adjusted V8 garbage collection strategy so that collection eventually
  happens in all contexts that hold V8 external references to documents and
  collections.

  also adjusted default value of `--javascript.gc-frequency` from 10 seconds to
  15 seconds, as less internal operations are carried out in JavaScript.

* fixes for AQL optimizer and traversal

* added `--create-collection-type` option to arangoimp
 
  This allows specifying the type of the collection to be created when 
  `--create-collection` is set to `true`. 

* Foxx export cache should no longer break if a broken app is loaded in the
  web admin interface.


v2.8.0-beta2 (2015-12-16)
-------------------------

* added AQL query optimizer rule "sort-in-values"

  This rule pre-sorts the right-hand side operand of the `IN` and `NOT IN`
  operators so the operation can use a binary search with logarithmic complexity
  instead of a linear search. The rule is applied when the right-hand side
  operand of an `IN` or `NOT IN` operator in a filter condition is a variable that
  is defined in a different loop/scope than the operator itself. Additionally,
  the filter condition must consist of solely the `IN` or `NOT IN` operation
  in order to avoid any side-effects.

* changed collection status terminology in web interface for collections for
  which an unload request has been issued from `in the process of being unloaded`
  to `will be unloaded`.

* unloading a collection via the web interface will now trigger garbage collection
  in all v8 contexts and force a WAL flush. This increases the chances of perfoming
  the unload faster.

* added the following attributes to the result of `collection.figures()` and the
  corresponding HTTP API at `PUT /_api/collection/<name>/figures`:

  - `documentReferences`: The number of references to documents in datafiles
    that JavaScript code currently holds. This information can be used for
    debugging compaction and unload issues.
  - `waitingFor`: An optional string value that contains information about
    which object type is at the head of the collection's cleanup queue. This
    information can be used for debugging compaction and unload issues.
  - `compactionStatus.time`: The point in time the compaction for the collection
    was last executed. This information can be used for debugging compaction
    issues.
  - `compactionStatus.message`: The action that was performed when the compaction
    was last run for the collection. This information can be used for debugging
    compaction issues.

  Note: `waitingFor` and `compactionStatus` may be empty when called on a coordinator
  in a cluster.

* the compaction will now provide queryable status info that can be used to track
  its progress. The compaction status is displayed in the web interface, too.

* better error reporting for arangodump and arangorestore

* arangodump will now fail by default when trying to dump edges that
  refer to already dropped collections. This can be circumvented by
  specifying the option `--force true` when invoking arangodump

* fixed cluster upgrade procedure

* the AQL functions `NEAR` and `WITHIN` now have stricter validations
  for their input parameters `limit`, `radius` and `distance`. They may now throw
  exceptions when invalid parameters are passed that may have not led
  to exceptions in previous versions.

* deprecation warnings now log stack traces

* Foxx: improved backwards compatibility with 2.5 and 2.6

  - reverted Model and Repository back to non-ES6 "classes" because of
    compatibility issues when using the extend method with a constructor

  - removed deprecation warnings for extend and controller.del

  - restored deprecated method Model.toJSONSchema

  - restored deprecated `type`, `jwt` and `sessionStorageApp` options
    in Controller#activateSessions

* Fixed a deadlock problem in the cluster


v2.8.0-beta1 (2015-12-06)
-------------------------

* added AQL function `IS_DATESTRING(value)`

  Returns true if *value* is a string that can be used in a date function.
  This includes partial dates such as *2015* or *2015-10* and strings containing
  invalid dates such as *2015-02-31*. The function will return false for all
  non-string values, even if some of them may be usable in date functions.


v2.8.0-alpha1 (2015-12-03)
--------------------------

* added AQL keywords `GRAPH`, `OUTBOUND`, `INBOUND` and `ANY` for use in graph
  traversals, reserved AQL keyword `ALL` for future use

  Usage of these keywords as collection names, variable names or attribute names
  in AQL queries will not be possible without quoting. For example, the following
  AQL query will still work as it uses a quoted collection name and a quoted
  attribute name:

      FOR doc IN `OUTBOUND`
        RETURN doc.`any`

* issue #1593: added AQL `POW` function for exponentation

* added cluster execution site info in explain output for AQL queries

* replication improvements:

  - added `autoResync` configuration parameter for continuous replication.

    When set to `true`, a replication slave will automatically trigger a full data
    re-synchronization with the master when the master cannot provide the log data
    the slave had asked for. Note that `autoResync` will only work when the option
    `requireFromPresent` is also set to `true` for the continuous replication, or
    when the continuous syncer is started and detects that no start tick is present.

    Automatic re-synchronization may transfer a lot of data from the master to the
    slave and may be expensive. It is therefore turned off by default.
    When turned off, the slave will never perform an automatic re-synchronization
    with the master.

  - added `idleMinWaitTime` and `idleMaxWaitTime` configuration parameters for
    continuous replication.

    These parameters can be used to control the minimum and maximum wait time the
    slave will (intentionally) idle and not poll for master log changes in case the
    master had sent the full logs already.
    The `idleMaxWaitTime` value will only be used when `adapativePolling` is set
    to `true`. When `adaptivePolling` is disable, only `idleMinWaitTime` will be
    used as a constant time span in which the slave will not poll the master for
    further changes. The default values are 0.5 seconds for `idleMinWaitTime` and
    2.5 seconds for `idleMaxWaitTime`, which correspond to the hard-coded values
    used in previous versions of ArangoDB.

  - added `initialSyncMaxWaitTime` configuration parameter for initial and continuous
    replication

    This option controls the maximum wait time (in seconds) that the initial
    synchronization will wait for a response from the master when fetching initial
    collection data. If no response is received within this time period, the initial
    synchronization will give up and fail. This option is also relevant for
    continuous replication in case *autoResync* is set to *true*, as then the
    continuous replication may trigger a full data re-synchronization in case
    the master cannot the log data the slave had asked for.

  - HTTP requests sent from the slave to the master during initial synchronization
    will now be retried if they fail with connection problems.

  - the initial synchronization now logs its progress so it can be queried using
    the regular replication status check APIs.

  - added `async` attribute for `sync` and `syncCollection` operations called from
    the ArangoShell. Setthing this attribute to `true` will make the synchronization
    job on the server go into the background, so that the shell does not block. The
    status of the started asynchronous synchronization job can be queried from the
    ArangoShell like this:

        /* starts initial synchronization */
        var replication = require("@arangodb/replication");
        var id = replication.sync({
          endpoint: "tcp://master.domain.org:8529",
          username: "myuser",
          password: "mypasswd",
          async: true
       });

       /* now query the id of the returned async job and print the status */
       print(replication.getSyncResult(id));

    The result of `getSyncResult()` will be `false` while the server-side job
    has not completed, and different to `false` if it has completed. When it has
    completed, all job result details will be returned by the call to `getSyncResult()`.


* fixed non-deterministic query results in some cluster queries

* fixed issue #1589

* return HTTP status code 410 (gone) instead of HTTP 408 (request timeout) for
  server-side operations that are canceled / killed. Sending 410 instead of 408
  prevents clients from re-starting the same (canceled) operation. Google Chrome
  for example sends the HTTP request again in case it is responded with an HTTP
  408, and this is exactly the opposite of the desired behavior when an operation
  is canceled / killed by the user.

* web interface: queries in AQL editor now cancelable

* web interface: dashboard - added replication information

* web interface: AQL editor now supports bind parameters

* added startup option `--server.hide-product-header` to make the server not send
  the HTTP response header `"Server: ArangoDB"` in its HTTP responses. By default,
  the option is turned off so the header is still sent as usual.

* added new AQL function `UNSET_RECURSIVE` to recursively unset attritutes from
  objects/documents

* switched command-line editor in ArangoShell and arangod to linenoise-ng

* added automatic deadlock detection for transactions

  In case a deadlock is detected, a multi-collection operation may be rolled back
  automatically and fail with error 29 (`deadlock detected`). Client code for
  operations containing more than one collection should be aware of this potential
  error and handle it accordingly, either by giving up or retrying the transaction.

* Added C++ implementations for the AQL arithmetic operations and the following
  AQL functions:
  - ABS
  - APPEND
  - COLLECTIONS
  - CURRENT_DATABASE
  - DOCUMENT
  - EDGES
  - FIRST
  - FIRST_DOCUMENT
  - FIRST_LIST
  - FLATTEN
  - FLOOR
  - FULLTEXT
  - LAST
  - MEDIAN
  - MERGE_RECURSIVE
  - MINUS
  - NEAR
  - NOT_NULL
  - NTH
  - PARSE_IDENTIFIER
  - PERCENTILE
  - POP
  - POSITION
  - PUSH
  - RAND
  - RANGE
  - REMOVE_NTH
  - REMOVE_VALUE
  - REMOVE_VALUES
  - ROUND
  - SHIFT
  - SQRT
  - STDDEV_POPULATION
  - STDDEV_SAMPLE
  - UNSHIFT
  - VARIANCE_POPULATION
  - VARIANCE_SAMPLE
  - WITHIN
  - ZIP

* improved performance of skipping over many documents in an AQL query when no
  indexes and no filters are used, e.g.

      FOR doc IN collection
        LIMIT 1000000, 10
        RETURN doc

* Added array indexes

  Hash indexes and skiplist indexes can now optionally be defined for array values
  so they index individual array members.

  To define an index for array values, the attribute name is extended with the
  expansion operator `[*]` in the index definition:

      arangosh> db.colName.ensureHashIndex("tags[*]");

  When given the following document

      { tags: [ "AQL", "ArangoDB", "Index" ] }

  the index will now contain the individual values `"AQL"`, `"ArangoDB"` and `"Index"`.

  Now the index can be used for finding all documents having `"ArangoDB"` somewhere in their
  tags array using the following AQL query:

      FOR doc IN colName
        FILTER "ArangoDB" IN doc.tags[*]
        RETURN doc

* rewrote AQL query optimizer rule `use-index-range` and renamed it to `use-indexes`.
  The name change affects rule names in the optimizer's output.

* rewrote AQL execution node `IndexRangeNode` and renamed it to `IndexNode`. The name
  change affects node names in the optimizer's explain output.

* added convenience function `db._explain(query)` for human-readable explanation
  of AQL queries

* module resolution as used by `require` now behaves more like in node.js

* the `org/arangodb/request` module now returns response bodies for error responses
  by default. The old behavior of not returning bodies for error responses can be
  re-enabled by explicitly setting the option `returnBodyOnError` to `false` (#1437)


v2.7.6 (2016-01-30)
-------------------

* detect more types of transaction deadlocks early


v2.7.5 (2016-01-22)
-------------------

* backported added automatic deadlock detection for transactions

  In case a deadlock is detected, a multi-collection operation may be rolled back
  automatically and fail with error 29 (`deadlock detected`). Client code for
  operations containing more than one collection should be aware of this potential
  error and handle it accordingly, either by giving up or retrying the transaction.

* improved internal datafile statistics for compaction and compaction triggering
  conditions, preventing excessive growth of collection datafiles under some
  workloads. This should also fix issue #1596.

* Foxx export cache should no longer break if a broken app is loaded in the
  web admin interface.

* Foxx: removed some incorrect deprecation warnings.

* Foxx: mocha test paths with wildcard characters (asterisks) now work on Windows


v2.7.4 (2015-12-21)
-------------------

* slightly adjusted V8 garbage collection strategy so that collection eventually
  happens in all contexts that hold V8 external references to documents and
  collections.

* added the following attributes to the result of `collection.figures()` and the
  corresponding HTTP API at `PUT /_api/collection/<name>/figures`:

  - `documentReferences`: The number of references to documents in datafiles
    that JavaScript code currently holds. This information can be used for
    debugging compaction and unload issues.
  - `waitingFor`: An optional string value that contains information about
    which object type is at the head of the collection's cleanup queue. This
    information can be used for debugging compaction and unload issues.
  - `compactionStatus.time`: The point in time the compaction for the collection
    was last executed. This information can be used for debugging compaction
    issues.
  - `compactionStatus.message`: The action that was performed when the compaction
    was last run for the collection. This information can be used for debugging
    compaction issues.

  Note: `waitingFor` and `compactionStatus` may be empty when called on a coordinator
  in a cluster.

* the compaction will now provide queryable status info that can be used to track
  its progress. The compaction status is displayed in the web interface, too.


v2.7.3 (2015-12-17)
-------------------

* fixed some replication value conversion issues when replication applier properties
  were set via ArangoShell

* fixed disappearing of documents for collections transferred via `sync` or
  `syncCollection` if the collection was dropped right before synchronization
  and drop and (re-)create collection markers were located in the same WAL file


* fixed an issue where overwriting the system sessions collection would break
  the web interface when authentication is enabled

v2.7.2 (2015-12-01)
-------------------

* replication improvements:

  - added `autoResync` configuration parameter for continuous replication.

    When set to `true`, a replication slave will automatically trigger a full data
    re-synchronization with the master when the master cannot provide the log data
    the slave had asked for. Note that `autoResync` will only work when the option
    `requireFromPresent` is also set to `true` for the continuous replication, or
    when the continuous syncer is started and detects that no start tick is present.

    Automatic re-synchronization may transfer a lot of data from the master to the
    slave and may be expensive. It is therefore turned off by default.
    When turned off, the slave will never perform an automatic re-synchronization
    with the master.

  - added `idleMinWaitTime` and `idleMaxWaitTime` configuration parameters for
    continuous replication.

    These parameters can be used to control the minimum and maximum wait time the
    slave will (intentionally) idle and not poll for master log changes in case the
    master had sent the full logs already.
    The `idleMaxWaitTime` value will only be used when `adapativePolling` is set
    to `true`. When `adaptivePolling` is disable, only `idleMinWaitTime` will be
    used as a constant time span in which the slave will not poll the master for
    further changes. The default values are 0.5 seconds for `idleMinWaitTime` and
    2.5 seconds for `idleMaxWaitTime`, which correspond to the hard-coded values
    used in previous versions of ArangoDB.

  - added `initialSyncMaxWaitTime` configuration parameter for initial and continuous
    replication

    This option controls the maximum wait time (in seconds) that the initial
    synchronization will wait for a response from the master when fetching initial
    collection data. If no response is received within this time period, the initial
    synchronization will give up and fail. This option is also relevant for
    continuous replication in case *autoResync* is set to *true*, as then the
    continuous replication may trigger a full data re-synchronization in case
    the master cannot the log data the slave had asked for.

  - HTTP requests sent from the slave to the master during initial synchronization
    will now be retried if they fail with connection problems.

  - the initial synchronization now logs its progress so it can be queried using
    the regular replication status check APIs.

* fixed non-deterministic query results in some cluster queries

* added missing lock instruction for primary index in compactor size calculation

* fixed issue #1589

* fixed issue #1583

* fixed undefined behavior when accessing the top level of a document with the `[*]`
  operator

* fixed potentially invalid pointer access in shaper when the currently accessed
  document got re-located by the WAL collector at the very same time

* Foxx: optional configuration options no longer log validation errors when assigned
  empty values (#1495)

* Foxx: constructors provided to Repository and Model sub-classes via extend are
  now correctly called (#1592)


v2.7.1 (2015-11-07)
-------------------

* switch to linenoise next generation

* exclude `_apps` collection from replication

  The slave has its own `_apps` collection which it populates on server start.
  When replicating data from the master to the slave, the data from the master may
  clash with the slave's own data in the `_apps` collection. Excluding the `_apps`
  collection from replication avoids this.

* disable replication appliers when starting in modes `--upgrade`, `--no-server`
  and `--check-upgrade`

* more detailed output in arango-dfdb

* fixed "no start tick" issue in replication applier

  This error could occur after restarting a slave server after a shutdown
  when no data was ever transferred from the master to the slave via the
  continuous replication

* fixed problem during SSL client connection abort that led to scheduler thread
  staying at 100% CPU saturation

* fixed potential segfault in AQL `NEIGHBORS` function implementation when C++ function
  variant was used and collection names were passed as strings

* removed duplicate target for some frontend JavaScript files from the Makefile

* make AQL function `MERGE()` work on a single array parameter, too.
  This allows combining the attributes of multiple objects from an array into
  a single object, e.g.

      RETURN MERGE([
        { foo: 'bar' },
        { quux: 'quetzalcoatl', ruled: true },
        { bar: 'baz', foo: 'done' }
      ])

  will now return:

      {
        "foo": "done",
        "quux": "quetzalcoatl",
        "ruled": true,
        "bar": "baz"
      }

* fixed potential deadlock in collection status changing on Windows

* fixed hard-coded `incremental` parameter in shell implementation of
  `syncCollection` function in replication module

* fix for GCC5: added check for '-stdlib' option


v2.7.0 (2015-10-09)
-------------------

* fixed request statistics aggregation
  When arangod was started in supervisor mode, the request statistics always showed
  0 requests, as the statistics aggregation thread did not run then.

* read server configuration files before dropping privileges. this ensures that
  the SSL keyfile specified in the configuration can be read with the server's start
  privileges (i.e. root when using a standard ArangoDB package).

* fixed replication with a 2.6 replication configuration and issues with a 2.6 master

* raised default value of `--server.descriptors-minimum` to 1024

* allow Foxx apps to be installed underneath URL path `/_open/`, so they can be
  (intentionally) accessed without authentication.

* added *allowImplicit* sub-attribute in collections declaration of transactions.
  The *allowImplicit* attributes allows making transactions fail should they
  read-access a collection that was not explicitly declared in the *collections*
  array of the transaction.

* added "special" password ARANGODB_DEFAULT_ROOT_PASSWORD. If you pass
  ARANGODB_DEFAULT_ROOT_PASSWORD as password, it will read the password
  from the environment variable ARANGODB_DEFAULT_ROOT_PASSWORD


v2.7.0-rc2 (2015-09-22)
-----------------------

* fix over-eager datafile compaction

  This should reduce the need to compact directly after loading a collection when a
  collection datafile contained many insertions and updates for the same documents. It
  should also prevent from re-compacting already merged datafiles in case not many
  changes were made. Compaction will also make fewer index lookups than before.

* added `syncCollection()` function in module `org/arangodb/replication`

  This allows synchronizing the data of a single collection from a master to a slave
  server. Synchronization can either restore the whole collection by transferring all
  documents from the master to the slave, or incrementally by only transferring documents
  that differ. This is done by partitioning the collection's entire key space into smaller
  chunks and comparing the data chunk-wise between master and slave. Only chunks that are
  different will be re-transferred.

  The `syncCollection()` function can be used as follows:

      require("org/arangodb/replication").syncCollection(collectionName, options);

  e.g.

      require("org/arangodb/replication").syncCollection("myCollection", {
        endpoint: "tcp://127.0.0.1:8529",  /* master */
        username: "root",                  /* username for master */
        password: "secret",                /* password for master */
        incremental: true                  /* use incremental mode */
      });


* additionally allow the following characters in document keys:

  `(` `)` `+` `,` `=` `;` `$` `!` `*` `'` `%`


v2.7.0-rc1 (2015-09-17)
-----------------------

* removed undocumented server-side-only collection functions:
  * collection.OFFSET()
  * collection.NTH()
  * collection.NTH2()
  * collection.NTH3()

* upgraded Swagger to version 2.0 for the Documentation

  This gives the user better prepared test request structures.
  More conversions will follow so finally client libraries can be auto-generated.

* added extra AQL functions for date and time calculation and manipulation.
  These functions were contributed by GitHub users @CoDEmanX and @friday.
  A big thanks for their work!

  The following extra date functions are available from 2.7 on:

  * `DATE_DAYOFYEAR(date)`: Returns the day of year number of *date*.
    The return values range from 1 to 365, or 366 in a leap year respectively.

  * `DATE_ISOWEEK(date)`: Returns the ISO week date of *date*.
    The return values range from 1 to 53. Monday is considered the first day of the week.
    There are no fractional weeks, thus the last days in December may belong to the first
    week of the next year, and the first days in January may be part of the previous year's
    last week.

  * `DATE_LEAPYEAR(date)`: Returns whether the year of *date* is a leap year.

  * `DATE_QUARTER(date)`: Returns the quarter of the given date (1-based):
    * 1: January, February, March
    * 2: April, May, June
    * 3: July, August, September
    * 4: October, November, December

  - *DATE_DAYS_IN_MONTH(date)*: Returns the number of days in *date*'s month (28..31).

  * `DATE_ADD(date, amount, unit)`: Adds *amount* given in *unit* to *date* and
    returns the calculated date.

    *unit* can be either of the following to specify the time unit to add or
    subtract (case-insensitive):
    - y, year, years
    - m, month, months
    - w, week, weeks
    - d, day, days
    - h, hour, hours
    - i, minute, minutes
    - s, second, seconds
    - f, millisecond, milliseconds

    *amount* is the number of *unit*s to add (positive value) or subtract
    (negative value).

  * `DATE_SUBTRACT(date, amount, unit)`: Subtracts *amount* given in *unit* from
    *date* and returns the calculated date.

    It works the same as `DATE_ADD()`, except that it subtracts. It is equivalent
    to calling `DATE_ADD()` with a negative amount, except that `DATE_SUBTRACT()`
    can also subtract ISO durations. Note that negative ISO durations are not
    supported (i.e. starting with `-P`, like `-P1Y`).

  * `DATE_DIFF(date1, date2, unit, asFloat)`: Calculate the difference
    between two dates in given time *unit*, optionally with decimal places.
    Returns a negative value if *date1* is greater than *date2*.

  * `DATE_COMPARE(date1, date2, unitRangeStart, unitRangeEnd)`: Compare two
    partial dates and return true if they match, false otherwise. The parts to
    compare are defined by a range of time units.

    The full range is: years, months, days, hours, minutes, seconds, milliseconds.
    Pass the unit to start from as *unitRangeStart*, and the unit to end with as
    *unitRangeEnd*. All units in between will be compared. Leave out *unitRangeEnd*
    to only compare *unitRangeStart*.

  * `DATE_FORMAT(date, format)`: Format a date according to the given format string.
    It supports the following placeholders (case-insensitive):
    - %t: timestamp, in milliseconds since midnight 1970-01-01
    - %z: ISO date (0000-00-00T00:00:00.000Z)
    - %w: day of week (0..6)
    - %y: year (0..9999)
    - %yy: year (00..99), abbreviated (last two digits)
    - %yyyy: year (0000..9999), padded to length of 4
    - %yyyyyy: year (-009999 .. +009999), with sign prefix and padded to length of 6
    - %m: month (1..12)
    - %mm: month (01..12), padded to length of 2
    - %d: day (1..31)
    - %dd: day (01..31), padded to length of 2
    - %h: hour (0..23)
    - %hh: hour (00..23), padded to length of 2
    - %i: minute (0..59)
    - %ii: minute (00..59), padded to length of 2
    - %s: second (0..59)
    - %ss: second (00..59), padded to length of 2
    - %f: millisecond (0..999)
    - %fff: millisecond (000..999), padded to length of 3
    - %x: day of year (1..366)
    - %xxx: day of year (001..366), padded to length of 3
    - %k: ISO week date (1..53)
    - %kk: ISO week date (01..53), padded to length of 2
    - %l: leap year (0 or 1)
    - %q: quarter (1..4)
    - %a: days in month (28..31)
    - %mmm: abbreviated English name of month (Jan..Dec)
    - %mmmm: English name of month (January..December)
    - %www: abbreviated English name of weekday (Sun..Sat)
    - %wwww: English name of weekday (Sunday..Saturday)
    - %&: special escape sequence for rare occasions
    - %%: literal %
    - %: ignored

* new WAL logfiles and datafiles are now created non-sparse

  This prevents SIGBUS signals being raised when memory of a sparse datafile is accessed
  and the disk is full and the accessed file part is not actually disk-backed. In
  this case the mapped memory region is not necessarily backed by physical memory, and
  accessing the memory may raise SIGBUS and crash arangod.

* the `internal.download()` function and the module `org/arangodb/request` used some
  internal library function that handled the sending of HTTP requests from inside of
  ArangoDB. This library unconditionally set an HTTP header `Accept-Encoding: gzip`
  in all outgoing HTTP requests.

  This has been fixed in 2.7, so `Accept-Encoding: gzip` is not set automatically anymore.
  Additionally, the header `User-Agent: ArangoDB` is not set automatically either. If
  client applications desire to send these headers, they are free to add it when
  constructing the requests using the `download` function or the request module.

* fixed issue #1436: org/arangodb/request advertises deflate without supporting it

* added template string generator function `aqlQuery` for generating AQL queries

  This can be used to generate safe AQL queries with JavaScript parameter
  variables or expressions easily:

      var name = 'test';
      var attributeName = '_key';
      var query = aqlQuery`FOR u IN users FILTER u.name == ${name} RETURN u.${attributeName}`;
      db._query(query);

* report memory usage for document header data (revision id, pointer to data etc.)
  in `db.collection.figures()`. The memory used for document headers will now
  show up in the already existing attribute `indexes.size`. Due to that, the index
  sizes reported by `figures()` in 2.7 will be higher than those reported by 2.6,
  but the 2.7 values are more accurate.

* IMPORTANT CHANGE: the filenames in dumps created by arangodump now contain
  not only the name of the dumped collection, but also an additional 32-digit hash
  value. This is done to prevent overwriting dump files in case-insensitive file
  systems when there exist multiple collections with the same name (but with
  different cases).

  For example, if a database has two collections: `test` and `Test`, previous
  versions of ArangoDB created the files

  * `test.structure.json` and `test.data.json` for collection `test`
  * `Test.structure.json` and `Test.data.json` for collection `Test`

  This did not work for case-insensitive filesystems, because the files for the
  second collection would have overwritten the files of the first. arangodump in
  2.7 will create the following filenames instead:

  * `test_098f6bcd4621d373cade4e832627b4f6.structure.json` and `test_098f6bcd4621d373cade4e832627b4f6.data.json`
  * `Test_0cbc6611f5540bd0809a388dc95a615b.structure.json` and `Test_0cbc6611f5540bd0809a388dc95a615b.data.json`

  These filenames will be unambiguous even in case-insensitive filesystems.

* IMPORTANT CHANGE: make arangod actually close lingering client connections
  when idle for at least the duration specified via `--server.keep-alive-timeout`.
  In previous versions of ArangoDB, connections were not closed by the server
  when the timeout was reached and the client was still connected. Now the
  connection is properly closed by the server in case of timeout. Client
  applications relying on the old behavior may now need to reconnect to the
  server when their idle connections time out and get closed (note: connections
  being idle for a long time may be closed by the OS or firewalls anyway -
  client applications should be aware of that and try to reconnect).

* IMPORTANT CHANGE: when starting arangod, the server will drop the process
  privileges to the specified values in options `--server.uid` and `--server.gid`
  instantly after parsing the startup options.

  That means when either `--server.uid` or `--server.gid` are set, the privilege
  change will happen earlier. This may prevent binding the server to an endpoint
  with a port number lower than 1024 if the arangodb user has no privileges
  for that. Previous versions of ArangoDB changed the privileges later, so some
  startup actions were still carried out under the invoking user (i.e. likely
  *root* when started via init.d or system scripts) and especially binding to
  low port numbers was still possible there.

  The default privileges for user *arangodb* will not be sufficient for binding
  to port numbers lower than 1024. To have an ArangoDB 2.7 bind to a port number
  lower than 1024, it needs to be started with either a different privileged user,
  or the privileges of the *arangodb* user have to raised manually beforehand.

* added AQL optimizer rule `patch-update-statements`

* Linux startup scripts and systemd configuration for arangod now try to
  adjust the NOFILE (number of open files) limits for the process. The limit
  value is set to 131072 (128k) when ArangoDB is started via start/stop
  commands

* When ArangoDB is started/stopped manually via the start/stop commands, the
  main process will wait for up to 10 seconds after it forks the supervisor
  and arangod child processes. If the startup fails within that period, the
  start/stop script will fail with an exit code other than zero. If the
  startup of the supervisor or arangod is still ongoing after 10 seconds,
  the main program will still return with exit code 0. The limit of 10 seconds
  is arbitrary because the time required for a startup is not known in advance.

* added startup option `--database.throw-collection-not-loaded-error`

  Accessing a not-yet loaded collection will automatically load a collection
  on first access. This flag controls what happens in case an operation
  would need to wait for another thread to finalize loading a collection. If
  set to *true*, then the first operation that accesses an unloaded collection
  will load it. Further threads that try to access the same collection while
  it is still loading immediately fail with an error (1238, *collection not loaded*).
  This is to prevent all server threads from being blocked while waiting on the
  same collection to finish loading. When the first thread has completed loading
  the collection, the collection becomes regularly available, and all operations
  from that point on can be carried out normally, and error 1238 will not be
  thrown anymore for that collection.

  If set to *false*, the first thread that accesses a not-yet loaded collection
  will still load it. Other threads that try to access the collection while
  loading will not fail with error 1238 but instead block until the collection
  is fully loaded. This configuration might lead to all server threads being
  blocked because they are all waiting for the same collection to complete
  loading. Setting the option to *true* will prevent this from happening, but
  requires clients to catch error 1238 and react on it (maybe by scheduling
  a retry for later).

  The default value is *false*.

* added better control-C support in arangosh

  When CTRL-C is pressed in arangosh, it will now print a `^C` first. Pressing
  CTRL-C again will reset the prompt if something was entered before, or quit
  arangosh if no command was entered directly before.

  This affects the arangosh version build with Readline-support only (Linux
  and MacOS).

  The MacOS version of ArangoDB for Homebrew now depends on Readline, too. The
  Homebrew formula has been changed accordingly.
  When self-compiling ArangoDB on MacOS without Homebrew, Readline now is a
  prerequisite.

* increased default value for collection-specific `indexBuckets` value from 1 to 8

  Collections created from 2.7 on will use the new default value of `8` if not
  overridden on collection creation or later using
  `collection.properties({ indexBuckets: ... })`.

  The `indexBuckets` value determines the number of buckets to use for indexes of
  type `primary`, `hash` and `edge`. Having multiple index buckets allows splitting
  an index into smaller components, which can be filled in parallel when a collection
  is loading. Additionally, resizing and reallocation of indexes are faster and
  less intrusive if the index uses multiple buckets, because resize and reallocation
  will affect only data in a single bucket instead of all index values.

  The index buckets will be filled in parallel when loading a collection if the collection
  has an `indexBuckets` value greater than 1 and the collection contains a significant
  amount of documents/edges (the current threshold is 256K documents but this value
  may change in future versions of ArangoDB).

* changed HTTP client to use poll instead of select on Linux and MacOS

  This affects the ArangoShell and user-defined JavaScript code running inside
  arangod that initiates its own HTTP calls.

  Using poll instead of select allows using arbitrary high file descriptors
  (bigger than the compiled in FD_SETSIZE). Server connections are still handled using
  epoll, which has never been affected by FD_SETSIZE.

* implemented AQL `LIKE` function using ICU regexes

* added `RETURN DISTINCT` for AQL queries to return unique results:

      FOR doc IN collection
        RETURN DISTINCT doc.status

  This change also introduces `DISTINCT` as an AQL keyword.

* removed `createNamedQueue()` and `addJob()` functions from org/arangodb/tasks

* use less locks and more atomic variables in the internal dispatcher
  and V8 context handling implementations. This leads to improved throughput in
  some ArangoDB internals and allows for higher HTTP request throughput for
  many operations.

  A short overview of the improvements can be found here:

  https://www.arangodb.com/2015/08/throughput-enhancements/

* added shorthand notation for attribute names in AQL object literals:

      LET name = "Peter"
      LET age = 42
      RETURN { name, age }

  The above is the shorthand equivalent of the generic form

      LET name = "Peter"
      LET age = 42
      RETURN { name : name, age : age }

* removed configure option `--enable-timings`

  This option did not have any effect.

* removed configure option `--enable-figures`

  This option previously controlled whether HTTP request statistics code was
  compiled into ArangoDB or not. The previous default value was `true` so
  statistics code was available in official packages. Setting the option to
  `false` led to compile errors so it is doubtful the default value was
  ever changed. By removing the option some internal statistics code was also
  simplified.

* removed run-time manipulation methods for server endpoints:

  * `db._removeEndpoint()`
  * `db._configureEndpoint()`
  * HTTP POST `/_api/endpoint`
  * HTTP DELETE `/_api/endpoint`

* AQL query result cache

  The query result cache can optionally cache the complete results of all or selected AQL queries.
  It can be operated in the following modes:

  * `off`: the cache is disabled. No query results will be stored
  * `on`: the cache will store the results of all AQL queries unless their `cache`
    attribute flag is set to `false`
  * `demand`: the cache will store the results of AQL queries that have their
    `cache` attribute set to `true`, but will ignore all others

  The mode can be set at server startup using the `--database.query-cache-mode` configuration
  option and later changed at runtime.

  The following HTTP REST APIs have been added for controlling the query cache:

  * HTTP GET `/_api/query-cache/properties`: returns the global query cache configuration
  * HTTP PUT `/_api/query-cache/properties`: modifies the global query cache configuration
  * HTTP DELETE `/_api/query-cache`: invalidates all results in the query cache

  The following JavaScript functions have been added for controlling the query cache:

  * `require("org/arangodb/aql/cache").properties()`: returns the global query cache configuration
  * `require("org/arangodb/aql/cache").properties(properties)`: modifies the global query cache configuration
  * `require("org/arangodb/aql/cache").clear()`: invalidates all results in the query cache

* do not link arangoimp against V8

* AQL function call arguments optimization

  This will lead to arguments in function calls inside AQL queries not being copied but passed
  by reference. This may speed up calls to functions with bigger argument values or queries that
  call functions a lot of times.

* upgraded V8 version to 4.3.61

* removed deprecated AQL `SKIPLIST` function.

  This function was introduced in older versions of ArangoDB with a less powerful query optimizer to
  retrieve data from a skiplist index using a `LIMIT` clause. It was marked as deprecated in ArangoDB
  2.6.

  Since ArangoDB 2.3 the behavior of the `SKIPLIST` function can be emulated using regular AQL
  constructs, e.g.

      FOR doc IN @@collection
        FILTER doc.value >= @value
        SORT doc.value DESC
        LIMIT 1
        RETURN doc

* the `skip()` function for simple queries does not accept negative input any longer.
  This feature was deprecated in 2.6.0.

* fix exception handling

  In some cases JavaScript exceptions would re-throw without information of the original problem.
  Now the original exception is logged for failure analysis.

* based REST API method PUT `/_api/simple/all` on the cursor API and make it use AQL internally.

  The change speeds up this REST API method and will lead to additional query information being
  returned by the REST API. Clients can use this extra information or ignore it.

* Foxx Queue job success/failure handlers arguments have changed from `(jobId, jobData, result, jobFailures)` to `(result, jobData, job)`.

* added Foxx Queue job options `repeatTimes`, `repeatUntil` and `repeatDelay` to automatically re-schedule jobs when they are completed.

* added Foxx manifest configuration type `password` to mask values in the web interface.

* fixed default values in Foxx manifest configurations sometimes not being used as defaults.

* fixed optional parameters in Foxx manifest configurations sometimes not being cleared correctly.

* Foxx dependencies can now be marked as optional using a slightly more verbose syntax in your manifest file.

* converted Foxx constructors to ES6 classes so you can extend them using class syntax.

* updated aqb to 2.0.

* updated chai to 3.0.

* Use more madvise calls to speed up things when memory is tight, in particular
  at load time but also for random accesses later.

* Overhauled web interface

  The web interface now has a new design.

  The API documentation for ArangoDB has been moved from "Tools" to "Links" in the web interface.

  The "Applications" tab in the web interfaces has been renamed to "Services".


v2.6.12 (2015-12-02)
--------------------

* fixed disappearing of documents for collections transferred via `sync` if the
  the collection was dropped right before synchronization and drop and (re-)create
  collection markers were located in the same WAL file

* added missing lock instruction for primary index in compactor size calculation

* fixed issue #1589

* fixed issue #1583

* Foxx: optional configuration options no longer log validation errors when assigned
  empty values (#1495)


v2.6.11 (2015-11-18)
--------------------

* fixed potentially invalid pointer access in shaper when the currently accessed
  document got re-located by the WAL collector at the very same time


v2.6.10 (2015-11-10)
--------------------

* disable replication appliers when starting in modes `--upgrade`, `--no-server`
  and `--check-upgrade`

* more detailed output in arango-dfdb

* fixed potential deadlock in collection status changing on Windows

* issue #1521: Can't dump/restore with user and password


v2.6.9 (2015-09-29)
-------------------

* added "special" password ARANGODB_DEFAULT_ROOT_PASSWORD. If you pass
  ARANGODB_DEFAULT_ROOT_PASSWORD as password, it will read the password
  from the environment variable ARANGODB_DEFAULT_ROOT_PASSWORD

* fixed failing AQL skiplist, sort and limit combination

  When using a Skiplist index on an attribute (say "a") and then using sort
  and skip on this attribute caused the result to be empty e.g.:

    require("internal").db.test.ensureSkiplist("a");
    require("internal").db._query("FOR x IN test SORT x.a LIMIT 10, 10");

  Was always empty no matter how many documents are stored in test.
  This is now fixed.

v2.6.8 (2015-09-09)
-------------------

* ARM only:

  The ArangoDB packages for ARM require the kernel to allow unaligned memory access.
  How the kernel handles unaligned memory access is configurable at runtime by
  checking and adjusting the contents `/proc/cpu/alignment`.

  In order to operate on ARM, ArangoDB requires the bit 1 to be set. This will
  make the kernel trap and adjust unaligned memory accesses. If this bit is not
  set, the kernel may send a SIGBUS signal to ArangoDB and terminate it.

  To set bit 1 in `/proc/cpu/alignment` use the following command as a privileged
  user (e.g. root):

      echo "2" > /proc/cpu/alignment

  Note that this setting affects all user processes and not just ArangoDB. Setting
  the alignment with the above command will also not make the setting permanent,
  so it will be lost after a restart of the system. In order to make the setting
  permanent, it should be executed during system startup or before starting arangod.

  The ArangoDB start/stop scripts do not adjust the alignment setting, but rely on
  the environment to have the correct alignment setting already. The reason for this
  is that the alignment settings also affect all other user processes (which ArangoDB
  is not aware of) and thus may have side-effects outside of ArangoDB. It is therefore
  more reasonable to have the system administrator carry out the change.


v2.6.7 (2015-08-25)
-------------------

* improved AssocMulti index performance when resizing.

  This makes the edge index perform less I/O when under memory pressure.


v2.6.6 (2015-08-23)
-------------------

* added startup option `--server.additional-threads` to create separate queues
  for slow requests.


v2.6.5 (2015-08-17)
-------------------

* added startup option `--database.throw-collection-not-loaded-error`

  Accessing a not-yet loaded collection will automatically load a collection
  on first access. This flag controls what happens in case an operation
  would need to wait for another thread to finalize loading a collection. If
  set to *true*, then the first operation that accesses an unloaded collection
  will load it. Further threads that try to access the same collection while
  it is still loading immediately fail with an error (1238, *collection not loaded*).
  This is to prevent all server threads from being blocked while waiting on the
  same collection to finish loading. When the first thread has completed loading
  the collection, the collection becomes regularly available, and all operations
  from that point on can be carried out normally, and error 1238 will not be
  thrown anymore for that collection.

  If set to *false*, the first thread that accesses a not-yet loaded collection
  will still load it. Other threads that try to access the collection while
  loading will not fail with error 1238 but instead block until the collection
  is fully loaded. This configuration might lead to all server threads being
  blocked because they are all waiting for the same collection to complete
  loading. Setting the option to *true* will prevent this from happening, but
  requires clients to catch error 1238 and react on it (maybe by scheduling
  a retry for later).

  The default value is *false*.

* fixed busy wait loop in scheduler threads that sometimes consumed 100% CPU while
  waiting for events on connections closed unexpectedly by the client side

* handle attribute `indexBuckets` when restoring collections via arangorestore.
  Previously the `indexBuckets` attribute value from the dump was ignored, and the
   server default value for `indexBuckets` was used when restoring a collection.

* fixed "EscapeValue already set error" crash in V8 actions that might have occurred when
  canceling V8-based operations.


v2.6.4 (2015-08-01)
-------------------

* V8: Upgrade to version 4.1.0.27 - this is intended to be the stable V8 version.

* fixed issue #1424: Arango shell should not processing arrows pushing on keyboard


v2.6.3 (2015-07-21)
-------------------

* issue #1409: Document values with null character truncated


v2.6.2 (2015-07-04)
-------------------

* fixed issue #1383: bindVars for HTTP API doesn't work with empty string

* fixed handling of default values in Foxx manifest configurations

* fixed handling of optional parameters in Foxx manifest configurations

* fixed a reference error being thrown in Foxx queues when a function-based job type is used that is not available and no options object is passed to queue.push


v2.6.1 (2015-06-24)
-------------------

* Add missing swagger files to cmake build. fixes #1368

* fixed documentation errors


v2.6.0 (2015-06-20)
-------------------

* using negative values for `SimpleQuery.skip()` is deprecated.
  This functionality will be removed in future versions of ArangoDB.

* The following simple query functions are now deprecated:

  * collection.near
  * collection.within
  * collection.geo
  * collection.fulltext
  * collection.range
  * collection.closedRange

  This also lead to the following REST API methods being deprecated from now on:

  * PUT /_api/simple/near
  * PUT /_api/simple/within
  * PUT /_api/simple/fulltext
  * PUT /_api/simple/range

  It is recommended to replace calls to these functions or APIs with equivalent AQL queries,
  which are more flexible because they can be combined with other operations:

      FOR doc IN NEAR(@@collection, @latitude, @longitude, @limit)
        RETURN doc

      FOR doc IN WITHIN(@@collection, @latitude, @longitude, @radius, @distanceAttributeName)
        RETURN doc

      FOR doc IN FULLTEXT(@@collection, @attributeName, @queryString, @limit)
        RETURN doc

      FOR doc IN @@collection
        FILTER doc.value >= @left && doc.value < @right
        LIMIT @skip, @limit
        RETURN doc`

  The above simple query functions and REST API methods may be removed in future versions
  of ArangoDB.

* deprecated now-obsolete AQL `SKIPLIST` function

  The function was introduced in older versions of ArangoDB with a less powerful query optimizer to
  retrieve data from a skiplist index using a `LIMIT` clause.

  Since 2.3 the same goal can be achieved by using regular AQL constructs, e.g.

      FOR doc IN collection FILTER doc.value >= @value SORT doc.value DESC LIMIT 1 RETURN doc

* fixed issues when switching the database inside tasks and during shutdown of database cursors

  These features were added during 2.6 alpha stage so the fixes affect devel/2.6-alpha builds only

* issue #1360: improved foxx-manager help

* added `--enable-tcmalloc` configure option.

  When this option is set, arangod and the client tools will be linked against tcmalloc, which replaces
  the system allocator. When the option is set, a tcmalloc library must be present on the system under
  one of the names `libtcmalloc`, `libtcmalloc_minimal` or `libtcmalloc_debug`.

  As this is a configure option, it is supported for manual builds on Linux-like systems only. tcmalloc
  support is currently experimental.

* issue #1353: Windows: HTTP API - incorrect path in errorMessage

* issue #1347: added option `--create-database` for arangorestore.

  Setting this option to `true` will now create the target database if it does not exist. When creating
  the target database, the username and passwords passed to arangorestore will be used to create an
  initial user for the new database.

* issue #1345: advanced debug information for User Functions

* issue #1341: Can't use bindvars in UPSERT

* fixed vulnerability in JWT implementation.

* changed default value of option `--database.ignore-datafile-errors` from `true` to `false`

  If the new default value of `false` is used, then arangod will refuse loading collections that contain
  datafiles with CRC mismatches or other errors. A collection with datafile errors will then become
  unavailable. This prevents follow up errors from happening.

  The only way to access such collection is to use the datafile debugger (arango-dfdb) and try to repair
  or truncate the datafile with it.

  If `--database.ignore-datafile-errors` is set to `true`, then collections will become available
  even if parts of their data cannot be loaded. This helps availability, but may cause (partial) data
  loss and follow up errors.

* added server startup option `--server.session-timeout` for controlling the timeout of user sessions
  in the web interface

* add sessions and cookie authentication for ArangoDB's web interface

  ArangoDB's built-in web interface now uses sessions. Session information ids are stored in cookies,
  so clients using the web interface must accept cookies in order to use it

* web interface: display query execution time in AQL editor

* web interface: renamed AQL query *submit* button to *execute*

* web interface: added query explain feature in AQL editor

* web interface: demo page added. only working if demo data is available, hidden otherwise

* web interface: added support for custom app scripts with optional arguments and results

* web interface: mounted apps that need to be configured are now indicated in the app overview

* web interface: added button for running tests to app details

* web interface: added button for configuring app dependencies to app details

* web interface: upgraded API documentation to use Swagger 2

* INCOMPATIBLE CHANGE

  removed startup option `--log.severity`

  The docs for `--log.severity` mentioned lots of severities (e.g. `exception`, `technical`, `functional`, `development`)
  but only a few severities (e.g. `all`, `human`) were actually used, with `human` being the default and `all` enabling the
  additional logging of requests. So the option pretended to control a lot of things which it actually didn't. Additionally,
  the option `--log.requests-file` was around for a long time already, also controlling request logging.

  Because the `--log.severity` option effectively did not control that much, it was removed. A side effect of removing the
  option is that 2.5 installations which used `--log.severity all` will not log requests after the upgrade to 2.6. This can
  be adjusted by setting the `--log.requests-file` option.

* add backtrace to fatal log events

* added optional `limit` parameter for AQL function `FULLTEXT`

* make fulltext index also index text values contained in direct sub-objects of the indexed
  attribute.

  Previous versions of ArangoDB only indexed the attribute value if it was a string. Sub-attributes
  of the index attribute were ignored when fulltext indexing.

  Now, if the index attribute value is an object, the object's values will each be included in the
  fulltext index if they are strings. If the index attribute value is an array, the array's values
  will each be included in the fulltext index if they are strings.

  For example, with a fulltext index present on the `translations` attribute, the following text
  values will now be indexed:

      var c = db._create("example");
      c.ensureFulltextIndex("translations");
      c.insert({ translations: { en: "fox", de: "Fuchs", fr: "renard", ru: "лиса" } });
      c.insert({ translations: "Fox is the English translation of the German word Fuchs" });
      c.insert({ translations: [ "ArangoDB", "document", "database", "Foxx" ] });

      c.fulltext("translations", "лиса").toArray();       // returns only first document
      c.fulltext("translations", "Fox").toArray();        // returns first and second documents
      c.fulltext("translations", "prefix:Fox").toArray(); // returns all three documents

* added batch document removal and lookup commands:

      collection.lookupByKeys(keys)
      collection.removeByKeys(keys)

  These commands can be used to perform multi-document lookup and removal operations efficiently
  from the ArangoShell. The argument to these operations is an array of document keys.

  Also added HTTP APIs for batch document commands:

  * PUT /_api/simple/lookup-by-keys
  * PUT /_api/simple/remove-by-keys

* properly prefix document address URLs with the current database name for calls to the REST
  API method GET `/_api/document?collection=...` (that method will return partial URLs to all
  documents in the collection).

  Previous versions of ArangoDB returned the URLs starting with `/_api/` but without the current
  database name, e.g. `/_api/document/mycollection/mykey`. Starting with 2.6, the response URLs
  will include the database name as well, e.g. `/_db/_system/_api/document/mycollection/mykey`.

* added dedicated collection export HTTP REST API

  ArangoDB now provides a dedicated collection export API, which can take snapshots of entire
  collections more efficiently than the general-purpose cursor API. The export API is useful
  to transfer the contents of an entire collection to a client application. It provides optional
  filtering on specific attributes.

  The export API is available at endpoint `POST /_api/export?collection=...`. The API has the
  same return value structure as the already established cursor API (`POST /_api/cursor`).

  An introduction to the export API is given in this blog post:
  http://jsteemann.github.io/blog/2015/04/04/more-efficient-data-exports/

* subquery optimizations for AQL queries

  This optimization avoids copying intermediate results into subqueries that are not required
  by the subquery.

  A brief description can be found here:
  http://jsteemann.github.io/blog/2015/05/04/subquery-optimizations/

* return value optimization for AQL queries

  This optimization avoids copying the final query result inside the query's main `ReturnNode`.

  A brief description can be found here:
  http://jsteemann.github.io/blog/2015/05/04/return-value-optimization-for-aql/

* speed up AQL queries containing big `IN` lists for index lookups

  `IN` lists used for index lookups had performance issues in previous versions of ArangoDB.
  These issues have been addressed in 2.6 so using bigger `IN` lists for filtering is much
  faster.

  A brief description can be found here:
  http://jsteemann.github.io/blog/2015/05/07/in-list-improvements/

* allow `@` and `.` characters in document keys, too

  This change also leads to document keys being URL-encoded when returned in HTTP `location`
  response headers.

* added alternative implementation for AQL COLLECT

  The alternative method uses a hash table for grouping and does not require its input elements
  to be sorted. It will be taken into account by the optimizer for `COLLECT` statements that do
  not use an `INTO` clause.

  In case a `COLLECT` statement can use the hash table variant, the optimizer will create an extra
  plan for it at the beginning of the planning phase. In this plan, no extra `SORT` node will be
  added in front of the `COLLECT` because the hash table variant of `COLLECT` does not require
  sorted input. Instead, a `SORT` node will be added after it to sort its output. This `SORT` node
  may be optimized away again in later stages. If the sort order of the result is irrelevant to
  the user, adding an extra `SORT null` after a hash `COLLECT` operation will allow the optimizer to
  remove the sorts altogether.

  In addition to the hash table variant of `COLLECT`, the optimizer will modify the original plan
  to use the regular `COLLECT` implementation. As this implementation requires sorted input, the
  optimizer will insert a `SORT` node in front of the `COLLECT`. This `SORT` node may be optimized
  away in later stages.

  The created plans will then be shipped through the regular optimization pipeline. In the end,
  the optimizer will pick the plan with the lowest estimated total cost as usual. The hash table
  variant does not require an up-front sort of the input, and will thus be preferred over the
  regular `COLLECT` if the optimizer estimates many input elements for the `COLLECT` node and
  cannot use an index to sort them.

  The optimizer can be explicitly told to use the regular *sorted* variant of `COLLECT` by
  suffixing a `COLLECT` statement with `OPTIONS { "method" : "sorted" }`. This will override the
  optimizer guesswork and only produce the *sorted* variant of `COLLECT`.

  A blog post on the new `COLLECT` implementation can be found here:
  http://jsteemann.github.io/blog/2015/04/22/collecting-with-a-hash-table/

* refactored HTTP REST API for cursors

  The HTTP REST API for cursors (`/_api/cursor`) has been refactored to improve its performance
  and use less memory.

  A post showing some of the performance improvements can be found here:
  http://jsteemann.github.io/blog/2015/04/01/improvements-for-the-cursor-api/

* simplified return value syntax for data-modification AQL queries

  ArangoDB 2.4 since version allows to return results from data-modification AQL queries. The
  syntax for this was quite limited and verbose:

      FOR i IN 1..10
        INSERT { value: i } IN test
        LET inserted = NEW
        RETURN inserted

  The `LET inserted = NEW RETURN inserted` was required literally to return the inserted
  documents. No calculations could be made using the inserted documents.

  This is now more flexible. After a data-modification clause (e.g. `INSERT`, `UPDATE`, `REPLACE`,
  `REMOVE`, `UPSERT`) there can follow any number of `LET` calculations. These calculations can
  refer to the pseudo-values `OLD` and `NEW` that are created by the data-modification statements.

  This allows returning projections of inserted or updated documents, e.g.:

      FOR i IN 1..10
        INSERT { value: i } IN test
        RETURN { _key: NEW._key, value: i }

  Still not every construct is allowed after a data-modification clause. For example, no functions
  can be called that may access documents.

  More information can be found here:
  http://jsteemann.github.io/blog/2015/03/27/improvements-for-data-modification-queries/

* added AQL `UPSERT` statement

  This adds an `UPSERT` statement to AQL that is a combination of both `INSERT` and `UPDATE` /
  `REPLACE`. The `UPSERT` will search for a matching document using a user-provided example.
  If no document matches the example, the *insert* part of the `UPSERT` statement will be
  executed. If there is a match, the *update* / *replace* part will be carried out:

      UPSERT { page: 'index.html' }                 /* search example */
        INSERT { page: 'index.html', pageViews: 1 } /* insert part */
        UPDATE { pageViews: OLD.pageViews + 1 }     /* update part */
        IN pageViews

  `UPSERT` can be used with an `UPDATE` or `REPLACE` clause. The `UPDATE` clause will perform
  a partial update of the found document, whereas the `REPLACE` clause will replace the found
  document entirely. The `UPDATE` or `REPLACE` parts can refer to the pseudo-value `OLD`, which
  contains all attributes of the found document.

  `UPSERT` statements can optionally return values. In the following query, the return
  attribute `found` will return the found document before the `UPDATE` was applied. If no
  document was found, `found` will contain a value of `null`. The `updated` result attribute will
  contain the inserted / updated document:

      UPSERT { page: 'index.html' }                 /* search example */
        INSERT { page: 'index.html', pageViews: 1 } /* insert part */
        UPDATE { pageViews: OLD.pageViews + 1 }     /* update part */
        IN pageViews
        RETURN { found: OLD, updated: NEW }

  A more detailed description of `UPSERT` can be found here:
  http://jsteemann.github.io/blog/2015/03/27/preview-of-the-upsert-command/

* adjusted default configuration value for `--server.backlog-size` from 10 to 64.

* issue #1231: bug xor feature in AQL: LENGTH(null) == 4

  This changes the behavior of the AQL `LENGTH` function as follows:

  - if the single argument to `LENGTH()` is `null`, then the result will now be `0`. In previous
    versions of ArangoDB, the result of `LENGTH(null)` was `4`.

  - if the single argument to `LENGTH()` is `true`, then the result will now be `1`. In previous
    versions of ArangoDB, the result of `LENGTH(true)` was `4`.

  - if the single argument to `LENGTH()` is `false`, then the result will now be `0`. In previous
    versions of ArangoDB, the result of `LENGTH(false)` was `5`.

  The results of `LENGTH()` with string, numeric, array object argument values do not change.

* issue #1298: Bulk import if data already exists (#1298)

  This change extends the HTTP REST API for bulk imports as follows:

  When documents are imported and the `_key` attribute is specified for them, the import can be
  used for inserting and updating/replacing documents. Previously, the import could be used for
  inserting new documents only, and re-inserting a document with an existing key would have failed
  with a *unique key constraint violated* error.

  The above behavior is still the default. However, the API now allows controlling the behavior
  in case of a unique key constraint error via the optional URL parameter `onDuplicate`.

  This parameter can have one of the following values:

  - `error`: when a unique key constraint error occurs, do not import or update the document but
    report an error. This is the default.

  - `update`: when a unique key constraint error occurs, try to (partially) update the existing
    document with the data specified in the import. This may still fail if the document would
    violate secondary unique indexes. Only the attributes present in the import data will be
    updated and other attributes already present will be preserved. The number of updated documents
    will be reported in the `updated` attribute of the HTTP API result.

  - `replace`: when a unique key constraint error occurs, try to fully replace the existing
    document with the data specified in the import. This may still fail if the document would
    violate secondary unique indexes. The number of replaced documents will be reported in the
    `updated` attribute of the HTTP API result.

  - `ignore`: when a unique key constraint error occurs, ignore this error. There will be no
    insert, update or replace for the particular document. Ignored documents will be reported
    separately in the `ignored` attribute of the HTTP API result.

  The result of the HTTP import API will now contain the attributes `ignored` and `updated`, which
  contain the number of ignored and updated documents respectively. These attributes will contain a
  value of zero unless the `onDuplicate` URL parameter is set to either `update` or `replace`
  (in this case the `updated` attribute may contain non-zero values) or `ignore` (in this case the
  `ignored` attribute may contain a non-zero value).

  To support the feature, arangoimp also has a new command line option `--on-duplicate` which can
  have one of the values `error`, `update`, `replace`, `ignore`. The default value is `error`.

  A few examples for using arangoimp with the `--on-duplicate` option can be found here:
  http://jsteemann.github.io/blog/2015/04/14/updating-documents-with-arangoimp/

* changed behavior of `db._query()` in the ArangoShell:

  if the command's result is printed in the shell, the first 10 results will be printed. Previously
  only a basic description of the underlying query result cursor was printed. Additionally, if the
  cursor result contains more than 10 results, the cursor is assigned to a global variable `more`,
  which can be used to iterate over the cursor result.

  Example:

      arangosh [_system]> db._query("FOR i IN 1..15 RETURN i")
      [object ArangoQueryCursor, count: 15, hasMore: true]

      [
        1,
        2,
        3,
        4,
        5,
        6,
        7,
        8,
        9,
        10
      ]

      type 'more' to show more documents


      arangosh [_system]> more
      [object ArangoQueryCursor, count: 15, hasMore: false]

      [
        11,
        12,
        13,
        14,
        15
      ]

* Disallow batchSize value 0 in HTTP `POST /_api/cursor`:

  The HTTP REST API `POST /_api/cursor` does not accept a `batchSize` parameter value of
  `0` any longer. A batch size of 0 never made much sense, but previous versions of ArangoDB
  did not check for this value. Now creating a cursor using a `batchSize` value 0 will
  result in an HTTP 400 error response

* REST Server: fix memory leaks when failing to add jobs

* 'EDGES' AQL Function

  The AQL function `EDGES` got a new fifth option parameter.
  Right now only one option is available: 'includeVertices'. This is a boolean parameter
  that allows to modify the result of the `EDGES` function.
  Default is 'includeVertices: false' which does not have any effect.
  'includeVertices: true' modifies the result, such that
  {vertex: <vertexDocument>, edge: <edgeDocument>} is returned.

* INCOMPATIBLE CHANGE:

  The result format of the AQL function `NEIGHBORS` has been changed.
  Before it has returned an array of objects containing 'vertex' and 'edge'.
  Now it will only contain the vertex directly.
  Also an additional option 'includeData' has been added.
  This is used to define if only the 'vertex._id' value should be returned (false, default),
  or if the vertex should be looked up in the collection and the complete JSON should be returned
  (true).
  Using only the id values can lead to significantly improved performance if this is the only information
  required.

  In order to get the old result format prior to ArangoDB 2.6, please use the function EDGES instead.
  Edges allows for a new option 'includeVertices' which, set to true, returns exactly the format of NEIGHBORS.
  Example:

      NEIGHBORS(<vertexCollection>, <edgeCollection>, <vertex>, <direction>, <example>)

  This can now be achieved by:

      EDGES(<edgeCollection>, <vertex>, <direction>, <example>, {includeVertices: true})

  If you are nesting several NEIGHBORS steps you can speed up their performance in the following way:

  Old Example:

  FOR va IN NEIGHBORS(Users, relations, 'Users/123', 'outbound') FOR vc IN NEIGHBORS(Products, relations, va.vertex._id, 'outbound') RETURN vc

  This can now be achieved by:

  FOR va IN NEIGHBORS(Users, relations, 'Users/123', 'outbound') FOR vc IN NEIGHBORS(Products, relations, va, 'outbound', null, {includeData: true}) RETURN vc
                                                                                                          ^^^^                  ^^^^^^^^^^^^^^^^^^^
                                                                                                  Use intermediate directly     include Data for final

* INCOMPATIBLE CHANGE:

  The AQL function `GRAPH_NEIGHBORS` now provides an additional option `includeData`.
  This option allows controlling whether the function should return the complete vertices
  or just their IDs. Returning only the IDs instead of the full vertices can lead to
  improved performance .

  If provided, `includeData` is set to `true`, all vertices in the result will be returned
  with all their attributes. The default value of `includeData` is `false`.
  This makes the default function results incompatible with previous versions of ArangoDB.

  To get the old result style in ArangoDB 2.6, please set the options as follows in calls
  to `GRAPH_NEIGHBORS`:

      GRAPH_NEIGHBORS(<graph>, <vertex>, { includeData: true })

* INCOMPATIBLE CHANGE:

  The AQL function `GRAPH_COMMON_NEIGHBORS` now provides an additional option `includeData`.
  This option allows controlling whether the function should return the complete vertices
  or just their IDs. Returning only the IDs instead of the full vertices can lead to
  improved performance .

  If provided, `includeData` is set to `true`, all vertices in the result will be returned
  with all their attributes. The default value of `includeData` is `false`.
  This makes the default function results incompatible with previous versions of ArangoDB.

  To get the old result style in ArangoDB 2.6, please set the options as follows in calls
  to `GRAPH_COMMON_NEIGHBORS`:

      GRAPH_COMMON_NEIGHBORS(<graph>, <vertexExamples1>, <vertexExamples2>, { includeData: true }, { includeData: true })

* INCOMPATIBLE CHANGE:

  The AQL function `GRAPH_SHORTEST_PATH` now provides an additional option `includeData`.
  This option allows controlling whether the function should return the complete vertices
  and edges or just their IDs. Returning only the IDs instead of full vertices and edges
  can lead to improved performance .

  If provided, `includeData` is set to `true`, all vertices and edges in the result will
  be returned with all their attributes. There is also an optional parameter `includePath` of
  type object.
  It has two optional sub-attributes `vertices` and `edges`, both of type boolean.
  Both can be set individually and the result will include all vertices on the path if
  `includePath.vertices == true` and all edges if `includePath.edges == true` respectively.

  The default value of `includeData` is `false`, and paths are now excluded by default.
  This makes the default function results incompatible with previous versions of ArangoDB.

  To get the old result style in ArangoDB 2.6, please set the options as follows in calls
  to `GRAPH_SHORTEST_PATH`:

      GRAPH_SHORTEST_PATH(<graph>, <source>, <target>, { includeData: true, includePath: { edges: true, vertices: true } })

  The attributes `startVertex` and `vertex` that were present in the results of `GRAPH_SHORTEST_PATH`
  in previous versions of ArangoDB will not be produced in 2.6. To calculate these attributes in 2.6,
  please extract the first and last elements from the `vertices` result attribute.

* INCOMPATIBLE CHANGE:

  The AQL function `GRAPH_DISTANCE_TO` will now return only the id the destination vertex
  in the `vertex` attribute, and not the full vertex data with all vertex attributes.

* INCOMPATIBLE CHANGE:

  All graph measurements functions in JavaScript module `general-graph` that calculated a
  single figure previously returned an array containing just the figure. Now these functions
  will return the figure directly and not put it inside an array.

  The affected functions are:

  * `graph._absoluteEccentricity`
  * `graph._eccentricity`
  * `graph._absoluteCloseness`
  * `graph._closeness`
  * `graph._absoluteBetweenness`
  * `graph._betweenness`
  * `graph._radius`
  * `graph._diameter`

* Create the `_graphs` collection in new databases with `waitForSync` attribute set to `false`

  The previous `waitForSync` value was `true`, so default the behavior when creating and dropping
  graphs via the HTTP REST API changes as follows if the new settings are in effect:

  * `POST /_api/graph` by default returns `HTTP 202` instead of `HTTP 201`
  * `DELETE /_api/graph/graph-name` by default returns `HTTP 202` instead of `HTTP 201`

  If the `_graphs` collection still has its `waitForSync` value set to `true`, then the HTTP status
  code will not change.

* Upgraded ICU to version 54; this increases performance in many places.
  based on https://code.google.com/p/chromium/issues/detail?id=428145

* added support for HTTP push aka chunked encoding

* issue #1051: add info whether server is running in service or user mode?

  This will add a "mode" attribute to the result of the result of HTTP GET `/_api/version?details=true`

  "mode" can have the following values:

  - `standalone`: server was started manually (e.g. on command-line)
  - `service`: service is running as Windows service, in daemon mode or under the supervisor

* improve system error messages in Windows port

* increased default value of `--server.request-timeout` from 300 to 1200 seconds for client tools
  (arangosh, arangoimp, arangodump, arangorestore)

* increased default value of `--server.connect-timeout` from 3 to 5 seconds for client tools
  (arangosh, arangoimp, arangodump, arangorestore)

* added startup option `--server.foxx-queues-poll-interval`

  This startup option controls the frequency with which the Foxx queues manager is checking
  the queue (or queues) for jobs to be executed.

  The default value is `1` second. Lowering this value will result in the queue manager waking
  up and checking the queues more frequently, which may increase CPU usage of the server.
  When not using Foxx queues, this value can be raised to save some CPU time.

* added startup option `--server.foxx-queues`

  This startup option controls whether the Foxx queue manager will check queue and job entries.
  Disabling this option can reduce server load but will prevent jobs added to Foxx queues from
  being processed at all.

  The default value is `true`, enabling the Foxx queues feature.

* make Foxx queues really database-specific.

  Foxx queues were and are stored in a database-specific collection `_queues`. However, a global
  cache variable for the queues led to the queue names being treated database-independently, which
  was wrong.

  Since 2.6, Foxx queues names are truly database-specific, so the same queue name can be used in
  two different databases for two different queues. Until then, it is advisable to think of queues
  as already being database-specific, and using the database name as a queue name prefix to be
  avoid name conflicts, e.g.:

      var queueName = "myQueue";
      var Foxx = require("org/arangodb/foxx");
      Foxx.queues.create(db._name() + ":" + queueName);

* added support for Foxx queue job types defined as app scripts.

  The old job types introduced in 2.4 are still supported but are known to cause issues in 2.5
  and later when the server is restarted or the job types are not defined in every thread.

  The new job types avoid this issue by storing an explicit mount path and script name rather
  than an assuming the job type is defined globally. It is strongly recommended to convert your
  job types to the new script-based system.

* renamed Foxx sessions option "sessionStorageApp" to "sessionStorage". The option now also accepts session storages directly.

* Added the following JavaScript methods for file access:
  * fs.copyFile() to copy single files
  * fs.copyRecursive() to copy directory trees
  * fs.chmod() to set the file permissions (non-Windows only)

* Added process.env for accessing the process environment from JavaScript code

* Cluster: kickstarter shutdown routines will more precisely follow the shutdown of its nodes.

* Cluster: don't delete agency connection objects that are currently in use.

* Cluster: improve passing along of HTTP errors

* fixed issue #1247: debian init script problems

* multi-threaded index creation on collection load

  When a collection contains more than one secondary index, they can be built in memory in
  parallel when the collection is loaded. How many threads are used for parallel index creation
  is determined by the new configuration parameter `--database.index-threads`. If this is set
  to 0, indexes are built by the opening thread only and sequentially. This is equivalent to
  the behavior in 2.5 and before.

* speed up building up primary index when loading collections

* added `count` attribute to `parameters.json` files of collections. This attribute indicates
  the number of live documents in the collection on unload. It is read when the collection is
  (re)loaded to determine the initial size for the collection's primary index

* removed remainders of MRuby integration, removed arangoirb

* simplified `controllers` property in Foxx manifests. You can now specify a filename directly
  if you only want to use a single file mounted at the base URL of your Foxx app.

* simplified `exports` property in Foxx manifests. You can now specify a filename directly if
  you only want to export variables from a single file in your Foxx app.

* added support for node.js-style exports in Foxx exports. Your Foxx exports file can now export
  arbitrary values using the `module.exports` property instead of adding properties to the
  `exports` object.

* added `scripts` property to Foxx manifests. You should now specify the `setup` and `teardown`
  files as properties of the `scripts` object in your manifests and can define custom,
  app-specific scripts that can be executed from the web interface or the CLI.

* added `tests` property to Foxx manifests. You can now define test cases using the `mocha`
  framework which can then be executed inside ArangoDB.

* updated `joi` package to 6.0.8.

* added `extendible` package.

* added Foxx model lifecycle events to repositories. See #1257.

* speed up resizing of edge index.

* allow to split an edge index into buckets which are resized individually.
  This is controlled by the `indexBuckets` attribute in the `properties`
  of the collection.

* fix a cluster deadlock bug in larger clusters by marking a thread waiting
  for a lock on a DBserver as blocked


v2.5.7 (2015-08-02)
-------------------

* V8: Upgrade to version 4.1.0.27 - this is intended to be the stable V8 version.


v2.5.6 (2015-07-21)
-------------------

* alter Windows build infrastructure so we can properly store pdb files.

* potentially fixed issue #1313: Wrong metric calculation at dashboard

  Escape whitespace in process name when scanning /proc/pid/stats

  This fixes statistics values read from that file

* Fixed variable naming in AQL `COLLECT INTO` results in case the COLLECT is placed
  in a subquery which itself is followed by other constructs that require variables


v2.5.5 (2015-05-29)
-------------------

* fixed vulnerability in JWT implementation.

* fixed format string for reading /proc/pid/stat

* take into account barriers used in different V8 contexts


v2.5.4 (2015-05-14)
-------------------

* added startup option `--log.performance`: specifying this option at startup will log
  performance-related info messages, mainly timings via the regular logging mechanisms

* cluster fixes

* fix for recursive copy under Windows


v2.5.3 (2015-04-29)
-------------------

* Fix fs.move to work across filesystem borders; Fixes Foxx app installation problems;
  issue #1292.

* Fix Foxx app install when installed on a different drive on Windows

* issue #1322: strange AQL result

* issue #1318: Inconsistent db._create() syntax

* issue #1315: queries to a collection fail with an empty response if the
  collection contains specific JSON data

* issue #1300: Make arangodump not fail if target directory exists but is empty

* allow specifying higher values than SOMAXCONN for `--server.backlog-size`

  Previously, arangod would not start when a `--server.backlog-size` value was
  specified that was higher than the platform's SOMAXCONN header value.

  Now, arangod will use the user-provided value for `--server.backlog-size` and
  pass it to the listen system call even if the value is higher than SOMAXCONN.
  If the user-provided value is higher than SOMAXCONN, arangod will log a warning
  on startup.

* Fixed a cluster deadlock bug. Mark a thread that is in a RemoteBlock as
  blocked to allow for additional dispatcher threads to be started.

* Fix locking in cluster by using another ReadWriteLock class for collections.

* Add a second DispatcherQueue for AQL in the cluster. This fixes a
  cluster-AQL thread explosion bug.


v2.5.2 (2015-04-11)
-------------------

* modules stored in _modules are automatically flushed when changed

* added missing query-id parameter in documentation of HTTP DELETE `/_api/query` endpoint

* added iterator for edge index in AQL queries

  this change may lead to less edges being read when used together with a LIMIT clause

* make graph viewer in web interface issue less expensive queries for determining
  a random vertex from the graph, and for determining vertex attributes

* issue #1285: syntax error, unexpected $undefined near '@_to RETURN obj

  this allows AQL bind parameter names to also start with underscores

* moved /_api/query to C++

* issue #1289: Foxx models created from database documents expose an internal method

* added `Foxx.Repository#exists`

* parallelize initialization of V8 context in multiple threads

* fixed a possible crash when the debug-level was TRACE

* cluster: do not initialize statistics collection on each
  coordinator, this fixes a race condition at startup

* cluster: fix a startup race w.r.t. the _configuration collection

* search for db:// JavaScript modules only after all local files have been
  considered, this speeds up the require command in a cluster considerably

* general cluster speedup in certain areas


v2.5.1 (2015-03-19)
-------------------

* fixed bug that caused undefined behavior when an AQL query was killed inside
  a calculation block

* fixed memleaks in AQL query cleanup in case out-of-memory errors are thrown

* by default, Debian and RedHat packages are built with debug symbols

* added option `--database.ignore-logfile-errors`

  This option controls how collection datafiles with a CRC mismatch are treated.

  If set to `false`, CRC mismatch errors in collection datafiles will lead
  to a collection not being loaded at all. If a collection needs to be loaded
  during WAL recovery, the WAL recovery will also abort (if not forced with
  `--wal.ignore-recovery-errors true`). Setting this flag to `false` protects
  users from unintentionally using a collection with corrupted datafiles, from
  which only a subset of the original data can be recovered.

  If set to `true`, CRC mismatch errors in collection datafiles will lead to
  the datafile being partially loaded. All data up to until the mismatch will
  be loaded. This will enable users to continue with collection datafiles
  that are corrupted, but will result in only a partial load of the data.
  The WAL recovery will still abort when encountering a collection with a
  corrupted datafile, at least if `--wal.ignore-recovery-errors` is not set to
  `true`.

  The default value is *true*, so for collections with corrupted datafiles
  there might be partial data loads once the WAL recovery has finished. If
  the WAL recovery will need to load a collection with a corrupted datafile,
  it will still stop when using the default values.

* INCOMPATIBLE CHANGE:

  make the arangod server refuse to start if during startup it finds a non-readable
  `parameter.json` file for a database or a collection.

  Stopping the startup process in this case requires manual intervention (fixing
  the unreadable files), but prevents follow-up errors due to ignored databases or
  collections from happening.

* datafiles and `parameter.json` files written by arangod are now created with read and write
  privileges for the arangod process user, and with read and write privileges for the arangod
  process group.

  Previously, these files were created with user read and write permissions only.

* INCOMPATIBLE CHANGE:

  abort WAL recovery if one of the collection's datafiles cannot be opened

* INCOMPATIBLE CHANGE:

  never try to raise the privileges after dropping them, this can lead to a race condition while
  running the recovery

  If you require to run ArangoDB on a port lower than 1024, you must run ArangoDB as root.

* fixed inefficiencies in `remove` methods of general-graph module

* added option `--database.slow-query-threshold` for controlling the default AQL slow query
  threshold value on server start

* add system error strings for Windows on many places

* rework service startup so we announce 'RUNNING' only when we're finished starting.

* use the Windows eventlog for FATAL and ERROR - log messages

* fix service handling in NSIS Windows installer, specify human readable name

* add the ICU_DATA environment variable to the fatal error messages

* fixed issue #1265: arangod crashed with SIGSEGV

* fixed issue #1241: Wildcards in examples


v2.5.0 (2015-03-09)
-------------------

* installer fixes for Windows

* fix for downloading Foxx

* fixed issue #1258: http pipelining not working?


v2.5.0-beta4 (2015-03-05)
-------------------------

* fixed issue #1247: debian init script problems


v2.5.0-beta3 (2015-02-27)
-------------------------

* fix Windows install path calculation in arango

* fix Windows logging of long strings

* fix possible undefinedness of const strings in Windows


v2.5.0-beta2 (2015-02-23)
-------------------------

* fixed issue #1256: agency binary not found #1256

* fixed issue #1230: API: document/col-name/_key and cursor return different floats

* front-end: dashboard tries not to (re)load statistics if user has no access

* V8: Upgrade to version 3.31.74.1

* etcd: Upgrade to version 2.0 - This requires go 1.3 to compile at least.

* refuse to startup if ICU wasn't initialized, this will i.e. prevent errors from being printed,
  and libraries from being loaded.

* front-end: unwanted removal of index table header after creating new index

* fixed issue #1248: chrome: applications filtering not working

* fixed issue #1198: queries remain in aql editor (front-end) if you navigate through different tabs

* Simplify usage of Foxx

  Thanks to our user feedback we learned that Foxx is a powerful, yet rather complicated concept.
  With this release we tried to make it less complicated while keeping all its strength.
  That includes a rewrite of the documentation as well as some code changes as listed below:

  * Moved Foxx applications to a different folder.

    The naming convention now is: <app-path>/_db/<dbname>/<mountpoint>/APP
    Before it was: <app-path>/databases/<dbname>/<appname>:<appversion>
    This caused some trouble as apps where cached based on name and version and updates did not apply.
    Hence the path on filesystem and the app's access URL had no relation to one another.
    Now the path on filesystem is identical to the URL (except for slashes and the appended APP)

  * Rewrite of Foxx routing

    The routing of Foxx has been exposed to major internal changes we adjusted because of user feedback.
    This allows us to set the development mode per mountpoint without having to change paths and hold
    apps at separate locations.

  * Foxx Development mode

    The development mode used until 2.4 is gone. It has been replaced by a much more mature version.
    This includes the deprecation of the javascript.dev-app-path parameter, which is useless since 2.5.
    Instead of having two separate app directories for production and development, apps now reside in
    one place, which is used for production as well as for development.
    Apps can still be put into development mode, changing their behavior compared to production mode.
    Development mode apps are still reread from disk at every request, and still they ship more debug
    output.

    This change has also made the startup options `--javascript.frontend-development-mode` and
    `--javascript.dev-app-path` obsolete. The former option will not have any effect when set, and the
    latter option is only read and used during the upgrade to 2.5 and does not have any effects later.

  * Foxx install process

    Installing Foxx apps has been a two step process: import them into ArangoDB and mount them at a
    specific mountpoint. These operations have been joined together. You can install an app at one
    mountpoint, that's it. No fetch, mount, unmount, purge cycle anymore. The commands have been
    simplified to just:

    * install: get your Foxx app up and running
    * uninstall: shut it down and erase it from disk

  * Foxx error output

    Until 2.4 the errors produced by Foxx were not optimal. Often, the error message was just
    `unable to parse manifest` and contained only an internal stack trace.
    In 2.5 we made major improvements there, including a much more fine-grained error output that
    helps you debug your Foxx apps. The error message printed is now much closer to its source and
    should help you track it down.

    Also we added the default handlers for unhandled errors in Foxx apps:

    * You will get a nice internal error page whenever your Foxx app is called but was not installed
      due to any error
    * You will get a proper error message when having an uncaught error appears in any app route

    In production mode the messages above will NOT contain any information about your Foxx internals
    and are safe to be exposed to third party users.
    In development mode the messages above will contain the stacktrace (if available), making it easier for
    your in-house devs to track down errors in the application.

* added `console` object to Foxx apps. All Foxx apps now have a console object implementing
  the familiar Console API in their global scope, which can be used to log diagnostic
  messages to the database.

* added `org/arangodb/request` module, which provides a simple API for making HTTP requests
  to external services.

* added optimizer rule `propagate-constant-attributes`

  This rule will look inside `FILTER` conditions for constant value equality comparisons,
  and insert the constant values in other places in `FILTER`s. For example, the rule will
  insert `42` instead of `i.value` in the second `FILTER` of the following query:

      FOR i IN c1 FOR j IN c2 FILTER i.value == 42 FILTER j.value == i.value RETURN 1

* added `filtered` value to AQL query execution statistics

  This value indicates how many documents were filtered by `FilterNode`s in the AQL query.
  Note that `IndexRangeNode`s can also filter documents by selecting only the required ranges
  from the index. The `filtered` value will not include the work done by `IndexRangeNode`s,
  but only the work performed by `FilterNode`s.

* added support for sparse hash and skiplist indexes

  Hash and skiplist indexes can optionally be made sparse. Sparse indexes exclude documents
  in which at least one of the index attributes is either not set or has a value of `null`.

  As such documents are excluded from sparse indexes, they may contain fewer documents than
  their non-sparse counterparts. This enables faster indexing and can lead to reduced memory
  usage in case the indexed attribute does occur only in some, but not all documents of the
  collection. Sparse indexes will also reduce the number of collisions in non-unique hash
  indexes in case non-existing or optional attributes are indexed.

  In order to create a sparse index, an object with the attribute `sparse` can be added to
  the index creation commands:

      db.collection.ensureHashIndex(attributeName, { sparse: true });
      db.collection.ensureHashIndex(attributeName1, attributeName2, { sparse: true });
      db.collection.ensureUniqueConstraint(attributeName, { sparse: true });
      db.collection.ensureUniqueConstraint(attributeName1, attributeName2, { sparse: true });

      db.collection.ensureSkiplist(attributeName, { sparse: true });
      db.collection.ensureSkiplist(attributeName1, attributeName2, { sparse: true });
      db.collection.ensureUniqueSkiplist(attributeName, { sparse: true });
      db.collection.ensureUniqueSkiplist(attributeName1, attributeName2, { sparse: true });

  Note that in place of the above specialized index creation commands, it is recommended to use
  the more general index creation command `ensureIndex`:

  ```js
  db.collection.ensureIndex({ type: "hash", sparse: true, unique: true, fields: [ attributeName ] });
  db.collection.ensureIndex({ type: "skiplist", sparse: false, unique: false, fields: [ "a", "b" ] });
  ```

  When not explicitly set, the `sparse` attribute defaults to `false` for new indexes.

  This causes a change in behavior when creating a unique hash index without specifying the
  sparse flag: in 2.4, unique hash indexes were implicitly sparse, always excluding `null` values.
  There was no option to control this behavior, and sparsity was neither supported for non-unique
  hash indexes nor skiplists in 2.4. This implicit sparsity of unique hash indexes was considered
  an inconsistency, and therefore the behavior was cleaned up in 2.5. As of 2.5, indexes will
  only be created sparse if sparsity is explicitly requested. Existing unique hash indexes from 2.4
  or before will automatically be migrated so they are still sparse after the upgrade to 2.5.

  Geo indexes are implicitly sparse, meaning documents without the indexed location attribute or
  containing invalid location coordinate values will be excluded from the index automatically. This
  is also a change when compared to pre-2.5 behavior, when documents with missing or invalid
  coordinate values may have caused errors on insertion when the geo index' `unique` flag was set
  and its `ignoreNull` flag was not.

  This was confusing and has been rectified in 2.5. The method `ensureGeoConstaint()` now does the
  same as `ensureGeoIndex()`. Furthermore, the attributes `constraint`, `unique`, `ignoreNull` and
  `sparse` flags are now completely ignored when creating geo indexes.

  The same is true for fulltext indexes. There is no need to specify non-uniqueness or sparsity for
  geo or fulltext indexes. They will always be non-unique and sparse.

  As sparse indexes may exclude some documents, they cannot be used for every type of query.
  Sparse hash indexes cannot be used to find documents for which at least one of the indexed
  attributes has a value of `null`. For example, the following AQL query cannot use a sparse
  index, even if one was created on attribute `attr`:

      FOR doc In collection
        FILTER doc.attr == null
        RETURN doc

  If the lookup value is non-constant, a sparse index may or may not be used, depending on
  the other types of conditions in the query. If the optimizer can safely determine that
  the lookup value cannot be `null`, a sparse index may be used. When uncertain, the optimizer
  will not make use of a sparse index in a query in order to produce correct results.

  For example, the following queries cannot use a sparse index on `attr` because the optimizer
  will not know beforehand whether the comparison values for `doc.attr` will include `null`:

      FOR doc In collection
        FILTER doc.attr == SOME_FUNCTION(...)
        RETURN doc

      FOR other IN otherCollection
        FOR doc In collection
          FILTER doc.attr == other.attr
          RETURN doc

  Sparse skiplist indexes can be used for sorting if the optimizer can safely detect that the
  index range does not include `null` for any of the index attributes.

* inspection of AQL data-modification queries will now detect if the data-modification part
  of the query can run in lockstep with the data retrieval part of the query, or if the data
  retrieval part must be executed before the data modification can start.

  Executing the two in lockstep allows using much smaller buffers for intermediate results
  and starts the actual data-modification operations much earlier than if the two phases
  were executed separately.

* Allow dynamic attribute names in AQL object literals

  This allows using arbitrary expressions to construct attribute names in object
  literals specified in AQL queries. To disambiguate expressions and other unquoted
  attribute names, dynamic attribute names need to be enclosed in brackets (`[` and `]`).
  Example:

      FOR i IN 1..100
        RETURN { [ CONCAT('value-of-', i) ] : i }

* make AQL optimizer rule "use-index-for-sort" remove sort also in case a non-sorted
  index (e.g. a hash index) is used for only equality lookups and all sort attributes
  are covered by the index.

  Example that does not require an extra sort (needs hash index on `value`):

      FOR doc IN collection FILTER doc.value == 1 SORT doc.value RETURN doc

  Another example that does not require an extra sort (with hash index on `value1`, `value2`):

      FOR doc IN collection FILTER doc.value1 == 1 && doc.value2 == 2 SORT doc.value1, doc.value2 RETURN doc

* make AQL optimizer rule "use-index-for-sort" remove sort also in case the sort criteria
  excludes the left-most index attributes, but the left-most index attributes are used
  by the index for equality-only lookups.

  Example that can use the index for sorting (needs skiplist index on `value1`, `value2`):

      FOR doc IN collection FILTER doc.value1 == 1 SORT doc.value2 RETURN doc

* added selectivity estimates for primary index, edge index, and hash index

  The selectivity estimates are returned by the `GET /_api/index` REST API method
  in a sub-attribute `selectivityEstimate` for each index that supports it. This
  attribute will be omitted for indexes that do not provide selectivity estimates.
  If provided, the selectivity estimate will be a numeric value between 0 and 1.

  Selectivity estimates will also be reported in the result of `collection.getIndexes()`
  for all indexes that support this. If no selectivity estimate can be determined for
  an index, the attribute `selectivityEstimate` will be omitted here, too.

  The web interface also shows selectivity estimates for each index that supports this.

  Currently the following index types can provide selectivity estimates:
  - primary index
  - edge index
  - hash index (unique and non-unique)

  No selectivity estimates will be provided when running in cluster mode.

* fixed issue #1226: arangod log issues

* added additional logger if arangod is started in foreground mode on a tty

* added AQL optimizer rule "move-calculations-down"

* use exclusive native SRWLocks on Windows instead of native mutexes

* added AQL functions `MD5`, `SHA1`, and `RANDOM_TOKEN`.

* reduced number of string allocations when parsing certain AQL queries

  parsing numbers (integers or doubles) does not require a string allocation
  per number anymore

* RequestContext#bodyParam now accepts arbitrary joi schemas and rejects invalid (but well-formed) request bodies.

* enforce that AQL user functions are wrapped inside JavaScript function () declarations

  AQL user functions were always expected to be wrapped inside a JavaScript function, but previously
  this was not enforced when registering a user function. Enforcing the AQL user functions to be contained
  inside functions prevents functions from doing some unexpected things that may have led to undefined
  behavior.

* Windows service uninstalling: only remove service if it points to the currently running binary,
  or --force was specified.

* Windows (debug only): print stacktraces on crash and run minidump

* Windows (cygwin): if you run arangosh in a cygwin shell or via ssh we will detect this and use
  the appropriate output functions.

* Windows: improve process management

* fix IPv6 reverse ip lookups - so far we only did IPv4 addresses.

* improve join documentation, add outer join example

* run jslint for unit tests too, to prevent "memory leaks" by global js objects with native code.

* fix error logging for exceptions - we wouldn't log the exception message itself so far.

* improve error reporting in the http client (Windows & *nix)

* improve error reports in cluster

* Standard errors can now contain custom messages.


v2.4.7 (XXXX-XX-XX)
-------------------

* fixed issue #1282: Geo WITHIN_RECTANGLE for nested lat/lng


v2.4.6 (2015-03-18)
-------------------

* added option `--database.ignore-logfile-errors`

  This option controls how collection datafiles with a CRC mismatch are treated.

  If set to `false`, CRC mismatch errors in collection datafiles will lead
  to a collection not being loaded at all. If a collection needs to be loaded
  during WAL recovery, the WAL recovery will also abort (if not forced with
  `--wal.ignore-recovery-errors true`). Setting this flag to `false` protects
  users from unintentionally using a collection with corrupted datafiles, from
  which only a subset of the original data can be recovered.

  If set to `true`, CRC mismatch errors in collection datafiles will lead to
  the datafile being partially loaded. All data up to until the mismatch will
  be loaded. This will enable users to continue with a collection datafiles
  that are corrupted, but will result in only a partial load of the data.
  The WAL recovery will still abort when encountering a collection with a
  corrupted datafile, at least if `--wal.ignore-recovery-errors` is not set to
  `true`.

  The default value is *true*, so for collections with corrupted datafiles
  there might be partial data loads once the WAL recovery has finished. If
  the WAL recovery will need to load a collection with a corrupted datafile,
  it will still stop when using the default values.

* INCOMPATIBLE CHANGE:

  make the arangod server refuse to start if during startup it finds a non-readable
  `parameter.json` file for a database or a collection.

  Stopping the startup process in this case requires manual intervention (fixing
  the unreadable files), but prevents follow-up errors due to ignored databases or
  collections from happening.

* datafiles and `parameter.json` files written by arangod are now created with read and write
  privileges for the arangod process user, and with read and write privileges for the arangod
  process group.

  Previously, these files were created with user read and write permissions only.

* INCOMPATIBLE CHANGE:

  abort WAL recovery if one of the collection's datafiles cannot be opened

* INCOMPATIBLE CHANGE:

  never try to raise the privileges after dropping them, this can lead to a race condition while
  running the recovery

  If you require to run ArangoDB on a port lower than 1024, you must run ArangoDB as root.

* fixed inefficiencies in `remove` methods of general-graph module

* added option `--database.slow-query-threshold` for controlling the default AQL slow query
  threshold value on server start


v2.4.5 (2015-03-16)
-------------------

* added elapsed time to HTTP request logging output (`--log.requests-file`)

* added AQL current and slow query tracking, killing of AQL queries

  This change enables retrieving the list of currently running AQL queries inside the selected database.
  AQL queries with an execution time beyond a certain threshold can be moved to a "slow query" facility
  and retrieved from there. Queries can also be killed by specifying the query id.

  This change adds the following HTTP REST APIs:

  - `GET /_api/query/current`: for retrieving the list of currently running queries
  - `GET /_api/query/slow`: for retrieving the list of slow queries
  - `DELETE /_api/query/slow`: for clearing the list of slow queries
  - `GET /_api/query/properties`: for retrieving the properties for query tracking
  - `PUT /_api/query/properties`: for adjusting the properties for query tracking
  - `DELETE /_api/query/<id>`: for killing an AQL query

  The following JavaScript APIs have been added:

  - require("org/arangodb/aql/queries").current();
  - require("org/arangodb/aql/queries").slow();
  - require("org/arangodb/aql/queries").clearSlow();
  - require("org/arangodb/aql/queries").properties();
  - require("org/arangodb/aql/queries").kill();

* fixed issue #1265: arangod crashed with SIGSEGV

* fixed issue #1241: Wildcards in examples

* fixed comment parsing in Foxx controllers


v2.4.4 (2015-02-24)
-------------------

* fixed the generation template for foxx apps. It now does not create deprecated functions anymore

* add custom visitor functionality for `GRAPH_NEIGHBORS` function, too

* increased default value of traversal option *maxIterations* to 100 times of its previous
  default value


v2.4.3 (2015-02-06)
-------------------

* fix multi-threading with openssl when running under Windows

* fix timeout on socket operations when running under Windows

* Fixed an error in Foxx routing which caused some apps that worked in 2.4.1 to fail with status 500: `undefined is not a function` errors in 2.4.2
  This error was occurring due to seldom internal rerouting introduced by the malformed application handler.


v2.4.2 (2015-01-30)
-------------------

* added custom visitor functionality for AQL traversals

  This allows more complex result processing in traversals triggered by AQL. A few examples
  are shown in [this article](http://jsteemann.github.io/blog/2015/01/28/using-custom-visitors-in-aql-graph-traversals/).

* improved number of results estimated for nodes of type EnumerateListNode and SubqueryNode
  in AQL explain output

* added AQL explain helper to explain arbitrary AQL queries

  The helper function prints the query execution plan and the indexes to be used in the
  query. It can be invoked from the ArangoShell or the web interface as follows:

      require("org/arangodb/aql/explainer").explain(query);

* enable use of indexes for certain AQL conditions with non-equality predicates, in
  case the condition(s) also refer to indexed attributes

  The following queries will now be able to use indexes:

      FILTER a.indexed == ... && a.indexed != ...
      FILTER a.indexed == ... && a.nonIndexed != ...
      FILTER a.indexed == ... && ! (a.indexed == ...)
      FILTER a.indexed == ... && ! (a.nonIndexed == ...)
      FILTER a.indexed == ... && ! (a.indexed != ...)
      FILTER a.indexed == ... && ! (a.nonIndexed != ...)
      FILTER (a.indexed == ... && a.nonIndexed == ...) || (a.indexed == ... && a.nonIndexed == ...)
      FILTER (a.indexed == ... && a.nonIndexed != ...) || (a.indexed == ... && a.nonIndexed != ...)

* Fixed spuriously occurring "collection not found" errors when running queries on local
  collections on a cluster DB server

* Fixed upload of Foxx applications to the server for apps exceeding approx. 1 MB zipped.

* Malformed Foxx applications will now return a more useful error when any route is requested.

  In Production a Foxx app mounted on /app will display an html page on /app/* stating a 503 Service temporarily not available.
  It will not state any information about your Application.
  Before it was a 404 Not Found without any information and not distinguishable from a correct not found on your route.

  In Development Mode the html page also contains information about the error occurred.

* Unhandled errors thrown in Foxx routes are now handled by the Foxx framework itself.

  In Production the route will return a status 500 with a body {error: "Error statement"}.
  In Development the route will return a status 500 with a body {error: "Error statement", stack: "..."}

  Before, it was status 500 with a plain text stack including ArangoDB internal routing information.

* The Applications tab in web interface will now request development apps more often.
  So if you have a fixed a syntax error in your app it should always be visible after reload.


v2.4.1 (2015-01-19)
-------------------

* improved WAL recovery output

* fixed certain OR optimizations in AQL optimizer

* better diagnostics for arangoimp

* fixed invalid result of HTTP REST API method `/_admin/foxx/rescan`

* fixed possible segmentation fault when passing a Buffer object into a V8 function
  as a parameter

* updated AQB module to 1.8.0.


v2.4.0 (2015-01-13)
-------------------

* updated AQB module to 1.7.0.

* fixed V8 integration-related crashes

* make `fs.move(src, dest)` also fail when both `src` and `dest` are
  existing directories. This ensures the same behavior of the move operation
  on different platforms.

* fixed AQL insert operation for multi-shard collections in cluster

* added optional return value for AQL data-modification queries.
  This allows returning the documents inserted, removed or updated with the query, e.g.

      FOR doc IN docs REMOVE doc._key IN docs LET removed = OLD RETURN removed
      FOR doc IN docs INSERT { } IN docs LET inserted = NEW RETURN inserted
      FOR doc IN docs UPDATE doc._key WITH { } IN docs LET previous = OLD RETURN previous
      FOR doc IN docs UPDATE doc._key WITH { } IN docs LET updated = NEW RETURN updated

  The variables `OLD` and `NEW` are automatically available when a `REMOVE`, `INSERT`,
  `UPDATE` or `REPLACE` statement is immediately followed by a `LET` statement.
  Note that the `LET` and `RETURN` statements in data-modification queries are not as
  flexible as the general versions of `LET` and `RETURN`. When returning documents from
  data-modification operations, only a single variable can be assigned using `LET`, and
  the assignment can only be either `OLD` or `NEW`, but not an arbitrary expression. The
  `RETURN` statement also allows using the just-created variable only, and no arbitrary
  expressions.


v2.4.0-beta1 (2014-12-26)
--------------------------

* fixed superstates in FoxxGenerator

* fixed issue #1065: Aardvark: added creation of documents and edges with _key property

* fixed issue #1198: Aardvark: current AQL editor query is now cached

* Upgraded V8 version from 3.16.14 to 3.29.59

  The built-in version of V8 has been upgraded from 3.16.14 to 3.29.59.
  This activates several ES6 (also dubbed *Harmony* or *ES.next*) features in
  ArangoDB, both in the ArangoShell and the ArangoDB server. They can be
  used for scripting and in server-side actions such as Foxx routes, traversals
  etc.

  The following ES6 features are available in ArangoDB 2.4 by default:

  * iterators
  * the `of` operator
  * symbols
  * predefined collections types (Map, Set etc.)
  * typed arrays

  Many other ES6 features are disabled by default, but can be made available by
  starting arangod or arangosh with the appropriate options:

  * arrow functions
  * proxies
  * generators
  * String, Array, and Number enhancements
  * constants
  * enhanced object and numeric literals

  To activate all these ES6 features in arangod or arangosh, start it with
  the following options:

      arangosh --javascript.v8-options="--harmony --harmony_generators"

  More details on the available ES6 features can be found in
  [this blog](https://jsteemann.github.io/blog/2014/12/19/using-es6-features-in-arangodb/).

* Added Foxx generator for building Hypermedia APIs

  A more detailed description is [here](https://www.arangodb.com/2014/12/08/building-hypermedia-apis-foxxgenerator)

* New `Applications` tab in web interface:

  The `applications` tab got a complete redesign.
  It will now only show applications that are currently running on ArangoDB.
  For a selected application, a new detailed view has been created.
  This view provides a better overview of the app:
  * author
  * license
  * version
  * contributors
  * download links
  * API documentation

  To install a new application, a new dialog is now available.
  It provides the features already available in the console application `foxx-manager` plus some more:
  * install an application from Github
  * install an application from a zip file
  * install an application from ArangoDB's application store
  * create a new application from scratch: this feature uses a generator to
    create a Foxx application with pre-defined CRUD methods for a given list
    of collections. The generated Foxx app can either be downloaded as a zip file or
    be installed on the server. Starting with a new Foxx app has never been easier.

* fixed issue #1102: Aardvark: Layout bug in documents overview

  The documents overview was entirely destroyed in some situations on Firefox.
  We replaced the plugin we used there.

* fixed issue #1168: Aardvark: pagination buttons jumping

* fixed issue #1161: Aardvark: Click on Import JSON imports previously uploaded file

* removed configure options `--enable-all-in-one-v8`, `--enable-all-in-one-icu`,
  and `--enable-all-in-one-libev`.

* global internal rename to fix naming incompatibilities with JSON:

  Internal functions with names containing `array` have been renamed to `object`,
  internal functions with names containing `list` have been renamed to `array`.
  The renaming was mainly done in the C++ parts. The documentation has also been
  adjusted so that the correct JSON type names are used in most places.

  The change also led to the addition of a few function aliases in AQL:

  * `TO_LIST` now is an alias of the new `TO_ARRAY`
  * `IS_LIST` now is an alias of the new `IS_ARRAY`
  * `IS_DOCUMENT` now is an alias of the new `IS_OBJECT`

  The changed also renamed the option `mergeArrays` to `mergeObjects` for AQL
  data-modification query options and HTTP document modification API

* AQL: added optimizer rule "remove-filter-covered-by-index"

  This rule removes FilterNodes and CalculationNodes from an execution plan if the
  filter is already covered by a previous IndexRangeNode. Removing the CalculationNode
  and the FilterNode will speed up query execution because the query requires less
  computation.

* AQL: added optimizer rule "remove-sort-rand"

  This rule removes a `SORT RAND()` expression from a query and moves the random
  iteration into the appropriate `EnumerateCollectionNode`. This is more efficient
  than individually enumerating and then sorting randomly.

* AQL: range optimizations for IN and OR

  This change enables usage of indexes for several additional cases. Filters containing
  the `IN` operator can now make use of indexes, and multiple OR- or AND-combined filter
  conditions can now also use indexes if the filters are accessing the same indexed
  attribute.

  Here are a few examples of queries that can now use indexes but couldn't before:

    FOR doc IN collection
      FILTER doc.indexedAttribute == 1 || doc.indexedAttribute > 99
      RETURN doc

    FOR doc IN collection
      FILTER doc.indexedAttribute IN [ 3, 42 ] || doc.indexedAttribute > 99
      RETURN doc

    FOR doc IN collection
      FILTER (doc.indexedAttribute > 2 && doc.indexedAttribute < 10) ||
             (doc.indexedAttribute > 23 && doc.indexedAttribute < 42)
      RETURN doc

* fixed issue #500: AQL parentheses issue

  This change allows passing subqueries as AQL function parameters without using
  duplicate brackets (e.g. `FUNC(query)` instead of `FUNC((query))`

* added optional `COUNT` clause to AQL `COLLECT`

  This allows more efficient group count calculation queries, e.g.

      FOR doc IN collection
        COLLECT age = doc.age WITH COUNT INTO length
        RETURN { age: age, count: length }

  A count-only query is also possible:

      FOR doc IN collection
        COLLECT WITH COUNT INTO length
        RETURN length

* fixed missing makeDirectory when fetching a Foxx application from a zip file

* fixed issue #1134: Change the default endpoint to localhost

  This change will modify the IP address ArangoDB listens on to 127.0.0.1 by default.
  This will make new ArangoDB installations unaccessible from clients other than
  localhost unless changed. This is a security feature.

  To make ArangoDB accessible from any client, change the server's configuration
  (`--server.endpoint`) to either `tcp://0.0.0.0:8529` or the server's publicly
  visible IP address.

* deprecated `Repository#modelPrototype`. Use `Repository#model` instead.

* IMPORTANT CHANGE: by default, system collections are included in replication and all
  replication API return values. This will lead to user accounts and credentials
  data being replicated from master to slave servers. This may overwrite
  slave-specific database users.

  If this is undesired, the `_users` collection can be excluded from replication
  easily by setting the `includeSystem` attribute to `false` in the following commands:

  * replication.sync({ includeSystem: false });
  * replication.applier.properties({ includeSystem: false });

  This will exclude all system collections (including `_aqlfunctions`, `_graphs` etc.)
  from the initial synchronization and the continuous replication.

  If this is also undesired, it is also possible to specify a list of collections to
  exclude from the initial synchronization and the continuous replication using the
  `restrictCollections` attribute, e.g.:

      replication.applier.properties({
        includeSystem: true,
        restrictType: "exclude",
        restrictCollections: [ "_users", "_graphs", "foo" ]
      });

  The HTTP API methods for fetching the replication inventory and for dumping collections
  also support the `includeSystem` control flag via a URL parameter.

* removed DEPRECATED replication methods:
  * `replication.logger.start()`
  * `replication.logger.stop()`
  * `replication.logger.properties()`
  * HTTP PUT `/_api/replication/logger-start`
  * HTTP PUT `/_api/replication/logger-stop`
  * HTTP GET `/_api/replication/logger-config`
  * HTTP PUT `/_api/replication/logger-config`

* fixed issue #1174, which was due to locking problems in distributed
  AQL execution

* improved cluster locking for AQL avoiding deadlocks

* use DistributeNode for modifying queries with REPLACE and UPDATE, if
  possible


v2.3.6 (2015-XX-XX)
-------------------

* fixed AQL subquery optimization that produced wrong result when multiple subqueries
  directly followed each other and and a directly following `LET` statement did refer
  to any but the first subquery.


v2.3.5 (2015-01-16)
-------------------

* fixed intermittent 404 errors in Foxx apps after mounting or unmounting apps

* fixed issue #1200: Expansion operator results in "Cannot call method 'forEach' of null"

* fixed issue #1199: Cannot unlink root node of plan


v2.3.4 (2014-12-23)
-------------------

* fixed cerberus path for MyArangoDB


v2.3.3 (2014-12-17)
-------------------

* fixed error handling in instantiation of distributed AQL queries, this
  also fixes a bug in cluster startup with many servers

* issue #1185: parse non-fractional JSON numbers with exponent (e.g. `4e-261`)

* issue #1159: allow --server.request-timeout and --server.connect-timeout of 0


v2.3.2 (2014-12-09)
-------------------

* fixed issue #1177: Fix bug in the user app's storage

* fixed issue #1173: AQL Editor "Save current query" resets user password

* fixed missing makeDirectory when fetching a Foxx application from a zip file

* put in warning about default changed: fixed issue #1134: Change the default endpoint to localhost

* fixed issue #1163: invalid fullCount value returned from AQL

* fixed range operator precedence

* limit default maximum number of plans created by AQL optimizer to 256 (from 1024)

* make AQL optimizer not generate an extra plan if an index can be used, but modify
  existing plans in place

* fixed AQL cursor ttl (time-to-live) issue

  Any user-specified cursor ttl value was not honored since 2.3.0.

* fixed segfault in AQL query hash index setup with unknown shapes

* fixed memleaks

* added AQL optimizer rule for removing `INTO` from a `COLLECT` statement if not needed

* fixed issue #1131

  This change provides the `KEEP` clause for `COLLECT ... INTO`. The `KEEP` clause
  allows controlling which variables will be kept in the variable created by `INTO`.

* fixed issue #1147, must protect dispatcher ID for etcd

v2.3.1 (2014-11-28)
-------------------

* recreate password if missing during upgrade

* fixed issue #1126

* fixed non-working subquery index optimizations

* do not restrict summary of Foxx applications to 60 characters

* fixed display of "required" path parameters in Foxx application documentation

* added more optimizations of constants values in AQL FILTER conditions

* fixed invalid or-to-in optimization for FILTERs containing comparisons
  with boolean values

* fixed replication of `_graphs` collection

* added AQL list functions `PUSH`, `POP`, `UNSHIFT`, `SHIFT`, `REMOVE_VALUES`,
  `REMOVE_VALUE`, `REMOVE_NTH` and `APPEND`

* added AQL functions `CALL` and `APPLY` to dynamically call other functions

* fixed AQL optimizer cost estimation for LIMIT node

* prevent Foxx queues from permanently writing to the journal even when
  server is idle

* fixed AQL COLLECT statement with INTO clause, which copied more variables
  than v2.2 and thus lead to too much memory consumption.
  This deals with #1107.

* fixed AQL COLLECT statement, this concerned every COLLECT statement,
  only the first group had access to the values of the variables before
  the COLLECT statement. This deals with #1127.

* fixed some AQL internals, where sometimes too many items were
  fetched from upstream in the presence of a LIMIT clause. This should
  generally improve performance.


v2.3.0 (2014-11-18)
-------------------

* fixed syslog flags. `--log.syslog` is deprecated and setting it has no effect,
  `--log.facility` now works as described. Application name has been changed from
  `triagens` to `arangod`. It can be changed using `--log.application`. The syslog
  will only contain the actual log message. The datetime prefix is omitted.

* fixed deflate in SimpleHttpClient

* fixed issue #1104: edgeExamples broken or changed

* fixed issue #1103: Error while importing user queries

* fixed issue #1100: AQL: HAS() fails on doc[attribute_name]

* fixed issue #1098: runtime error when creating graph vertex

* hide system applications in **Applications** tab by default

  Display of system applications can be toggled by using the *system applications*
  toggle in the UI.

* added HTTP REST API for managing tasks (`/_api/tasks`)

* allow passing character lists as optional parameter to AQL functions `TRIM`,
  `LTRIM` and `RTRIM`

  These functions now support trimming using custom character lists. If no character
  lists are specified, all whitespace characters will be removed as previously:

      TRIM("  foobar\t \r\n ")         // "foobar"
      TRIM(";foo;bar;baz, ", "; ")     // "foo;bar;baz"

* added AQL string functions `LTRIM`, `RTRIM`, `FIND_FIRST`, `FIND_LAST`, `SPLIT`,
  `SUBSTITUTE`

* added AQL functions `ZIP`, `VALUES` and `PERCENTILE`

* made AQL functions `CONCAT` and `CONCAT_SEPARATOR` work with list arguments

* dynamically create extra dispatcher threads if required

* fixed issue #1097: schemas in the API docs no longer show required properties as optional


v2.3.0-beta2 (2014-11-08)
-------------------------

* front-end: new icons for uploading and downloading JSON documents into a collection

* front-end: fixed documents pagination css display error

* front-end: fixed flickering of the progress view

* front-end: fixed missing event for documents filter function

* front-end: jsoneditor: added CMD+Return (Mac) CTRL+Return (Linux/Win) shortkey for
  saving a document

* front-end: added information tooltip for uploading json documents.

* front-end: added database management view to the collapsed navigation menu

* front-end: added collection truncation feature

* fixed issue #1086: arangoimp: Odd errors if arguments are not given properly

* performance improvements for AQL queries that use JavaScript-based expressions
  internally

* added AQL geo functions `WITHIN_RECTANGLE` and `IS_IN_POLYGON`

* fixed non-working query results download in AQL editor of web interface

* removed debug print message in AQL editor query export routine

* fixed issue #1075: Aardvark: user name required even if auth is off #1075

  The fix for this prefills the username input field with the current user's
  account name if any and `root` (the default username) otherwise. Additionally,
  the tooltip text has been slightly adjusted.

* fixed issue #1069: Add 'raw' link to swagger ui so that the raw swagger
  json can easily be retrieved

  This adds a link to the Swagger API docs to an application's detail view in
  the **Applications** tab of the web interface. The link produces the Swagger
  JSON directly. If authentication is turned on, the link requires authentication,
  too.

* documentation updates


v2.3.0-beta1 (2014-11-01)
-------------------------

* added dedicated `NOT IN` operator for AQL

  Previously, a `NOT IN` was only achievable by writing a negated `IN` condition:

      FOR i IN ... FILTER ! (i IN [ 23, 42 ]) ...

  This can now alternatively be expressed more intuitively as follows:

      FOR i IN ... FILTER i NOT IN [ 23, 42 ] ...

* added alternative logical operator syntax for AQL

  Previously, the logical operators in AQL could only be written as:
  - `&&`: logical and
  - `||`: logical or
  - `!`: negation

  ArangoDB 2.3 introduces the alternative variants for these operators:
  - `AND`: logical and
  - `OR`: logical or
  - `NOT`: negation

  The new syntax is just an alternative to the old syntax, allowing easier
  migration from SQL. The old syntax is still fully supported and will be.

* improved output of `ArangoStatement.parse()` and POST `/_api/query`

  If an AQL query can be parsed without problems, The return value of
  `ArangoStatement.parse()` now contains an attribute `ast` with the abstract
  syntax tree of the query (before optimizations). Though this is an internal
  representation of the query and is subject to change, it can be used to inspect
  how ArangoDB interprets a given query.

* improved `ArangoStatement.explain()` and POST `/_api/explain`

  The commands for explaining AQL queries have been improved.

* added command-line option `--javascript.v8-contexts` to control the number of
  V8 contexts created in arangod.

  Previously, the number of V8 contexts was equal to the number of server threads
  (as specified by option `--server.threads`).

  However, it may be sensible to create different amounts of threads and V8
  contexts. If the option is not specified, the number of V8 contexts created
  will be equal to the number of server threads. Thus no change in configuration
  is required to keep the old behavior.

  If you are using the default config files or merge them with your local config
  files, please review if the default number of server threads is okay in your
  environment. Additionally you should verify that the number of V8 contexts
  created (as specified in option `--javascript.v8-contexts`) is okay.

* the number of server.threads specified is now the minimum of threads
  started. There are situation in which threads are waiting for results of
  distributed database servers. In this case the number of threads is
  dynamically increased.

* removed index type "bitarray"

  Bitarray indexes were only half-way documented and integrated in previous versions
  of ArangoDB so their benefit was limited. The support for bitarray indexes has
  thus been removed in ArangoDB 2.3. It is not possible to create indexes of type
  "bitarray" with ArangoDB 2.3.

  When a collection is opened that contains a bitarray index definition created
  with a previous version of ArangoDB, ArangoDB will ignore it and log the following
  warning:

      index type 'bitarray' is not supported in this version of ArangoDB and is ignored

  Future versions of ArangoDB may automatically remove such index definitions so the
  warnings will eventually disappear.

* removed internal "_admin/modules/flush" in order to fix requireApp

* added basic support for handling binary data in Foxx

  Requests with binary payload can be processed in Foxx applications by
  using the new method `res.rawBodyBuffer()`. This will return the unparsed request
  body as a Buffer object.

  There is now also the method `req.requestParts()` available in Foxx to retrieve
  the individual components of a multipart HTTP request.

  Buffer objects can now be used when setting the response body of any Foxx action.
  Additionally, `res.send()` has been added as a convenience method for returning
  strings, JSON objects or buffers from a Foxx action:

      res.send("<p>some HTML</p>");
      res.send({ success: true });
      res.send(new Buffer("some binary data"));

  The convenience method `res.sendFile()` can now be used to easily return the
  contents of a file from a Foxx action:

      res.sendFile(applicationContext.foxxFilename("image.png"));

  `fs.write` now accepts not only strings but also Buffer objects as second parameter:

      fs.write(filename, "some data");
      fs.write(filename, new Buffer("some binary data"));

  `fs.readBuffer` can be used to return the contents of a file in a Buffer object.

* improved performance of insertion into non-unique hash indexes significantly in case
  many duplicate keys are used in the index

* issue #1042: set time zone in log output

  the command-line option `--log.use-local-time` was added to print dates and times in
  the server-local timezone instead of UTC

* command-line options that require a boolean value now validate the
  value given on the command-line

  This prevents issues if no value is specified for an option that
  requires a boolean value. For example, the following command-line would
  have caused trouble in 2.2, because `--server.endpoint` would have been
  used as the value for the `--server.disable-authentication` options
  (which requires a boolean value):

      arangod --server.disable-authentication --server.endpoint tcp://127.0.0.1:8529 data

  In 2.3, running this command will fail with an error and requires to
  be modified to:

      arangod --server.disable-authentication true --server.endpoint tcp://127.0.0.1:8529 data

* improved performance of CSV import in arangoimp

* fixed issue #1027: Stack traces are off-by-one

* fixed issue #1026: Modules loaded in different files within the same app
  should refer to the same module

* fixed issue #1025: Traversal not as expected in undirected graph

* added a _relation function in the general-graph module.

  This deprecated _directedRelation and _undirectedRelation.
  ArangoDB does not offer any constraints for undirected edges
  which caused some confusion of users how undirected relations
  have to be handled. Relation now only supports directed relations
  and the user can actively simulate undirected relations.

* changed return value of Foxx.applicationContext#collectionName:

  Previously, the function could return invalid collection names because
  invalid characters were not replaced in the application name prefix, only
  in the collection name passed.

  Now, the function replaces invalid characters also in the application name
  prefix, which might to slightly different results for application names that
  contained any characters outside the ranges [a-z], [A-Z] and [0-9].

* prevent XSS in AQL editor and logs view

* integrated tutorial into ArangoShell and web interface

* added option `--backslash-escape` for arangoimp when running CSV file imports

* front-end: added download feature for (filtered) documents

* front-end: added download feature for the results of a user query

* front-end: added function to move documents to another collection

* front-end: added sort-by attribute to the documents filter

* front-end: added sorting feature to database, graph management and user management view.

* issue #989: front-end: Databases view not refreshing after deleting a database

* issue #991: front-end: Database search broken

* front-end: added infobox which shows more information about a document (_id, _rev, _key) or
  an edge (_id, _rev, _key, _from, _to). The from and to attributes are clickable and redirect
  to their document location.

* front-end: added edit-mode for deleting multiple documents at the same time.

* front-end: added delete button to the detailed document/edge view.

* front-end: added visual feedback for saving documents/edges inside the editor (error/success).

* front-end: added auto-focusing for the first input field in a modal.

* front-end: added validation for user input in a modal.

* front-end: user defined queries are now stored inside the database and are bound to the current
  user, instead of using the local storage functionality of the browsers. The outcome of this is
  that user defined queries are now independently usable from any device. Also queries can now be
  edited through the standard document editor of the front-end through the _users collection.

* front-end: added import and export functionality for user defined queries.

* front-end: added new keywords and functions to the aql-editor theme

* front-end: applied tile-style to the graph view

* front-end: now using the new graph api including multi-collection support

* front-end: foxx apps are now deletable

* front-end: foxx apps are now installable and updateable through github, if github is their
  origin.

* front-end: added foxx app version control. Multiple versions of a single foxx app are now
  installable and easy to manage and are also arranged in groups.

* front-end: the user-set filter of a collection is now stored until the user navigates to
  another collection.

* front-end: fetching and filtering of documents, statistics, and query operations are now
  handled with asynchronous ajax calls.

* front-end: added progress indicator if the front-end is waiting for a server operation.

* front-end: fixed wrong count of documents in the documents view of a collection.

* front-end: fixed unexpected styling of the manage db view and navigation.

* front-end: fixed wrong handling of select fields in a modal view.

* front-end: fixed wrong positioning of some tooltips.

* automatically call `toJSON` function of JavaScript objects (if present)
  when serializing them into database documents. This change allows
  storing JavaScript date objects in the database in a sensible manner.


v2.2.7 (2014-11-19)
-------------------

* fixed issue #998: Incorrect application URL for non-system Foxx apps

* fixed issue #1079: AQL editor: keyword WITH in UPDATE query is not highlighted

* fix memory leak in cluster nodes

* fixed registration of AQL user-defined functions in Web UI (JS shell)

* fixed error display in Web UI for certain errors
  (now error message is printed instead of 'undefined')

* fixed issue #1059: bug in js module console

* fixed issue #1056: "fs": zip functions fail with passwords

* fixed issue #1063: Docs: measuring unit of --wal.logfile-size?

* fixed issue #1062: Docs: typo in 14.2 Example data


v2.2.6 (2014-10-20)
-------------------

* fixed issue #972: Compilation Issue

* fixed issue #743: temporary directories are now unique and one can read
  off the tool that created them, if empty, they are removed atexit

* Highly improved performance of all AQL GRAPH_* functions.

* Orphan collections in general graphs can now be found via GRAPH_VERTICES
  if either "any" or no direction is defined

* Fixed documentation for AQL function GRAPH_NEIGHBORS.
  The option "vertexCollectionRestriction" is meant to filter the target
  vertices only, and should not filter the path.

* Fixed a bug in GRAPH_NEIGHBORS which enforced only empty results
  under certain conditions


v2.2.5 (2014-10-09)
-------------------

* fixed issue #961: allow non-JSON values in undocument request bodies

* fixed issue 1028: libicu is now statically linked

* fixed cached lookups of collections on the server, which may have caused spurious
  problems after collection rename operations


v2.2.4 (2014-10-01)
-------------------

* fixed accessing `_from` and `_to` attributes in `collection.byExample` and
  `collection.firstExample`

  These internal attributes were not handled properly in the mentioned functions, so
  searching for them did not always produce documents

* fixed issue #1030: arangoimp 2.2.3 crashing, not logging on large Windows CSV file

* fixed issue #1025: Traversal not as expected in undirected graph

* fixed issue #1020

  This requires re-introducing the startup option `--database.force-sync-properties`.

  This option can again be used to force fsyncs of collection, index and database properties
  stored as JSON strings on disk in files named `parameter.json`. Syncing these files after
  a write may be necessary if the underlying storage does not sync file contents by itself
  in a "sensible" amount of time after a file has been written and closed.

  The default value is `true` so collection, index and database properties will always be
  synced to disk immediately. This affects creating, renaming and dropping collections as
  well as creating and dropping databases and indexes. Each of these operations will perform
  an additional fsync on the `parameter.json` file if the option is set to `true`.

  It might be sensible to set this option to `false` for workloads that create and drop a
  lot of collections (e.g. test runs).

  Document operations such as creating, updating and dropping documents are not affected
  by this option.

* fixed issue #1016: AQL editor bug

* fixed issue #1014: WITHIN function returns wrong distance

* fixed AQL shortest path calculation in function `GRAPH_SHORTEST_PATH` to return
  complete vertex objects instead of just vertex ids

* allow changing of attributes of documents stored in server-side JavaScript variables

  Previously, the following did not work:

      var doc = db.collection.document(key);
      doc._key = "abc"; // overwriting internal attributes not supported
      doc.value = 123;  // overwriting existing attributes not supported

  Now, modifying documents stored in server-side variables (e.g. `doc` in the above case)
  is supported. Modifying the variables will not update the documents in the database,
  but will modify the JavaScript object (which can be written back to the database using
  `db.collection.update` or `db.collection.replace`)

* fixed issue #997: arangoimp apparently doesn't support files >2gig on Windows

  large file support (requires using `_stat64` instead of `stat`) is now supported on
  Windows


v2.2.3 (2014-09-02)
-------------------

* added `around` for Foxx controller

* added `type` option for HTTP API `GET /_api/document?collection=...`

  This allows controlling the type of results to be returned. By default, paths to
  documents will be returned, e.g.

      [
        `/_api/document/test/mykey1`,
        `/_api/document/test/mykey2`,
        ...
      ]

  To return a list of document ids instead of paths, the `type` URL parameter can be
  set to `id`:

      [
        `test/mykey1`,
        `test/mykey2`,
        ...
      ]

  To return a list of document keys only, the `type` URL parameter can be set to `key`:

      [
        `mykey1`,
        `mykey2`,
        ...
      ]


* properly capitalize HTTP response header field names in case the `x-arango-async`
  HTTP header was used in a request.

* fixed several documentation issues

* speedup for several general-graph functions, AQL functions starting with `GRAPH_`
  and traversals


v2.2.2 (2014-08-08)
-------------------

* allow storing non-reserved attribute names starting with an underscore

  Previous versions of ArangoDB parsed away all attribute names that started with an
  underscore (e.g. `_test', '_foo', `_bar`) on all levels of a document (root level
  and sub-attribute levels). While this behavior was documented, it was unintuitive and
  prevented storing documents inside other documents, e.g.:

      {
        "_key" : "foo",
        "_type" : "mydoc",
        "references" : [
          {
            "_key" : "something",
            "_rev" : "...",
            "value" : 1
          },
          {
            "_key" : "something else",
            "_rev" : "...",
            "value" : 2
          }
        ]
      }

  In the above example, previous versions of ArangoDB removed all attributes and
  sub-attributes that started with underscores, meaning the embedded documents would lose
  some of their attributes. 2.2.2 should preserve such attributes, and will also allow
  storing user-defined attribute names on the top-level even if they start with underscores
  (such as `_type` in the above example).

* fix conversion of JavaScript String, Number and Boolean objects to JSON.

  Objects created in JavaScript using `new Number(...)`, `new String(...)`, or
  `new Boolean(...)` were not converted to JSON correctly.

* fixed a race condition on task registration (i.e. `require("org/arangodb/tasks").register()`)

  this race condition led to undefined behavior when a just-created task with no offset and
  no period was instantly executed and deleted by the task scheduler, before the `register`
  function returned to the caller.

* changed run-tests.sh to execute all suitable tests.

* switch to new version of gyp

* fixed upgrade button


v2.2.1 (2014-07-24)
-------------------

* fixed hanging write-ahead log recovery for certain cases that involved dropping
  databases

* fixed issue with --check-version: when creating a new database the check failed

* issue #947 Foxx applicationContext missing some properties

* fixed issue with --check-version: when creating a new database the check failed

* added startup option `--wal.suppress-shape-information`

  Setting this option to `true` will reduce memory and disk space usage and require
  less CPU time when modifying documents or edges. It should therefore be turned on
  for standalone ArangoDB servers. However, for servers that are used as replication
  masters, setting this option to `true` will effectively disable the usage of the
  write-ahead log for replication, so it should be set to `false` for any replication
  master servers.

  The default value for this option is `false`.

* added optional `ttl` attribute to specify result cursor expiration for HTTP API method
  `POST /_api/cursor`

  The `ttl` attribute can be used to prevent cursor results from timing out too early.

* issue #947: Foxx applicationContext missing some properties

* (reported by Christian Neubauer):

  The problem was that in Google's V8, signed and unsigned chars are not always declared cleanly.
  so we need to force v8 to compile with forced signed chars which is done by the Flag:
    -fsigned-char
  at least it is enough to follow the instructions of compiling arango on rasperry
  and add "CFLAGS='-fsigned-char'" to the make command of V8 and remove the armv7=0

* Fixed a bug with the replication client. In the case of single document
  transactions the collection was not write locked.


v2.2.0 (2014-07-10)
-------------------

* The replication methods `logger.start`, `logger.stop` and `logger.properties` are
  no-ops in ArangoDB 2.2 as there is no separate replication logger anymore. Data changes
  are logged into the write-ahead log in ArangoDB 2.2, and not separately by the
  replication logger. The replication logger object is still there in ArangoDB 2.2 to
  ensure backwards-compatibility, however, logging cannot be started, stopped or
  configured anymore. Using any of these methods will do nothing.

  This also affects the following HTTP API methods:
  - `PUT /_api/replication/logger-start`
  - `PUT /_api/replication/logger-stop`
  - `GET /_api/replication/logger-config`
  - `PUT /_api/replication/logger-config`

  Using any of these methods is discouraged from now on as they will be removed in
  future versions of ArangoDB.

* INCOMPATIBLE CHANGE: replication of transactions has changed. Previously, transactions
  were logged on a master in one big block and shipped to a slave in one block, too.
  Now transactions will be logged and replicated as separate entries, allowing transactions
  to be bigger and also ensure replication progress.

  This change also affects the behavior of the `stop` method of the replication applier.
  If the replication applier is now stopped manually using the `stop` method and later
  restarted using the `start` method, any transactions that were unfinished at the
  point of stopping will be aborted on a slave, even if they later commit on the master.

  In ArangoDB 2.2, stopping the replication applier manually should be avoided unless the
  goal is to stop replication permanently or to do a full resync with the master anyway.
  If the replication applier still must be stopped, it should be made sure that the
  slave has fetched and applied all pending operations from a master, and that no
  extra transactions are started on the master before the `stop` command on the slave
  is executed.

  Replication of transactions in ArangoDB 2.2 might also lock the involved collections on
  the slave while a transaction is either committed or aborted on the master and the
  change has been replicated to the slave. This change in behavior may be important for
  slave servers that are used for read-scaling. In order to avoid long lasting collection
  locks on the slave, transactions should be kept small.

  The `_replication` system collection is not used anymore in ArangoDB 2.2 and its usage is
  discouraged.

* INCOMPATIBLE CHANGE: the figures reported by the `collection.figures` method
  now only reflect documents and data contained in the journals and datafiles of
  collections. Documents or deletions contained only in the write-ahead log will
  not influence collection figures until the write-ahead log garbage collection
  kicks in. The figures for a collection might therefore underreport the total
  resource usage of a collection.

  Additionally, the attributes `lastTick` and `uncollectedLogfileEntries` have been
  added to the result of the `figures` operation and the HTTP API method
  `PUT /_api/collection/figures`

* added `insert` method as an alias for `save`. Documents can now be inserted into
  a collection using either method:

      db.test.save({ foo: "bar" });
      db.test.insert({ foo: "bar" });

* added support for data-modification AQL queries

* added AQL keywords `INSERT`, `UPDATE`, `REPLACE` and `REMOVE` (and `WITH`) to
  support data-modification AQL queries.

  Unquoted usage of these keywords for attribute names in AQL queries will likely
  fail in ArangoDB 2.2. If any such attribute name needs to be used in a query, it
  should be enclosed in backticks to indicate the usage of a literal attribute
  name.

  For example, the following query will fail in ArangoDB 2.2 with a parse error:

      FOR i IN foo RETURN i.remove

  and needs to be rewritten like this:

      FOR i IN foo RETURN i.`remove`

* disallow storing of JavaScript objects that contain JavaScript native objects
  of type `Date`, `Function`, `RegExp` or `External`, e.g.

      db.test.save({ foo: /bar/ });
      db.test.save({ foo: new Date() });

  will now print

      Error: <data> cannot be converted into JSON shape: could not shape document

  Previously, objects of these types were silently converted into an empty object
  (i.e. `{ }`).

  To store such objects in a collection, explicitly convert them into strings
  like this:

      db.test.save({ foo: String(/bar/) });
      db.test.save({ foo: String(new Date()) });

* The replication methods `logger.start`, `logger.stop` and `logger.properties` are
  no-ops in ArangoDB 2.2 as there is no separate replication logger anymore. Data changes
  are logged into the write-ahead log in ArangoDB 2.2, and not separately by the
  replication logger. The replication logger object is still there in ArangoDB 2.2 to
  ensure backwards-compatibility, however, logging cannot be started, stopped or
  configured anymore. Using any of these methods will do nothing.

  This also affects the following HTTP API methods:
  - `PUT /_api/replication/logger-start`
  - `PUT /_api/replication/logger-stop`
  - `GET /_api/replication/logger-config`
  - `PUT /_api/replication/logger-config`

  Using any of these methods is discouraged from now on as they will be removed in
  future versions of ArangoDB.

* INCOMPATIBLE CHANGE: replication of transactions has changed. Previously, transactions
  were logged on a master in one big block and shipped to a slave in one block, too.
  Now transactions will be logged and replicated as separate entries, allowing transactions
  to be bigger and also ensure replication progress.

  This change also affects the behavior of the `stop` method of the replication applier.
  If the replication applier is now stopped manually using the `stop` method and later
  restarted using the `start` method, any transactions that were unfinished at the
  point of stopping will be aborted on a slave, even if they later commit on the master.

  In ArangoDB 2.2, stopping the replication applier manually should be avoided unless the
  goal is to stop replication permanently or to do a full resync with the master anyway.
  If the replication applier still must be stopped, it should be made sure that the
  slave has fetched and applied all pending operations from a master, and that no
  extra transactions are started on the master before the `stop` command on the slave
  is executed.

  Replication of transactions in ArangoDB 2.2 might also lock the involved collections on
  the slave while a transaction is either committed or aborted on the master and the
  change has been replicated to the slave. This change in behavior may be important for
  slave servers that are used for read-scaling. In order to avoid long lasting collection
  locks on the slave, transactions should be kept small.

  The `_replication` system collection is not used anymore in ArangoDB 2.2 and its usage is
  discouraged.

* INCOMPATIBLE CHANGE: the figures reported by the `collection.figures` method
  now only reflect documents and data contained in the journals and datafiles of
  collections. Documents or deletions contained only in the write-ahead log will
  not influence collection figures until the write-ahead log garbage collection
  kicks in. The figures for a collection might therefore underreport the total
  resource usage of a collection.

  Additionally, the attributes `lastTick` and `uncollectedLogfileEntries` have been
  added to the result of the `figures` operation and the HTTP API method
  `PUT /_api/collection/figures`

* added `insert` method as an alias for `save`. Documents can now be inserted into
  a collection using either method:

      db.test.save({ foo: "bar" });
      db.test.insert({ foo: "bar" });

* added support for data-modification AQL queries

* added AQL keywords `INSERT`, `UPDATE`, `REPLACE` and `REMOVE` (and `WITH`) to
  support data-modification AQL queries.

  Unquoted usage of these keywords for attribute names in AQL queries will likely
  fail in ArangoDB 2.2. If any such attribute name needs to be used in a query, it
  should be enclosed in backticks to indicate the usage of a literal attribute
  name.

  For example, the following query will fail in ArangoDB 2.2 with a parse error:

      FOR i IN foo RETURN i.remove

  and needs to be rewritten like this:

      FOR i IN foo RETURN i.`remove`

* disallow storing of JavaScript objects that contain JavaScript native objects
  of type `Date`, `Function`, `RegExp` or `External`, e.g.

      db.test.save({ foo: /bar/ });
      db.test.save({ foo: new Date() });

  will now print

      Error: <data> cannot be converted into JSON shape: could not shape document

  Previously, objects of these types were silently converted into an empty object
  (i.e. `{ }`).

  To store such objects in a collection, explicitly convert them into strings
  like this:

      db.test.save({ foo: String(/bar/) });
      db.test.save({ foo: String(new Date()) });

* honor startup option `--server.disable-statistics` when deciding whether or not
  to start periodic statistics collection jobs

  Previously, the statistics collection jobs were started even if the server was
  started with the `--server.disable-statistics` flag being set to `true`

* removed startup option `--random.no-seed`

  This option had no effect in previous versions of ArangoDB and was thus removed.

* removed startup option `--database.remove-on-drop`

  This option was used for debugging only.

* removed startup option `--database.force-sync-properties`

  This option is now superfluous as collection properties are now stored in the
  write-ahead log.

* introduced write-ahead log

  All write operations in an ArangoDB server instance are automatically logged
  to the server's write-ahead log. The write-ahead log is a set of append-only
  logfiles, and it is used in case of a crash recovery and for replication.
  Data from the write-ahead log will eventually be moved into the journals or
  datafiles of collections, allowing the server to remove older write-ahead log
  logfiles. Figures of collections will be updated when data are moved from the
  write-ahead log into the journals or datafiles of collections.

  Cross-collection transactions in ArangoDB should benefit considerably by this
  change, as less writes than in previous versions are required to ensure the data
  of multiple collections are atomically and durably committed. All data-modifying
  operations inside transactions (insert, update, remove) will write their
  operations into the write-ahead log directly, making transactions with multiple
  operations also require less physical memory than in previous versions of ArangoDB,
  that required all transaction data to fit into RAM.

  The `_trx` system collection is not used anymore in ArangoDB 2.2 and its usage is
  discouraged.

  The data in the write-ahead log can also be used in the replication context.
  The `_replication` collection that was used in previous versions of ArangoDB to
  store all changes on the server is not used anymore in ArangoDB 2.2. Instead,
  slaves can read from a master's write-ahead log to get informed about most
  recent changes. This removes the need to store data-modifying operations in
  both the actual place and the `_replication` collection.

* removed startup option `--server.disable-replication-logger`

  This option is superfluous in ArangoDB 2.2. There is no dedicated replication
  logger in ArangoDB 2.2. There is now always the write-ahead log, and it is also
  used as the server's replication log. Specifying the startup option
  `--server.disable-replication-logger` will do nothing in ArangoDB 2.2, but the
  option should not be used anymore as it might be removed in a future version.

* changed behavior of replication logger

  There is no dedicated replication logger in ArangoDB 2.2 as there is the
  write-ahead log now. The existing APIs for starting and stopping the replication
  logger still exist in ArangoDB 2.2 for downwards-compatibility, but calling
  the start or stop operations are no-ops in ArangoDB 2.2. When querying the
  replication logger status via the API, the server will always report that the
  replication logger is running. Configuring the replication logger is a no-op
  in ArangoDB 2.2, too. Changing the replication logger configuration has no
  effect. Instead, the write-ahead log configuration can be changed.

* removed MRuby integration for arangod

  ArangoDB had an experimental MRuby integration in some of the publish builds.
  This wasn't continuously developed, and so it has been removed in ArangoDB 2.2.

  This change has led to the following startup options being superfluous:

  - `--ruby.gc-interval`
  - `--ruby.action-directory`
  - `--ruby.modules-path`
  - `--ruby.startup-directory`

  Specifying these startup options will do nothing in ArangoDB 2.2, but the
  options should be avoided from now on as they might be removed in future versions.

* reclaim index memory when last document in collection is deleted

  Previously, deleting documents from a collection did not lead to index sizes being
  reduced. Instead, the already allocated index memory was re-used when a collection
  was refilled.

  Now, index memory for primary indexes and hash indexes is reclaimed instantly when
  the last document from a collection is removed.

* inlined and optimized functions in hash indexes

* added AQL TRANSLATE function

  This function can be used to perform lookups from static lists, e.g.

      LET countryNames = { US: "United States", UK: "United Kingdom", FR: "France" }
      RETURN TRANSLATE("FR", countryNames)

* fixed datafile debugger

* fixed check-version for empty directory

* moved try/catch block to the top of routing chain

* added mountedApp function for foxx-manager

* fixed issue #883: arango 2.1 - when starting multi-machine cluster, UI web
  does not change to cluster overview

* fixed dfdb: should not start any other V8 threads

* cleanup of version-check, added module org/arangodb/database-version,
  added --check-version option

* fixed issue #881: [2.1.0] Bombarded (every 10 sec or so) with
  "WARNING format string is corrupt" when in non-system DB Dashboard

* specialized primary index implementation to allow faster hash table
  rebuilding and reduce lookups in datafiles for the actual value of `_key`.

* issue #862: added `--overwrite` option to arangoimp

* removed number of property lookups for documents during AQL queries that
  access documents

* prevent buffering of long print results in arangosh's and arangod's print
  command

  this change will emit buffered intermediate print results and discard the
  output buffer to quickly deliver print results to the user, and to prevent
  constructing very large buffers for large results

* removed sorting of attribute names for use in a collection's shaper

  sorting attribute names was done on document insert to keep attributes
  of a collection in sorted order for faster comparisons. The sort order
  of attributes was only used in one particular and unlikely case, so it
  was removed. Collections with many different attribute names should
  benefit from this change by faster inserts and slightly less memory usage.

* fixed a bug in arangodump which got the collection name in _from and _to
  attributes of edges wrong (all were "_unknown")

* fixed a bug in arangorestore which did not recognize wrong _from and _to
  attributes of edges

* improved error detection and reporting in arangorestore


v2.1.1 (2014-06-06)
-------------------

* fixed dfdb: should not start any other V8 threads

* signature for collection functions was modified

  The basic change was the substitution of the input parameter of the
  function by an generic options object which can contain multiple
  option parameter of the function.
  Following functions were modified
  remove
  removeBySample
  replace
  replaceBySample
  update
  updateBySample

  Old signature is yet supported but it will be removed in future versions

v2.1.0 (2014-05-29)
-------------------

* implemented upgrade procedure for clusters

* fixed communication issue with agency which prevented reconnect
  after an agent failure

* fixed cluster dashboard in the case that one but not all servers
  in the cluster are down

* fixed a bug with coordinators creating local database objects
  in the wrong order (_system needs to be done first)

* improved cluster dashboard


v2.1.0-rc2 (2014-05-25)
-----------------------

* fixed issue #864: Inconsistent behavior of AQL REVERSE(list) function


v2.1.0-rc1 (XXXX-XX-XX)
-----------------------

* added server-side periodic task management functions:

  - require("org/arangodb/tasks").register(): registers a periodic task
  - require("org/arangodb/tasks").unregister(): unregisters and removes a
    periodic task
  - require("org/arangodb/tasks").get(): retrieves a specific tasks or all
    existing tasks

  the previous undocumented function `internal.definePeriodic` is now
  deprecated and will be removed in a future release.

* decrease the size of some seldom used system collections on creation.

  This will make these collections use less disk space and mapped memory.

* added AQL date functions

* added AQL FLATTEN() list function

* added index memory statistics to `db.<collection>.figures()` function

  The `figures` function will now return a sub-document `indexes`, which lists
  the number of indexes in the `count` sub-attribute, and the total memory
  usage of the indexes in bytes in the `size` sub-attribute.

* added AQL CURRENT_DATABASE() function

  This function returns the current database's name.

* added AQL CURRENT_USER() function

  This function returns the current user from an AQL query. The current user is the
  username that was specified in the `Authorization` HTTP header of the request. If
  authentication is turned off or the query was executed outside a request context,
  the function will return `null`.

* fixed issue #796: Searching with newline chars broken?

  fixed slightly different handling of backslash escape characters in a few
  AQL functions. Now handling of escape sequences should be consistent, and
  searching for newline characters should work the same everywhere

* added OpenSSL version check for configure

  It will report all OpenSSL versions < 1.0.1g as being too old.
  `configure` will only complain about an outdated OpenSSL version but not stop.

* require C++ compiler support (requires g++ 4.8, clang++ 3.4 or Visual Studio 13)

* less string copying returning JSONified documents from ArangoDB, e.g. via
  HTTP GET `/_api/document/<collection>/<document>`

* issue #798: Lower case http headers from arango

  This change allows returning capitalized HTTP headers, e.g.
  `Content-Length` instead of `content-length`.
  The HTTP spec says that headers are case-insensitive, but
  in fact several clients rely on a specific case in response
  headers.
  This change will capitalize HTTP headers if the `X-Arango-Version`
  request header is sent by the client and contains a value of at
  least `20100` (for version 2.1). The default value for the
  compatibility can also be set at server start, using the
  `--server.default-api-compatibility` option.

* simplified usage of `db._createStatement()`

  Previously, the function could not be called with a query string parameter as
  follows:

      db._createStatement(queryString);

  Calling it as above resulted in an error because the function expected an
  object as its parameter. From now on, it's possible to call the function with
  just the query string.

* make ArangoDB not send back a `WWW-Authenticate` header to a client in case the
  client sends the `X-Omit-WWW-Authenticate` HTTP header.

  This is done to prevent browsers from showing their built-in HTTP authentication
  dialog for AJAX requests that require authentication.
  ArangoDB will still return an HTTP 401 (Unauthorized) if the request doesn't
  contain valid credentials, but it will omit the `WWW-Authenticate` header,
  allowing clients to bypass the browser's authentication dialog.

* added REST API method HTTP GET `/_api/job/job-id` to query the status of an
  async job without potentially fetching it from the list of done jobs

* fixed non-intuitive behavior in jobs API: previously, querying the status
  of an async job via the API HTTP PUT `/_api/job/job-id` removed a currently
  executing async job from the list of queryable jobs on the server.
  Now, when querying the result of an async job that is still executing,
  the job is kept in the list of queryable jobs so its result can be fetched
  by a subsequent request.

* use a new data structure for the edge index of an edge collection. This
  improves the performance for the creation of the edge index and in
  particular speeds up removal of edges in graphs. Note however that
  this change might change the order in which edges starting at
  or ending in a vertex are returned. However, this order was never
  guaranteed anyway and it is not sensible to guarantee any particular
  order.

* provide a size hint to edge and hash indexes when initially filling them
  this will lead to less re-allocations when populating these indexes

  this may speed up building indexes when opening an existing collection

* don't requeue identical context methods in V8 threads in case a method is
  already registered

* removed arangod command line option `--database.remove-on-compacted`

* export the sort attribute for graph traversals to the HTTP interface

* add support for arangodump/arangorestore for clusters


v2.0.8 (XXXX-XX-XX)
-------------------

* fixed too-busy iteration over skiplists

  Even when a skiplist query was restricted by a limit clause, the skiplist
  index was queried without the limit. this led to slower-than-necessary
  execution times.

* fixed timeout overflows on 32 bit systems

  this bug has led to problems when select was called with a high timeout
  value (2000+ seconds) on 32bit systems that don't have a forgiving select
  implementation. when the call was made on these systems, select failed
  so no data would be read or sent over the connection

  this might have affected some cluster-internal operations.

* fixed ETCD issues on 32 bit systems

  ETCD was non-functional on 32 bit systems at all. The first call to the
  watch API crashed it. This was because atomic operations worked on data
  structures that were not properly aligned on 32 bit systems.

* fixed issue #848: db.someEdgeCollection.inEdge does not return correct
  value when called the 2nd time after a .save to the edge collection


v2.0.7 (2014-05-05)
-------------------

* issue #839: Foxx Manager missing "unfetch"

* fixed a race condition at startup

  this fixes undefined behavior in case the logger was involved directly at
  startup, before the logger initialization code was called. This should have
  occurred only for code that was executed before the invocation of main(),
  e.g. during ctor calls of statically defined objects.


v2.0.6 (2014-04-22)
-------------------

* fixed issue #835: arangosh doesn't show correct database name



v2.0.5 (2014-04-21)
-------------------

* Fixed a caching problem in IE JS Shell

* added cancelation for async jobs

* upgraded to new gyp for V8

* new Windows installer


v2.0.4 (2014-04-14)
-------------------

* fixed cluster authentication front-end issues for Firefox and IE, there are
  still problems with Chrome


v2.0.3 (2014-04-14)
-------------------

* fixed AQL optimizer bug

* fixed front-end issues

* added password change dialog


v2.0.2 (2014-04-06)
-------------------

* during cluster startup, do not log (somewhat expected) connection errors with
  log level error, but with log level info

* fixed dashboard modals

* fixed connection check for cluster planning front end: firefox does
  not support async:false

* document how to persist a cluster plan in order to relaunch an existing
  cluster later


v2.0.1 (2014-03-31)
-------------------

* make ArangoDB not send back a `WWW-Authenticate` header to a client in case the
  client sends the `X-Omit-WWW-Authenticate` HTTP header.

  This is done to prevent browsers from showing their built-in HTTP authentication
  dialog for AJAX requests that require authentication.
  ArangoDB will still return an HTTP 401 (Unauthorized) if the request doesn't
  contain valid credentials, but it will omit the `WWW-Authenticate` header,
  allowing clients to bypass the browser's authentication dialog.

* fixed isses in arango-dfdb:

  the dfdb was not able to unload certain system collections, so these couldn't be
  inspected with the dfdb sometimes. Additionally, it did not truncate corrupt
  markers from datafiles under some circumstances

* added `changePassword` attribute for users

* fixed non-working "save" button in collection edit view of web interface
  clicking the save button did nothing. one had to press enter in one of the input
  fields to send modified form data

* fixed V8 compile error on MacOS X

* prevent `body length: -9223372036854775808` being logged in development mode for
  some Foxx HTTP responses

* fixed several bugs in web interface dashboard

* fixed issue #783: coffee script not working in manifest file

* fixed issue #783: coffee script not working in manifest file

* fixed issue #781: Cant save current query from AQL editor ui

* bumped version in `X-Arango-Version` compatibility header sent by arangosh and other
  client tools from `1.5` to `2.0`.

* fixed startup options for arango-dfdb, added details option for arango-dfdb

* fixed display of missing error messages and codes in arangosh

* when creating a collection via the web interface, the collection type was always
  "document", regardless of the user's choice


v2.0.0 (2014-03-10)
-------------------

* first 2.0 release


v2.0.0-rc2 (2014-03-07)
-----------------------

* fixed cluster authorization


v2.0.0-rc1 (2014-02-28)
-----------------------

* added sharding :-)

* added collection._dbName attribute to query the name of the database from a collection

  more detailed documentation on the sharding and cluster features can be found in the user
  manual, section **Sharding**

* INCOMPATIBLE CHANGE: using complex values in AQL filter conditions with operators other
  than equality (e.g. >=, >, <=, <) will disable usage of skiplist indexes for filter
  evaluation.

  For example, the following queries will be affected by change:

      FOR doc IN docs FILTER doc.value < { foo: "bar" } RETURN doc
      FOR doc IN docs FILTER doc.value >= [ 1, 2, 3 ] RETURN doc

  The following queries will not be affected by the change:

      FOR doc IN docs FILTER doc.value == 1 RETURN doc
      FOR doc IN docs FILTER doc.value == "foo" RETURN doc
      FOR doc IN docs FILTER doc.value == [ 1, 2, 3 ] RETURN doc
      FOR doc IN docs FILTER doc.value == { foo: "bar" } RETURN doc

* INCOMPATIBLE CHANGE: removed undocumented method `collection.saveOrReplace`

  this feature was never advertised nor documented nor tested.

* INCOMPATIBLE CHANGE: removed undocumented REST API method `/_api/simple/BY-EXAMPLE-HASH`

  this feature was never advertised nor documented nor tested.

* added explicit startup parameter `--server.reuse-address`

  This flag can be used to control whether sockets should be acquired with the SO_REUSEADDR
  flag.

  Regardless of this setting, sockets on Windows are always acquired using the
  SO_EXCLUSIVEADDRUSE flag.

* removed undocumented REST API method GET `/_admin/database-name`

* added user validation API at POST `/_api/user/<username>`

* slightly improved users management API in `/_api/user`:

  Previously, when creating a new user via HTTP POST, the username needed to be
  passed in an attribute `username`. When users were returned via this API,
  the usernames were returned in an attribute named `user`. This was slightly
  confusing and was changed in 2.0 as follows:

  - when adding a user via HTTP POST, the username can be specified in an attribute
  `user`. If this attribute is not used, the API will look into the attribute `username`
  as before and use that value.
  - when users are returned via HTTP GET, the usernames are still returned in an
    attribute `user`.

  This change should be fully downwards-compatible with the previous version of the API.

* added AQL SLICE function to extract slices from lists

* made module loader more node compatible

* the startup option `--javascript.package-path` for arangosh is now deprecated and does
  nothing. Using it will not cause an error, but the option is ignored.

* added coffee script support

* Several UI improvements.

* Exchanged icons in the graphviewer toolbar

* always start networking and HTTP listeners when starting the server (even in
  console mode)

* allow vertex and edge filtering with user-defined functions in TRAVERSAL,
  TRAVERSAL_TREE and SHORTEST_PATH AQL functions:

      // using user-defined AQL functions for edge and vertex filtering
      RETURN TRAVERSAL(friends, friendrelations, "friends/john", "outbound", {
        followEdges: "myfunctions::checkedge",
        filterVertices: "myfunctions::checkvertex"
      })

      // using the following custom filter functions
      var aqlfunctions = require("org/arangodb/aql/functions");
      aqlfunctions.register("myfunctions::checkedge", function (config, vertex, edge, path) {
        return (edge.type !== 'dislikes'); // don't follow these edges
      }, false);

      aqlfunctions.register("myfunctions::checkvertex", function (config, vertex, path) {
        if (vertex.isDeleted || ! vertex.isActive) {
          return [ "prune", "exclude" ]; // exclude these and don't follow them
        }
        return [ ]; // include everything else
      }, false);

* fail if invalid `strategy`, `order` or `itemOrder` attribute values
  are passed to the AQL TRAVERSAL function. Omitting these attributes
  is not considered an error, but specifying an invalid value for any
  of these attributes will make an AQL query fail.

* issue #751: Create database through API should return HTTP status code 201

  By default, the server now returns HTTP 201 (created) when creating a new
  database successfully. To keep compatibility with older ArangoDB versions, the
  startup parameter `--server.default-api-compatibility` can be set to a value
  of `10400` to indicate API compatibility with ArangoDB 1.4. The compatibility
  can also be enforced by setting the `X-Arango-Version` HTTP header in a
  client request to this API on a per-request basis.

* allow direct access from the `db` object to collections whose names start
  with an underscore (e.g. db._users).

  Previously, access to such collections via the `db` object was possible from
  arangosh, but not from arangod (and thus Foxx and actions). The only way
  to access such collections from these places was via the `db._collection(<name>)`
  workaround.

* allow `\n` (as well as `\r\n`) as line terminator in batch requests sent to
  `/_api/batch` HTTP API.

* use `--data-binary` instead of `--data` parameter in generated cURL examples

* issue #703: Also show path of logfile for fm.config()

* issue #675: Dropping a collection used in "graph" module breaks the graph

* added "static" Graph.drop() method for graphs API

* fixed issue #695: arangosh server.password error

* use pretty-printing in `--console` mode by default

* simplified ArangoDB startup options

  Some startup options are now superfluous or their usage is simplified. The
  following options have been changed:

  * `--javascript.modules-path`: this option has been removed. The modules paths
    are determined by arangod and arangosh automatically based on the value of
    `--javascript.startup-directory`.

    If the option is set on startup, it is ignored so startup will not abort with
    an error `unrecognized option`.

  * `--javascript.action-directory`: this option has been removed. The actions
    directory is determined by arangod automatically based on the value of
    `--javascript.startup-directory`.

    If the option is set on startup, it is ignored so startup will not abort with
    an error `unrecognized option`.

  * `--javascript.package-path`: this option is still available but it is not
    required anymore to set the standard package paths (e.g. `js/npm`). arangod
    will automatically use this standard package path regardless of whether it
    was specified via the options.

    It is possible to use this option to add additional package paths to the
    standard value.

  Configuration files included with arangod are adjusted accordingly.

* layout of the graphs tab adapted to better fit with the other tabs

* database selection is moved to the bottom right corner of the web interface

* removed priority queue index type

  this feature was never advertised nor documented nor tested.

* display internal attributes in document source view of web interface

* removed separate shape collections

  When upgrading to ArangoDB 2.0, existing collections will be converted to include
  shapes and attribute markers in the datafiles instead of using separate files for
  shapes.

  When a collection is converted, existing shapes from the SHAPES directory will
  be written to a new datafile in the collection directory, and the SHAPES directory
  will be removed afterwards.

  This saves up to 2 MB of memory and disk space for each collection
  (savings are higher, the less different shapes there are in a collection).
  Additionally, one less file descriptor per opened collection will be used.

  When creating a new collection, the amount of sync calls may be reduced. The same
  may be true for documents with yet-unknown shapes. This may help performance
  in these cases.

* added AQL functions `NTH` and `POSITION`

* added signal handler for arangosh to save last command in more cases

* added extra prompt placeholders for arangosh:
  - `%e`: current endpoint
  - `%u`: current user

* added arangosh option `--javascript.gc-interval` to control amount of
  garbage collection performed by arangosh

* fixed issue #651: Allow addEdge() to take vertex ids in the JS library

* removed command-line option `--log.format`

  In previous versions, this option did not have an effect for most log messages, so
  it got removed.

* removed C++ logger implementation

  Logging inside ArangoDB is now done using the LOG_XXX() macros. The LOGGER_XXX()
  macros are gone.

* added collection status "loading"


v1.4.16 (XXXX-XX-XX)
--------------------

* fixed too eager datafile deletion

  this issue could have caused a crash when the compaction had marked datafiles as obsolete
  and they were removed while "old" temporary query results still pointed to the old datafile
  positions

* fixed issue #826: Replication fails when a collection's configuration changes


v1.4.15 (2014-04-19)
--------------------

* bugfix for AQL query optimizer

  the following type of query was too eagerly optimized, leading to errors in code-generation:

      LET a = (FOR i IN [] RETURN i) LET b = (FOR i IN [] RETURN i) RETURN 1

  the problem occurred when both lists in the subqueries were empty. In this case invalid code
  was generated and the query couldn't be executed.


v1.4.14 (2014-04-05)
--------------------

* fixed race conditions during shape / attribute insertion

  A race condition could have led to spurious `cannot find attribute #xx` or
  `cannot find shape #xx` (where xx is a number) warning messages being logged
  by the server. This happened when a new attribute was inserted and at the same
  time was queried by another thread.

  Also fixed a race condition that may have occurred when a thread tried to
  access the shapes / attributes hash tables while they were resized. In this
  cases, the shape / attribute may have been hashed to a wrong slot.

* fixed a memory barrier / cpu synchronization problem with libev, affecting
  Windows with Visual Studio 2013 (probably earlier versions are affected, too)

  The issue is described in detail here:
  http://lists.schmorp.de/pipermail/libev/2014q1/002318.html


v1.4.13 (2014-03-14)
--------------------

* added diagnostic output for Foxx application upload

* allow dump & restore from ArangoDB 1.4 with an ArangoDB 2.0 server

* allow startup options `temp-path` and `default-language` to be specified from the arangod
  configuration file and not only from the command line

* fixed too eager compaction

  The compaction will now wait for several seconds before trying to re-compact the same
  collection. Additionally, some other limits have been introduced for the compaction.


v1.4.12 (2014-03-05)
--------------------

* fixed display bug in web interface which caused the following problems:
  - documents were displayed in web interface as being empty
  - document attributes view displayed many attributes with content "undefined"
  - document source view displayed many attributes with name "TYPEOF" and value "undefined"
  - an alert popping up in the browser with message "Datatables warning..."

* re-introduced old-style read-write locks to supports Windows versions older than
  Windows 2008R2 and Windows 7. This should re-enable support for Windows Vista and
  Windows 2008.


v1.4.11 (2014-02-27)
--------------------

* added SHORTEST_PATH AQL function

  this calculates the shortest paths between two vertices, using the Dijkstra
  algorithm, employing a min-heap

  By default, ArangoDB does not know the distance between any two vertices and
  will use a default distance of 1. A custom distance function can be registered
  as an AQL user function to make the distance calculation use any document
  attributes or custom logic:

      RETURN SHORTEST_PATH(cities, motorways, "cities/CGN", "cities/MUC", "outbound", {
        paths: true,
        distance: "myfunctions::citydistance"
      })

      // using the following custom distance function
      var aqlfunctions = require("org/arangodb/aql/functions");
      aqlfunctions.register("myfunctions::distance", function (config, vertex1, vertex2, edge) {
        return Math.sqrt(Math.pow(vertex1.x - vertex2.x) + Math.pow(vertex1.y - vertex2.y));
      }, false);

* fixed bug in Graph.pathTo function

* fixed small memleak in AQL optimizer

* fixed access to potentially uninitialized variable when collection had a cap constraint


v1.4.10 (2014-02-21)
--------------------

* fixed graph constructor to allow graph with some parameter to be used

* added node.js "events" and "stream"

* updated npm packages

* added loading of .json file

* Fixed http return code in graph api with waitForSync parameter.

* Fixed documentation in graph, simple and index api.

* removed 2 tests due to change in ruby library.

* issue #756: set access-control-expose-headers on CORS response

  the following headers are now whitelisted by ArangoDB in CORS responses:
  - etag
  - content-encoding
  - content-length
  - location
  - server
  - x-arango-errors
  - x-arango-async-id


v1.4.9 (2014-02-07)
-------------------

* return a document's current etag in response header for HTTP HEAD requests on
  documents that return an HTTP 412 (precondition failed) error. This allows
  retrieving the document's current revision easily.

* added AQL function `SKIPLIST` to directly access skiplist indexes from AQL

  This is a shortcut method to use a skiplist index for retrieving specific documents in
  indexed order. The function capability is rather limited, but it may be used
  for several cases to speed up queries. The documents are returned in index order if
  only one condition is used.

      /* return all documents with mycollection.created > 12345678 */
      FOR doc IN SKIPLIST(mycollection, { created: [[ '>', 12345678 ]] })
        RETURN doc

      /* return first document with mycollection.created > 12345678 */
      FOR doc IN SKIPLIST(mycollection, { created: [[ '>', 12345678 ]] }, 0, 1)
        RETURN doc

      /* return all documents with mycollection.created between 12345678 and 123456790 */
      FOR doc IN SKIPLIST(mycollection, { created: [[ '>', 12345678 ], [ '<=', 123456790 ]] })
        RETURN doc

      /* return all documents with mycollection.a equal 1 and .b equal 2 */
      FOR doc IN SKIPLIST(mycollection, { a: [[ '==', 1 ]], b: [[ '==', 2 ]] })
        RETURN doc

  The function requires a skiplist index with the exact same attributes to
  be present on the specified collection. All attributes present in the skiplist
  index must be specified in the conditions specified for the `SKIPLIST` function.
  Attribute declaration order is important, too: attributes must be specified in the
  same order in the condition as they have been declared in the skiplist index.

* added command-line option `--server.disable-authentication-unix-sockets`

  with this option, authentication can be disabled for all requests coming
  in via UNIX domain sockets, enabling clients located on the same host as
  the ArangoDB server to connect without authentication.
  Other connections (e.g. TCP/IP) are not affected by this option.

  The default value for this option is `false`.
  Note: this option is only supported on platforms that support Unix domain
  sockets.

* call global arangod instance destructor on shutdown

* issue #755: TRAVERSAL does not use strategy, order and itemOrder options

  these options were not honored when configuring a traversal via the AQL
  TRAVERSAL function. Now, these options are used if specified.

* allow vertex and edge filtering with user-defined functions in TRAVERSAL,
  TRAVERSAL_TREE and SHORTEST_PATH AQL functions:

      // using user-defined AQL functions for edge and vertex filtering
      RETURN TRAVERSAL(friends, friendrelations, "friends/john", "outbound", {
        followEdges: "myfunctions::checkedge",
        filterVertices: "myfunctions::checkvertex"
      })

      // using the following custom filter functions
      var aqlfunctions = require("org/arangodb/aql/functions");
      aqlfunctions.register("myfunctions::checkedge", function (config, vertex, edge, path) {
        return (edge.type !== 'dislikes'); // don't follow these edges
      }, false);

      aqlfunctions.register("myfunctions::checkvertex", function (config, vertex, path) {
        if (vertex.isDeleted || ! vertex.isActive) {
          return [ "prune", "exclude" ]; // exclude these and don't follow them
        }
        return [ ]; // include everything else
      }, false);

* issue #748: add vertex filtering to AQL's TRAVERSAL[_TREE]() function


v1.4.8 (2014-01-31)
-------------------

* install foxx apps in the web interface

* fixed a segfault in the import API


v1.4.7 (2014-01-23)
-------------------

* issue #744: Add usage example arangoimp from Command line

* issue #738: added __dirname, __filename pseudo-globals. Fixes #733. (@by pluma)

* mount all Foxx applications in system apps directory on startup


v1.4.6 (2014-01-20)
-------------------

* issue #736: AQL function to parse collection and key from document handle

* added fm.rescan() method for Foxx-Manager

* fixed issue #734: foxx cookie and route problem

* added method `fm.configJson` for arangosh

* include `startupPath` in result of API `/_api/foxx/config`


v1.4.5 (2014-01-15)
-------------------

* fixed issue #726: Alternate Windows Install Method

* fixed issue #716: dpkg -P doesn't remove everything

* fixed bugs in description of HTTP API `_api/index`

* fixed issue #732: Rest API GET revision number

* added missing documentation for several methods in HTTP API `/_api/edge/...`

* fixed typos in description of HTTP API `_api/document`

* defer evaluation of AQL subqueries and logical operators (lazy evaluation)

* Updated font in WebFrontend, it now contains a version that renders properly on Windows

* generally allow function return values as call parameters to AQL functions

* fixed potential deadlock in global context method execution

* added override file "arangod.conf.local" (and co)


v1.4.4 (2013-12-24)
-------------------

* uid and gid are now set in the scripts, there is no longer a separate config file for
  arangod when started from a script

* foxx-manager is now an alias for arangosh

* arango-dfdb is now an alias for arangod, moved from bin to sbin

* changed from readline to linenoise for Windows

* added --install-service and --uninstall-service for Windows

* removed --daemon and --supervisor for Windows

* arangosh and arangod now uses the config-file which maps the binary name, i. e. if you
  rename arangosh to foxx-manager it will use the config file foxx-manager.conf

* fixed lock file for Windows

* fixed issue #711, #687: foxx-manager throws internal errors

* added `--server.ssl-protocol` option for client tools
  this allows connecting from arangosh, arangoimp, arangoimp etc. to an ArangoDB
  server that uses a non-default value for `--server.ssl-protocol`. The default
  value for the SSL protocol is 4 (TLSv1). If the server is configured to use a
  different protocol, it was not possible to connect to it with the client tools.

* added more detailed request statistics

  This adds the number of async-executed HTTP requests plus the number of HTTP
  requests per individual HTTP method type.

* added `--force` option for arangorestore
  this option allows continuing a restore operation even if the server reports errors
  in the middle of the restore operation

* better error reporting for arangorestore
  in case the server returned an HTTP error, arangorestore previously reported this
  error as `internal error` without any details only. Now server-side errors are
  reported by arangorestore with the server's error message

* include more system collections in dumps produced by arangodump
  previously some system collections were intentionally excluded from dumps, even if the
  dump was run with `--include-system-collections`. for example, the collections `_aal`,
  `_modules`, `_routing`, and `_users` were excluded. This makes sense in a replication
  context but not always in a dump context.
  When specifying `--include-system-collections`, arangodump will now include the above-
  mentioned collections in the dump, too. Some other system collections are still excluded
  even when the dump is run with `--include-system-collections`, for example `_replication`
  and `_trx`.

* fixed issue #701: ArangoStatement undefined in arangosh

* fixed typos in configuration files


v1.4.3 (2013-11-25)
-------------------

* fixed a segfault in the AQL optimizer, occurring when a constant non-list value was
  used on the right-hand side of an IN operator that had a collection attribute on the
  left-hand side

* issue #662:

  Fixed access violation errors (crashes) in the Windows version, occurring under some
  circumstances when accessing databases with multiple clients in parallel

* fixed issue #681: Problem with ArchLinux PKGBUILD configuration


v1.4.2 (2013-11-20)
-------------------

* fixed issue #669: Tiny documentation update

* ported Windows version to use native Windows API SRWLocks (slim read-write locks)
  and condition variables instead of homemade versions

  MSDN states the following about the compatibility of SRWLocks and Condition Variables:

      Minimum supported client:
      Windows Server 2008 [desktop apps | Windows Store apps]

      Minimum supported server:
      Windows Vista [desktop apps | Windows Store apps]

* fixed issue #662: ArangoDB on Windows hanging

  This fixes a deadlock issue that occurred on Windows when documents were written to
  a collection at the same time when some other thread tried to drop the collection.

* fixed file-based logging in Windows

  the logger complained on startup if the specified log file already existed

* fixed startup of server in daemon mode (`--daemon` startup option)

* fixed a segfault in the AQL optimizer

* issue #671: Method graph.measurement does not exist

* changed Windows condition variable implementation to use Windows native
  condition variables

  This is an attempt to fix spurious Windows hangs as described in issue #662.

* added documentation for JavaScript traversals

* added --code-page command-line option for Windows version of arangosh

* fixed a problem when creating edges via the web interface.

  The problem only occurred if a collection was created with type "document
  collection" via the web interface, and afterwards was dropped and re-created
  with type "edge collection". If the web interface page was not reloaded,
  the old collection type (document) was cached, making the subsequent creation
  of edges into the (seeming-to-be-document) collection fail.

  The fix is to not cache the collection type in the web interface. Users of
  an older version of the web interface can reload the collections page if they
  are affected.

* fixed a caching problem in arangosh: if a collection was created using the web
  interface, and then removed via arangosh, arangosh did not actually drop the
  collection due to caching.

  Because the `drop` operation was not carried out, this caused misleading error
  messages when trying to re-create the collection (e.g. `cannot create collection:
  duplicate name`).

* fixed ALT-introduced characters for arangosh console input on Windows

  The Windows readline port was not able to handle characters that are built
  using CTRL or ALT keys. Regular characters entered using the CTRL or ALT keys
  were silently swallowed and not passed to the terminal input handler.

  This did not seem to cause problems for the US keyboard layout, but was a
  severe issue for keyboard layouts that require the ALT (or ALT-GR) key to
  construct characters. For example, entering the character `{` with a German
  keyboard layout requires pressing ALT-GR + 9.

* fixed issue #665: Hash/skiplist combo madness bit my ass

  this fixes a problem with missing/non-deterministic rollbacks of inserts in
  case of a unique constraint violation into a collection with multiple secondary
  indexes (with at least one of them unique)

* fixed issue #664: ArangoDB installer on Windows requires drive c:

* partly fixed issue #662: ArangoDB on Windows hanging

  This fixes dropping databases on Windows. In previous 1.4 versions on Windows,
  one shape collection file was not unloaded and removed when dropping a database,
  leaving one directory and one shape collection file in the otherwise-dropped
  database directory.

* fixed issue #660: updated documentation on indexes


v1.4.1 (2013-11-08)
-------------------

* performance improvements for skip-list deletes


v1.4.1-rc1 (2013-11-07)
-----------------------

* fixed issue #635: Web-Interface should have a "Databases" Menu for Management

* fixed issue #624: Web-Interface is missing a Database selector

* fixed segfault in bitarray query

* fixed issue #656: Cannot create unique index through web interface

* fixed issue #654: bitarray index makes server down

* fixed issue #653: Slow query

* fixed issue #650: Randomness of any() should be improved

* made AQL `DOCUMENT()` function polymorphic and work with just one parameter.

  This allows using the `DOCUMENT` function like this:

      DOCUMENT('users/john')
      DOCUMENT([ 'users/john', 'users/amy' ])

  in addition to the existing use cases:

      DOCUMENT(users, 'users/john')
      DOCUMENT(users, 'john')
      DOCUMENT(users, [ 'users/john' ])
      DOCUMENT(users, [ 'users/john', 'users/amy' ])
      DOCUMENT(users, [ 'john', 'amy' ])

* simplified usage of ArangoDB batch API

  It is not necessary anymore to send the batch boundary in the HTTP `Content-Type`
  header. Previously, the batch API expected the client to send a Content-Type header
  of`multipart/form-data; boundary=<some boundary value>`. This is still supported in
  ArangoDB 2.0, but clients can now also omit this header. If the header is not
  present in a client request, ArangoDB will ignore the request content type and
  read the MIME boundary from the beginning of the request body.

  This also allows using the batch API with the Swagger "Try it out" feature (which is
  not too good at sending a different or even dynamic content-type request header).

* added API method GET `/_api/database/user`

  This returns the list of databases a specific user can see without changing the
  username/passwd.

* issue #424: Documentation about IDs needs to be upgraded


v1.4.0 (2013-10-29)
-------------------

* fixed issue #648: /batch API is missing from Web Interface API Documentation (Swagger)

* fixed issue #647: Icon tooltips missing

* fixed issue #646: index creation in web interface

* fixed issue #645: Allow jumping from edge to linked vertices

* merged PR for issue #643: Some minor corrections and a link to "Downloads"

* fixed issue #642: Completion of error handling

* fixed issue #639: compiling v1.4 on maverick produces warnings on -Wstrict-null-sentinel

* fixed issue #634: Web interface bug: Escape does not always propagate

* fixed issue #620: added startup option `--server.default-api-compatibility`

  This adds the following changes to the ArangoDB server and clients:
  - the server provides a new startup option `--server.default-api-compatibility`.
    This option can be used to determine the compatibility of (some) server API
    return values. The value for this parameter is a server version number,
    calculated as follows: `10000 * major + 100 * minor` (e.g. `10400` for ArangoDB
    1.3). The default value is `10400` (1.4), the minimum allowed value is `10300`
    (1.3).

    When setting this option to a value lower than the current server version,
    the server might respond with old-style results to "old" clients, increasing
    compatibility with "old" (non-up-to-date) clients.

  - the server will on each incoming request check for an HTTP header
    `x-arango-version`. Clients can optionally set this header to the API
    version number they support. For example, if a client sends the HTTP header
    `x-arango-version: 10300`, the server will pick this up and might send ArangoDB
    1.3-style responses in some situations.

    Setting either the startup parameter or using the HTTP header (or both) allows
    running "old" clients with newer versions of ArangoDB, without having to adjust
    the clients too much.

  - the `location` headers returned by the server for the APIs `/_api/document/...`
    and `/_api/collection/...` will have different values depending on the used API
    version. If the API compatibility is `10300`, the `location` headers returned
    will look like this:

        location: /_api/document/....

    whereas when an API compatibility of `10400` or higher is used, the `location`
    headers will look like this:

        location: /_db/<database name>/_api/document/...

  Please note that even in the presence of this, old API versions still may not
  be supported forever by the server.

* fixed issue #643: Some minor corrections and a link to "Downloads" by @frankmayer

* started issue #642: Completion of error handling

* fixed issue #639: compiling v1.4 on maverick produces warnings on
  -Wstrict-null-sentinel

* fixed issue #621: Standard Config needs to be fixed

* added function to manage indexes (web interface)

* improved server shutdown time by signaling shutdown to applicationserver,
  logging, cleanup and compactor threads

* added foxx-manager `replace` command

* added foxx-manager `installed` command (a more intuitive alias for `list`)

* fixed issue #617: Swagger API is missing '/_api/version'

* fixed issue #615: Swagger API: Some commands have no parameter entry forms

* fixed issue #614: API : Typo in : Request URL /_api/database/current

* fixed issue #609: Graph viz tool - different background color

* fixed issue #608: arangosh config files - eventually missing in the manual

* fixed issue #607: Admin interface: no core documentation

* fixed issue #603: Aardvark Foxx App Manager

* fixed a bug in type-mapping between AQL user functions and the AQL layer

  The bug caused errors like the following when working with collection documents
  in an AQL user function:

      TypeError: Cannot assign to read only property '_id' of #<ShapedJson>

* create less system collections when creating a new database

  This is achieved by deferring collection creation until the collections are actually
  needed by ArangoDB. The following collections are affected by the change:
  - `_fishbowl`
  - `_structures`


v1.4.0-beta2 (2013-10-14)
-------------------------

* fixed compaction on Windows

  The compaction on Windows did not ftruncate the cleaned datafiles to a smaller size.
  This has been fixed so not only the content of the files is cleaned but also files
  are re-created with potentially smaller sizes.

* only the following system collections will be excluded from replication from now on:
  - `_replication`
  - `_trx`
  - `_users`
  - `_aal`
  - `_fishbowl`
  - `_modules`
  - `_routing`

  Especially the following system collections will now be included in replication:
  - `_aqlfunctions`
  - `_graphs`

  In previous versions of ArangoDB, all system collections were excluded from the
  replication.

  The change also caused a change in the replication logger and applier:
  in previous versions of ArangoDB, only a collection's id was logged for an operation.
  This has not caused problems for non-system collections but for system collections
  there ids might differ. In addition to a collection id ArangoDB will now also log the
  name of a collection for each replication event.

  The replication applier will now look for the collection name attribute in logged
  events preferably.

* added database selection to arango-dfdb

* provide foxx-manager, arangodump, and arangorestore in Windows build

* ArangoDB 1.4 will refuse to start if option `--javascript.app-path` is not set.

* added startup option `--server.allow-method-override`

  This option can be set to allow overriding the HTTP request method in a request using
  one of the following custom headers:

  - x-http-method-override
  - x-http-method
  - x-method-override

  This allows bypassing proxies and tools that would otherwise just let certain types of
  requests pass. Enabling this option may impose a security risk, so it should only be
  used in very controlled environments.

  The default value for this option is `false` (no method overriding allowed).

* added "details" URL parameter for bulk import API

  Setting the `details` URL parameter to `true` in a call to POST `/_api/import` will make
  the import return details about non-imported documents in the `details` attribute. If
  `details` is `false` or omitted, no `details` attribute will be present in the response.
  This is the same behavior that previous ArangoDB versions exposed.

* added "complete" option for bulk import API

  Setting the `complete` URL parameter to `true` in a call to POST `/_api/import` will make
  the import completely fail if at least one of documents cannot be imported successfully.

  It defaults to `false`, which will make ArangoDB continue importing the other documents
  from the import even if some documents cannot be imported. This is the same behavior that
  previous ArangoDB versions exposed.

* added missing swagger documentation for `/_api/log`

* calling `/_api/logs` (or `/_admin/logs`) is only permitted from the `_system` database now.

  Calling this API method for/from other database will result in an HTTP 400.

' ported fix from https://github.com/novus/nvd3/commit/0894152def263b8dee60192f75f66700cea532cc

  This prevents JavaScript errors from occurring in Chrome when in the admin interface,
  section "Dashboard".

* show current database name in web interface (bottom right corner)

* added missing documentation for /_api/import in swagger API docs

* allow specification of database name for replication sync command replication applier

  This allows syncing from a master database with a different name than the slave database.

* issue #601: Show DB in prompt

  arangosh now displays the database name as part of the prompt by default.

  Can change the prompt by using the `--prompt` option, e.g.

      > arangosh --prompt "my db is named \"%d\"> "


v1.4.0-beta1 (2013-10-01)
-------------------------

* make the Foxx manager use per-database app directories

  Each database now has its own subdirectory for Foxx applications. Each database
  can thus use different Foxx applications if required. A Foxx app for a specific
  database resides in `<app-path>/databases/<database-name>/<app-name>`.

  System apps are shared between all databases. They reside in `<app-path>/system/<app-name>`.

* only trigger an engine reset in development mode for URLs starting with `/dev/`

  This prevents ArangoDB from reloading all Foxx applications when it is not
  actually necessary.

* changed error code from 10 (bad parameter) to 1232 (invalid key generator) for
  errors that are due to an invalid key generator specification when creating a new
  collection

* automatic detection of content-type / mime-type for Foxx assets based on filenames,
  added possibility to override auto detection

* added endpoint management API at `/_api/endpoint`

* changed HTTP return code of PUT `/_api/cursor` from 400 to 404 in case a
  non-existing cursor is referred to

* issue #360: added support for asynchronous requests

  Incoming HTTP requests with the headers `x-arango-async: true` or
  `x-arango-async: store` will be answered by the server instantly with a generic
  HTTP 202 (Accepted) response.

  The actual requests will be queued and processed by the server asynchronously,
  allowing the client to continue sending other requests without waiting for the
  server to process the actually requested operation.

  The exact point in time when a queued request is executed is undefined. If an
  error occurs during execution of an asynchronous request, the client will not
  be notified by the server.

  The maximum size of the asynchronous task queue can be controlled using the new
  option `--scheduler.maximal-queue-size`. If the queue contains this many number of
  tasks and a new asynchronous request comes in, the server will reject it with an
  HTTP 500 (internal server error) response.

  Results of incoming requests marked with header `x-arango-async: true` will be
  discarded by the server immediately. Clients have no way of accessing the result
  of such asynchronously executed request. This is just _fire and forget_.

  To later retrieve the result of an asynchronously executed request, clients can
  mark a request with the header `x-arango-async: keep`. This makes the server
  store the result of the request in memory until explicitly fetched by a client
  via the `/_api/job` API. The `/_api/job` API also provides methods for basic
  inspection of which pending or already finished requests there are on the server,
  plus ways for garbage collecting unneeded results.

* Added new option `--scheduler.maximal-queue-size`.

* issue #590: Manifest Lint

* added data dump and restore tools, arangodump and arangorestore.

  arangodump can be used to create a logical dump of an ArangoDB database, or
  just dedicated collections. It can be used to dump both a collection's structure
  (properties and indexes) and data (documents).

  arangorestore can be used to restore data from a dump created with arangodump.
  arangorestore currently does not re-create any indexes, and doesn't yet handle
  referenced documents in edges properly when doing just partial restores.
  This will be fixed until 1.4 stable.

* introduced `--server.database` option for arangosh, arangoimp, and arangob.

  The option allows these client tools to use a certain database for their actions.
  In arangosh, the current database can be switched at any time using the command

      db._useDatabase(<name>);

  When no database is specified, all client tools will assume they should use the
  default database `_system`. This is done for downwards-compatibility reasons.

* added basic multi database support (alpha)

  New databases can be created using the REST API POST `/_api/database` and the
  shell command `db._createDatabase(<name>)`.

  The default database in ArangoDB is called `_system`. This database is always
  present and cannot be deleted by the user. When an older version of ArangoDB is
  upgraded to 1.4, the previously only database will automatically become the
  `_system` database.

  New databases can be created with the above commands, and can be deleted with the
  REST API DELETE `/_api/database/<name>` or the shell command `db._dropDatabase(<name>);`.

  Deleting databases is still unstable in ArangoDB 1.4 alpha and might crash the
  server. This will be fixed until 1.4 stable.

  To access a specific database via the HTTP REST API, the `/_db/<name>/` prefix
  can be used in all URLs. ArangoDB will check if an incoming request starts with
  this prefix, and will automatically pick the database name from it. If the prefix
  is not there, ArangoDB will assume the request is made for the default database
  (`_system`). This is done for downwards-compatibility reasons.

  That means, the following URL pathnames are logically identical:

      /_api/document/mycollection/1234
      /_db/_system/document/mycollection/1234

  To access a different database (e.g. `test`), the URL pathname would look like this:

      /_db/test/document/mycollection/1234

  New databases can also be created and existing databases can only be dropped from
  within the default database (`_system`). It is not possible to drop the `_system`
  database itself.

  Cross-database operations are unintended and unsupported. The intention of the
  multi-database feature is to have the possibility to have a few databases managed
  by ArangoDB in parallel, but to only access one database at a time from a connection
  or a request.

  When accessing the web interface via the URL pathname `/_admin/html/` or `/_admin/aardvark`,
  the web interface for the default database (`_system`) will be displayed.
  To access the web interface for a different database, the database name can be
  put into the URLs as a prefix, e.g. `/_db/test/_admin/html` or
  `/_db/test/_admin/aardvark`.

  All internal request handlers and also all user-defined request handlers and actions
  (including Foxx) will only get to see the unprefixed URL pathnames (i.e. excluding
  any database name prefix). This is to ensure downwards-compatibility.

  To access the name of the requested database from any action (including Foxx), use
  use `req.database`.

  For example, when calling the URL `/myapp/myaction`, the content of `req.database`
  will be `_system` (the default database because no database got specified) and the
  content of `req.url` will be `/myapp/myaction`.

  When calling the URL `/_db/test/myapp/myaction`, the content of `req.database` will be
  `test`, and the content of `req.url` will still be `/myapp/myaction`.

* Foxx now excludes files starting with . (dot) when bundling assets

  This mitigates problems with editor swap files etc.

* made the web interface a Foxx application

  This change caused the files for the web interface to be moved from `html/admin` to
  `js/apps/aardvark` in the file system.

  The base URL for the admin interface changed from `_admin/html/index.html` to
  `_admin/aardvark/index.html`.

  The "old" redirection to `_admin/html/index.html` will now produce a 404 error.

  When starting ArangoDB with the `--upgrade` option, this will automatically be remedied
  by putting in a redirection from `/` to `/_admin/aardvark/index.html`, and from
  `/_admin/html/index.html` to `/_admin/aardvark/index.html`.

  This also obsoletes the following configuration (command-line) options:
  - `--server.admin-directory`
  - `--server.disable-admin-interface`

  when using these now obsolete options when the server is started, no error is produced
  for downwards-compatibility.

* changed User-Agent value sent by arangoimp, arangosh, and arangod from "VOC-Agent" to
  "ArangoDB"

* changed journal file creation behavior as follows:

  Previously, a journal file for a collection was always created when a collection was
  created. When a journal filled up and became full, the current journal was made a
  datafile, and a new (empty) journal was created automatically. There weren't many
  intended situations when a collection did not have at least one journal.

  This is changed now as follows:
  - when a collection is created, no journal file will be created automatically
  - when there is a write into a collection without a journal, the journal will be
    created lazily
  - when there is a write into a collection with a full journal, a new journal will
    be created automatically

  From the end user perspective, nothing should have changed, except that there is now
  less disk usage for empty collections. Disk usage of infrequently updated collections
  might also be reduced significantly by running the `rotate()` method of a collection,
  and not writing into a collection subsequently.

* added method `collection.rotate()`

  This allows premature rotation of a collection's current journal file into a (read-only)
  datafile. The purpose of using `rotate()` is to prematurely allow compaction (which is
  performed on datafiles only) on data, even if the journal was not filled up completely.

  Using `rotate()` may make sense in the following scenario:

      c = db._create("test");
      for (i = 0; i < 1000; ++i) {
        c.save(...); // insert lots of data here
      }

      ...
      c.truncate(); // collection is now empty
      // only data in datafiles will be compacted by following compaction runs
      // all data in the current journal would not be compacted

      // calling rotate will make the current journal a datafile, and thus make it
      // eligible for compaction
      c.rotate();

  Using `rotate()` may also be useful when data in a collection is known to not change
  in the immediate future. After having completed all write operations on a collection,
  performing a `rotate()` will reduce the size of the current journal to the actually
  required size (remember that journals are pre-allocated with a specific size) before
  making the journal a datafile. Thus `rotate()` may cause disk space savings, even if
  the datafiles does not qualify for compaction after rotation.

  Note: rotating the journal is asynchronous, so that the actual rotation may be executed
  after `rotate()` returns to the caller.

* changed compaction to merge small datafiles together (up to 3 datafiles are merged in
  a compaction run)

  In the regular case, this should leave less small datafiles stay around on disk and allow
  using less file descriptors in total.

* added AQL MINUS function

* added AQL UNION_DISTINCT function (more efficient than combination of `UNIQUE(UNION())`)

* updated mruby to 2013-08-22

* issue #587: Add db._create() in help for startup arangosh

* issue #586: Share a link on installation instructions in the User Manual

* issue #585: Bison 2.4 missing on Mac for custom build

* issue #584: Web interface images broken in devel

* issue #583: Small documentation update

* issue #581: Parameter binding for attributes

* issue #580: Small improvements (by @guidoreina)

* issue #577: Missing documentation for collection figures in implementor manual

* issue #576: Get disk usage for collections and graphs

  This extends the result of the REST API for /_api/collection/figures with
  the attributes `compactors.count`, `compactors.fileSize`, `shapefiles.count`,
  and `shapefiles.fileSize`.

* issue #575: installing devel version on mac (low prio)

* issue #574: Documentation (POST /_admin/routing/reload)

* issue #558: HTTP cursors, allow count to ignore LIMIT


v1.4.0-alpha1 (2013-08-02)
--------------------------

* added replication. check online manual for details.

* added server startup options `--server.disable-replication-logger` and
  `--server.disable-replication-applier`

* removed action deployment tool, this now handled with Foxx and its manager or
  by kaerus node utility

* fixed a server crash when using byExample / firstExample inside a transaction
  and the collection contained a usable hash/skiplist index for the example

* defineHttp now only expects a single context

* added collection detail dialog (web interface)

  Shows collection properties, figures (datafiles, journals, attributes, etc.)
  and indexes.

* added documents filter (web interface)

  Allows searching for documents based on attribute values. One or many filter
  conditions can be defined, using comparison operators such as '==', '<=', etc.

* improved AQL editor (web interface)

  Editor supports keyboard shortcuts (Submit, Undo, Redo, Select).
  Editor allows saving and reusing of user-defined queries.
  Added example queries to AQL editor.
  Added comment button.

* added document import (web interface)

  Allows upload of JSON-data from files. Files must have an extension of .json.

* added dashboard (web interface)

  Shows the status of replication and multiple system charts, e.g.
  Virtual Memory Size, Request Time, HTTP Connections etc.

* added API method `/_api/graph` to query all graphs with all properties.

* added example queries in web interface AQL editor

* added arango.reconnect(<host>) method for arangosh to dynamically switch server or
  user name

* added AQL range operator `..`

  The `..` operator can be used to easily iterate over a sequence of numeric
  values. It will produce a list of values in the defined range, with both bounding
  values included.

  Example:

      2010..2013

  will produce the following result:

      [ 2010, 2011, 2012, 2013 ]

* added AQL RANGE function

* added collection.first(count) and collection.last(count) document access functions

  These functions allow accessing the first or last n documents in a collection. The order
  is determined by document insertion/update time.

* added AQL INTERSECTION function

* INCOMPATIBLE CHANGE: changed AQL user function namespace resolution operator from `:` to `::`

  AQL user-defined functions were introduced in ArangoDB 1.3, and the namespace resolution
  operator for them was the single colon (`:`). A function call looked like this:

      RETURN mygroup:myfunc()

  The single colon caused an ambiguity in the AQL grammar, making it indistinguishable from
  named attributes or the ternary operator in some cases, e.g.

      { mygroup:myfunc ? mygroup:myfunc }

  The change of the namespace resolution operator from `:` to `::` fixes this ambiguity.

  Existing user functions in the database will be automatically fixed when starting ArangoDB
  1.4 with the `--upgrade` option. However, queries using user-defined functions need to be
  adjusted on the client side to use the new operator.

* allow multiple AQL LET declarations separated by comma, e.g.
  LET a = 1, b = 2, c = 3

* more useful AQL error messages

  The error position (line/column) is more clearly indicated for parse errors.
  Additionally, if a query references a collection that cannot be found, the error
  message will give a hint on the collection name

* changed return value for AQL `DOCUMENT` function in case document is not found

  Previously, when the AQL `DOCUMENT` function was called with the id of a document and
  the document could not be found, it returned `undefined`. This value is not part of the
  JSON type system and this has caused some problems.
  Starting with ArangoDB 1.4, the `DOCUMENT` function will return `null` if the document
  looked for cannot be found.

  In case the function is called with a list of documents, it will continue to return all
  found documents, and will not return `null` for non-found documents. This has not changed.

* added single line comments for AQL

  Single line comments can be started with a double forward slash: `//`.
  They end at the end of the line, or the end of the query string, whichever is first.

* fixed documentation issues #567, #568, #571.

* added collection.checksum(<withData>) method to calculate CRC checksums for
  collections

  This can be used to
  - check if data in a collection has changed
  - compare the contents of two collections on different ArangoDB instances

* issue #565: add description line to aal.listAvailable()

* fixed several out-of-memory situations when double freeing or invalid memory
  accesses could happen

* less msyncing during the creation of collections

  This is achieved by not syncing the initial (standard) markers in shapes collections.
  After all standard markers are written, the shapes collection will get synced.

* renamed command-line option `--log.filter` to `--log.source-filter` to avoid
  misunderstandings

* introduced new command-line option `--log.content-filter` to optionally restrict
  logging to just specific log messages (containing the filter string, case-sensitive).

  For example, to filter on just log entries which contain `ArangoDB`, use:

      --log.content-filter "ArangoDB"

* added optional command-line option `--log.requests-file` to log incoming HTTP
  requests to a file.

  When used, all HTTP requests will be logged to the specified file, containing the
  client IP address, HTTP method, requests URL, HTTP response code, and size of the
  response body.

* added a signal handler for SIGUSR1 signal:

  when ArangoDB receives this signal, it will respond all further incoming requests
  with an HTTP 503 (Service Unavailable) error. This will be the case until another
  SIGUSR1 signal is caught. This will make ArangoDB start serving requests regularly
  again. Note: this is not implemented on Windows.

* limited maximum request URI length to 16384 bytes:

  Incoming requests with longer request URIs will be responded to with an HTTP
  414 (Request-URI Too Long) error.

* require version 1.0 or 1.1 in HTTP version signature of requests sent by clients:

  Clients sending requests with a non-HTTP 1.0 or non-HTTP 1.1 version number will
  be served with an HTTP 505 (HTTP Version Not Supported) error.

* updated manual on indexes:

  using system attributes such as `_id`, `_key`, `_from`, `_to`, `_rev` in indexes is
  disallowed and will be rejected by the server. This was the case since ArangoDB 1.3,
  but was not properly documented.

* issue #563: can aal become a default object?

  aal is now a prefab object in arangosh

* prevent certain system collections from being renamed, dropped, or even unloaded.

  Which restrictions there are for which system collections may vary from release to
  release, but users should in general not try to modify system collections directly
  anyway.

  Note: there are no such restrictions for user-created collections.

* issue #559: added Foxx documentation to user manual

* added server startup option `--server.authenticate-system-only`. This option can be
  used to restrict the need for HTTP authentication to internal functionality and APIs,
  such as `/_api/*` and `/_admin/*`.
  Setting this option to `true` will thus force authentication for the ArangoDB APIs
  and the web interface, but allow unauthenticated requests for other URLs (including
  user defined actions and Foxx applications).
  The default value of this option is `false`, meaning that if authentication is turned
  on, authentication is still required for *all* incoming requests. Only by setting the
  option to `true` this restriction is lifted and authentication becomes required for
  URLs starting with `/_` only.

  Please note that authentication still needs to be enabled regularly by setting the
  `--server.disable-authentication` parameter to `false`. Otherwise no authentication
  will be required for any URLs as before.

* protect collections against unloading when there are still document barriers around.

* extended cap constraints to optionally limit the active data size in a collection to
  a specific number of bytes.

  The arguments for creating a cap constraint are now:
  `collection.ensureCapConstraint(<count>, <byteSize>);`

  It is supported to specify just a count as in ArangoDB 1.3 and before, to specify
  just a fileSize, or both. The first met constraint will trigger the automated
  document removal.

* added `db._exists(doc)` and `collection.exists(doc)` for easy document existence checks

* added API `/_api/current-database` to retrieve information about the database the
  client is currently connected to (note: the API `/_api/current-database` has been
  removed in the meantime. The functionality is accessible via `/_api/database/current`
  now).

* ensure a proper order of tick values in datafiles/journals/compactors.
  any new files written will have the _tick values of their markers in order. for
  older files, there are edge cases at the beginning and end of the datafiles when
  _tick values are not properly in order.

* prevent caching of static pages in PathHandler.
  whenever a static page is requested that is served by the general PathHandler, the
  server will respond to HTTP GET requests with a "Cache-Control: max-age=86400" header.

* added "doCompact" attribute when creating collections and to collection.properties().
  The attribute controls whether collection datafiles are compacted.

* changed the HTTP return code from 400 to 404 for some cases when there is a referral
  to a non-existing collection or document.

* introduced error code 1909 `too many iterations` that is thrown when graph traversals
  hit the `maxIterations` threshold.

* optionally limit traversals to a certain number of iterations
  the limitation can be achieved via the traversal API by setting the `maxIterations`
  attribute, and also via the AQL `TRAVERSAL` and `TRAVERSAL_TREE` functions by setting
  the same attribute. If traversals are not limited by the end user, a server-defined
  limit for `maxIterations` may be used to prevent server-side traversals from running
  endlessly.

* added graph traversal API at `/_api/traversal`

* added "API" link in web interface, pointing to REST API generated with Swagger

* moved "About" link in web interface into "links" menu

* allow incremental access to the documents in a collection from out of AQL
  this allows reading documents from a collection chunks when a full collection scan
  is required. memory usage might be must lower in this case and queries might finish
  earlier if there is an additional LIMIT statement

* changed AQL COLLECT to use a stable sort, so any previous SORT order is preserved

* issue #547: Javascript error in the web interface

* issue #550: Make AQL graph functions support key in addition to id

* issue #526: Unable to escape when an errorneous command is entered into the js shell

* issue #523: Graph and vertex methods for the javascript api

* issue #517: Foxx: Route parameters with capital letters fail

* issue #512: Binded Parameters for LIMIT


v1.3.3 (2013-08-01)
-------------------

* issue #570: updateFishbowl() fails once

* updated and fixed generated examples

* issue #559: added Foxx documentation to user manual

* added missing error reporting for errors that happened during import of edges


v1.3.2 (2013-06-21)
-------------------

* fixed memleak in internal.download()

* made the shape-collection journal size adaptive:
  if too big shapes come in, a shape journal will be created with a big-enough size
  automatically. the maximum size of a shape journal is still restricted, but to a
  very big value that should never be reached in practice.

* fixed a segfault that occurred when inserting documents with a shape size bigger
  than the default shape journal size (2MB)

* fixed a locking issue in collection.truncate()

* fixed value overflow in accumulated filesizes reported by collection.figures()

* issue #545: AQL FILTER unnecessary (?) loop

* issue #549: wrong return code with --daemon


v1.3.1 (2013-05-24)
-------------------

* removed currently unused _ids collection

* fixed usage of --temp-path in aranogd and arangosh

* issue #540: suppress return of temporary internal variables in AQL

* issue #530: ReferenceError: ArangoError is not a constructor

* issue #535: Problem with AQL user functions javascript API

* set --javascript.app-path for test execution to prevent startup error

* issue #532: Graph _edgesCache returns invalid data?

* issue #531: Arangod errors

* issue #529: Really weird transaction issue

* fixed usage of --temp-path in aranogd and arangosh


v1.3.0 (2013-05-10)
-------------------

* fixed problem on restart ("datafile-xxx is not sealed") when server was killed
  during a compaction run

* fixed leak when using cursors with very small batchSize

* issue #508: `unregistergroup` function not mentioned in http interface docs

* issue #507: GET /_api/aqlfunction returns code inside parentheses

* fixed issue #489: Bug in aal.install

* fixed issue 505: statistics not populated on MacOS


v1.3.0-rc1 (2013-04-24)
-----------------------

* updated documentation for 1.3.0

* added node modules and npm packages

* changed compaction to only compact datafiles with more at least 10% of dead
  documents (byte size-wise)

* issue #498: fixed reload of authentication info when using
  `require("org/arangodb/users").reload()`

* issue #495: Passing an empty array to create a document results in a
  "phantom" document

* added more precision for requests statistics figures

* added "sum" attribute for individual statistics results in statistics API
  at /_admin/statistics

* made "limit" an optional parameter in AQL function NEAR().
  limit can now be either omitted completely, or set to 0. If so, an internal
  default value (currently 100) will be applied for the limit.

* issue #481

* added "attributes.count" to output of `collection.figures()`
  this also affects the REST API /_api/collection/<name>/figures

* added IndexedPropertyGetter for ShapedJson objects

* added API for user-defined AQL functions

* issue #475: A better error message for deleting a non-existent graph

* issue #474: Web interface problems with the JS Shell

* added missing documentation for AQL UNION function

* added transaction support.
  This provides ACID transactions for ArangoDB. Transactions can be invoked
  using the `db._executeTransaction()` function, or the `/_api/transaction`
  REST API.

* switched to semantic versioning (at least for alpha & alpha naming)

* added saveOrReplace() for server-side JS

v1.3.alpha1 (2013-04-05)
------------------------

* cleanup of Module, Package, ArangoApp and modules "internal", "fs", "console"

* use Error instead of string in throw to allow stack-trace

* issue #454: error while creation of Collection

* make `collection.count()` not recalculate the number of documents on the fly, but
  use some internal document counters.

* issue #457: invalid string value in web interface

* make datafile id (datafile->_fid) identical to the numeric part of the filename.
  E.g. the datafile `journal-123456.db` will now have a datafile marker with the same
  fid (i.e. `123456`) instead of a different value. This change will only affect
  datafiles that are created with 1.3 and not any older files.
  The intention behind this change is to make datafile debugging easier.

* consistently discard document attributes with reserved names (system attributes)
  but without any known meaning, for example `_test`, `_foo`, ...

  Previously, these attributes were saved with the document regularly in some cases,
  but were discarded in other cases.
  Now these attributes are discarded consistently. "Real" system attributes such as
  `_key`, `_from`, `_to` are not affected and will work as before.

  Additionally, attributes with an empty name (``) are discarded when documents are
  saved.

  Though using reserved or empty attribute names in documents was not really and
  consistently supported in previous versions of ArangoDB, this change might cause
  an incompatibility for clients that rely on this feature.

* added server startup flag `--database.force-sync-properties` to force syncing of
  collection properties on collection creation, deletion and on property update.
  The default value is true to mimic the behavior of previous versions of ArangoDB.
  If set to false, collection properties are written to disk but no call to sync()
  is made.

* added detailed output of server version and components for REST APIs
  `/_admin/version` and `/_api/version`. To retrieve this extended information,
  call the REST APIs with URL parameter `details=true`.

* issue #443: For git-based builds include commit hash in version

* adjust startup log output to be more compact, less verbose

* set the required minimum number of file descriptors to 256.
  On server start, this number is enforced on systems that have rlimit. If the limit
  cannot be enforced, starting the server will fail.
  Note: 256 is considered to be the absolute minimum value. Depending on the use case
  for ArangoDB, a much higher number of file descriptors should be used.

  To avoid checking & potentially changing the number of maximum open files, use the
  startup option `--server.descriptors-minimum 0`

* fixed shapedjson to json conversion for special numeric values (NaN, +inf, -inf).
  Before, "NaN", "inf", or "-inf" were written into the JSONified output, but these
  values are not allowed in JSON. Now, "null" is written to the JSONified output as
  required.

* added AQL functions VARIANCE_POPULATION(), VARIANCE_SAMPLE(), STDDEV_POPULATION(),
  STDDEV_SAMPLE(), AVERAGE(), MEDIAN() to calculate statistical values for lists

* added AQL SQRT() function

* added AQL TRIM(), LEFT() and RIGHT() string functions

* fixed issue #436: GET /_api/document on edge

* make AQL REVERSE() and LENGTH() functions work on strings, too

* disabled DOT generation in `make doxygen`. this speeds up docs generation

* renamed startup option `--dispatcher.report-intervall` to `--dispatcher.report-interval`

* renamed startup option `--scheduler.report-intervall` to `--scheduler.report-interval`

* slightly changed output of REST API method /_admin/log.
  Previously, the log messages returned also contained the date and log level, now
  they will only contain the log message, and no date and log level information.
  This information can be re-created by API users from the `timestamp` and `level`
  attributes of the result.

* removed configure option `--enable-zone-debug`
  memory zone debugging is now automatically turned on when compiling with ArangoDB
  `--enable-maintainer-mode`

* removed configure option `--enable-arangob`
  arangob is now always included in the build


v1.2.3 (XXXX-XX-XX)
-------------------

* added optional parameter `edgexamples` for AQL function EDGES() and NEIGHBORS()

* added AQL function NEIGHBORS()

* added freebsd support

* fixed firstExample() query with `_id` and `_key` attributes

* issue triAGENS/ArangoDB-PHP#55: AQL optimizer may have mis-optimized duplicate
  filter statements with limit


v1.2.2 (2013-03-26)
-------------------

* fixed save of objects with common sub-objects

* issue #459: fulltext internal memory allocation didn't scale well
  This fix improves loading times for collections with fulltext indexes that have
  lots of equal words indexed.

* issue #212: auto-increment support

  The feature can be used by creating a collection with the extra `keyOptions`
  attribute as follows:

      db._create("mycollection", { keyOptions: { type: "autoincrement", offset: 1, increment: 10, allowUserKeys: true } });

  The `type` attribute will make sure the keys will be auto-generated if no
  `_key` attribute is specified for a document.

  The `allowUserKeys` attribute determines whether users might still supply own
  `_key` values with documents or if this is considered an error.

  The `increment` value determines the actual increment value, whereas the `offset`
  value can be used to seed to value sequence with a specific starting value.
  This will be useful later in a multi-master setup, when multiple servers can use
  different auto-increment seed values and thus generate non-conflicting auto-increment values.

  The default values currently are:

  - `allowUserKeys`: `true`
  - `offset`: `0`
  - `increment`: `1`

  The only other available key generator type currently is `traditional`.
  The `traditional` key generator will auto-generate keys in a fashion as ArangoDB
  always did (some increasing integer value, with a more or less unpredictable
  increment value).

  Note that for the `traditional` key generator there is only the option to disallow
  user-supplied keys and give the server the sole responsibility for key generation.
  This can be achieved by setting the `allowUserKeys` property to `false`.

  This change also introduces the following errors that API implementors may want to check
  the return values for:

  - 1222: `document key unexpected`: will be raised when a document is created with
    a `_key` attribute, but the underlying collection was set up with the `keyOptions`
    attribute `allowUserKeys: false`.

  - 1225: `out of keys`: will be raised when the auto-increment key generator runs
    out of keys. This may happen when the next key to be generated is 2^64 or higher.
    In practice, this will only happen if the values for `increment` or `offset` are
    not set appropriately, or if users are allowed to supply own keys, those keys
    are near the 2^64 threshold, and later the auto-increment feature kicks in and
    generates keys that cross that threshold.

    In practice it should not occur with proper configuration and proper usage of the
    collections.

  This change may also affect the following REST APIs:
  - POST `/_api/collection`: the server does now accept the optional `keyOptions`
    attribute in the second parameter
  - GET `/_api/collection/properties`: will return the `keyOptions` attribute as part
    of the collection's properties. The previous optional attribute `createOptions`
    is now gone.

* fixed `ArangoStatement.explain()` method with bind variables

* fixed misleading "cursor not found" error message in arangosh that occurred when
  `count()` was called for client-side cursors

* fixed handling of empty attribute names, which may have crashed the server under
  certain circumstances before

* fixed usage of invalid pointer in error message output when index description could
  not be opened


v1.2.1 (2013-03-14)
-------------------

* issue #444: please darken light color in arangosh

* issue #442: pls update post install info on osx

* fixed conversion of special double values (NaN, -inf, +inf) when converting from
  shapedjson to JSON

* fixed compaction of markers (location of _key was not updated correctly in memory,
  leading to _keys pointing to undefined memory after datafile rotation)

* fixed edge index key pointers to use document master pointer plus offset instead
  of direct _key address

* fixed case when server could not create any more journal or compactor files.
  Previously a wrong status code may have been returned, and not being able to create
  a new compactor file may have led to an infinite loop with error message
  "could not create compactor".

* fixed value truncation for numeric filename parts when renaming datafiles/journals


v1.2.0 (2013-03-01)
-------------------

* by default statistics are now switch off; in order to enable comment out
  the "disable-statistics = yes" line in "arangod.conf"

* fixed issue #435: csv parser skips data at buffer border

* added server startup option `--server.disable-statistics` to turn off statistics
  gathering without recompilation of ArangoDB.
  This partly addresses issue #432.

* fixed dropping of indexes without collection name, e.g.
  `db.xxx.dropIndex("123456");`
  Dropping an index like this failed with an assertion error.

* fixed issue #426: arangoimp should be able to import edges into edge collections

* fixed issue #425: In case of conflict ArangoDB returns HTTP 400 Bad request
  (with 1207 Error) instead of HTTP 409 Conflict

* fixed too greedy token consumption in AQL for negative values:
  e.g. in the statement `RETURN { a: 1 -2 }` the minus token was consumed as part
  of the value `-2`, and not interpreted as the binary arithmetic operator


v1.2.beta3 (2013-02-22)
-----------------------

* issue #427: ArangoDB Importer Manual has no navigation links (previous|home|next)

* issue #319: Documentation missing for Emergency console and incomplete for datafile debugger.

* issue #370: add documentation for reloadRouting and flushServerModules

* issue #393: added REST API for user management at /_api/user

* issue #393, #128: added simple cryptographic functions for user actions in module "crypto":
  * require("org/arangodb/crypto").md5()
  * require("org/arangodb/crypto").sha256()
  * require("org/arangodb/crypto").rand()

* added replaceByExample() Javascript and REST API method

* added updateByExample() Javascript and REST API method

* added optional "limit" parameter for removeByExample() Javascript and REST API method

* fixed issue #413

* updated bundled V8 version from 3.9.4 to 3.16.14.1
  Note: the Windows version used a more recent version (3.14.0.1) and was not updated.

* fixed issue #404: keep original request url in request object


v1.2.beta2 (2013-02-15)
-----------------------

* fixed issue #405: 1.2 compile warnings

* fixed issue #333: [debian] Group "arangodb" is not used when starting vie init.d script

* added optional parameter 'excludeSystem' to GET /_api/collection
  This parameter can be used to disable returning system collections in the list
  of all collections.

* added AQL functions KEEP() and UNSET()

* fixed issue #348: "HTTP Interface for Administration and Monitoring"
  documentation errors.

* fix stringification of specific positive int64 values. Stringification of int64
  values with the upper 32 bits cleared and the 33rd bit set were broken.

* issue #395:  Collection properties() function should return 'isSystem' for
  Javascript and REST API

* make server stop after upgrade procedure when invoked with `--upgrade option`.
  When started with the `--upgrade` option, the server will perfom
  the upgrade, and then exit with a status code indicating the result of the
  upgrade (0 = success, 1 = failure). To start the server regularly in either
  daemon or console mode, the `--upgrade` option must not be specified.
  This change was introduced to allow init.d scripts check the result of
  the upgrade procedure, even in case an upgrade was successful.
  this was introduced as part of issue #391.

* added AQL function EDGES()

* added more crash-protection when reading corrupted collections at startup

* added documentation for AQL function CONTAINS()

* added AQL function LIKE()

* replaced redundant error return code 1520 (Unable to open collection) with error code
  1203 (Collection not found). These error codes have the same meanings, but one of
  them was returned from AQL queries only, the other got thrown by other parts of
  ArangoDB. Now, error 1203 (Collection not found) is used in AQL too in case a
  non-existing collection is used.

v1.2.beta1 (2013-02-01)
-----------------------

* fixed issue #382: [Documentation error] Maschine... should be Machine...

* unified history file locations for arangod, arangosh, and arangoirb.
  - The readline history for arangod (emergency console) is now stored in file
    $HOME/.arangod. It was stored in $HOME/.arango before.
  - The readline history for arangosh is still stored in $HOME/.arangosh.
  - The readline history for arangoirb is now stored in $HOME/.arangoirb. It was
    stored in $HOME/.arango-mrb before.

* fixed issue #381: _users user should have a unique constraint

* allow negative list indexes in AQL to access elements from the end of a list,
  e.g. ```RETURN values[-1]``` will return the last element of the `values` list.

* collection ids, index ids, cursor ids, and document revision ids created and
  returned by ArangoDB are now returned as strings with numeric content inside.
  This is done to prevent some value overrun/truncation in any part of the
  complete client/server workflow.
  In ArangoDB 1.1 and before, these values were previously returned as
  (potentially very big) integer values. This may cause problems (clipping, overrun,
  precision loss) for clients that do not support big integers natively and store
  such values in IEEE754 doubles internally. This type loses precision after about
  52 bits and is thus not safe to hold an id.
  Javascript and 32 bit-PHP are examples for clients that may cause such problems.
  Therefore, ids are now returned by ArangoDB as strings, with the string
  content being the integer value as before.

  Example for documents ("_rev" attribute):
  - Document returned by ArangoDB 1.1: { "_rev": 1234, ... }
  - Document returned by ArangoDB 1.2: { "_rev": "1234", ... }

  Example for collections ("id" attribute / "_id" property):
  - Collection returned by ArangoDB 1.1: { "id": 9327643, "name": "test", ... }
  - Collection returned by ArangoDB 1.2: { "id": "9327643", "name": "test", ... }

  Example for cursors ("id" attribute):
  - Collection returned by ArangoDB 1.1: { "id": 11734292, "hasMore": true, ... }
  - Collection returned by ArangoDB 1.2: { "id": "11734292", "hasMore": true, ... }

* global variables are not automatically available anymore when starting the
  arangod Javascript emergency console (i.e. ```arangod --console```).

  Especially, the variables `db`, `edges`, and `internal` are not available
  anymore. `db` and `internal` can be made available in 1.2 by
  ```var db = require("org/arangodb").db;``` and
  ```var internal = require("internal");```, respectively.
  The reason for this change is to get rid of global variables in the server
  because this will allow more specific inclusion of functionality.

  For convenience, the global variable `db` is still available by default in
  arangosh. The global variable `edges`, which since ArangoDB 1.1 was kind of
  a redundant wrapper of `db`, has been removed in 1.2 completely.
  Please use `db` instead, and if creating an edge collection, use the explicit
  ```db._createEdgeCollection()``` command.

* issue #374: prevent endless redirects when calling admin interface with
  unexpected URLs

* issue #373: TRAVERSAL() `trackPaths` option does not work. Instead `paths` does work

* issue #358: added support for CORS

* honor optional waitForSync property for document removal, replace, update, and
  save operations in arangosh. The waitForSync parameter for these operations
  was previously honored by the REST API and on the server-side, but not when
  the waitForSync parameter was specified for a document operation in arangosh.

* calls to db.collection.figures() and /_api/collection/<collection>/figures now
  additionally return the number of shapes used in the collection in the
  extra attribute "shapes.count"

* added AQL TRAVERSAL_TREE() function to return a hierarchical result from a traversal

* added AQL TRAVERSAL() function to return the results from a traversal

* added AQL function ATTRIBUTES() to return the attribute names of a document

* removed internal server-side AQL functions from global scope.

  Now the AQL internal functions can only be accessed via the exports of the
  ahuacatl module, which can be included via ```require("org/arangodb/ahuacatl")```.
  It shouldn't be necessary for clients to access this module at all, but
  internal code may use this module.

  The previously global AQL-related server-side functions were moved to the
  internal namespace. This produced the following function name changes on
  the server:

     old name              new name
     ------------------------------------------------------
     AHUACATL_RUN       => require("internal").AQL_QUERY
     AHUACATL_EXPLAIN   => require("internal").AQL_EXPLAIN
     AHUACATL_PARSE     => require("internal").AQL_PARSE

  Again, clients shouldn't have used these functions at all as there is the
  ArangoStatement object to execute AQL queries.

* fixed issue #366: Edges index returns strange description

* added AQL function MATCHES() to check a document against a list of examples

* added documentation and tests for db.collection.removeByExample

* added --progress option for arangoimp. This will show the percentage of the input
  file that has been processed by arangoimp while the import is still running. It can
  be used as a rough indicator of progress for the entire import.

* make the server log documents that cannot be imported via /_api/import into the
  logfile using the warning log level. This may help finding illegal documents in big
  import runs.

* check on server startup whether the database directory and all collection directories
  are writable. if not, the server startup will be aborted. this prevents serious
  problems with collections being non-writable and this being detected at some pointer
  after the server has been started

* allow the following AQL constructs: FUNC(...)[...], FUNC(...).attribute

* fixed issue #361: Bug in Admin Interface. Header disappears when clicking new collection

* Added in-memory only collections

  Added collection creation parameter "isVolatile":
  if set to true, the collection is created as an in-memory only collection,
  meaning that all document data of that collection will reside in memory only,
  and will not be stored permanently to disk.
  This means that all collection data will be lost when the collection is unloaded
  or the server is shut down.
  As this collection type does not have datafile disk overhead for the regular
  document operations, it may be faster than normal disk-backed collections. The
  actual performance gains strongly depend on the underlying OS, filesystem, and
  settings though.
  This collection type should be used for caches only and not for any sensible data
  that cannot be re-created otherwise.
  Some platforms, namely Windows, currently do not support this collection type.
  When creating an in-memory collection on such platform, an error message will be
  returned by ArangoDB telling the user the platform does not support it.

  Note: in-memory collections are an experimental feature. The feature might
  change drastically or even be removed altogether in a future version of ArangoDB.

* fixed issue #353: Please include "pretty print" in Emergency Console

* fixed issue #352: "pretty print" console.log
  This was achieved by adding the dump() function for the "internal" object

* reduced insertion time for edges index
  Inserting into the edges index now avoids costly comparisons in case of a hash
  collision, reducing the prefilling/loading timer for bigger edge collections

* added fulltext queries to AQL via FULLTEXT() function. This allows search
  fulltext indexes from an AQL query to find matching documents

* added fulltext index type. This index type allows indexing words and prefixes of
  words from a specific document attribute. The index can be queries using a
  SimpleQueryFull object, the HTTP REST API at /_api/simple/fulltext, or via AQL

* added collection.revision() method to determine whether a collection has changed.
  The revision method returns a revision string that can be used by client programs
  for equality/inequality comparisons. The value returned by the revision method
  should be treated by clients as an opaque string and clients should not try to
  figure out the sense of the revision id. This is still useful enough to check
  whether data in a collection has changed.

* issue #346: adaptively determine NUMBER_HEADERS_PER_BLOCK

* issue #338: arangosh cursor positioning problems

* issue #326: use limit optimization with filters

* issue #325: use index to avoid sorting

* issue #324: add limit optimization to AQL

* removed arango-password script and added Javascript functionality to add/delete
  users instead. The functionality is contained in module `users` and can be invoked
  as follows from arangosh and arangod:
  * require("users").save("name", "passwd");
  * require("users").replace("name", "newPasswd");
  * require("users").remove("name");
  * require("users").reload();
  These functions are intentionally not offered via the web interface.
  This also addresses issue #313

* changed print output in arangosh and the web interface for JSON objects.
  Previously, printing a JSON object in arangosh resulted in the attribute values
  being printed as proper JSON, but attribute names were printed unquoted and
  unescaped. This was fine for the purpose of arangosh, but lead to invalid
  JSON being produced. Now, arangosh will produce valid JSON that can be used
  to send it back to ArangoDB or use it with arangoimp etc.

* fixed issue #300: allow importing documents via the REST /_api/import API
  from a JSON list, too.
  So far, the API only supported importing from a format that had one JSON object
  on each line. This is sometimes inconvenient, e.g. when the result of an AQL
  query or any other list is to be imported. This list is a JSON list and does not
  necessary have a document per line if pretty-printed.
  arangoimp now supports the JSON list format, too. However, the format requires
  arangoimp and the server to read the entire dataset at once. If the dataset is
  too big (bigger than --max-upload-size) then the import will be rejected. Even if
  increased, the entire list must fit in memory on both the client and the server,
  and this may be more resource-intensive than importing individual lines in chunks.

* removed unused parameter --reuse-ids for arangoimp. This parameter did not have
  any effect in 1.2, was never publicly announced and did evil (TM) things.

* fixed issue #297 (partly): added whitespace between command line and
  command result in arangosh, added shell colors for better usability

* fixed issue #296: system collections not usable from AQL

* fixed issue #295: deadlock on shutdown

* fixed issue #293: AQL queries should exploit edges index

* fixed issue #292: use index when filtering on _key in AQL

* allow user-definable document keys
  users can now define their own document keys by using the _key attribute
  when creating new documents or edges. Once specified, the value of _key is
  immutable.
  The restrictions for user-defined key values are:
  * the key must be at most 254 bytes long
  * it must consist of the letters a-z (lower or upper case), the digits 0-9,
    the underscore (_) or dash (-) characters only
  * any other characters, especially multi-byte sequences, whitespace or
    punctuation characters cannot be used inside key values

  Specifying a document key is optional when creating new documents. If no
  document key is specified, ArangoDB will create a document key itself.
  There are no guarantees about the format and pattern of auto-generated document
  keys other than the above restrictions.
  Clients should therefore treat auto-generated document keys as opaque values.
  Keys can be used to look up and reference documents, e.g.:
  * saving a document: `db.users.save({ "_key": "fred", ... })`
  * looking up a document: `db.users.document("fred")`
  * referencing other documents: `edges.relations.save("users/fred", "users/john", ...)`

  This change is downwards-compatible to ArangoDB 1.1 because in ArangoDB 1.1
  users were not able to define their own keys. If the user does not supply a _key
  attribute when creating a document, ArangoDB 1.2 will still generate a key of
  its own as ArangoDB 1.1 did. However, all documents returned by ArangoDB 1.2 will
  include a _key attribute and clients should be able to handle that (e.g. by
  ignoring it if not needed). Documents returned will still include the _id attribute
  as in ArangoDB 1.1.

* require collection names everywhere where a collection id was allowed in
  ArangoDB 1.1 & 1.0
  This change requires clients to use a collection name in place of a collection id
  at all places the client deals with collections.
  Examples:
  * creating edges: the _from and _to attributes must now contain collection names instead
    of collection ids: `edges.relations.save("test/my-key1", "test/my-key2", ...)`
  * retrieving edges: the returned _from and _to attributes now will contain collection
    names instead of ids, too: _from: `test/fred` instead of `1234/3455`
  * looking up documents: db.users.document("fred") or db._document("users/fred")

  Collection names must be used in REST API calls instead of collection ids, too.
  This change is thus not completely downwards-compatible to ArangoDB 1.1. ArangoDB 1.1
  required users to use collection ids in many places instead of collection names.
  This was unintuitive and caused overhead in cases when just the collection name was
  known on client-side but not its id. This overhead can now be avoided so clients can
  work with the collection names directly. There is no need to work with collection ids
  on the client side anymore.
  This change will likely require adjustments to API calls issued by clients, and also
  requires a change in how clients handle the _id value of returned documents. Previously,
  the _id value of returned documents contained the collection id, a slash separator and
  the document number. Since 1.2, _id will contain the collection name, a slash separator
  and the document key. The same applies to the _from and _to attribute values of edges
  that are returned by ArangoDB.

  Also removed (now unnecessary) location header in responses of the collections REST API.
  The location header was previously returned because it was necessary for clients.
  When clients created a collection, they specified the collection name. The collection
  id was generated on the server, but the client needed to use the server-generated
  collection id for further API calls, e.g. when creating edges etc. Therefore, the
  full collection URL, also containing the collection id, was returned by the server in
  responses to the collection API, in the HTTP location header.
  Returning the location header has become unnecessary in ArangoDB 1.2 because users
  can access collections by name and do not need to care about collection ids.


v1.1.3 (2013-XX-XX)
-------------------

* fix case when an error message was looked up for an error code but no error
  message was found. In this case a NULL ptr was returned and not checked everywhere.
  The place this error popped up was when inserting into a non-unique hash index
  failed with a specific, invalid error code.

* fixed issue #381:  db._collection("_users").getIndexes();

* fixed issue #379: arango-password fatal issue javscript.startup-directory

* fixed issue #372: Command-Line Options for the Authentication and Authorization


v1.1.2 (2013-01-20)
-------------------

* upgraded to mruby 2013-01-20 583983385b81c21f82704b116eab52d606a609f4

* fixed issue #357: Some spelling and grammar errors

* fixed issue #355: fix quotes in pdf manual

* fixed issue #351: Strange arangosh error message for long running query

* fixed randomly hanging connections in arangosh on MacOS

* added "any" query method: this returns a random document from a collection. It
  is also available via REST HTTP at /_api/simple/any.

* added deployment tool

* added getPeerVertex

* small fix for logging of long messages: the last character of log messages longer
  than 256 bytes was not logged.

* fixed truncation of human-readable log messages for web interface: the trailing \0
  byte was not appended for messages longer than 256 bytes

* fixed issue #341: ArangoDB crashes when stressed with Batch jobs
  Contrary to the issue title, this did not have anything to do with batch jobs but
  with too high memory usage. The memory usage of ArangoDB is now reduced for cases
   when there are lots of small collections with few documents each

* started with issue #317: Feature Request (from Google Groups): DATE handling

* backported issue #300: Extend arangoImp to Allow importing resultset-like
  (list of documents) formatted files

* fixed issue #337: "WaitForSync" on new collection does not work on Win/X64

* fixed issue #336: Collections REST API docs

* fixed issue #335: mmap errors due to wrong memory address calculation

* fixed issue #332: arangoimp --use-ids parameter seems to have no impact

* added option '--server.disable-authentication' for arangosh as well. No more passwd
  prompts if not needed

* fixed issue #330: session logging for arangosh

* fixed issue #329: Allow passing script file(s) as parameters for arangosh to run

* fixed issue #328: 1.1 compile warnings

* fixed issue #327: Javascript parse errors in front end


v1.1.1 (2012-12-18)
-------------------

* fixed issue #339: DELETE /_api/cursor/cursor-identifier return incollect errorNum

  The fix for this has led to a signature change of the function actions.resultNotFound().
  The meaning of parameter #3 for This function has changed from the error message string
  to the error code. The error message string is now parameter #4.
  Any client code that uses this function in custom actions must be adjusted.

* fixed issue #321: Problem upgrading arangodb 1.0.4 to 1.1.0 with Homebrew (OSX 10.8.2)

* fixed issue #230: add navigation and search for online documentation

* fixed issue #315: Strange result in PATH

* fixed issue #323: Wrong function returned in error message of AQL CHAR_LENGTH()

* fixed some log errors on startup / shutdown due to pid file handling and changing
  of directories


v1.1.0 (2012-12-05)
-------------------

* WARNING:
  arangod now performs a database version check at startup. It will look for a file
  named "VERSION" in its database directory. If the file is not present, arangod will
  perform an automatic upgrade of the database directory. This should be the normal
  case when upgrading from ArangoDB 1.0 to ArangoDB 1.1.

  If the VERSION file is present but is from an older version of ArangoDB, arangod
  will refuse to start and ask the user to run a manual upgrade first. A manual upgrade
  can be performed by starting arangod with the option `--upgrade`.

  This upgrade procedure shall ensure that users have full control over when they
  perform any updates/upgrades of their data, and can plan backups accordingly. The
  procedure also guarantees that the server is not run without any required system
  collections or with in incompatible data state.

* added AQL function DOCUMENT() to retrieve a document by its _id value

* fixed issue #311: fixed segfault on unload

* fixed issue #309: renamed stub "import" button from web interface

* fixed issue #307: added WaitForSync column in collections list in in web interface

* fixed issue #306: naming in web interface

* fixed issue #304: do not clear AQL query text input when switching tabs in
  web interface

* fixed issue #303: added documentation about usage of var keyword in web interface

* fixed issue #301: PATCH does not work in web interface

# fixed issue #269: fix make distclean & clean

* fixed issue #296: system collections not usable from AQL

* fixed issue #295: deadlock on shutdown

* added collection type label to web interface

* fixed issue #290: the web interface now disallows creating non-edges in edge collections
  when creating collections via the web interface, the collection type must also be
  specified (default is document collection)

* fixed issue #289: tab-completion does not insert any spaces

* fixed issue #282: fix escaping in web interface

* made AQL function NOT_NULL take any number of arguments. Will now return its
  first argument that is not null, or null if all arguments are null. This is downwards
  compatible.

* changed misleading AQL function name NOT_LIST() to FIRST_LIST() and slightly changed
  the behavior. The function will now return its first argument that is a list, or null
  if none of the arguments are lists.
  This is mostly downwards-compatible. The only change to the previous implementation in
  1.1-beta will happen if two arguments were passed and the 1st and 2nd arguments were
  both no lists. In previous 1.1, the 2nd argument was returned as is, but now null
  will be returned.

* add AQL function FIRST_DOCUMENT(), with same behavior as FIRST_LIST(), but working
  with documents instead of lists.

* added UPGRADING help text

* fixed issue #284: fixed Javascript errors when adding edges/vertices without own
  attributes

* fixed issue #283: AQL LENGTH() now works on documents, too

* fixed issue #281: documentation for skip lists shows wrong example

* fixed AQL optimizer bug, related to OR-combined conditions that filtered on the
  same attribute but with different conditions

* fixed issue #277: allow usage of collection names when creating edges
  the fix of this issue also implies validation of collection names / ids passed to
  the REST edge create method. edges with invalid collection ids or names in the
  "from" or "to" values will be rejected and not saved


v1.1.beta2 (2012-11-13)
-----------------------

* fixed arangoirb compilation

* fixed doxygen


v1.1.beta1 (2012-10-24)
-----------------------

* fixed AQL optimizer bug

* WARNING:
  - the user has changed from "arango" to "arangodb", the start script has changed from
    "arangod" to "arangodb", the database directory has changed from "/var/arangodb" to
    "/var/lib/arangodb" to be compliant with various Linux policies

  - In 1.1, we have introduced types for collections: regular documents go into document
    collections, and edges go into edge collections. The prefixing (db.xxx vs. edges.xxx)
    works slightly different in 1.1: edges.xxx can still be used to access collections,
    however, it will not determine the type of existing collections anymore. To create an
    edge collection 1.1, you can use db._createEdgeCollection() or edges._create().
    And there's of course also db._createDocumentCollection().
    db._create() is also still there and will create a document collection by default,
    whereas edges._create() will create an edge collection.

  - the admin web interface that was previously available via the simple URL suffix /
    is now available via a dedicated URL suffix only: /_admin/html
    The reason for this is that routing and URLs are now subject to changes by the end user,
    and only URLs parts prefixed with underscores (e.g. /_admin or /_api) are reserved
    for ArangoDB's internal usage.

* the server now handles requests with invalid Content-Length header values as follows:
  - if Content-Length is negative, the server will respond instantly with HTTP 411
    (length required)

  - if Content-Length is positive but shorter than the supplied body, the server will
    respond with HTTP 400 (bad request)

  - if Content-Length is positive but longer than the supplied body, the server will
    wait for the client to send the missing bytes. The server allows 90 seconds for this
    and will close the connection if the client does not send the remaining data

  - if Content-Length is bigger than the maximum allowed size (512 MB), the server will
    fail with HTTP 413 (request entity too large).

  - if the length of the HTTP headers is greater than the maximum allowed size (1 MB),
    the server will fail with HTTP 431 (request header fields too large)

* issue #265: allow optional base64 encoding/decoding of action response data

* issue #252: create _modules collection using arango-upgrade (note: arango-upgrade was
  finally replaced by the `--upgrade` option for arangod)

* issue #251: allow passing arbitrary options to V8 engine using new command line option:
  --javascript.v8-options. Using this option, the Harmony features or other settings in
  v8 can be enabled if the end user requires them

* issue #248: allow AQL optimizer to pull out completely uncorrelated subqueries to the
  top level, resulting in less repeated evaluation of the subquery

* upgraded to Doxygen 1.8.0

* issue #247: added AQL function MERGE_RECURSIVE

* issue #246: added clear() function in arangosh

* issue #245: Documentation: Central place for naming rules/limits inside ArangoDB

* reduced size of hash index elements by 50 %, allowing more index elements to fit in
  memory

* issue #235: GUI Shell throws Error:ReferenceError: db is not defined

* issue #229: methods marked as "under construction"

* issue #228: remove unfinished APIs (/_admin/config/*)

* having the OpenSSL library installed is now a prerequisite to compiling ArangoDB
  Also removed the --enable-ssl configure option because ssl is always required.

* added AQL functions TO_LIST, NOT_LIST

* issue #224: add optional Content-Id for batch requests

* issue #221: more documentation on AQL explain functionality. Also added
  ArangoStatement.explain() client method

* added db._createStatement() method on server as well (was previously available
  on the client only)

* issue #219: continue in case of "document not found" error in PATHS() function

* issue #213: make waitForSync overridable on specific actions

* changed AQL optimizer to use indexes in more cases. Previously, indexes might
  not have been used when in a reference expression the inner collection was
  specified last. Example: FOR u1 IN users FOR u2 IN users FILTER u1._id == u2._id
  Previously, this only checked whether an index could be used for u2._id (not
  possible). It was not checked whether an index on u1._id could be used (possible).
  Now, for expressions that have references/attribute names on both sides of the
  above as above, indexes are checked for both sides.

* issue #204: extend the CSV import by TSV and by user configurable
  separator character(s)

* issue #180: added support for batch operations

* added startup option --server.backlog-size
  this allows setting the value of the backlog for the listen() system call.
  the default value is 10, the maximum value is platform-dependent

* introduced new configure option "--enable-maintainer-mode" for
  ArangoDB maintainers. this option replaces the previous compile switches
  --with-boost-test, --enable-bison, --enable-flex and --enable-errors-dependency
  the individual configure options have been removed. --enable-maintainer-mode
  turns them all on.

* removed potentially unused configure option --enable-memfail

* fixed issue #197: HTML web interface calls /_admin/user-manager/session

* fixed issue #195: VERSION file in database directory

* fixed issue #193: REST API HEAD request returns a message body on 404

* fixed issue #188: intermittent issues with 1.0.0
  (server-side cursors not cleaned up in all cases, pthreads deadlock issue)

* issue #189: key store should use ISO datetime format bug

* issue #187: run arango-upgrade on server start (note: arango-upgrade was finally
  replaced by the `--upgrade` option for arangod)n

* fixed issue #183: strange unittest error

* fixed issue #182: manual pages

* fixed issue #181: use getaddrinfo

* moved default database directory to "/var/lib/arangodb" in accordance with
  http://www.pathname.com/fhs/pub/fhs-2.3.html

* fixed issue #179: strange text in import manual

* fixed issue #178: test for aragoimp is missing

* fixed issue #177: a misleading error message was returned if unknown variables
  were used in certain positions in an AQL query.

* fixed issue #176: explain how to use AQL from the arangosh

* issue #175: re-added hidden (and deprecated) option --server.http-port. This
  option is only there to be downwards-compatible to Arango 1.0.

* fixed issue #174: missing Documentation for `within`

* fixed issue #170: add db.<coll_name>.all().toArray() to arangosh help screen

* fixed issue #169: missing argument in Simple Queries

* added program arango-upgrade. This program must be run after installing ArangoDB
  and after upgrading from a previous version of ArangoDB. The arango-upgrade script
  will ensure all system collections are created and present in the correct state.
  It will also perform any necessary data updates.
  Note: arango-upgrade was finally replaced by the `--upgrade` option for arangod.

* issue #153: edge collection should be a flag for a collection
  collections now have a type so that the distinction between document and edge
  collections can now be done at runtime using a collection's type value.
  A collection's type can be queried in Javascript using the <collection>.type() method.

  When new collections are created using db._create(), they will be document
  collections by default. When edge._create() is called, an edge collection will be created.
  To explicitly create a collection of a specific/different type, use the methods
  _createDocumentCollection() or _createEdgeCollection(), which are available for
  both the db and the edges object.
  The Javascript objects ArangoEdges and ArangoEdgesCollection have been removed
  completely.
  All internal and test code has been adjusted for this, and client code
  that uses edges.* should also still work because edges is still there and creates
  edge collections when _create() is called.

  INCOMPATIBLE CHANGE: Client code might still need to be changed in the following aspect:
  Previously, collections did not have a type so documents and edges could be inserted
  in the same collection. This is now disallowed. Edges can only be inserted into
  edge collections now. As there were no collection types in 1.0, ArangoDB will perform
  an automatic upgrade when migrating from 1.0 to 1.1.
  The automatic upgrade will check every collection and determine its type as follows:
  - if among the first 50 documents in the collection there are documents with
    attributes "_from" and "_to", the collection is typed as an edge collection
  - if among the first 50 documents in the collection there are no documents with
    attributes "_from" and "_to", the collection is made as a document collection

* issue #150: call V8 garbage collection on server periodically

* issue #110: added support for partial updates

  The REST API for documents now offers an HTTP PATCH method to partially update
  documents. Overwriting/replacing documents is still available via the HTTP PUT method
  as before. The Javascript API in the shell also offers a new update() method in extension to
  the previously existing replace() method.


v1.0.4 (2012-11-12)
-------------------

* issue #275: strange error message in arangosh 1.0.3 at startup


v1.0.3 (2012-11-08)
-------------------

* fixed AQL optimizer bug

* issue #273: fixed segfault in arangosh on HTTP 40x

* issue #265: allow optional base64 encoding/decoding of action response data

* issue #252: _modules collection not created automatically


v1.0.2 (2012-10-22)
-------------------

* repository CentOS-X.Y moved to CentOS-X, same for Debian

* bugfix for rollback from edges

* bugfix for hash indexes

* bugfix for StringBuffer::erase_front

* added autoload for modules

* added AQL function TO_LIST


v1.0.1 (2012-09-30)
-------------------

* draft for issue #165: front-end application howto

* updated mruby to cf8fdea4a6598aa470e698e8cbc9b9b492319d

* fix for issue #190: install doesn't create log directory

* fix for issue #194: potential race condition between creating and dropping collections

* fix for issue #193: REST API HEAD request returns a message body on 404

* fix for issue #188: intermittent issues with 1.0.0

* fix for issue #163: server cannot create collection because of abandoned files

* fix for issue #150: call V8 garbage collection on server periodically


v1.0.0 (2012-08-17)
-------------------

* fix for issue #157: check for readline and ncurses headers, not only libraries


v1.0.beta4 (2012-08-15)
-----------------------

* fix for issue #152: fix memleak for barriers


v1.0.beta3 (2012-08-10)
-----------------------

* fix for issue #151: Memleak, collection data not removed

* fix for issue #149: Inconsistent port for admin interface

* fix for issue #163: server cannot create collection because of abandoned files

* fix for issue #157: check for readline and ncurses headers, not only libraries

* fix for issue #108: db.<collection>.truncate() inefficient

* fix for issue #109: added startup note about cached collection names and how to
  refresh them

* fix for issue #156: fixed memleaks in /_api/import

* fix for issue #59: added tests for /_api/import

* modified return value for calls to /_api/import: now, the attribute "empty" is
  returned as well, stating the number of empty lines in the input. Also changed the
  return value of the error code attribute ("errorNum") from 1100 ("corrupted datafile")
  to 400 ("bad request") in case invalid/unexpected JSON data was sent to the server.
  This error code is more appropriate as no datafile is broken but just input data is
  incorrect.

* fix for issue #152: Memleak for barriers

* fix for issue #151: Memleak, collection data not removed

* value of --database.maximal-journal-size parameter is now validated on startup. If
  value is smaller than the minimum value (currently 1048576), an error is thrown and
  the server will not start. Before this change, the global value of maximal journal
  size was not validated at server start, but only on collection level

* increased sleep value in statistics creation loop from 10 to 500 microseconds. This
  reduces accuracy of statistics values somewhere after the decimal points but saves
  CPU time.

* avoid additional sync() calls when writing partial shape data (attribute name data)
  to disk. sync() will still be called when the shape marker (will be written after
  the attributes) is written to disk

* issue #147: added flag --database.force-sync-shapes to force synching of shape data
  to disk. The default value is true so it is the same behavior as in version 1.0.
  if set to false, shape data is synched to disk if waitForSync for the collection is
  set to true, otherwise, shape data is not synched.

* fix for issue #145: strange issue on Travis: added epsilon for numeric comparison in
  geo index

* fix for issue #136: adjusted message during indexing

* issue #131: added timeout for HTTP keep-alive connections. The default value is 300
  seconds. There is a startup parameter server.keep-alive-timeout to configure the value.
  Setting it to 0 will disable keep-alive entirely on the server.

* fix for issue #137: AQL optimizer should use indexes for ref accesses with
  2 named attributes


v1.0.beta2 (2012-08-03)
-----------------------

* fix for issue #134: improvements for centos RPM

* fixed problem with disable-admin-interface in config file


v1.0.beta1 (2012-07-29)
-----------------------

* fixed issue #118: We need a collection "debugger"

* fixed issue #126: Access-Shaper must be cached

* INCOMPATIBLE CHANGE: renamed parameters "connect-timeout" and "request-timeout"
  for arangosh and arangoimp to "--server.connect-timeout" and "--server.request-timeout"

* INCOMPATIBLE CHANGE: authorization is now required on the server side
  Clients sending requests without HTTP authorization will be rejected with HTTP 401
  To allow backwards compatibility, the server can be started with the option
  "--server.disable-authentication"

* added options "--server.username" and "--server.password" for arangosh and arangoimp
  These parameters must be used to specify the user and password to be used when
  connecting to the server. If no password is given on the command line, arangosh/
  arangoimp will interactively prompt for a password.
  If no user name is specified on the command line, the default user "root" will be
  used.

* added startup option "--server.ssl-cipher-list" to determine which ciphers to
  use in SSL context. also added SSL_OP_CIPHER_SERVER_PREFERENCE to SSL default
  options so ciphers are tried in server and not in client order

* changed default SSL protocol to TLSv1 instead of SSLv2

* changed log-level of SSL-related messages

* added SSL connections if server is compiled with OpenSSL support. Use --help-ssl

* INCOMPATIBLE CHANGE: removed startup option "--server.admin-port".
  The new endpoints feature (see --server.endpoint) allows opening multiple endpoints
  anyway, and the distinction between admin and "other" endpoints can be emulated
  later using privileges.

* INCOMPATIBLE CHANGE: removed startup options "--port", "--server.port", and
  "--server.http-port" for arangod.
  These options have been replaced by the new "--server.endpoint" parameter

* INCOMPATIBLE CHANGE: removed startup option "--server" for arangosh and arangoimp.
  These options have been replaced by the new "--server.endpoint" parameter

* Added "--server.endpoint" option to arangod, arangosh, and arangoimp.
  For arangod, this option allows specifying the bind endpoints for the server
  The server can be bound to one or multiple endpoints at once. For arangosh
  and arangoimp, the option specifies the server endpoint to connect to.
  The following endpoint syntax is currently supported:
  - tcp://host:port or http@tcp://host:port (HTTP over IPv4)
  - tcp://[host]:port or http@tcp://[host]:port (HTTP over IPv6)
  - ssl://host:port or http@tcp://host:port (HTTP over SSL-encrypted IPv4)
  - ssl://[host]:port or http@tcp://[host]:port (HTTP over SSL-encrypted IPv6)
  - unix:///path/to/socket or http@unix:///path/to/socket (HTTP over UNIX socket)

  If no port is specified, the default port of 8529 will be used.

* INCOMPATIBLE CHANGE: removed startup options "--server.require-keep-alive" and
  "--server.secure-require-keep-alive".
  The server will now behave as follows which should be more conforming to the
  HTTP standard:
  * if a client sends a "Connection: close" header, the server will close the
    connection
  * if a client sends a "Connection: keep-alive" header, the server will not
    close the connection
  * if a client does not send any "Connection" header, the server will assume
    "keep-alive" if the request was an HTTP/1.1 request, and "close" if the
    request was an HTTP/1.0 request

* (minimal) internal optimizations for HTTP request parsing and response header
  handling

* fixed Unicode unescaping bugs for \f and surrogate pairs in BasicsC/strings.c

* changed implementation of TRI_BlockCrc32 algorithm to use 8 bytes at a time

* fixed issue #122: arangod doesn't start if <log.file> cannot be created

* fixed issue #121: wrong collection size reported

* fixed issue #98: Unable to change journalSize

* fixed issue #88: fds not closed

* fixed escaping of document data in HTML admin front end

* added HTTP basic authentication, this is always turned on

* added server startup option --server.disable-admin-interface to turn off the
  HTML admin interface

* honor server startup option --database.maximal-journal-size when creating new
  collections without specific journalsize setting. Previously, these
  collections were always created with journal file sizes of 32 MB and the
  --database.maximal-journal-size setting was ignored

* added server startup option --database.wait-for-sync to control the default
  behavior

* renamed "--unit-tests" to "--javascript.unit-tests"


v1.0.alpha3 (2012-06-30)
------------------------

* fixed issue #116: createCollection=create option doesn't work

* fixed issue #115: Compilation issue under OSX 10.7 Lion & 10.8 Mountain Lion
  (homebrew)

* fixed issue #114: image not found

* fixed issue #111: crash during "make unittests"

* fixed issue #104: client.js -> ARANGO_QUIET is not defined


v1.0.alpha2 (2012-06-24)
------------------------

* fixed issue #112: do not accept document with duplicate attribute names

* fixed issue #103: Should we cleanup the directory structure

* fixed issue #100: "count" attribute exists in cursor response with "count:
  false"

* fixed issue #84 explain command

* added new MRuby version (2012-06-02)

* added --log.filter

* cleanup of command line options:
** --startup.directory => --javascript.startup-directory
** --quite => --quiet
** --gc.interval => --javascript.gc-interval
** --startup.modules-path => --javascript.modules-path
** --action.system-directory => --javascript.action-directory
** --javascript.action-threads => removed (is now the same pool as --server.threads)

* various bug-fixes

* support for import

* added option SKIP_RANGES=1 for make unittests

* fixed several range-related assertion failures in the AQL query optimizer

* fixed AQL query optimizations for some edge cases (e.g. nested subqueries with
  invalid constant filter expressions)


v1.0.alpha1 (2012-05-28)
------------------------

Alpha Release of ArangoDB 1.0<|MERGE_RESOLUTION|>--- conflicted
+++ resolved
@@ -3,11 +3,9 @@
 
 * fixed issue #2415
 
-<<<<<<< HEAD
 * fixed issue #2422
-=======
+
 * fixed issue #1974
->>>>>>> a012ad6a
 
 
 v3.1.17 (2017-04-04)
