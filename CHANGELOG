v3.4.0-rc.3 (XXXX-XX-XX)
------------------------
* dynamically manage libcurl's number of open connections to increase performance
  by reducing the number of socket close and then reopen cycles

* recover short server id from agency after a restart of a cluster node

  this fixes problems with short server ids being set to 0 after a node restart,
  which then prevented cursor result load-forwarding between multiple coordinators
  to work properly

  this should fix arangojs#573

* include forward-ported diagnostic options for debugging LDAP connections

* fixed internal issue #3065: fix variable replacements by the AQL query
  optimizer in arangosearch view search conditions

  The consequence of the missing replacements was that some queries using view
  search conditions could have failed with error messages such as

  "missing variable #3 (a) for node #7 (EnumerateViewNode) while planning registers"

* fixed internal issue #1983: the Web UI was showing a deletion confirmation
  multiple times.

* Restricted usage of views in AQL, they will throw an error now
  (e.g. "FOR v, e, p IN 1 OUTBOUND @start edgeCollection, view")
  instead of failing the server.

* Allow VIEWs within the AQL "WITH" statement in cluster environment.
  This will now prepare the query for all collections linked within a view.
  (e.g. "WITH view FOR v, e, p IN OUTBOUND 'collectionInView/123' edgeCollection"
  will now be executed properly and not fail with unregistered collection any more)

* Properly check permissions for all collections linked to a view when
  instantiating an AQL query in cluster environment

* support installation of ArangoDB on Windows into directories with multibyte
  character filenames on Windows platforms that used a non-UTF8-codepage

  This was supported on other platforms before, but never worked for ArangoDB's
  Windows version

* display shard synchronization progress for collections outside of the
  `_system` database

* change memory protection settings for memory given back to by the bundled
  JEMalloc memory allocator. This avoids splitting of existing memory mappings
  due to changes of the protection settings

* added missing implementation for `DeleteRangeCF` in RocksDB WAL tailing handler


v3.4.0-rc.2 (2018-09-30)
------------------------

* upgraded arangosync version to 0.6.0

* upgraded arangodb starter version to 0.13.3

* fixed issue #6611: Properly display JSON properties of user defined foxx services
  configuration within the web UI

* improved shards display in web UI: included arrows to better visualize that
  collection name sections can be expanded and collapsed

* added nesting support for `aql` template strings

* added support for `undefined` and AQL literals to `aql.literal`

* added `aql.join` function

* fixed issue #6583: Agency node segfaults if sent an authenticated HTTP
  request is sent to its port

* fixed issue #6601: Context cancelled (never ending query)

* added more AQL query results cache inspection and control functionality

* fixed undefined behavior in AQL query result cache

* the query editor within the web UI is now catching HTTP 501 responses
  properly

* added AQL VERSION function to return the server version as a string

* added startup parameter `--cluster.advertised-endpoints`

* AQL query optimizer now makes better choices regarding indexes to use in a
  query when there are multiple competing indexes and some of them are prefixes
  of others

  In this case, the optimizer could have preferred indexes that covered less
  attributes, but it should rather pick the indexes that covered more attributes.

  For example, if there was an index on ["a"] and another index on ["a", "b"], then
  previously the optimizer may have picked the index on just ["a"] instead the
  index on ["a", "b"] for queries that used all index attributes but did range
  queries on them (e.g. `FILTER doc.a == @val1 && doc.b >= @val2`).

* Added compression for the AQL intermediate results transfer in the cluster,
  leading to less data being transferred between coordinator and database servers
  in many cases

* forward-ported a bugfix from RocksDB (https://github.com/facebook/rocksdb/pull/4386)
  that fixes range deletions (used internally in ArangoDB when dropping or truncating
  collections)

  The non-working range deletes could have triggered errors such as
  `deletion check in index drop failed - not all documents in the index have been deleted.`
  when dropping or truncating collections

* improve error messages in Windows installer

* allow retrying installation in Windows installer in case an existing database is still
  running and needs to be manually shut down before continuing with the installation

* fix database backup functionality in Windows installer

* fixed memory leak in `/_api/batch` REST handler

* `db._profileQuery()` now also tracks operations triggered when using `LIMIT`
  clauses in a query

* added proper error messages when using views as an argument to AQL functions
  (doing so triggered an `internal error` before)

* fixed return value encoding for collection ids ("cid" attribute") in REST API
  `/_api/replication/logger-follow`

* fixed dumping and restoring of views with arangodump and arangorestore

* fix replication from 3.3 to 3.4

* fixed some TLS errors that occurred when combining HTTPS/TLS transport with the
  VelocyStream protocol (VST)

  That combination could have led to spurious errors such as "TLS padding error"
  or "Tag mismatch" and connections being closed

* make synchronous replication detect more error cases when followers cannot
  apply the changes from the leader

* fixed issue #6379: RocksDB arangorestore time degeneration on dead documents

* fixed issue #6495: Document not found when removing records

<<<<<<< HEAD
* fixed undefined behavior is cluster plan-loading procedure that may have
=======
* fixed undefined behavior in cluster plan-loading procedure that may have
>>>>>>> 7c3a57d4
  unintentionally modified a shared structure

* reduce overhead of function initialization in AQL COLLECT aggregate functions,
  for functions COUNT/LENGTH, SUM and AVG

  this optimization will only be noticable when the COLLECT produces many groups
  and the "hash" COLLECT variant is used

* fixed potential out-of-bounds access in admin log REST handler `/_admin/log`,
  which could have led to the server returning an HTTP 500 error

* catch more exceptions in replication and handle them appropriately

* agency endpoint updates now go through RAFT

* fixed a cleanup issue in Current when a follower was removed from Plan

* catch exceptions in MaintenanceWorker thread

* fixed a bug in cleanOutServer which could lead to a cleaned out server
  still being a follower for some shard


v3.4.0-rc.1 (2018-09-06)
------------------------

* Release Candidate for 3.4.0, please check the `ReleaseNotes/KnownIssues34.md`
  file for a list of known issues.

* upgraded bundled RocksDB version to 5.16.0

* upgraded bundled Snappy compression library to 1.1.7

* fixed issue #5941: if using breadth first search in traversals uniqueness checks
  on path (vertices and edges) have not been applied. In SmartGraphs the checks
  have been executed properly.

* added more detailed progress output to arangorestore, showing the percentage of
  how much data is restored for bigger collections plus a set of overview statistics
  after each processed collection

* added option `--rocksdb.use-file-logging` to enable writing of RocksDB's own
  informational LOG files into RocksDB's database directory.

  This option is turned off by default, but can be enabled for debugging RocksDB
  internals and performance.

* improved error messages when managing Foxx services

  Install/replace/upgrade will now provide additional information when an error
  is encountered during setup. Errors encountered during a `require` call will
  also include information about the underlying cause in the error message.

* fixed some Foxx script names being displayed incorrectly in web UI and Foxx CLI

* major revision of the maintenance feature

* added `uuidv4` and `genRandomBytes` methods to crypto module

* added `hexSlice` methods `hexWrite` to JS Buffer type

* added `Buffer.from`, `Buffer.of`, `Buffer.alloc` and `Buffer.allocUnsafe`
  for improved compatibility with Node.js

* Foxx HTTP API errors now log stacktraces

* fixed issue #5831: custom queries in the ui could not be loaded if the user
  only has read access to the _system database.

* fixed issue #6128: ArangoDb Cluster: Task moved from DBS to Coordinator

* fixed some web ui action events related to Running Queries view and Slow
  Queries History view

* fixed internal issue #2566: corrected web UI alignment of the nodes table

* fixed issue #5736: Foxx HTTP API responds with 500 error when request body
  is too short

* fixed issue #6106: Arithmetic operator type casting documentation incorrect

* The arangosh now supports the velocystream transport protocol via the schemas
  "vst+tcp://", "vst+ssl://", "vst+unix://" schemes.

* The server will no longer lowercase the input in --server.endpoint. This means
  Unix domain socket paths will now  be treated as specified, previously they were lowercased

* fixed logging of requests. A wrong log level was used

* fixed issue #5943: misplaced database ui icon and wrong cursor type were used

* fixed issue #5354: updated the web UI JSON editor, improved usability

* fixed issue #5648: fixed error message when saving unsupported document types

* fixed internal issue #2812: Cluster fails to create many indexes in parallel

* Added C++ implementation, load balancer support, and user restriction to Pregel API.

  If an execution is accessed on a different coordinator than where it was
  created, the request(s) will be forwarded to the correct coordinator. If an
  execution is accessed by a different user than the one who created it, the
  request will be denied.

* the AQL editor in the web UI now supports detailed AQL query profiling

* fixed issue #5884: Subquery nodes are no longer created on DBServers

* intermediate commits in the RocksDB engine are now only enabled in standalone AQL queries

  (not within a JS transaction), standalone truncate as well as for the "import" API

* the AQL editor in the web UI now supports GeoJSON types and is able to render them.

* fixed issue #5035: fixed a vulnerability issue within the web ui's index view

* PR #5552: add "--latency true" option to arangoimport.  Lists microsecond latency

* added `"pbkdf2"` method to `@arangodb/foxx/auth` module

* the `@arangodb/foxx/auth` module now uses a different method to generate salts,
  so salts are no longer guaranteed to be alphanumeric

* fixed internal issue #2567: the Web UI was showing the possibility to move a shard
  from a follower to the current leader

* Renamed RocksDB engine-specific statistics figure `rocksdb.block-cache-used`
  to `rocksdb.block-cache-usage` in output of `db._engineStats()`

  The new figure name is in line with the statistics that the RocksDB library
  provides in its new versions.

* Added RocksDB engine-specific statistics figures `rocksdb.block-cache-capacity`,
  `rocksdb.block-cache-pinned-usage` as well as level-specific figures
  `rocksdb.num-files-at-level` and `rocksdb.compression-ratio-at-level` in
  output of `db._engineStats()`

* Added RocksDB-engine configuration option `--rocksdb.block-align-data-blocks`

  If set to true, data blocks are aligned on lesser of page size and block size,
  which may waste some memory but may reduce the number of cross-page I/Os operations.

* Usage RocksDB format version 3 for new block-based tables

* Bugfix: The AQL syntax variants `UPDATE/REPLACE k WITH d` now correctly take
  _rev from k instead of d (when ignoreRevs is false) and ignore d._rev.

* Added C++ implementation, load balancer support, and user restriction to tasks API

  If a task is accessed on a different coordinator than where it was created,
  the request(s) will be forwarded to the correct coordinator. If a
  task is accessed by a different user than the one who created it, the request
  will be denied.

* Added load balancer support and user-restriction to async jobs API.

  If an async job is accessed on a different coordinator than where it was
  created, the request(s) will be forwarded to the correct coordinator. If a
  job is accessed by a different user than the one who created it, the request
  will be denied.

* switch default storage engine from MMFiles to RocksDB

  In ArangoDB 3.4, the default storage engine for new installations is the RocksDB
  engine. This differs to previous versions (3.2 and 3.3), in which the default
  storage engine was the MMFiles engine.

  The MMFiles engine can still be explicitly selected as the storage engine for
  all new installations. It's only that the "auto" setting for selecting the storage
  engine will now use the RocksDB engine instead of MMFiles engine.

  In the following scenarios, the effectively selected storage engine for new
  installations will be RocksDB:

  * `--server.storage-engine rocksdb`
  * `--server.storage-engine auto`
  * `--server.storage-engine` option not specified

  The MMFiles storage engine will be selected for new installations only when
  explicitly selected:

  * `--server.storage-engine mmfiles`

  On upgrade, any existing ArangoDB installation will keep its previously selected
  storage engine. The change of the default storage engine is thus only relevant
  for new ArangoDB installations and/or existing cluster setups for which new server
  nodes get added later. All server nodes in a cluster setup should use the same
  storage engine to work reliably. Using different storage engines in a cluster is
  unsupported.

* added collection.indexes() as an alias for collection.getIndexes()

* disable V8 engine and JavaScript APIs for agency nodes

* renamed MMFiles engine compactor thread from "Compactor" to "MMFilesCompactor".

  This change will be visible only on systems which allow assigning names to
  threads.

* added configuration option `--rocksdb.sync-interval`

  This option specifies interval (in milliseconds) that ArangoDB will use to
  automatically synchronize data in RocksDB's write-ahead log (WAL) files to
  disk. Automatic syncs will only be performed for not-yet synchronized data,
  and only for operations that have been executed without the *waitForSync*
  attribute.

  Automatic synchronization is performed by a background thread. The default
  sync interval is 100 milliseconds.

  Note: this option is not supported on Windows platforms. Setting the sync
  interval to a value greater 0 will produce a startup warning.

* added AQL functions `TO_BASE64`, `TO_HEX`, `ENCODE_URI_COMPONENT` and `SOUNDEX`

* PR #5857: RocksDB engine would frequently request a new DelayToken.  This caused
  excessive write delay on the next Put() call.  Alternate approach taken.

* changed the thread handling in the scheduler. `--server.maximal-threads` will be
  the maximum number of threads for the scheduler.

* The option `--server.threads` is now obsolete.

* use sparse indexes in more cases now, when it is clear that the index attribute
  value cannot be null

* introduce SingleRemoteOperationNode via "optimize-cluster-single-document-operations"
  optimizer rule, which triggers single document operations directly from the coordinator
  instead of using a full-featured AQL setup. This saves cluster roundtrips.

  Queries directly referencing the document key benefit from this:

      UPDATE {_key: '1'} WITH {foo: 'bar'} IN collection RETURN OLD

* Added load balancer support and user-restriction to cursor API.

  If a cursor is accessed on a different coordinator than where it was created,
  the requests will be forwarded to the correct coordinator. If a cursor is
  accessed by a different user than the one who created it, the request will
  be denied.

* if authentication is turned on requests to databases by users with insufficient rights
 will be answered with the HTTP forbidden (401) response.

* upgraded bundled RocksDB library version to 5.15

* added key generators `uuid` and `padded`

  The `uuid` key generator generates universally unique 128 bit keys, which are
  stored in hexadecimal human-readable format.
  The `padded` key generator generates keys of a fixed length (16 bytes) in
  ascending lexicographical sort order.

* The REST API of `/_admin/status` added: "operationMode" filed with same meaning as
  the "mode" field and field "readOnly" that has the inverted meaning of the field
  "writeOpsEnabled". The old field names will be deprecated in upcoming versions.

* added `COUNT_DISTINCT` AQL function

* make AQL optimizer rule `collect-in-cluster` optimize aggregation functions
  `AVERAGE`, `VARIANCE`, `STDDEV`, `UNIQUE`, `SORTED_UNIQUE` and `COUNT_DISTINCT`
  in a cluster by pushing parts of the aggregation onto the DB servers and only
  doing the total aggregation on the coordinator

* replace JavaScript functions FULLTEXT, NEAR, WITHIN and WITHIN_RECTANGLE with
  regular AQL subqueries via a new optimizer rule "replace-function-with-index".

* the existing "fulltext-index-optimizer" optimizer rule has been removed because its
  duty is now handled by the "replace-function-with-index" rule.

* added option "--latency true" option to arangoimport. Lists microsecond latency
  statistics on 10 second intervals.

* fixed internal issue #2256: ui, document id not showing up when deleting a document

* fixed internal issue #2163: wrong labels within foxx validation of service
  input parameters

* fixed internal issue #2160: fixed misplaced tooltips in indices view

* Added exclusive option for rocksdb collections. Modifying AQL queries can
  now set the exclusive option as well as it can be set on JavaScript transactions.

* added optimizer rule "optimize-subqueries", which makes qualifying subqueries
  return less data

  The rule fires in the following situations:
  * in case only a few results are used from a non-modifying subquery, the rule
    will add a LIMIT statement into the subquery. For example

        LET docs = (
          FOR doc IN collection
            FILTER ...
            RETURN doc
        )
        RETURN docs[0]

    will be turned into

        LET docs = (
          FOR doc IN collection
            FILTER ...
            LIMIT 1
            RETURN doc
        )
        RETURN docs[0]

    Another optimization performed by this rule is to modify the result value
    of subqueries in case only the number of results is checked later. For example

        RETURN LENGTH(
          FOR doc IN collection
            FILTER ...
            RETURN doc
        )

    will be turned into

        RETURN LENGTH(
          FOR doc IN collection
            FILTER ...
            RETURN true
        )

  This saves copying the document data from the subquery to the outer scope and may
  enable follow-up optimizations.

* fixed Foxx queues bug when queues are created in a request handler with an
  ArangoDB authentication header

* abort startup when using SSLv2 for a server endpoint, or when connecting with
  a client tool via an SSLv2 connection.

  SSLv2 has been disabled in the OpenSSL library by default in recent versions
  because of security vulnerabilities inherent in this protocol.

  As it is not safe at all to use this protocol, the support for it has also
  been stopped in ArangoDB. End users that use SSLv2 for connecting to ArangoDB
  should change the protocol from SSLv2 to TLSv12 if possible, by adjusting
  the value of the `--ssl.protocol` startup option.

* added `overwrite` option to document insert operations to allow for easier syncing.

  This implements almost the much inquired UPSERT. In reality it is a REPSERT
  (replace/insert) because only replacement and not modification of documents
  is possible. The option does not work in cluster collections with custom
  sharding.

* added startup option `--log.escape`

  This option toggles the escaping of log output.

  If set to `true` (which is the default value), then the logging will work
  as before, and the following characters in the log output are escaped:

  * the carriage return character (hex 0d)
  * the newline character (hex 0a)
  * the tabstop character (hex 09)
  * any other characters with an ordinal value less than hex 20

  If the option is set to `false`, no characters are escaped. Characters with
  an ordinal value less than hex 20 will not be printed in this mode but will
  be replaced with a space character (hex 20).

  A side effect of turning off the escaping is that it will reduce the CPU
  overhead for the logging. However, this will only be noticable when logging
  is set to a very verbose level (e.g. debug or trace).

* increased the default values for the startup options `--javascript.gc-interval`
  from every 1000 to every 2000 requests, and for `--javascript.gc-frequency` from
  30 to 60 seconds

  This will make the V8 garbage collection run less often by default than in previous
  versions, reducing CPU load a bit and leaving more contexts available on average.

* added `/_admin/repair/distributeShardsLike` that repairs collections with
  distributeShardsLike where the shards aren't actually distributed like in the
  prototype collection, as could happen due to internal issue #1770

* Fixed issue #4271: Change the behavior of the `fullCount` option for AQL query
  cursors so that it will only take into account `LIMIT` statements on the top level
  of the query.

  `LIMIT` statements in subqueries will not have any effect on the `fullCount` results
  any more.

* We added a new geo-spatial index implementation. On the RocksDB storage engine all
  installations will need to be upgraded with `--database.auto-upgrade true`. New geo
  indexes will now only report with the type `geo` instead of `geo1` or `geo2`.
  The index types `geo1` and `geo2` are now deprecated.
  Additionally we removed the deprecated flags `constraint` and `ignoreNull` from geo
  index definitions, these fields were initially deprecated in ArangoDB 2.5

* Add revision id to RocksDB values in primary indexes to speed up replication (~10x).

* PR #5238: Create a default pacing algorithm for arangoimport to avoid TimeoutErrors
  on VMs with limited disk throughput

* Starting a cluster with coordinators and DB servers using different storage engines
  is unsupported. Doing it anyway will now produce a warning on startup

* fixed issue #4919: C++ implementation of LIKE function now matches the old and correct
  behaviour of the javascript implementation.

* added `--json` option to arangovpack, allowing to treat its input as plain JSON data
  make arangovpack work without any configuration file

* added experimental arangodb startup option `--javascript.enabled` to enable/disable the
  initialization of the V8 JavaScript engine. Only expected to work on single-servers and
  agency deployments

* pull request #5201: eliminate race scenario where handlePlanChange could run infinite times
  after an execution exceeded 7.4 second time span

* UI: fixed an unreasonable event bug within the modal view engine

* pull request #5114: detect shutdown more quickly on heartbeat thread of coordinator and
  DB servers

* fixed issue #3811: gharial api is now checking existence of `_from` and `_to` vertices
  during edge creation

* There is a new method `_profileQuery` on the database object to execute a query and
  print an explain with annotated runtime information.

* Query cursors can now be created with option `profile`, with a value of 0, 1 or 2.
  This will cause queries to include more statistics in their results and will allow tracing
  of queries.

* fixed internal issue #2147: fixed database filter in UI

* fixed internal issue #2149: number of documents in the UI is not adjusted after moving them

* fixed internal issue #2150: UI - loading a saved query does not update the list of bind
  parameters

* removed option `--cluster.my-local-info` in favor of persisted server UUIDs

  The option `--cluster.my-local-info` was deprecated since ArangoDB 3.3.

* added new collection property `cacheEnabled` which enables in-memory caching for
  documents and primary index entries. Available only when using RocksDB

* arangodump now supports `--threads` option to dump collections in parallel

* arangorestore now supports `--threads` option to restore collections in parallel

* Improvement: The AQL query planner in cluster is now a bit more clever and
  can prepare AQL queries with less network overhead.

  This should speed up simple queries in cluster mode, on complex queries it
  will most likely not show any performance effect.
  It will especially show effects on collections with a very high amount of Shards.

* removed remainders of dysfunctional `/_admin/cluster-test` and `/_admin/clusterCheckPort`
  API endpoints and removed them from documentation

* added new query option `stream` to enable streaming query execution via the
  `POST /_api/cursor` rest interface.

* fixed issue #4698: databases within the UI are now displayed in a sorted order.

* Behavior of permissions for databases and collections changed:
  The new fallback rule for databases for which an access level is not explicitly specified:
  Choose the higher access level of:
    * A wildcard database grant
    * A database grant on the `_system` database
  The new fallback rule for collections for which an access level is not explicitly specified:
  Choose the higher access level of:
    * Any wildcard access grant in the same database, or on "*/*"
    * The access level for the current database
    * The access level for the `_system` database

* fixed issue #4583: add AQL ASSERT and AQL WARN

* renamed startup option `--replication.automatic-failover` to
  `--replication.active-failover`
  using the old option name will still work in ArangoDB 3.4, but the old option
  will be removed afterwards

* index selectivity estimates for RocksDB engine are now eventually consistent

  This change addresses a previous issue where some index updates could be
  "lost" from the view of the internal selectivity estimate, leading to
  inaccurate estimates. The issue is solved now, but there can be up to a second
  or so delay before updates are reflected in the estimates.

* support `returnOld` and `returnNew` attributes for in the following HTTP REST
  APIs:

  * /_api/gharial/<graph>/vertex/<collection>
  * /_api/gharial/<graph>/edge/<collection>

  The exception from this is that the HTTP DELETE verb for these APIs does not
  support `returnOld` because that would make the existing API incompatible

* fixed internal issue #478: remove unused and undocumented REST API endpoints
  _admin/statistics/short and _admin/statistics/long

  These APIs were available in ArangoDB's REST API, but have not been called by
  ArangoDB itself nor have they been part of the documented API. They have been
  superseded by other REST APIs and were partially dysfunctional. Therefore
  these two endpoints have been removed entirely.

* fixed issue #1532: reload users on restore

* fixed internal issue #1475: when restoring a cluster dump to a single server
  ignore indexes of type primary and edge since we mustn't create them here.

* fixed internal issue #1439: improve performance of any-iterator for RocksDB

* issue #1190: added option `--create-database` for arangoimport

* UI: updated dygraph js library to version 2.1.0

* renamed arangoimp to arangoimport for consistency
  Release packages will still install arangoimp as a symlink so user scripts
  invoking arangoimp do not need to be changed

* UI: Shard distribution view now has an accordion view instead of displaying
  all shards of all collections at once.

* fixed issue #4393: broken handling of unix domain sockets in JS_Download

* added AQL function `IS_KEY`
  this function checks if the value passed to it can be used as a document key,
  i.e. as the value of the `_key` attribute

* added AQL functions `SORTED` and `SORTED_UNIQUE`

  `SORTED` will return a sorted version of the input array using AQL's internal
  comparison order
  `SORTED_UNIQUE` will do the same, but additionally removes duplicates.

* added C++ implementation for AQL functions `DATE_NOW`, `DATE_ISO8601`,
  `DATE_TIMESTAMP`, `IS_DATESTRING`, `DATE_DAYOFWEEK`, `DATE_YEAR`,
  `DATE_MONTH`, `DATE_DAY`, `DATE_HOUR`, `DATE_MINUTE`, `DATE_SECOND`,
  `DATE_MILLISECOND`, `DATE_DAYOFYEAR`, `DATE_ISOWEEK`, `DATE_LEAPYEAR`,
  `DATE_QUARTER`, `DATE_DAYS_IN_MONTH`, `DATE_ADD`, `DATE_SUBTRACT`,
  `DATE_DIFF`, `DATE_COMPARE`, `TRANSLATE` and `SHA512`

* fixed a bug where clusterinfo missed changes to plan after agency
  callback is registred for create collection

* Foxx manifest.json files can now contain a $schema key with the value
  of "http://json.schemastore.org/foxx-manifest" to improve tooling support.

* fixed agency restart from compaction without data

* fixed agency's log compaction for internal issue #2249

* only load Plan and Current from agency when actually needed


v3.3.15 (XXXX-XX-XX)
--------------------

* fixed issue #5941 if using breadth-first search in traversals uniqueness checks
  on path (vertices and edges) have not been applied. In SmartGraphs the checks
  have been executed properly.

* added more detailed progress output to arangorestore, showing the percentage of
  how much data is restored for bigger collections plus a set of overview statistics
  after each processed collection

* added option `--rocksdb.use-file-logging` to enable writing of RocksDB's own
  informational LOG files into RocksDB's database directory.

  This option is turned off by default, but can be enabled for debugging RocksDB
  internals and performance.

* improved error messages when managing Foxx services

  Install/replace/upgrade will now provide additional information when an error
  is encountered during setup. Errors encountered during a `require` call will
  also include information about the underlying cause in the error message.

* fixed some Foxx script names being displayed incorrectly in web UI and Foxx CLI

* added startup option `--query.optimizer-max-plans value`

  This option allows limiting the number of query execution plans created by the
  AQL optimizer for any incoming queries. The default value is `128`.

  By adjusting this value it can be controlled how many different query execution
  plans the AQL query optimizer will generate at most for any given AQL query.
  Normally the AQL query optimizer will generate a single execution plan per AQL query,
  but there are some cases in which it creates multiple competing plans. More plans
  can lead to better optimized queries, however, plan creation has its costs. The
  more plans are created and shipped through the optimization pipeline, the more time
  will be spent in the optimizer.

  Lowering this option's value will make the optimizer stop creating additional plans
  when it has already created enough plans.

  Note that this setting controls the default maximum number of plans to create. The
  value can still be adjusted on a per-query basis by setting the *maxNumberOfPlans*
  attribute when running a query.

  This change also lowers the default maximum number of query plans from 192 to 128.

* bug fix: facilitate faster shutdown of coordinators and db servers

* upgraded arangodb starter version to 0.13.2

* cluster nodes should retry registering in agency until successful

* fixed some web ui action events related to Running Queries view and Slow
  Queries History view

* Create a default pacing algorithm for arangoimport to avoid TimeoutErrors
  on VMs with limited disk throughput

* backport PR 6150: establish unique function to indicate when
  application is terminating and therefore network retries should not occur

* backport PR #5201: eliminate race scenario where handlePlanChange
  could run infinite times after an execution exceeded 7.4 second time span


v3.3.14 (2018-08-15)
--------------------

* upgraded arangodb starter version to 0.13.1

* Foxx HTTP API errors now log stacktraces

* fixed issue #5736: Foxx HTTP API responds with 500 error when request body
  is too short

* fixed issue #5831: custom queries in the ui could not be loaded if the user
  only has read access to the _system database.

* fixed internal issue #2566: corrected web UI alignment of the nodes table

* fixed internal issue #2869: when attaching a follower with global applier to an
  authenticated leader already existing users have not been replicated, all users
  created/modified later are replicated.

* fixed internal issue #2865: dumping from an authenticated arangodb the users have
  not been included

* fixed issue #5943: misplaced database ui icon and wrong cursor type were used

* fixed issue #5354: updated the web UI JSON editor, improved usability

* fixed issue #5648: fixed error message when saving unsupported document types

* fixed issue #6076: Segmentation fault after AQL query

  This also fixes issues #6131 and #6174

* fixed issue #5884: Subquery nodes are no longer created on DBServers

* fixed issue #6031: Broken LIMIT in nested list iterations

* fixed internal issue #2812: Cluster fails to create many indexes in parallel

* intermediate commits in the RocksDB engine are now only enabled in standalone AQL
  queries (not within a JS transaction), standalone truncate as well as for the
  "import" API

* Bug fix: race condition could request data from Agency registry that did not
  exist yet.  This caused a throw that would end the Supervision thread.
  All registry query APIs no longer throw exceptions.


v3.3.13 (2018-07-26)
--------------------

* fixed internal issue #2567: the Web UI was showing the possibility to move a
  shard from a follower to the current leader

* fixed issue #5977: Unexpected execution plan when subquery contains COLLECT

* Bugfix: The AQL syntax variants `UPDATE/REPLACE k WITH d` now correctly take
  _rev from k instead of d (when ignoreRevs is false) and ignore d._rev.

* put an upper bound on the number of documents to be scanned when using
  `db.<collection>.any()` in the RocksDB storage engine

  previous versions of ArangoDB did a scan of a random amount of documents in
  the collection, up to the total number of documents available. this produced
  a random selection with a good quality, but needed to scan half the number
  of documents in the collection on average.

  The new version will only scan up to 500 documents, so it produces a less
  random result, but will be a lot faster especially for large collections.

  The implementation of `any()` for the MMFiles engine remains unchanged. The
  MMFiles engine will pick a random document from the entire range of the
  in-memory primary index without performing scans.

* return an empty result set instead of an "out of memory" exception when
  querying the geo index with invalid (out of range) coordinates

* added load balancer support and user-restriction to cursor API.

  If a cursor is accessed on a different coordinator than where it was created,
  the requests will be forwarded to the correct coordinator. If a cursor is
  accessed by a different user than the one who created it, the request will
  be denied.

* keep failed follower in followers list in Plan.

  This increases the changes of a failed follower getting back into sync if the
  follower comes back after a short time. In this case the follower can try to
  get in sync again, which normally takes less time than seeding a completely
  new follower.

* fix assertion failure and undefined behavior in Unix domain socket connections,
  introduced by 3.3.12

* added configuration option `--rocksdb.sync-interval`

  This option specifies interval (in milliseconds) that ArangoDB will use to
  automatically synchronize data in RocksDB's write-ahead log (WAL) files to
  disk. Automatic syncs will only be performed for not-yet synchronized data,
  and only for operations that have been executed without the *waitForSync*
  attribute.

  Automatic synchronization is performed by a background thread. The default
  sync interval is 0, meaning the automatic background syncing is turned off.
  Background syncing in 3.3 is opt-in, whereas in ArangoDB 3.4 the default sync
  interval will be 100 milliseconds.

  Note: this option is not supported on Windows platforms. Setting the sync
  interval to a value greater 0 will produce a startup warning.

* fixed graph creation sometimes failing with 'edge collection
  already used in edge def' when the edge definition contained multiple vertex
  collections, despite the edge definitions being identical

* inception could get caught in a trap, where agent configuration
  version and timeout multiplier lead to incapacitated agency

* fixed issue #5827: Batch request handling incompatible with .NET's default
  ContentType format

* fixed agency's log compaction for internal issue #2249

* inspector collects additionally disk data size and storage engine statistics


v3.3.12 (2018-07-12)
--------------------

* issue #5854: RocksDB engine would frequently request a new DelayToken.  This caused
  excessive write delay on the next Put() call.  Alternate approach taken.

* fixed graph creation under some circumstances failing with 'edge collection
  already used in edge def' despite the edge definitions being identical

* fixed issue #5727: Edge document with user provided key is inserted as many
  times as the number of shards, violating the primary index

* fixed internal issue #2658: AQL modification queries did not allow `_rev`
  checking. There is now a new option `ignoreRevs` which can be set to `false`
  in order to force AQL modification queries to match revision ids before
  doing any modifications

* fixed issue #5679: Replication applier restrictions will crash synchronisation
  after initial sync

* fixed potential issue in RETURN DISTINCT CollectBlock implementation
  that led to the block producing an empty result

* changed communication tasks to use boost strands instead of locks,
  this fixes a race condition with parallel VST communication over
  SSL

* fixed agency restart from compaction without data

* fixed for agent coming back to agency with changed endpoint and
  total data loss

* more patient agency tests to allow for ASAN tests to successfully finish


v3.3.11 (2018-06-26)
--------------------

* upgraded arangosync version to 0.5.3

* upgraded arangodb starter version to 0.12.0

* fixed internal issue #2559: "unexpected document key" error when custom
  shard keys are used and the "allowUserKeys" key generator option is set
  to false

* fixed AQL DOCUMENT lookup function for documents for sharded collections with
  more than a single shard and using a custom shard key (i.e. some shard
  key attribute other than `_key`).
  The previous implementation of DOCUMENT restricted to lookup to a single
  shard in all cases, though this restriction was invalid. That lead to
  `DOCUMENT` not finding documents in cases the wrong shard was contacted. The
  fixed implementation in 3.3.11 will reach out to all shards to find the
  document, meaning it will produce the correct result, but will cause more
  cluster-internal traffic. This increase in traffic may be high if the number
  of shards is also high, because each invocation of `DOCUMENT` will have to
  contact all shards.
  There will be no performance difference for non-sharded collections or
  collections that are sharded by `_key` or that only have a single shard.

* reimplemented replication view in web UI

* fixed internal issue #2256: ui, document id not showing up when deleting a document

* fixed internal issue #2163: wrong labels within foxx validation of service
  input parameters

* fixed internal issue #2160: fixed misplaced tooltips in indices view

* added new arangoinspect client tool, to help users and customers easily collect
  information of any ArangoDB server setup, and facilitate troubleshooting for the
  ArangoDB Support Team


v3.3.10 (2018-06-04)
--------------------

* make optimizer rule "remove-filter-covered-by-index" not stop after removing
  a sub-condition from a FILTER statement, but pass the optimized FILTER
  statement again into the optimizer rule for further optimizations.
  This allows optimizing away some more FILTER conditions than before.

* allow accessing /_admin/status URL on followers too in active failover setup

* fix cluster COLLECT optimization for attributes that were in "sorted" variant of
  COLLECT and that were provided by a sorted index on the collected attribute

* apply fulltext index optimization rule for multiple fulltext searches in
  the same query

  this fixes https://stackoverflow.com/questions/50496274/two-fulltext-searches-on-arangodb-cluster-v8-is-involved

* validate `_from` and `_to` values of edges on updates consistently

* fixed issue #5400: Unexpected AQL Result

* fixed issue #5429: Frequent 'updated local foxx repository' messages

* fixed issue #5252: Empty result if FULLTEXT() is used together with LIMIT offset

* fixed issue #5035: fixed a vulnerability issue within the web ui's index view

* inception was ignoring leader's configuration


v3.3.9 (2018-05-17)
-------------------

* added `/_admin/repair/distributeShardsLike` that repairs collections with
  distributeShardsLike where the shards aren't actually distributed like in the
  prototype collection, as could happen due to internal issue #1770

* fixed Foxx queues bug when queues are created in a request handler with an
  ArangoDB authentication header

* upgraded arangosync version to 0.5.1

* upgraded arangodb starter version to 0.11.3

* fix cluster upgrading issue introduced in 3.3.8

  the issue made arangod crash when starting a DB server with option
  `--database.auto-upgrade true`

* fix C++ implementation of AQL ZIP function to return each distinct attribute
  name only once. The previous implementation added non-unique attribute names
  multiple times, which led to follow-up issues.
  Now if an attribute name occurs multiple times in the input list of attribute
  names, it will only be incorporated once into the result object, with the
  value that corresponds to the first occurrence.
  This fix also changes the V8 implementation of the ZIP function, which now
  will always return the first value for non-unique attribute names and not the
  last occurring value.

* self heal during a Foxx service install, upgrade or replace no longer breaks
  the respective operation

* make /_api/index, /_api/database and /_api/user REST handlers use the scheduler's
  internal queue, so they do not run in an I/O handling thread

* fixed issue #4919: C++ implementation of LIKE function now matches the old and
  correct behavior of the JavaScript implementation.

* added REST API endpoint /_admin/server/availability for monitoring purposes

* UI: fixed an unreasonable event bug within the modal view engine

* fixed issue #3811: gharial api is now checking existence of _from and _to vertices
  during edge creation

* fixed internal issue #2149: number of documents in the UI is not adjusted after
  moving them

* fixed internal issue #2150: UI - loading a saved query does not update the list
  of bind parameters

* fixed internal issue #2147 - fixed database filter in UI

* fixed issue #4934: Wrong used GeoIndex depending on FILTER order

* added `query` and `aql.literal` helpers to `@arangodb` module.

* remove post-sort from GatherNode in cluster AQL queries that do use indexes
  for filtering but that do not require a sorted result

  This optimization can speed up gathering data from multiple shards, because
  it allows to remove a merge sort of the individual shards' results.

* extend the already existing "reduce-extraction-to-projection" AQL optimizer
  rule for RocksDB to provide projections of up to 5 document attributes. The
  previous implementation only supported a projection for a single document
  attribute. The new implementation will extract up to 5 document attributes from
  a document while scanning a collection via an EnumerateCollectionNode.
  Additionally the new version of the optimizer rule can also produce projections
  when scanning an index via an IndexNode.
  The optimization is benefial especially for huge documents because it will copy
  out only the projected attributes from the document instead of copying the entire
  document data from the storage engine.

  When applied, the explainer will show the projected attributes in a `projections`
  remark for an EnumerateCollectionNode or IndexNode. The optimization is limited
  to the RocksDB storage engine.

* added index-only optimization for AQL queries that can satisfy the retrieval of
  all required document attributes directly from an index.

  This optimization will be triggered for the RocksDB engine if an index is used
  that covers all required attributes of the document used later on in the query.
  If applied, it will save retrieving the actual document data (which would require
  an extra lookup in RocksDB), but will instead build the document data solely
  from the index values found. It will only be applied when using up to 5 attributes
  from the document, and only if the rest of the document data is not used later
  on in the query.

  The optimization is currently available for the RocksDB engine for the index types
  primary, edge, hash, skiplist and persistent.

  If the optimization is applied, it will show up as "index only" in an AQL
  query's execution plan for an IndexNode.

* added scan-only optimization for AQL queries that iterate over collections or
  indexes and that do not need to return the actual document values.

  Not fetching the document values from the storage engine will provide a
  considerable speedup when using the RocksDB engine, but may also help a bit
  in case of the MMFiles engine. The optimization will only be applied when
  full-scanning or index-scanning a collection without refering to any of its
  documents later on, and, for an IndexNode, if all filter conditions for the
  documents of the collection are covered by the index.

  If the optimization is applied, it will show up as "scan only" in an AQL
  query's execution plan for an EnumerateCollectionNode or an IndexNode.

* extend existing "collect-in-cluster" optimizer rule to run grouping, counting
  and deduplication on the DB servers in several cases, so that the coordinator
  will only need to sum up the potentially smaller results from the individual shards.

  The following types of COLLECT queries are covered now:
  - RETURN DISTINCT expr
  - COLLECT WITH COUNT INTO ...
  - COLLECT var1 = expr1, ..., varn = exprn (WITH COUNT INTO ...), without INTO or KEEP
  - COLLECT var1 = expr1, ..., varn = exprn AGGREGATE ..., without INTO or KEEP, for
    aggregate functions COUNT/LENGTH, SUM, MIN and MAX.

* honor specified COLLECT method in AQL COLLECT options

  for example, when the user explicitly asks for the COLLECT method
  to be `sorted`, the optimizer will now not produce an alternative
  version of the plan using the hash method.

  additionally, if the user explcitly asks for the COLLECT method to
  be `hash`, the optimizer will now change the existing plan to use
  the hash method if possible instead of just creating an alternative
  plan.

  `COLLECT ... OPTIONS { method: 'sorted' }` => always use sorted method
  `COLLECT ... OPTIONS { method: 'hash' }`   => use hash if this is technically possible
  `COLLECT ...` (no options)                 => create a plan using sorted, and another plan using hash method

* added bulk document lookups for MMFiles engine, which will improve the performance
  of document lookups from an inside an index in case the index lookup produces many
  documents


v3.3.8 (2018-04-24)
-------------------

* included version of ArangoDB Starter (`arangodb` binary) updated to v0.10.11,
  see [Starter changelog](https://github.com/arangodb-helper/arangodb/blob/master/CHANGELOG.md)

* added arangod startup option `--dump-options` to print all configuration parameters
  as a JSON object

* fixed: (Enterprise only) If you restore a SmartGraph where the collections
  are still existing and are supposed to be dropped on restore we ended up in
  duplicate name error. This is now gone and the SmartGraph is correctly restored.

* fix lookups by `_id` in smart graph edge collections

* improve startup resilience in case there are datafile errors (MMFiles)

  also allow repairing broken VERSION files automatically on startup by
  specifying the option `--database.ignore-datafile-errors true`

* fix issue #4582: UI query editor now supports usage of empty string as bind parameter value

* fixed internal issue #2148: Number of documents found by filter is misleading in web UI

* added startup option `--database.required-directory-state`

  using this option it is possible to require the database directory to be
  in a specific state on startup. the options for this value are:

  - non-existing: database directory must not exist
  - existing: database directory must exist
  - empty: database directory must exist but be empty
  - populated: database directory must exist and contain specific files already
  - any: any state allowed

* field "$schema" in Foxx manifest.json files no longer produce warnings

* added `@arangodb/locals` module to expose the Foxx service context as an
  alternative to using `module.context` directly.

* `db._executeTransaction` now accepts collection objects as collections.

* supervision can be put into maintenance mode


v3.3.7 (2018-04-11)
-------------------

* added hidden option `--query.registry-ttl` to control the lifetime of cluster AQL
  query parts

* fixed internal issue #2237: AQL queries on collections with replicationFactor:
  "satellite" crashed arangod in single server mode

* fixed restore of satellite collections: replicationFactor was set to 1 during
  restore

* fixed dump and restore of smart graphs:
  a) The dump will not include the hidden shadow collections anymore, they were dumped
     accidentially and only contain duplicated data.
  b) Restore will now ignore hidden shadow collections as all data is contained
     in the smart-edge collection. You can manually include these collections from an
     old dump (3.3.5 or earlier) by using `--force`.
  c) Restore of a smart-graph will now create smart collections properly instead
     of getting into `TIMEOUT_IN_CLUSTER_OPERATION`

* fixed issue in AQL query optimizer rule "restrict-to-single-shard", which
  may have sent documents to a wrong shard in AQL INSERT queries that specified
  the value for `_key` using an expression (and not a constant value)
  Important: if you were affected by this bug in v3.3.5 it is required that you
  recreate your dataset in v3.3.6 (i.e. dumping and restoring) instead of doing
  a simple binary upgrade

* added /_admin/status HTTP API for debugging purposes

* added ArangoShell helper function for packaging all information about an
  AQL query so it can be run and analyzed elsewhere:

  query = "FOR doc IN mycollection FILTER doc.value > 42 RETURN doc";
  require("@arangodb/aql/explainer").debugDump("/tmp/query-debug-info", query);

  Entitled users can send the generated file to the ArangoDB support to facilitate
  reproduction and debugging.

* added hidden option `--server.ask-jwt-secret`. This is an internal option
  for debugging and should not be exposed to end-users.

* fix for internal issue #2215. supervision will now wait for agent to
  fully prepare before adding 10 second grace period after leadership change

* fixed internal issue #2215's FailedLeader timeout bug

v3.3.5 (2018-03-28)
-------------------

* fixed issue #4934: Wrong used GeoIndex depending on FILTER order

* make build id appear in startup log message alongside with other version info

* make AQL data modification operations that are sent to all shards and that are
  supposed to return values (i.e. `RETURN OLD` or `RETURN NEW`) not return fake
  empty result rows if the document to be updated/replaced/removed was not present
  on the target shard

* added AQL optimizer rule `restrict-to-single-shard`

  This rule will kick in if a collection operation (index lookup or data
  modification operation) will only affect a single shard, and the operation can be
  restricted to the single shard and is not applied for all shards. This optimization
  can be applied for queries that access a collection only once in the query, and that
  do not use traversals, shortest path queries and that do not access collection data
  dynamically using the `DOCUMENT`, `FULLTEXT`, `NEAR` or `WITHIN` AQL functions.
  Additionally, the optimizer will only pull off this optimization if can safely
  determine the values of all the collection's shard keys from the query, and when the
  shard keys are covered by a single index (this is always true if the shard key is
  the default `_key`)

* display missing attributes of GatherNodes in AQL explain output

* make AQL optimizer rule `undistribute-remove-after-enum-coll` fire in a few
  more cases in which it is possible

* slightly improve index selection for the RocksDB engine when there are multiple
  competing indexes with the same attribute prefixes, but different amount of
  attributes covered. In this case, the more specialized index will be preferred
  now

* fix issue #4924: removeFollower now prefers to remove the last follower(s)

* added "collect-in-cluster" optimizer rule to have COLLECT WITH COUNT queries
  without grouping being executed on the DB servers and the coordinator only summing
  up the counts from the individual shards

* fixed issue #4900: Nested FOR query uses index but ignores other filters

* properly exit v8::Context in one place where it was missing before

* added hidden option `--cluster.index-create-timeout` for controlling the
  default value of the index creation timeout in cluster
  under normal circumstances, this option does not need to be adjusted

* increase default timeout for index creation in cluster to 3600s

* fixed issue #4843: Query-Result has more Docs than the Collection itself

* fixed the behavior of ClusterInfo when waiting for current to catch
  up with plan in create collection.

* fixed issue #4827: COLLECT on edge _to field doesn't group distinct values as expected (MMFiles)


v3.3.4 (2018-03-01)
-------------------

* fix AQL `fullCount` result value in some cluster cases when it was off a bit

* fix issue #4651: Simple query taking forever until a request timeout error

* fix issue #4657: fixed incomplete content type header

* Vastly improved the Foxx Store UI

* fix issue #4677: AQL WITH with bind parameters results in "access after data-modification"
  for two independent UPSERTs

* remove unused startup option `--ldap.permissions-attribute-name`

* fix issue #4457: create /var/tmp/arangod with correct user in supervisor mode

* remove long disfunctional admin/long_echo handler

* fixed Foxx API:

  * PUT /_api/foxx/service: Respect force flag
  * PATCH /_api/foxx/service: Check whether a service under given mount exists

* internal issue #1726: supervision failed to remove multiple servers
  from health monitoring at once.

* more information from inception, why agent is activated

* fixed a bug where supervision tried to deal with shards of virtual collections

* fix internal issue #1770: collection creation using distributeShardsLike yields
  errors and did not distribute shards correctly in the following cases:
  1. If numberOfShards * replicationFactor % nrDBServers != 0
     (shards * replication is not divisible by DBServers).
  2. If there was failover / move shard case on the leading collection
     and creating the follower collection afterwards.

* fix timeout issues in replication client expiration

* added missing edge filter to neighbors-only traversals
  in case a filter condition was moved into the traverser and the traversal was
  executed in breadth-first mode and was returning each visited vertex exactly
  once, and there was a filter on the edges of the path and the resulting vertices
  and edges were not used later, the edge filter was not applied

* fixed issue #4160: Run arangod with "--database.auto-upgrade" option always crash silently without error log

* fix internal issue #1848: AQL optimizer was trying to resolve attribute accesses
  to attributes of constant object values at query compile time, but only did so far
  the very first attribute in each object

  this fixes https://stackoverflow.com/questions/48648737/beginner-bug-in-for-loops-from-objects

* fix inconvenience: If we want to start server with a non-existing
  --javascript.app-path it will now be created (if possible)

* fixed: REST API `POST _api/foxx` now returns HTTP code 201 on success, as documented.
         returned 200 before.

* fixed: REST API `PATCH _api/foxx/dependencies` now updates the existing dependencies
         instead of replacing them.

* fixed: Foxx upload of single javascript file. You now can upload via http-url pointing
         to a javascript file.

* fixed issue #4395: If your foxx app includes an `APP` folder it got
         accidently removed by selfhealing this is not the case anymore.

* fixed internal issue #1969 - command apt-get purge/remove arangodb3e was failing


v3.3.3 (2018-01-16)
-------------------

* fix issue #4272: VERSION file keeps disappearing

* fix internal issue #81: quotation marks disappeared when switching table/json
  editor in the query editor ui

* added option `--rocksdb.throttle` to control whether write-throttling is enabled
  Write-throttling is turned on by default, to reduce chances of compactions getting
  too far behind and blocking incoming writes.

* fixed issue #4308: Crash when getter for error.name throws an error (on Windows)

* UI: fixed a query editor caching and parsing issue

* Fixed internal issue #1683: fixes an UI issue where a collection name gets wrongly cached
  within the documents overview of a collection.

* Fixed an issue with the index estimates in RocksDB in the case a transaction is aborted.
  Former the index estimates were modified if the transaction commited or not.
  Now they will only be modified if the transaction commited successfully.

* UI: optimized login view for very small screen sizes

* Truncate in RocksDB will now do intermediate commits every 10.000 documents
  if truncate fails or the server crashes during this operation all deletes
  that have been commited so far are persisted.

* make the default value of `--rocksdb.block-cache-shard-bits` use the RocksDB
  default value. This will mostly mean the default number block cache shard
  bits is lower than before, allowing each shard to store more data and cause
  less evictions from block cache

* issue #4222: Permission error preventing AQL query import / export on webui

* UI: optimized error messages for invalid query bind parameter

* UI: upgraded swagger ui to version 3.9.0

* issue #3504: added option `--force-same-database` for arangorestore

  with this option set to true, it is possible to make any arangorestore attempt
  fail if the specified target database does not match the database name
  specified in the source dump's "dump.json" file. it can thus be used to
  prevent restoring data into the "wrong" database

  The option is set to `false` by default to ensure backwards-compatibility

* make the default value of `--rocksdb.block-cache-shard-bits` use the RocksDB
  default value. This will mostly mean the default number block cache shard
  bits is lower than before, allowing each shard to store more data and cause
  less evictions from block cache

* fixed issue #4255: AQL SORT consuming too much memory

* fixed incorrect persistence of RAFT vote and term


v3.3.2 (2018-01-04)
-------------------

* fixed issue #4199: Internal failure: JavaScript exception in file 'arangosh.js'
  at 98,7: ArangoError 4: Expecting type String

* fixed issue in agency supervision with a good server being left in
  failedServers

* distinguish isReady and allInSync in clusterInventory

* fixed issue #4197: AQL statement not working in 3.3.1 when upgraded from 3.2.10

* do not reuse collection ids when restoring collections from a dump, but assign new collection ids, this should prevent collection id conflicts


v3.3.1 (2017-12-28)
-------------------

* UI: displayed wrong wfs property for a collection when using RocksDB as
  storage engine

* added `--ignore-missing` option to arangoimp
  this option allows importing lines with less fields than specified in the CSV
  header line

* changed misleading error message from "no leader" to "not a leader"

* optimize usage of AQL FULLTEXT index function to a FOR loop with index
  usage in some cases
  When the optimization is applied, this especially speeds up fulltext index
  queries in the cluster

* UI: improved the behavior during collection creation in a cluster environment

* Agency lockup fixes for very small machines.

* Agency performance improvement by finer grained locking.

* Use steady_clock in agency whereever possible.

* Agency prevent Supervision thread crash.

* Fix agency integer overflow in timeout calculation.


v3.3.0 (2017-12-14)
-------------------

* release version

* added a missing try/catch block in the supervision thread


v3.3.rc8 (2017-12-12)
---------------------

* UI: fixed broken Foxx configuration keys. Some valid configuration values
  could not be edited via the ui.

* UI: pressing the return key inside a select2 box no longer triggers the modal's
  success function

* UI: coordinators and db servers are now in sorted order (ascending)


v3.3.rc7 (2017-12-07)
---------------------

* fixed issue #3741: fix terminal color output in Windows

* UI: fixed issue #3822: disabled name input field for system collections

* fixed issue #3640: limit in subquery

* fixed issue #3745: Invalid result when using OLD object with array attribute in UPSERT statement

* UI: edge collections were wrongly added to from and to vertices select box during graph creation

* UI: added not found views for documents and collections

* UI: using default user database api during database creation now

* UI: the graph viewer backend now picks one random start vertex of the
  first 1000 documents instead of calling any(). The implementation of
  "any" is known to scale bad on huge collections with RocksDB.

* UI: fixed disappearing of the navigation label in some case special case

* UI: the graph viewer now displays updated label values correctly.
  Additionally the included node/edge editor now closes automatically
  after a successful node/edge update.

* fixed issue #3917: traversals with high maximal depth take extremely long
  in planning phase.


v3.3.rc4 (2017-11-28)
---------------------

* minor bug-fixes


v3.3.rc3 (2017-11-24)
---------------------

* bug-fixes


v3.3.rc2 (2017-11-22)
---------------------

* UI: document/edge editor now remembering their modes (e.g. code or tree)

* UI: optimized error messages for invalid graph definitions. Also fixed a
  graph renderer cleanup error.

* UI: added a delay within the graph viewer while changing the colors of the
  graph. Necessary due different browser behaviour.

* added options `--encryption.keyfile` and `--encryption.key-generator` to arangodump
  and arangorestore

* UI: the graph viewer now displays updated label values correctly.
  Additionally the included node/edge editor now closes automatically
  after a successful node/edge update.

* removed `--recycle-ids` option for arangorestore

  using that option could have led to problems on the restore, with potential
  id conflicts between the originating server (the source dump server) and the
  target server (the restore server)


v3.3.rc1 (2017-11-17)
---------------------

* add readonly mode REST API

* allow compilation of ArangoDB source code with g++ 7

* upgrade minimum required g++ compiler version to g++ 5.4
  That means ArangoDB source code will not compile with g++ 4.x or g++ < 5.4 anymore.

* AQL: during a traversal if a vertex is not found. It will not print an ERROR to the log and continue
  with a NULL value, but will register a warning at the query and continue with a NULL value.
  The situation is not desired as an ERROR as ArangoDB can store edges pointing to non-existing
  vertex which is perfectly valid, but it may be a n issue on the data model, so users
  can directly see it on the query now and do not "by accident" have to check the LOG output.

* introduce `enforceReplicationFactor` attribute for creating collections:
  this optional parameter controls if the coordinator should bail out during collection
  creation if there are not enough DBServers available for the desired `replicationFactor`.

* fixed issue #3516: Show execution time in arangosh

  this change adds more dynamic prompt components for arangosh
  The following components are now available for dynamic prompts,
  settable via the `--console.prompt` option in arangosh:

  - '%t': current time as timestamp
  - '%a': elpased time since ArangoShell start in seconds
  - '%p': duration of last command in seconds
  - '%d': name of current database
  - '%e': current endpoint
  - '%E': current endpoint without protocol
  - '%u': current user

  The time a command takes can be displayed easily by starting arangosh with `--console.prompt "%p> "`.

* make the ArangoShell refill its collection cache when a yet-unknown collection
  is first accessed. This fixes the following problem:

      arangosh1> db._collections();  // shell1 lists all collections
      arangosh2> db._create("test"); // shell2 now creates a new collection 'test'
      arangosh1> db.test.insert({}); // shell1 is not aware of the collection created
                                     // in shell2, so the insert will fail

* make AQL `DISTINCT` not change the order of the results it is applied on

* incremental transfer of initial collection data now can handle partial
  responses for a chunk, allowing the leader/master to send smaller chunks
  (in terms of HTTP response size) and limit memory usage

  this optimization is only active if client applications send the "offset" parameter
  in their requests to PUT `/_api/replication/keys/<id>?type=docs`

* initial creation of shards for cluster collections is now faster with
  `replicationFactor` values bigger than 1. this is achieved by an optimization
  for the case when the collection on the leader is still empty

* potential fix for issue #3517: several "filesystem full" errors in logs
  while there's a lot of disk space

* added C++ implementations for AQL function `SUBSTRING()`, `LEFT()`, `RIGHT()` and `TRIM()`

* show C++ function name of call site in ArangoDB log output

  this requires option `--log.line-number` to be set to *true*

* UI: added word wrapping to query editor

* UI: fixed wrong user attribute name validation, issue #3228

* make AQL return a proper error message in case of a unique key constraint
  violation. previously it only returned the generic "unique constraint violated"
  error message but omitted the details about which index caused the problem.

  This addresses https://stackoverflow.com/questions/46427126/arangodb-3-2-unique-constraint-violation-id-or-key

* added option `--server.local-authentication`

* UI: added user roles

* added config option `--log.color` to toggle colorful logging to terminal

* added config option `--log.thread-name` to additionally log thread names

* usernames must not start with `:role:`, added new options:
    --server.authentication-timeout
    --ldap.roles-attribute-name
    --ldap.roles-transformation
    --ldap.roles-search
    --ldap.superuser-role
    --ldap.roles-include
    --ldap.roles-exclude

* performance improvements for full collection scans and a few other operations
  in MMFiles engine

* added `--rocksdb.encryption-key-generator` for enterprise

* removed `--compat28` parameter from arangodump and replication API

  older ArangoDB versions will no longer be supported by these tools.

* increase the recommended value for `/proc/sys/vm/max_map_count` to a value
  eight times as high as the previous recommended value. Increasing the
  values helps to prevent an ArangoDB server from running out of memory mappings.

  The raised minimum recommended value may lead to ArangoDB showing some startup
  warnings as follows:

      WARNING {memory} maximum number of memory mappings per process is 65530, which seems too low. it is recommended to set it to at least 512000
      WARNING {memory} execute 'sudo sysctl -w "vm.max_map_count=512000"'

* Foxx now warns about malformed configuration/dependency names and aliases in the manifest.


v3.2.16 (2018-07-12)
--------------------

* make edge cache initialization and invalidation more portable by avoiding memset
  on non-POD types

* fixed internal issue #2256: ui, document id not showing up when deleting a document

* fixed issue #5400: Unexpected AQL Result

* Fixed issue #5035: fixed a vulnerability issue within the web ui's index view

* issue one HTTP call less per cluster AQL query

* self heal during a Foxx service install, upgrade or replace no longer breaks
  the respective operation

* inception was ignoring leader's configuration

* more patient agency tests to allow for ASAN tests to successfully finish

* fixed for agent coming back to agency with changed endpoint and
  total data loss

* fixed agency restart from compaction without data


v3.2.15 (2018-05-13)
--------------------

* upgraded arangodb starter version to 0.11.2

* make /_api/index and /_api/database REST handlers use the scheduler's internal
  queue, so they do not run in an I/O handling thread

* fixed issue #3811: gharial api is now checking existence of _from and _to vertices
  during edge creation


v3.2.14 (2018-04-20)
--------------------

* field "$schema" in Foxx manifest.json files no longer produce warnings

* added `@arangodb/locals` module to expose the Foxx service context as an
  alternative to using `module.context` directly.

* the internal implementation of REST API `/_api/simple/by-example` now uses
  C++ instead of JavaScript

* supervision can be switched to maintenance mode f.e. for rolling upgrades


v3.2.13 (2018-04-13)
--------------------

* improve startup resilience in case there are datafile errors (MMFiles)

  also allow repairing broken VERSION files automatically on startup by
  specifying the option `--database.ignore-datafile-errors true`

* fix issue #4582: UI query editor now supports usage of empty string as bind parameter value

* fix issue #4924: removeFollower now prefers to remove the last follower(s)

* fixed issue #4934: Wrong used GeoIndex depending on FILTER order

* fixed the behavior of clusterinfo when waiting for current to catch
  up with plan in create collection.

* fix for internal issue #2215. supervision will now wait for agent to
  fully prepare before adding 10 second grace period after leadership change

* fixed interal issue #2215 FailedLeader timeout bug


v3.2.12 (2018-02-27)
--------------------

* remove long disfunctional admin/long_echo handler

* fixed Foxx API:

  * PUT /_api/foxx/service: Respect force flag
  * PATCH /_api/foxx/service: Check whether a service under given mount exists

* fix issue #4457: create /var/tmp/arangod with correct user in supervisor mode

* fix internal issue #1848

  AQL optimizer was trying to resolve attribute accesses
  to attributes of constant object values at query compile time, but only did so far
  the very first attribute in each object

  this fixes https://stackoverflow.com/questions/48648737/beginner-bug-in-for-loops-from-objects

* fix inconvenience: If we want to start server with a non-existing
  --javascript.app-path it will now be created (if possible)

* fixed: REST API `POST _api/foxx` now returns HTTP code 201 on success, as documented.
         returned 200 before.

* fixed: REST API `PATCH _api/foxx/dependencies` now updates the existing dependencies
         instead of replacing them.

* fixed: Foxx upload of single javascript file. You now can upload via http-url pointing
         to a javascript file.

* fixed issue #4395: If your foxx app includes an `APP` folder it got accidently removed by selfhealing
         this is not the case anymore.

* fix internal issue 1770: collection creation using distributeShardsLike yields
  errors and did not distribute shards correctly in the following cases:
  1. If numberOfShards * replicationFactor % nrDBServers != 0
     (shards * replication is not divisible by DBServers).
  2. If there was failover / move shard case on the leading collection
     and creating the follower collection afterwards.

* fix timeout issues in replication client expiration

+ fix some inconsistencies in replication for RocksDB engine that could have led
  to some operations not being shipped from master to slave servers

* fix issue #4272: VERSION file keeps disappearing

* fix internal issue #81: quotation marks disappeared when switching table/json
  editor in the query editor ui

* make the default value of `--rocksdb.block-cache-shard-bits` use the RocksDB
  default value. This will mostly mean the default number block cache shard
  bits is lower than before, allowing each shard to store more data and cause
  less evictions from block cache

* fix issue #4393: broken handling of unix domain sockets in
  JS_Download

* fix internal bug #1726: supervision failed to remove multiple
  removed servers from health UI

* fixed internal issue #1969 - command apt-get purge/remove arangodb3e was failing

* fixed a bug where supervision tried to deal with shards of virtual collections


v3.2.11 (2018-01-17)
--------------------

* Fixed an issue with the index estimates in RocksDB in the case a transaction is aborted.
  Former the index estimates were modified if the transaction commited or not.
  Now they will only be modified if the transaction commited successfully.

* Truncate in RocksDB will now do intermediate commits every 10.000 documents
  if truncate fails or the server crashes during this operation all deletes
  that have been commited so far are persisted.

* fixed issue #4308: Crash when getter for error.name throws an error (on Windows)

* UI: fixed a query editor caching and parsing issue for arrays and objects

* Fixed internal issue #1684: Web UI: saving arrays/objects as bind parameters faulty

* Fixed internal issue #1683: fixes an UI issue where a collection name gets wrongly cached
  within the documents overview of a collection.

* issue #4222: Permission error preventing AQL query import / export on webui

* UI: optimized login view for very small screen sizes

* UI: Shard distribution view now has an accordion view instead of displaying
  all shards of all collections at once.

* UI: optimized error messages for invalid query bind parameter

* fixed missing transaction events in RocksDB asynchronous replication

* fixed issue #4255: AQL SORT consuming too much memory

* fixed issue #4199: Internal failure: JavaScript exception in file 'arangosh.js'
  at 98,7: ArangoError 4: Expecting type String

* fixed issue #3818: Foxx configuration keys cannot contain spaces (will not save)

* UI: displayed wrong "waitForSync" property for a collection when
  using RocksDB as storage engine

* prevent binding to the same combination of IP and port on Windows

* fixed incorrect persistence of RAFT vote and term


v3.2.10 (2017-12-22)
--------------------

* replication: more robust initial sync

* fixed a bug in the RocksDB engine that would prevent recalculated
  collection counts to be actually stored

* fixed issue #4095: Inconsistent query execution plan

* fixed issue #4056: Executing empty query causes crash

* fixed issue #4045: Out of memory in `arangorestore` when no access
  rights to dump files

* fixed issue #3031: New Graph: Edge definitions with edges in
  fromCollections and toCollections

* fixed issue #2668: UI: when following wrong link from edge to vertex in
  nonexisting collection misleading error is printed

* UI: improved the behavior during collection creation in a cluster environment

* UI: the graph viewer backend now picks one random start vertex of the
  first 1000 documents instead of calling any(). The implementation of
  any is known to scale bad on huge collections with rocksdb.

* fixed snapshots becoming potentially invalid after intermediate commits in
  the RocksDB engine

* backport agency inquire API changes

* fixed issue #3822: Field validation error in ArangoDB UI - Minor

* UI: fixed disappearing of the navigation label in some cases

* UI: fixed broken foxx configuration keys. Some valid configuration values
  could not be edited via the ui.

* fixed issue #3640: limit in subquery

* UI: edge collections were wrongly added to from and to vertices select
  box during graph creation

* fixed issue #3741: fix terminal color output in Windows

* fixed issue #3917: traversals with high maximal depth take extremely long
  in planning phase.

* fix equality comparison for MMFiles documents in AQL functions UNIQUE
  and UNION_DISTINCT


v3.2.9 (2017-12-04)
-------------------

* under certain conditions, replication could stop. Now fixed by adding an
  equality check for requireFromPresent tick value

* fixed locking for replication context info in RocksDB engine
  this fixes undefined behavior when parallel requests are made to the
  same replication context

* UI: added not found views for documents and collections

* fixed issue #3858: Foxx queues stuck in 'progress' status

* allow compilation of ArangoDB source code with g++ 7

* fixed issue #3224: Issue in the Foxx microservices examples

* fixed a deadlock in user privilege/permission change routine

* fixed a deadlock on server shutdown

* fixed some collection locking issues in MMFiles engine

* properly report commit errors in AQL write queries to the caller for the
  RocksDB engine

* UI: optimized error messages for invalid graph definitions. Also fixed a
  graph renderer cleanrenderer cleanup error.

* UI: document/edge editor now remembering their modes (e.g. code or tree)

* UI: added a delay within the graph viewer while changing the colors of the
  graph. Necessary due different browser behaviour.

* fix removal of failed cluster nodes via web interface

* back port of ClusterComm::wait fix in devel
  among other things this fixes too eager dropping of other followers in case
  one of the followers does not respond in time

* transact interface in agency should not be inquired as of now

* inquiry tests and blocking of inquiry on AgencyGeneralTransaction

v3.2.8 (2017-11-18)
-------------------

* fixed a race condition occuring when upgrading via linux package manager

* fixed authentication issue during replication


v3.2.7 (2017-11-13)
-------------------

* Cluster customers, which have upgraded from 3.1 to 3.2 need to upgrade
  to 3.2.7. The cluster supervision is otherwise not operational.

* Fixed issue #3597: AQL with path filters returns unexpected results
  In some cases breadth first search in combination with vertex filters
  yields wrong result, the filter was not applied correctly.

* fixed some undefined behavior in some internal value caches for AQL GatherNodes
  and SortNodes, which could have led to sorted results being effectively not
  correctly sorted.

* make the replication applier for the RocksDB engine start automatically after a
  restart of the server if the applier was configured with its `autoStart` property
  set to `true`. previously the replication appliers were only automatically restarted
  at server start for the MMFiles engine.

* fixed arangodump batch size adaptivity in cluster mode and upped default batch size
  for arangodump

  these changes speed up arangodump in cluster context

* smart graphs now return a proper inventory in response to replication inventory
  requests

* fixed issue #3618: Inconsistent behavior of OR statement with object bind parameters

* only users with read/write rights on the "_system" database can now execute
  "_admin/shutdown" as well as modify properties of the write-ahead log (WAL)

* increase default maximum number of V8 contexts to at least 16 if not explicitly
  configured otherwise.
  the procedure for determining the actual maximum value of V8 contexts is unchanged
  apart from the value `16` and works as follows:
  - if explicitly set, the value of the configuration option `--javascript.v8-contexts`
    is used as the maximum number of V8 contexts
  - when the option is not set, the maximum number of V8 contexts is determined
    by the configuration option `--server.threads` if that option is set. if
    `--server.threads` is not set, then the maximum number of V8 contexts is the
    server's reported hardware concurrency (number of processors visible
    to the arangod process). if that would result in a maximum value of less than 16
    in any of these two cases, then the maximum value will be increased to 16.

* fixed issue #3447: ArangoError 1202: AQL: NotFound: (while executing) when
  updating collection

* potential fix for issue #3581: Unexpected "rocksdb unique constraint
  violated" with unique hash index

* fixed geo index optimizer rule for geo indexes with a single (array of coordinates)
  attribute.

* improved the speed of the shards overview in cluster (API endpoint /_api/cluster/shardDistribution API)
  It is now guaranteed to return after ~2 seconds even if the entire cluster is unresponsive.

* fix agency precondition check for complex objects
  this fixes issues with several CAS operations in the agency

* several fixes for agency restart and shutdown

* the cluster-internal representation of planned collection objects is now more
  lightweight than before, using less memory and not allocating any cache for indexes
  etc.

* fixed issue #3403: How to kill long running AQL queries with the browser console's
  AQL (display issue)

* fixed issue #3549: server reading ENGINE config file fails on common standard
  newline character

* UI: fixed error notifications for collection modifications

* several improvements for the truncate operation on collections:

  * the timeout for the truncate operation was increased in cluster mode in
    order to prevent too frequent "could not truncate collection" errors

  * after a truncate operation, collections in MMFiles still used disk space.
    to reclaim disk space used by truncated collection, the truncate actions
    in the web interface and from the ArangoShell now issue an extra WAL flush
    command (in cluster mode, this command is also propagated to all servers).
    the WAL flush allows all servers to write out any pending operations into the
    datafiles of the truncated collection. afterwards, a final journal rotate
    command is sent, which enables the compaction to entirely remove all datafiles
    and journals for the truncated collection, so that all disk space can be
    reclaimed

  * for MMFiles a special method will be called after a truncate operation so that
    all indexes of the collection can free most of their memory. previously some
    indexes (hash and skiplist indexes) partially kept already allocated memory
    in order to avoid future memory allocations

  * after a truncate operation in the RocksDB engine, an additional compaction
    will be triggered for the truncated collection. this compaction removes all
    deletions from the key space so that follow-up scans over the collection's key
    range do not have to filter out lots of already-removed values

  These changes make truncate operations potentially more time-consuming than before,
  but allow for memory/disk space savings afterwards.

* enable JEMalloc background threads for purging and returning unused memory
  back to the operating system (Linux only)

  JEMalloc will create its background threads on demand. The number of background
  threads is capped by the number of CPUs or active arenas. The background threads run
  periodically and purge unused memory pages, allowing memory to be returned to the
  operating system.

  This change will make the arangod process create several additional threads.
  It is accompanied by an increased `TasksMax` value in the systemd service configuration
  file for the arangodb3 service.

* upgraded bundled V8 engine to bugfix version v5.7.492.77

  this upgrade fixes a memory leak in upstream V8 described in
  https://bugs.chromium.org/p/v8/issues/detail?id=5945 that will result in memory
  chunks only getting uncommitted but not unmapped


v3.2.6 (2017-10-26)
-------------------

* UI: fixed event cleanup in cluster shards view

* UI: reduced cluster dashboard api calls

* fixed a permission problem that prevented collection contents to be displayed
  in the web interface

* removed posix_fadvise call from RocksDB's PosixSequentialFile::Read(). This is
  consistent with Facebook PR 2573 (#3505)

  this fix should improve the performance of the replication with the RocksDB
  storage engine

* allow changing of collection replication factor for existing collections

* UI: replicationFactor of a collection is now changeable in a cluster
  environment

* several fixes for the cluster agency

* fixed undefined behavior in the RocksDB-based geo index

* fixed Foxxmaster failover

* purging or removing the Debian/Ubuntu arangodb3 packages now properly stops
  the arangod instance before actuallying purging or removing


v3.2.5 (2017-10-16)
-------------------

* general-graph module and _api/gharial now accept cluster options
  for collection creation. It is now possible to set replicationFactor and
  numberOfShards for all collections created via this graph object.
  So adding a new collection will not result in a singleShard and
  no replication anymore.

* fixed issue #3408: Hard crash in query for pagination

* minimum number of V8 contexts in console mode must be 2, not 1. this is
  required to ensure the console gets one dedicated V8 context and all other
  operations have at least one extra context. This requirement was not enforced
  anymore.

* fixed issue #3395: AQL: cannot instantiate CollectBlock with undetermined
  aggregation method

* UI: fixed wrong user attribute name validation, issue #3228

* fix potential overflow in CRC marker check when a corrupted CRC marker
  is found at the very beginning of an MMFiles datafile

* UI: fixed unresponsive events in cluster shards view

* Add statistics about the V8 context counts and number of available/active/busy
  threads we expose through the server statistics interface.


v3.2.4 (2017-09-26)
-------------------

* UI: no default index selected during index creation

* UI: added replicationFactor option during SmartGraph creation

* make the MMFiles compactor perform less writes during normal compaction
  operation

  This partially fixes issue #3144

* make the MMFiles compactor configurable

  The following options have been added:

* `--compaction.db-sleep-time`: sleep interval between two compaction runs
    (in s)
  * `--compaction.min-interval"`: minimum sleep time between two compaction
     runs (in s)
  * `--compaction.min-small-data-file-size`: minimal filesize threshold
    original datafiles have to be below for a compaction
  * `--compaction.dead-documents-threshold`: minimum unused count of documents
    in a datafile
  * `--compaction.dead-size-threshold`: how many bytes of the source data file
    are allowed to be unused at most
  * `--compaction.dead-size-percent-threshold`: how many percent of the source
    datafile should be unused at least
  * `--compaction.max-files`: Maximum number of files to merge to one file
  * `--compaction.max-result-file-size`: how large may the compaction result
    file become (in bytes)
  * `--compaction.max-file-size-factor`: how large the resulting file may
    be in comparison to the collection's `--database.maximal-journal-size' setting`

* fix downwards-incompatibility in /_api/explain REST handler

* fix Windows implementation for fs.getTempPath() to also create a
  sub-directory as we do on linux

* fixed a multi-threading issue in cluster-internal communication

* performance improvements for traversals and edge lookups

* removed internal memory zone handling code. the memory zones were a leftover
  from the early ArangoDB days and did not provide any value in the current
  implementation.

* (Enterprise only) added `skipInaccessibleCollections` option for AQL queries:
  if set, AQL queries (especially graph traversals) will treat collections to
  which a user has no access rights to as if these collections were empty.

* adjusted scheduler thread handling to start and stop less threads in
  normal operations

* leader-follower replication catchup code has been rewritten in C++

* early stage AQL optimization now also uses the C++ implementations of
  AQL functions if present. Previously it always referred to the JavaScript
  implementations and ignored the C++ implementations. This change gives
  more flexibility to the AQL optimizer.

* ArangoDB tty log output is now colored for log messages with levels
  FATAL, ERR and WARN.

* changed the return values of AQL functions `REGEX_TEST` and `REGEX_REPLACE`
  to `null` when the input regex is invalid. Previous versions of ArangoDB
  partly returned `false` for invalid regexes and partly `null`.

* added `--log.role` option for arangod

  When set to `true`, this option will make the ArangoDB logger print a single
  character with the server's role into each logged message. The roles are:

  - U: undefined/unclear (used at startup)
  - S: single server
  - C: coordinator
  - P: primary
  - A: agent

  The default value for this option is `false`, so no roles will be logged.


v3.2.3 (2017-09-07)
-------------------

* fixed issue #3106: orphan collections could not be registered in general-graph module

* fixed wrong selection of the database inside the internal cluster js api

* added startup option `--server.check-max-memory-mappings` to make arangod check
  the number of memory mappings currently used by the process and compare it with
  the maximum number of allowed mappings as determined by /proc/sys/vm/max_map_count

  The default value is `true`, so the checks will be performed. When the current
  number of mappings exceeds 90% of the maximum number of mappings, the creation
  of further V8 contexts will be deferred.

  Note that this option is effective on Linux systems only.

* arangoimp now has a `--remove-attribute` option

* added V8 context lifetime control options
  `--javascript.v8-contexts-max-invocations` and `--javascript.v8-contexts-max-age`

  These options allow specifying after how many invocations a used V8 context is
  disposed, or after what time a V8 context is disposed automatically after its
  creation. If either of the two thresholds is reached, an idl V8 context will be
  disposed.

  The default value of `--javascript.v8-contexts-max-invocations` is 0, meaning that
  the maximum number of invocations per context is unlimited. The default value
  for `--javascript.v8-contexts-max-age` is 60 seconds.

* fixed wrong UI cluster health information

* fixed issue #3070: Add index in _jobs collection

* fixed issue #3125: HTTP Foxx API JSON parsing

* fixed issue #3120: Foxx queue: job isn't running when server.authentication = true

* fixed supervision failure detection and handling, which happened with simultaneous
  agency leadership change


v3.2.2 (2017-08-23)
-------------------

* make "Rebalance shards" button work in selected database only, and not make
  it rebalance the shards of all databases

* fixed issue #2847: adjust the response of the DELETE `/_api/users/database/*` calls

* fixed issue #3075: Error when upgrading arangoDB on linux ubuntu 16.04

* fixed a buffer overrun in linenoise console input library for long input strings

* increase size of the linenoise input buffer to 8 KB

* abort compilation if the detected GCC or CLANG isn't in the range of compilers
  we support

* fixed spurious cluster hangups by always sending AQL-query related requests
  to the correct servers, even after failover or when a follower drops

  The problem with the previous shard-based approach was that responsibilities
  for shards may change from one server to another at runtime, after the query
  was already instanciated. The coordinator and other parts of the query then
  sent further requests for the query to the servers now responsible for the
  shards.
  However, an AQL query must send all further requests to the same servers on
  which the query was originally instanciated, even in case of failover.
  Otherwise this would potentially send requests to servers that do not know
  about the query, and would also send query shutdown requests to the wrong
  servers, leading to abandoned queries piling up and using resources until
  they automatically time out.

* fixed issue with RocksDB engine acquiring the collection count values too
  early, leading to the collection count values potentially being slightly off
  even in exclusive transactions (for which the exclusive access should provide
  an always-correct count value)

* fixed some issues in leader-follower catch-up code, specifically for the
  RocksDB engine

* make V8 log fatal errors to syslog before it terminates the process.
  This change is effective on Linux only.

* fixed issue with MMFiles engine creating superfluous collection journals
  on shutdown

* fixed issue #3067: Upgrade from 3.2 to 3.2.1 reset autoincrement keys

* fixed issue #3044: ArangoDB server shutdown unexpectedly

* fixed issue #3039: Incorrect filter interpretation

* fixed issue #3037: Foxx, internal server error when I try to add a new service

* improved MMFiles fulltext index document removal performance
  and fulltext index query performance for bigger result sets

* ui: fixed a display bug within the slow and running queries view

* ui: fixed a bug when success event triggers twice in a modal

* ui: fixed the appearance of the documents filter

* ui: graph vertex collections not restricted to 10 anymore

* fixed issue #2835: UI detection of JWT token in case of server restart or upgrade

* upgrade jemalloc version to 5.0.1

  This fixes problems with the memory allocator returing "out of memory" when
  calling munmap to free memory in order to return it to the OS.

  It seems that calling munmap on Linux can increase the number of mappings, at least
  when a region is partially unmapped. This can lead to the process exceeding its
  maximum number of mappings, and munmap and future calls to mmap returning errors.

  jemalloc version 5.0.1 does not have the `--enable-munmap` configure option anymore,
  so the problem is avoided. To return memory to the OS eventually, jemalloc 5's
  background purge threads are used on Linux.

* fixed issue #2978: log something more obvious when you log a Buffer

* fixed issue #2982: AQL parse error?

* fixed issue #3125: HTTP Foxx API Json parsing

v3.2.1 (2017-08-09)
-------------------

* added C++ implementations for AQL functions `LEFT()`, `RIGHT()` and `TRIM()`

* fixed docs for issue #2968: Collection _key autoincrement value increases on error

* fixed issue #3011: Optimizer rule reduce-extraction-to-projection breaks queries

* Now allowing to restore users in a sharded environment as well
  It is still not possible to restore collections that are sharded
  differently than by _key.

* fixed an issue with restoring of system collections and user rights.
  It was not possible to restore users into an authenticated server.

* fixed issue #2977: Documentation for db._createDatabase is wrong

* ui: added bind parameters to slow query history view

* fixed issue #1751: Slow Query API should provide bind parameters, webui should display them

* ui: fixed a bug when moving multiple documents was not possible

* fixed docs for issue #2968: Collection _key autoincrement value increases on error

* AQL CHAR_LENGTH(null) returns now 0. Since AQL TO_STRING(null) is '' (string of length 0)

* ui: now supports single js file upload for Foxx services in addition to zip files

* fixed a multi-threading issue in the agency when callElection was called
  while the Supervision was calling updateSnapshot

* added startup option `--query.tracking-with-bindvars`

  This option controls whether the list of currently running queries
  and the list of slow queries should contain the bind variables used
  in the queries or not.

  The option can be changed at runtime using the commands

      // enables tracking of bind variables
      // set to false to turn tracking of bind variables off
      var value = true;
      require("@arangodb/aql/queries").properties({
        trackBindVars: value
      });

* index selectivity estimates are now available in the cluster as well

* fixed issue #2943: loadIndexesIntoMemory not returning the same structure
  as the rest of the collection APIs

* fixed issue #2949: ArangoError 1208: illegal name

* fixed issue #2874: Collection properties do not return `isVolatile`
  attribute

* potential fix for issue #2939: Segmentation fault when starting
  coordinator node

* fixed issue #2810: out of memory error when running UPDATE/REPLACE
  on medium-size collection

* fix potential deadlock errors in collector thread

* disallow the usage of volatile collections in the RocksDB engine
  by throwing an error when a collection is created with attribute
  `isVolatile` set to `true`.
  Volatile collections are unsupported by the RocksDB engine, so
  creating them should not succeed and silently create a non-volatile
  collection

* prevent V8 from issuing SIGILL instructions when it runs out of memory

  Now arangod will attempt to log a FATAL error into its logfile in case V8
  runs out of memory. In case V8 runs out of memory, it will still terminate the
  entire process. But at least there should be something in the ArangoDB logs
  indicating what the problem was. Apart from that, the arangod process should
  now be exited with SIGABRT rather than SIGILL as it shouldn't return into the
  V8 code that aborted the process with `__builtin_trap`.

  this potentially fixes issue #2920: DBServer crashing automatically post upgrade to 3.2

* Foxx queues and tasks now ensure that the scripts in them run with the same
  permissions as the Foxx code who started the task / queue

* fixed issue #2928: Offset problems

* fixed issue #2876: wrong skiplist index usage in edge collection

* fixed issue #2868: cname missing from logger-follow results in rocksdb

* fixed issue #2889: Traversal query using incorrect collection id

* fixed issue #2884: AQL traversal uniqueness constraints "propagating" to other traversals? Weird results

* arangoexport: added `--query` option for passing an AQL query to export the result

* fixed issue #2879: No result when querying for the last record of a query

* ui: allows now to edit default access level for collections in database
  _system for all users except the root user.

* The _users collection is no longer accessible outside the arngod process, _queues is always read-only

* added new option "--rocksdb.max-background-jobs"

* removed options "--rocksdb.max-background-compactions", "--rocksdb.base-background-compactions" and "--rocksdb.max-background-flushes"

* option "--rocksdb.compaction-read-ahead-size" now defaults to 2MB

* change Windows build so that RocksDB doesn't enforce AVX optimizations by default
  This fixes startup crashes on servers that do not have AVX CPU extensions

* speed up RocksDB secondary index creation and dropping

* removed RocksDB note in Geo index docs


v3.2.0 (2017-07-20)
-------------------

* fixed UI issues

* fixed multi-threading issues in Pregel

* fixed Foxx resilience

* added command-line option `--javascript.allow-admin-execute`

  This option can be used to control whether user-defined JavaScript code
  is allowed to be executed on server by sending via HTTP to the API endpoint
  `/_admin/execute`  with an authenticated user account.
  The default value is `false`, which disables the execution of user-defined
  code. This is also the recommended setting for production. In test environments,
  it may be convenient to turn the option on in order to send arbitrary setup
  or teardown commands for execution on the server.


v3.2.beta6 (2017-07-18)
-----------------------

* various bugfixes


v3.2.beta5 (2017-07-16)
-----------------------

* numerous bugfixes


v3.2.beta4 (2017-07-04)
-----------------------

* ui: fixed document view _from and _to linking issue for special characters

* added function `db._parse(query)` for parsing an AQL query and returning information about it

* fixed one medium priority and two low priority security user interface
  issues found by owasp zap.

* ui: added index deduplicate options

* ui: fixed renaming of collections for the rocksdb storage engine

* documentation and js fixes for secondaries

* RocksDB storage format was changed, users of the previous beta/alpha versions
  must delete the database directory and re-import their data

* enabled permissions on database and collection level

* added and changed some user related REST APIs
    * added `PUT /_api/user/{user}/database/{database}/{collection}` to change collection permission
    * added `GET /_api/user/{user}/database/{database}/{collection}`
    * added optional `full` parameter to the `GET /_api/user/{user}/database/` REST call

* added user functions in the arangoshell `@arangodb/users` module
    * added `grantCollection` and `revokeCollection` functions
    * added `permission(user, database, collection)` to retrieve collection specific rights

* added "deduplicate" attribute for array indexes, which controls whether inserting
  duplicate index values from the same document into a unique array index will lead to
  an error or not:

      // with deduplicate = true, which is the default value:
      db._create("test");
      db.test.ensureIndex({ type: "hash", fields: ["tags[*]"], deduplicate: true });
      db.test.insert({ tags: ["a", "b"] });
      db.test.insert({ tags: ["c", "d", "c"] }); // will work, because deduplicate = true
      db.test.insert({ tags: ["a"] }); // will fail

      // with deduplicate = false
      db._create("test");
      db.test.ensureIndex({ type: "hash", fields: ["tags[*]"], deduplicate: false });
      db.test.insert({ tags: ["a", "b"] });
      db.test.insert({ tags: ["c", "d", "c"] }); // will not work, because deduplicate = false
      db.test.insert({ tags: ["a"] }); // will fail

  The "deduplicate" attribute is now also accepted by the index creation HTTP
  API endpoint POST /_api/index and is returned by GET /_api/index.

* added optimizer rule "remove-filters-covered-by-traversal"

* Debian/Ubuntu installer: make messages about future package upgrades more clear

* fix a hangup in VST

  The problem happened when the two first chunks of a VST message arrived
  together on a connection that was newly switched to VST.

* fix deletion of outdated WAL files in RocksDB engine

* make use of selectivity estimates in hash, skiplist and persistent indexes
  in RocksDB engine

* changed VM overcommit recommendation for user-friendliness

* fix a shutdown bug in the cluster: a destroyed query could still be active

* do not terminate the entire server process if a temp file cannot be created
  (Windows only)

* fix log output in the front-end, it stopped in case of too many messages


v3.2.beta3 (2017-06-27)
-----------------------

* numerous bugfixes


v3.2.beta2 (2017-06-20)
-----------------------

* potentially fixed issue #2559: Duplicate _key generated on insertion

* fix invalid results (too many) when a skipping LIMIT was used for a
  traversal. `LIMIT x` or `LIMIT 0, x` were not affected, but `LIMIT s, x`
  may have returned too many results

* fix races in SSL communication code

* fix invalid locking in JWT authentication cache, which could have
  crashed the server

* fix invalid first group results for sorted AQL COLLECT when LIMIT
  was used

* fix potential race, which could make arangod hang on startup

* removed `exception` field from transaction error result; users should throw
  explicit `Error` instances to return custom exceptions (addresses issue #2561)

* fixed issue #2613: Reduce log level when Foxx manager tries to self heal missing database

* add a read only mode for users and collection level authorization

* removed `exception` field from transaction error result; users should throw
  explicit `Error` instances to return custom exceptions (addresses issue #2561)

* fixed issue #2677: Foxx disabling development mode creates non-deterministic service bundle

* fixed issue #2684: Legacy service UI not working


v3.2.beta1 (2017-06-12)
-----------------------

* provide more context for index errors (addresses issue #342)

* arangod now validates several OS/environment settings on startup and warns if
  the settings are non-ideal. Most of the checks are executed on Linux systems only.

* fixed issue #2515: The replace-or-with-in optimization rule might prevent use of indexes

* added `REGEX_REPLACE` AQL function

* the RocksDB storage format was changed, users of the previous alpha versions
  must delete the database directory and re-import their data

* added server startup option `--query.fail-on-warning`

  setting this option to `true` will abort any AQL query with an exception if
  it causes a warning at runtime. The value can be overridden per query by
  setting the `failOnWarning` attribute in a query's options.

* added --rocksdb.num-uncompressed-levels to adjust number of non-compressed levels

* added checks for memory managment and warn (i. e. if hugepages are enabled)

* set default SSL cipher suite string to "HIGH:!EXPORT:!aNULL@STRENGTH"

* fixed issue #2469: Authentication = true does not protect foxx-routes

* fixed issue #2459: compile success but can not run with rocksdb

* `--server.maximal-queue-size` is now an absolute maximum. If the queue is
  full, then 503 is returned. Setting it to 0 means "no limit".

* (Enterprise only) added authentication against an LDAP server

* fixed issue #2083: Foxx services aren't distributed to all coordinators

* fixed issue #2384: new coordinators don't pick up existing Foxx services

* fixed issue #2408: Foxx service validation causes unintended side-effects

* extended HTTP API with routes for managing Foxx services

* added distinction between hasUser and authorized within Foxx
  (cluster internal requests are authorized requests but don't have a user)

* arangoimp now has a `--threads` option to enable parallel imports of data

* PR #2514: Foxx services that can't be fixed by self-healing now serve a 503 error

* added `time` function to `@arangodb` module


v3.2.alpha4 (2017-04-25)
------------------------

* fixed issue #2450: Bad optimization plan on simple query

* fixed issue #2448: ArangoDB Web UI takes no action when Delete button is clicked

* fixed issue #2442: Frontend shows already deleted databases during login

* added 'x-content-type-options: nosniff' to avoid MSIE bug

* set default value for `--ssl.protocol` from TLSv1 to TLSv1.2.

* AQL breaking change in cluster:
  The SHORTEST_PATH statement using edge-collection names instead
  of a graph name now requires to explicitly name the vertex-collection names
  within the AQL query in the cluster. It can be done by adding `WITH <name>`
  at the beginning of the query.

  Example:
  ```
  FOR v,e IN OUTBOUND SHORTEST_PATH @start TO @target edges [...]
  ```

  Now has to be:

  ```
  WITH vertices
  FOR v,e IN OUTBOUND SHORTEST_PATH @start TO @target edges [...]
  ```

  This change is due to avoid dead-lock sitations in clustered case.
  An error stating the above is included.

* add implicit use of geo indexes when using SORT/FILTER in AQL, without
  the need to use the special-purpose geo AQL functions `NEAR` or `WITHIN`.

  the special purpose `NEAR` AQL function can now be substituted with the
  following AQL (provided there is a geo index present on the `doc.latitude`
  and `doc.longitude` attributes):

      FOR doc in geoSort
        SORT DISTANCE(doc.latitude, doc.longitude, 0, 0)
        LIMIT 5
        RETURN doc

  `WITHIN` can be substituted with the following AQL:

      FOR doc in geoFilter
        FILTER DISTANCE(doc.latitude, doc.longitude, 0, 0) < 2000
        RETURN doc

  Compared to using the special purpose AQL functions this approach has the
  advantage that it is more composable, and will also honor any `LIMIT` values
  used in the AQL query.

* potential fix for shutdown hangs on OSX

* added KB, MB, GB prefix for integer parameters, % for integer parameters
  with a base value

* added JEMALLOC 4.5.0

* added `--vm.resident-limit` and `--vm.path` for file-backed memory mapping
  after reaching a configurable maximum RAM size

* try recommended limit for file descriptors in case of unlimited
  hard limit

* issue #2413: improve logging in case of lock timeout and deadlocks

* added log topic attribute to /_admin/log api

* removed internal build option `USE_DEV_TIMERS`

  Enabling this option activated some proprietary timers for only selected
  events in arangod. Instead better use `perf` to gather timings.


v3.2.alpha3 (2017-03-22)
------------------------

* increase default collection lock timeout from 30 to 900 seconds

* added function `db._engine()` for retrieval of storage engine information at
  server runtime

  There is also an HTTP REST handler at GET /_api/engine that returns engine
  information.

* require at least cmake 3.2 for building ArangoDB

* make arangod start with less V8 JavaScript contexts

  This speeds up the server start (a little bit) and makes it use less memory.
  Whenever a V8 context is needed by a Foxx action or some other operation and
  there is no usable V8 context, a new one will be created dynamically now.

  Up to `--javascript.v8-contexts` V8 contexts will be created, so this option
  will change its meaning. Previously as many V8 contexts as specified by this
  option were created at server start, and the number of V8 contexts did not
  change at runtime. Now up to this number of V8 contexts will be in use at the
  same time, but the actual number of V8 contexts is dynamic.

  The garbage collector thread will automatically delete unused V8 contexts after
  a while. The number of spare contexts will go down to as few as configured in
  the new option `--javascript.v8-contexts-minimum`. Actually that many V8 contexts
  are also created at server start.

  The first few requests in new V8 contexts will take longer than in contexts
  that have been there already. Performance may therefore suffer a bit for the
  initial requests sent to ArangoDB or when there are only few but performance-
  critical situations in which new V8 contexts will be created. If this is a
  concern, it can easily be fixed by setting `--javascipt.v8-contexts-minimum`
  and `--javascript.v8-contexts` to a relatively high value, which will guarantee
  that many number of V8 contexts to be created at startup and kept around even
  when unused.

  Waiting for an unused V8 context will now also abort if no V8 context can be
  acquired/created after 120 seconds.

* improved diagnostic messages written to logfiles by supervisor process

* fixed issue #2367

* added "bindVars" to attributes of currently running and slow queries

* added "jsonl" as input file type for arangoimp

* upgraded version of bundled zlib library from 1.2.8 to 1.2.11

* added input file type `auto` for arangoimp so it can automatically detect the
  type of the input file from the filename extension

* fixed variables parsing in GraphQL

* added `--translate` option for arangoimp to translate attribute names from
  the input files to attriubte names expected by ArangoDB

  The `--translate` option can be specified multiple times (once per translation
  to be executed). The following example renames the "id" column from the input
  file to "_key", and the "from" column to "_from", and the "to" column to "_to":

      arangoimp --type csv --file data.csv --translate "id=_key" --translate "from=_from" --translate "to=_to"

  `--translate` works for CSV and TSV inputs only.

* changed default value for `--server.max-packet-size` from 128 MB to 256 MB

* fixed issue #2350

* fixed issue #2349

* fixed issue #2346

* fixed issue #2342

* change default string truncation length from 80 characters to 256 characters for
  `print`/`printShell` functions in ArangoShell and arangod. This will emit longer
  prefixes of string values before truncating them with `...`, which is helpful
  for debugging.

* always validate incoming JSON HTTP requests for duplicate attribute names

  Incoming JSON data with duplicate attribute names will now be rejected as
  invalid. Previous versions of ArangoDB only validated the uniqueness of
  attribute names inside incoming JSON for some API endpoints, but not
  consistently for all APIs.

* don't let read-only transactions block the WAL collector

* allow passing own `graphql-sync` module instance to Foxx GraphQL router

* arangoexport can now export to csv format

* arangoimp: fixed issue #2214

* Foxx: automatically add CORS response headers

* added "OPTIONS" to CORS `access-control-allow-methods` header

* Foxx: Fix arangoUser sometimes not being set correctly

* fixed issue #1974


v3.2.alpha2 (2017-02-20)
------------------------

* ui: fixed issue #2065

* ui: fixed a dashboard related memory issue

* Internal javascript rest actions will now hide their stack traces to the client
  unless maintainer mode is activated. Instead they will always log to the logfile

* Removed undocumented internal HTTP API:
  * PUT _api/edges

  The documented GET _api/edges and the undocumented POST _api/edges remains unmodified.

* updated V8 version to 5.7.0.0

* change undocumented behaviour in case of invalid revision ids in
  If-Match and If-None-Match headers from 400 (BAD) to 412 (PRECONDITION
  FAILED).

* change undocumented behaviour in case of invalid revision ids in
  JavaScript document operations from 1239 ("illegal document revision")
  to 1200 ("conflict").

* added data export tool, arangoexport.

  arangoexport can be used to export collections to json, jsonl or xml
  and export a graph or collections to xgmml.

* fixed a race condition when closing a connection

* raised default hard limit on threads for very small to 64

* fixed negative counting of http connection in UI


v3.2.alpha1 (2017-02-05)
------------------------

* added figure `httpRequests` to AQL query statistics

* removed revisions cache intermediate layer implementation

* obsoleted startup options `--database.revision-cache-chunk-size` and
  `--database.revision-cache-target-size`

* fix potential port number over-/underruns

* added startup option `--log.shorten-filenames` for controlling whether filenames
  in log messages should be shortened to just the filename with the absolute path

* removed IndexThreadFeature, made `--database.index-threads` option obsolete

* changed index filling to make it more parallel, dispatch tasks to boost::asio

* more detailed stacktraces in Foxx apps

* generated Foxx services now use swagger tags


v3.1.24 (XXXX-XX-XX)
--------------------

* fixed one more LIMIT issue in traversals


v3.1.23 (2017-06-19)
--------------------

* potentially fixed issue #2559: Duplicate _key generated on insertion

* fix races in SSL communication code

* fix invalid results (too many) when a skipping LIMIT was used for a
  traversal. `LIMIT x` or `LIMIT 0, x` were not affected, but `LIMIT s, x`
  may have returned too many results

* fix invalid first group results for sorted AQL COLLECT when LIMIT
  was used

* fix invalid locking in JWT authentication cache, which could have
  crashed the server

* fix undefined behavior in traverser when traversals were used inside
  a FOR loop


v3.1.22 (2017-06-07)
--------------------

* fixed issue #2505: Problem with export + report of a bug

* documented changed behavior of WITH

* fixed ui glitch in aardvark

* avoid agency compaction bug

* fixed issue #2283: disabled proxy communication internally


v3.1.21 (2017-05-22)
--------------------

* fixed issue #2488:  AQL operator IN error when data use base64 chars

* more randomness in seeding RNG

v3.1.20 (2016-05-16)
--------------------

* fixed incorrect sorting for distributeShardsLike

* improve reliability of AgencyComm communication with Agency

* fixed shard numbering bug, where ids were erouneously incremented by 1

* remove an unnecessary precondition in createCollectionCoordinator

* funny fail rotation fix

* fix in SimpleHttpClient for correct advancement of readBufferOffset

* forward SIG_HUP in supervisor process to the server process to fix logrotaion
  You need to stop the remaining arangod server process manually for the upgrade to work.


v3.1.19 (2017-04-28)
--------------------

* Fixed a StackOverflow issue in Traversal and ShortestPath. Occured if many (>1000) input
  values in a row do not return any result. Fixes issue: #2445

* fixed issue #2448

* fixed issue #2442

* added 'x-content-type-options: nosniff' to avoid MSIE bug

* fixed issue #2441

* fixed issue #2440

* Fixed a StackOverflow issue in Traversal and ShortestPath. Occured if many (>1000) input
  values in a row do not return any result. Fixes issue: #2445

* fix occasional hanging shutdowns on OS X


v3.1.18 (2017-04-18)
--------------------

* fixed error in continuous synchronization of collections

* fixed spurious hangs on server shutdown

* better error messages during restore collection

* completely overhaul supervision. More detailed tests

* Fixed a dead-lock situation in cluster traversers, it could happen in
  rare cases if the computation on one DBServer could be completed much earlier
  than the other server. It could also be restricted to SmartGraphs only.

* (Enterprise only) Fixed a bug in SmartGraph DepthFirstSearch. In some
  more complicated queries, the maxDepth limit of 1 was not considered strictly
  enough, causing the traverser to do unlimited depth searches.

* fixed issue #2415

* fixed issue #2422

* fixed issue #1974


v3.1.17 (2017-04-04)
--------------------

* (Enterprise only) fixed a bug where replicationFactor was not correctly
  forwarded in SmartGraph creation.

* fixed issue #2404

* fixed issue #2397

* ui - fixed smart graph option not appearing

* fixed issue #2389

* fixed issue #2400


v3.1.16 (2017-03-27)
--------------------

* fixed issue #2392

* try to raise file descriptors to at least 8192, warn otherwise

* ui - aql editor improvements + updated ace editor version (memory leak)

* fixed lost HTTP requests

* ui - fixed some event issues

* avoid name resolution when given connection string is a valid ip address

* helps with issue #1842, bug in COLLECT statement in connection with LIMIT.

* fix locking bug in cluster traversals

* increase lock timeout defaults

* increase various cluster timeouts

* limit default target size for revision cache to 1GB, which is better for
  tight RAM situations (used to be 40% of (totalRAM - 1GB), use
  --database.revision-cache-target-size <VALUEINBYTES> to get back the
  old behaviour

* fixed a bug with restarted servers indicating status as "STARTUP"
  rather that "SERVING" in Nodes UI.


v3.1.15 (2017-03-20)
--------------------

* add logrotate configuration as requested in #2355

* fixed issue #2376

* ui - changed document api due a chrome bug

* ui - fixed a submenu bug

* added endpoint /_api/cluster/endpoints in cluster case to get all
  coordinator endpoints

* fix documentation of /_api/endpoint, declaring this API obsolete.

* Foxx response objects now have a `type` method for manipulating the content-type header

* Foxx tests now support `xunit` and `tap` reporters


v3.1.14 (2017-03-13)
--------------------

* ui - added feature request (multiple start nodes within graph viewer) #2317

* added missing locks to authentication cache methods

* ui - added feature request (multiple start nodes within graph viewer) #2317

* ui - fixed wrong merge of statistics information from different coordinators

* ui - fixed issue #2316

* ui - fixed wrong protocol usage within encrypted environment

* fixed compile error on Mac Yosemite

* minor UI fixes


v3.1.13 (2017-03-06)
--------------------

* fixed variables parsing in GraphQL

* fixed issue #2214

* fixed issue #2342

* changed thread handling to queue only user requests on coordinator

* use exponential backoff when waiting for collection locks

* repair short name server lookup in cluster in the case of a removed
  server


v3.1.12 (2017-02-28)
--------------------

* disable shell color escape sequences on Windows

* fixed issue #2326

* fixed issue #2320

* fixed issue #2315

* fixed a race condition when closing a connection

* raised default hard limit on threads for very small to 64

* fixed negative counting of http connection in UI

* fixed a race when renaming collections

* fixed a race when dropping databases


v3.1.11 (2017-02-17)
--------------------

* fixed a race between connection closing and sending out last chunks of data to clients
  when the "Connection: close" HTTP header was set in requests

* ui: optimized smart graph creation usability

* ui: fixed #2308

* fixed a race in async task cancellation via `require("@arangodb/tasks").unregisterTask()`

* fixed spuriously hanging threads in cluster AQL that could sit idle for a few minutes

* fixed potential numeric overflow for big index ids in index deletion API

* fixed sort issue in cluster, occurring when one of the local sort buffers of a
  GatherNode was empty

* reduce number of HTTP requests made for certain kinds of join queries in cluster,
  leading to speedup of some join queries

* supervision deals with demised coordinators correctly again

* implement a timeout in TraverserEngineRegistry

* agent communication reduced in large batches of append entries RPCs

* inception no longer estimates RAFT timings

* compaction in agents has been moved to a separate thread

* replicated logs hold local timestamps

* supervision jobs failed leader and failed follower revisited for
  function in precarious stability situations

* fixed bug in random number generator for 64bit int


v3.1.10 (2017-02-02)
--------------------

* updated versions of bundled node modules:
  - joi: from 8.4.2 to 9.2.0
  - joi-to-json-schema: from 2.2.0 to 2.3.0
  - sinon: from 1.17.4 to 1.17.6
  - lodash: from 4.13.1 to 4.16.6

* added shortcut for AQL ternary operator
  instead of `condition ? true-part : false-part` it is now possible to also use a
  shortcut variant `condition ? : false-part`, e.g.

      FOR doc IN docs RETURN doc.value ?: 'not present'

  instead of

      FOR doc IN docs RETURN doc.value ? doc.value : 'not present'

* fixed wrong sorting order in cluster, if an index was used to sort with many
  shards.

* added --replication-factor, --number-of-shards and --wait-for-sync to arangobench

* turn on UTF-8 string validation for VelocyPack values received via VST connections

* fixed issue #2257

* upgraded Boost version to 1.62.0

* added optional detail flag for db.<collection>.count()
  setting the flag to `true` will make the count operation returned the per-shard
  counts for the collection:

      db._create("test", { numberOfShards: 10 });
      for (i = 0; i < 1000; ++i) {
        db.test.insert({value: i});
      }
      db.test.count(true);

      {
        "s100058" : 99,
        "s100057" : 103,
        "s100056" : 100,
        "s100050" : 94,
        "s100055" : 90,
        "s100054" : 122,
        "s100051" : 109,
        "s100059" : 99,
        "s100053" : 95,
        "s100052" : 89
      }

* added optional memory limit for AQL queries:

      db._query("FOR i IN 1..100000 SORT i RETURN i", {}, { options: { memoryLimit: 100000 } });

  This option limits the default maximum amount of memory (in bytes) that a single
  AQL query can use.
  When a single AQL query reaches the specified limit value, the query will be
  aborted with a *resource limit exceeded* exception. In a cluster, the memory
  accounting is done per shard, so the limit value is effectively a memory limit per
  query per shard.

  The global limit value can be overriden per query by setting the *memoryLimit*
  option value for individual queries when running an AQL query.

* added server startup option `--query.memory-limit`

* added convenience function to create vertex-centric indexes.

  Usage: `db.collection.ensureVertexCentricIndex("label", {type: "hash", direction: "outbound"})`
  That will create an index that can be used on OUTBOUND with filtering on the
  edge attribute `label`.

* change default log output for tools to stdout (instead of stderr)

* added option -D to define a configuration file environment key=value

* changed encoding behavior for URLs encoded in the C++ code of ArangoDB:
  previously the special characters `-`, `_`, `~` and `.` were returned as-is
  after URL-encoding, now `.` will be encoded to be `%2e`.
  This also changes the behavior of how incoming URIs are processed: previously
  occurrences of `..` in incoming request URIs were collapsed (e.g. `a/../b/` was
  collapsed to a plain `b/`). Now `..` in incoming request URIs are not collapsed.

* Foxx request URL suffix is no longer unescaped

* @arangodb/request option json now defaults to `true` if the response body is not empty and encoding is not explicitly set to `null` (binary).
  The option can still be set to `false` to avoid unnecessary attempts at parsing the response as JSON.

* Foxx configuration values for unknown options will be discarded when saving the configuration in production mode using the web interface

* module.context.dependencies is now immutable

* process.stdout.isTTY now returns `true` in arangosh and when running arangod with the `--console` flag

* add support for Swagger tags in Foxx


v3.1.9 (XXXX-XX-XX)
-------------------

* macos CLI package: store databases and apps in the users home directory

* ui: fixed re-login issue within a non system db, when tab was closed

* fixed a race in the VelocyStream Commtask implementation

* fixed issue #2256


v3.1.8 (2017-01-09)
-------------------

* add Windows silent installer

* add handling of debug symbols during Linux & windows release builds.

* fixed issue #2181

* fixed issue #2248: reduce V8 max old space size from 3 GB to 1 GB on 32 bit systems

* upgraded Boost version to 1.62.0

* fixed issue #2238

* fixed issue #2234

* agents announce new endpoints in inception phase to leader

* agency leadership accepts updatet endpoints to given uuid

* unified endpoints replace localhost with 127.0.0.1

* fix several problems within an authenticated cluster


v3.1.7 (2016-12-29)
-------------------

* fixed one too many elections in RAFT

* new agency comm backported from devel


v3.1.6 (2016-12-20)
-------------------

* fixed issue #2227

* fixed issue #2220

* agency constituent/agent bug fixes in race conditions picking up
  leadership

* supervision does not need waking up anymore as it is running
  regardless

* agents challenge their leadership more rigorously


v3.1.5 (2016-12-16)
-------------------

* lowered default value of `--database.revision-cache-target-size` from 75% of
  RAM to less than 40% of RAM

* fixed issue #2218

* fixed issue #2217

* Foxx router.get/post/etc handler argument can no longer accidentally omitted

* fixed issue #2223


v3.1.4 (2016-12-08)
-------------------

* fixed issue #2211

* fixed issue #2204

* at cluster start, coordinators wait until at least one DBserver is there,
  and either at least two DBservers are there or 15s have passed, before they
  initiate the bootstrap of system collections.

* more robust agency startup from devel

* supervision's AddFollower adds many followers at once

* supervision has new FailedFollower job

* agency's Node has new method getArray

* agency RAFT timing estimates more conservative in waitForSync
  scenario

* agency RAFT timing estimates capped at maximum 2.0/10.0 for low/high


v3.1.3 (2016-12-02)
-------------------

* fix a traversal bug when using skiplist indexes:
  if we have a skiplist of ["a", "unused", "_from"] and a traversal like:
  FOR v,e,p IN OUTBOUND @start @@edges
    FILTER p.edges[0].a == 'foo'
    RETURN v
  And the above index applied on "a" is considered better than EdgeIndex, than
  the executor got into undefined behaviour.

* fix endless loop when trying to create a collection with replicationFactor: -1


v3.1.2 (2016-11-24)
-------------------

* added support for descriptions field in Foxx dependencies

* (Enterprise only) fixed a bug in the statistic report for SmartGraph traversals.
Now they state correctly how many documents were fetched from the index and how many
have been filtered.

* Prevent uniform shard distribution when replicationFactor == numServers

v3.1.1 (2016-11-15)
-------------------

* fixed issue #2176

* fixed issue #2168

* display index usage of traversals in AQL explainer output (previously missing)

* fixed issue #2163

* preserve last-used HLC value across server starts

* allow more control over handling of pre-3.1 _rev values

  this changes the server startup option `--database.check-30-revisions` from a boolean (true/false)
  parameter to a string parameter with the following possible values:

  - "fail":
    will validate _rev values of 3.0 collections on collection loading and throw an exception when invalid _rev values are found.
    in this case collections with invalid _rev values are marked as corrupted and cannot be used in the ArangoDB 3.1 instance.
    the fix procedure for such collections is to export the collections from 3.0 database with arangodump and restore them in 3.1 with arangorestore.
    collections that do not contain invalid _rev values are marked as ok and will not be re-checked on following loads.
    collections that contain invalid _rev values will be re-checked on following loads.

  - "true":
    will validate _rev values of 3.0 collections on collection loading and print a warning when invalid _rev values are found.
    in this case collections with invalid _rev values can be used in the ArangoDB 3.1 instance.
    however, subsequent operations on documents with invalid _rev values may silently fail or fail with explicit errors.
    the fix procedure for such collections is to export the collections from 3.0 database with arangodump and restore them in 3.1 with arangorestore.
    collections that do not contain invalid _rev values are marked as ok and will not be re-checked on following loads.
    collections that contain invalid _rev values will be re-checked on following loads.

  - "false":
    will not validate _rev values on collection loading and not print warnings.
    no hint is given when invalid _rev values are found.
    subsequent operations on documents with invalid _rev values may silently fail or fail with explicit errors.
    this setting does not affect whether collections are re-checked later.
    collections will be re-checked on following loads if `--database.check-30-revisions` is later set to either `true` or `fail`.

  The change also suppresses warnings that were printed when collections were restored using arangorestore, and the restore
  data contained invalid _rev values. Now these warnings are suppressed, and new HLC _rev values are generated for these documents
  as before.

* added missing functions to AQL syntax highlighter in web interface

* fixed display of `ANY` direction in traversal explainer output (direction `ANY` was shown as either
  `INBOUND` or `OUTBOUND`)

* changed behavior of toJSON() function when serializing an object before saving it in the database

  if an object provides a toJSON() function, this function is still called for serializing it.
  the change is that the result of toJSON() is not stringified anymore, but saved as is. previous
  versions of ArangoDB called toJSON() and after that additionally stringified its result.

  This change will affect the saving of JS Buffer objects, which will now be saved as arrays of
  bytes instead of a comma-separated string of the Buffer's byte contents.

* allow creating unique indexes on more attributes than present in shardKeys

  The following combinations of shardKeys and indexKeys are allowed/not allowed:

  shardKeys     indexKeys
      a             a        ok
      a             b    not ok
      a           a b        ok
    a b             a    not ok
    a b             b    not ok
    a b           a b        ok
    a b         a b c        ok
  a b c           a b    not ok
  a b c         a b c        ok

* fixed wrong version in web interface login screen (EE only)

* make web interface not display an exclamation mark next to ArangoDB version number 3.1

* fixed search for arbitrary document attributes in web interface in case multiple
  search values were used on different attribute names. in this case, the search always
  produced an empty result

* disallow updating `_from` and `_to` values of edges in Smart Graphs. Updating these
  attributes would lead to potential redistribution of edges to other shards, which must be
  avoided.

* fixed issue #2148

* updated graphql-sync dependency to 0.6.2

* fixed issue #2156

* fixed CRC4 assembly linkage


v3.1.0 (2016-10-29)
-------------------

* AQL breaking change in cluster:

  from ArangoDB 3.1 onwards `WITH` is required for traversals in a
  clustered environment in order to avoid deadlocks.

  Note that for queries that access only a single collection or that have all
  collection names specified somewhere else in the query string, there is no
  need to use *WITH*. *WITH* is only useful when the AQL query parser cannot
  automatically figure out which collections are going to be used by the query.
  *WITH* is only useful for queries that dynamically access collections, e.g.
  via traversals, shortest path operations or the *DOCUMENT()* function.

  more info can be found [here](https://github.com/arangodb/arangodb/blob/devel/Documentation/Books/AQL/Operations/With.md)

* added AQL function `DISTANCE` to calculate the distance between two arbitrary
  coordinates (haversine formula)

* fixed issue #2110

* added Auto-aptation of RAFT timings as calculations only


v3.1.rc2 (2016-10-10)
---------------------

* second release candidate


v3.1.rc1 (2016-09-30)
---------------------

* first release candidate


v3.1.alpha2 (2016-09-01)
------------------------

* added module.context.createDocumentationRouter to replace module.context.apiDocumentation

* bug in RAFT implementation of reads. dethroned leader still answered requests in isolation

* ui: added new graph viewer

* ui: aql-editor added tabular & graph display

* ui: aql-editor improved usability

* ui: aql-editor: query profiling support

* fixed issue #2109

* fixed issue #2111

* fixed issue #2075

* added AQL function `DISTANCE` to calculate the distance between two arbitrary
  coordinates (haversine formula)

* rewrote scheduler and dispatcher based on boost::asio

  parameters changed:
    `--scheduler.threads` and `--server.threads` are now merged into a single one: `--server.threads`

    hidden `--server.extra-threads` has been removed

    hidden `--server.aql-threads` has been removed

    hidden `--server.backend` has been removed

    hidden `--server.show-backends` has been removed

    hidden `--server.thread-affinity` has been removed

* fixed issue #2086

* fixed issue #2079

* fixed issue #2071

  make the AQL query optimizer inject filter condition expressions referred to
  by variables during filter condition aggregation.
  For example, in the following query

      FOR doc IN collection
        LET cond1 = (doc.value == 1)
        LET cond2 = (doc.value == 2)
        FILTER cond1 || cond2
        RETURN { doc, cond1, cond2 }

  the optimizer will now inject the conditions for `cond1` and `cond2` into the filter
  condition `cond1 || cond2`, expanding it to `(doc.value == 1) || (doc.value == 2)`
  and making these conditions available for index searching.

  Note that the optimizer previously already injected some conditions into other
  conditions, but only if the variable that defined the condition was not used
  elsewhere. For example, the filter condition in the query

      FOR doc IN collection
        LET cond = (doc.value == 1)
        FILTER cond
        RETURN { doc }

  already got optimized before because `cond` was only used once in the query and
  the optimizer decided to inject it into the place where it was used.

  This only worked for variables that were referred to once in the query.
  When a variable was used multiple times, the condition was not injected as
  in the following query:

      FOR doc IN collection
        LET cond = (doc.value == 1)
        FILTER cond
        RETURN { doc, cond }

  The fix for #2070 now will enable this optimization so that the query can
  use an index on `doc.value` if available.

* changed behavior of AQL array comparison operators for empty arrays:
  * `ALL` and `ANY` now always return `false` when the left-hand operand is an
    empty array. The behavior for non-empty arrays does not change:
    * `[] ALL == 1` will return `false`
    * `[1] ALL == 1` will return `true`
    * `[1, 2] ALL == 1` will return `false`
    * `[2, 2] ALL == 1` will return `false`
    * `[] ANY == 1` will return `false`
    * `[1] ANY == 1` will return `true`
    * `[1, 2] ANY == 1` will return `true`
    * `[2, 2] ANY == 1` will return `false`
  * `NONE` now always returns `true` when the left-hand operand is an empty array.
    The behavior for non-empty arrays does not change:
    * `[] NONE == 1` will return `true`
    * `[1] NONE == 1` will return `false`
    * `[1, 2] NONE == 1` will return `false`
    * `[2, 2] NONE == 1` will return `true`

* added experimental AQL functions `JSON_STRINGIFY` and `JSON_PARSE`

* added experimental support for incoming gzip-compressed requests

* added HTTP REST APIs for online log level adjustments:

  - GET `/_admin/log/level` returns the current log level settings
  - PUT `/_admin/log/level` modifies the current log level settings

* PATCH /_api/gharial/{graph-name}/vertex/{collection-name}/{vertex-key}
  - changed default value for keepNull to true

* PATCH /_api/gharial/{graph-name}/edge/{collection-name}/{edge-key}
  - changed default value for keepNull to true

* renamed `maximalSize` attribute in parameter.json files to `journalSize`

  The `maximalSize` attribute will still be picked up from collections that
  have not been adjusted. Responses from the replication API will now also use
  `journalSize` instead of `maximalSize`.

* added `--cluster.system-replication-factor` in order to adjust the
  replication factor for new system collections

* fixed issue #2012

* added a memory expection in case V8 memory gets too low

* added Optimizer Rule for other indexes in Traversals
  this allows AQL traversals to use other indexes than the edge index.
  So traversals with filters on edges can now make use of more specific
  indexes, e.g.

      FOR v, e, p IN 2 OUTBOUND @start @@edge FILTER p.edges[0].foo == "bar"

  will prefer a Hash Index on [_from, foo] above the EdgeIndex.

* fixed epoch computation in hybrid logical clock

* fixed thread affinity

* replaced require("internal").db by require("@arangodb").db

* added option `--skip-lines` for arangoimp
  this allows skipping the first few lines from the import file in case the
  CSV or TSV import are used

* fixed periodic jobs: there should be only one instance running - even if it
  runs longer than the period

* improved performance of primary index and edge index lookups

* optimizations for AQL `[*]` operator in case no filter, no projection and
  no offset/limit are used

* added AQL function `OUTERSECTION` to return the symmetric difference of its
  input arguments

* Foxx manifests of installed services are now saved to disk with indentation

* Foxx tests and scripts in development mode should now always respect updated
  files instead of loading stale modules

* When disabling Foxx development mode the setup script is now re-run

* Foxx now provides an easy way to directly serve GraphQL requests using the
  `@arangodb/foxx/graphql` module and the bundled `graphql-sync` dependency

* Foxx OAuth2 module now correctly passes the `access_token` to the OAuth2 server

* added iconv-lite and timezone modules

* web interface now allows installing GitHub and zip services in legacy mode

* added module.context.createDocumentationRouter to replace module.context.apiDocumentation

* bug in RAFT implementation of reads. dethroned leader still answered
  requests in isolation

* all lambdas in ClusterInfo might have been left with dangling references.

* Agency bug fix for handling of empty json objects as values.

* Foxx tests no longer support the Mocha QUnit interface as this resulted in weird
  inconsistencies in the BDD and TDD interfaces. This fixes the TDD interface
  as well as out-of-sequence problems when using the BDD before/after functions.

* updated bundled JavaScript modules to latest versions; joi has been updated from 8.4 to 9.2
  (see [joi 9.0.0 release notes](https://github.com/hapijs/joi/issues/920) for information on
  breaking changes and new features)

* fixed issue #2139

* updated graphql-sync dependency to 0.6.2

* fixed issue #2156


v3.0.13 (XXXX-XX-XX)
--------------------

* fixed issue #2315

* fixed issue #2210


v3.0.12 (2016-11-23)
--------------------

* fixed issue #2176

* fixed issue #2168

* fixed issues #2149, #2159

* fixed error reporting for issue #2158

* fixed assembly linkage bug in CRC4 module

* added support for descriptions field in Foxx dependencies


v3.0.11 (2016-11-08)
--------------------

* fixed issue #2140: supervisor dies instead of respawning child

* fixed issue #2131: use shard key value entered by user in web interface

* fixed issue #2129: cannot kill a long-run query

* fixed issue #2110

* fixed issue #2081

* fixed issue #2038

* changes to Foxx service configuration or dependencies should now be
  stored correctly when options are cleared or omitted

* Foxx tests no longer support the Mocha QUnit interface as this resulted in weird
  inconsistencies in the BDD and TDD interfaces. This fixes the TDD interface
  as well as out-of-sequence problems when using the BDD before/after functions.

* fixed issue #2148


v3.0.10 (2016-09-26)
--------------------

* fixed issue #2072

* fixed issue #2070

* fixed slow cluster starup issues. supervision will demonstrate more
  patience with db servers


v3.0.9 (2016-09-21)
-------------------

* fixed issue #2064

* fixed issue #2060

* speed up `collection.any()` and skiplist index creation

* fixed multiple issues where ClusterInfo bug hung agency in limbo
  timeouting on multiple collection and database callbacks


v3.0.8 (2016-09-14)
-------------------

* fixed issue #2052

* fixed issue #2005

* fixed issue #2039

* fixed multiple issues where ClusterInfo bug hung agency in limbo
  timeouting on multiple collection and database callbacks


v3.0.7 (2016-09-05)
-------------------

* new supervision job handles db server failure during collection creation.


v3.0.6 (2016-09-02)
-------------------

* fixed issue #2026

* slightly better error diagnostics for AQL query compilation and replication

* fixed issue #2018

* fixed issue #2015

* fixed issue #2012

* fixed wrong default value for arangoimp's `--on-duplicate` value

* fix execution of AQL traversal expressions when there are multiple
  conditions that refer to variables set outside the traversal

* properly return HTTP 503 in JS actions when backend is gone

* supervision creates new key in agency for failed servers

* new shards will not be allocated on failed or cleaned servers


v3.0.5 (2016-08-18)
-------------------

* execute AQL ternary operator via C++ if possible

* fixed issue #1977

* fixed extraction of _id attribute in AQL traversal conditions

* fix SSL agency endpoint

* Minimum RAFT timeout was one order of magnitude to short.

* Optimized RAFT RPCs from leader to followers for efficiency.

* Optimized RAFT RPC handling on followers with respect to compaction.

* Fixed bug in handling of duplicates and overlapping logs

* Fixed bug in supervision take over after leadership change.

v3.0.4 (2016-08-01)
-------------------

* added missing lock for periodic jobs access

* fix multiple Foxx related cluster issues

* fix handling of empty AQL query strings

* fixed issue in `INTERSECTION` AQL function with duplicate elements
  in the source arrays

* fixed issue #1970

* fixed issue #1968

* fixed issue #1967

* fixed issue #1962

* fixed issue #1959

* replaced require("internal").db by require("@arangodb").db

* fixed issue #1954

* fixed issue #1953

* fixed issue #1950

* fixed issue #1949

* fixed issue #1943

* fixed segfault in V8, by backporting https://bugs.chromium.org/p/v8/issues/detail?id=5033

* Foxx OAuth2 module now correctly passes the `access_token` to the OAuth2 server

* fixed credentialed CORS requests properly respecting --http.trusted-origin

* fixed a crash in V8Periodic task (forgotten lock)

* fixed two bugs in synchronous replication (syncCollectionFinalize)


v3.0.3 (2016-07-17)
-------------------

* fixed issue #1942

* fixed issue #1941

* fixed array index batch insertion issues for hash indexes that caused problems when
  no elements remained for insertion

* fixed AQL MERGE() function with External objects originating from traversals

* fixed some logfile recovery errors with error message "document not found"

* fixed issue #1937

* fixed issue #1936

* improved performance of arangorestore in clusters with synchronous
  replication

* Foxx tests and scripts in development mode should now always respect updated
  files instead of loading stale modules

* When disabling Foxx development mode the setup script is now re-run

* Foxx manifests of installed services are now saved to disk with indentation


v3.0.2 (2016-07-09)
-------------------

* fixed assertion failure in case multiple remove operations were used in the same query

* fixed upsert behavior in case upsert was used in a loop with the same document example

* fixed issue #1930

* don't expose local file paths in Foxx error messages.

* fixed issue #1929

* make arangodump dump the attribute `isSystem` when dumping the structure
  of a collection, additionally make arangorestore not fail when the attribute
  is missing

* fixed "Could not extract custom attribute" issue when using COLLECT with
  MIN/MAX functions in some contexts

* honor presence of persistent index for sorting

* make AQL query optimizer not skip "use-indexes-rule", even if enough
  plans have been created already

* make AQL optimizer not skip "use-indexes-rule", even if enough execution plans
  have been created already

* fix double precision value loss in VelocyPack JSON parser

* added missing SSL support for arangorestore

* improved cluster import performance

* fix Foxx thumbnails on DC/OS

* fix Foxx configuration not being saved

* fix Foxx app access from within the frontend on DC/OS

* add option --default-replication-factor to arangorestore and simplify
  the control over the number of shards when restoring

* fix a bug in the VPack -> V8 conversion if special attributes _key,
  _id, _rev, _from and _to had non-string values, which is allowed
  below the top level

* fix malloc_usable_size for darwin


v3.0.1 (2016-06-30)
-------------------

* fixed periodic jobs: there should be only one instance running - even if it
  runs longer than the period

* increase max. number of collections in AQL queries from 32 to 256

* fixed issue #1916: header "authorization" is required" when opening
  services page

* fixed issue #1915: Explain: member out of range

* fixed issue #1914: fix unterminated buffer

* don't remove lockfile if we are the same (now stale) pid
  fixes docker setups (our pid will always be 1)

* do not use revision id comparisons in compaction for determining whether a
  revision is obsolete, but marker memory addresses
  this ensures revision ids don't matter when compacting documents

* escape Unicode characters in JSON HTTP responses
  this converts UTF-8 characters in HTTP responses of arangod into `\uXXXX`
  escape sequences. This makes the HTTP responses fit into the 7 bit ASCII
  character range, which speeds up HTTP response parsing for some clients,
  namely node.js/v8

* add write before read collections when starting a user transaction
  this allows specifying the same collection in both read and write mode without
  unintended side effects

* fixed buffer overrun that occurred when building very large result sets

* index lookup optimizations for primary index and edge index

* fixed "collection is a nullptr" issue when starting a traversal from a transaction

* enable /_api/import on coordinator servers


v3.0.0 (2016-06-22)
-------------------

* minor GUI fixxes

* fix for replication and nonces


v3.0.0-rc3 (2016-06-19)
-----------------------

* renamed various Foxx errors to no longer refer to Foxx services as apps

* adjusted various error messages in Foxx to be more informative

* specifying "files" in a Foxx manifest to be mounted at the service root
  no longer results in 404s when trying to access non-file routes

* undeclared path parameters in Foxx no longer break the service

* trusted reverse proxy support is now handled more consistently

* ArangoDB request compatibility and user are now exposed in Foxx

* all bundled NPM modules have been upgraded to their latest versions


v3.0.0-rc2 (2016-06-12)
-----------------------

* added option `--server.max-packet-size` for client tools

* renamed option `--server.ssl-protocol` to `--ssl.protocol` in client tools
  (was already done for arangod, but overlooked for client tools)

* fix handling of `--ssl.protocol` value 5 (TLS v1.2) in client tools, which
  claimed to support it but didn't

* config file can use '@include' to include a different config file as base


v3.0.0-rc1 (2016-06-10)
-----------------------

* the user management has changed: it now has users that are independent of
  databases. A user can have one or more database assigned to the user.

* forward ported V8 Comparator bugfix for inline heuristics from
  https://github.com/v8/v8/commit/5ff7901e24c2c6029114567de5a08ed0f1494c81

* changed to-string conversion for AQL objects and arrays, used by the AQL
  function `TO_STRING()` and implicit to-string casts in AQL

  - arrays are now converted into their JSON-stringify equivalents, e.g.

    - `[ ]` is now converted to `[]`
    - `[ 1, 2, 3 ]` is now converted to `[1,2,3]`
    - `[ "test", 1, 2 ] is now converted to `["test",1,2]`

    Previous versions of ArangoDB converted arrays with no members into the
    empty string, and non-empty arrays into a comma-separated list of member
    values, without the surrounding angular brackets. Additionally, string
    array members were not enclosed in quotes in the result string:

    - `[ ]` was converted to ``
    - `[ 1, 2, 3 ]` was converted to `1,2,3`
    - `[ "test", 1, 2 ] was converted to `test,1,2`

  - objects are now converted to their JSON-stringify equivalents, e.g.

    - `{ }` is converted to `{}`
    - `{ a: 1, b: 2 }` is converted to `{"a":1,"b":2}`
    - `{ "test" : "foobar" }` is converted to `{"test":"foobar"}`

    Previous versions of ArangoDB always converted objects into the string
    `[object Object]`

  This change affects also the AQL functions `CONCAT()` and `CONCAT_SEPARATOR()`
  which treated array values differently in previous versions. Previous versions
  of ArangoDB automatically flattened array values on the first level of the array,
  e.g. `CONCAT([1, 2, 3, [ 4, 5, 6 ]])` produced `1,2,3,4,5,6`. Now this will produce
  `[1,2,3,[4,5,6]]`. To flatten array members on the top level, you can now use
  the more explicit `CONCAT(FLATTEN([1, 2, 3, [4, 5, 6]], 1))`.

* added C++ implementations for AQL functions `SLICE()`, `CONTAINS()` and
  `RANDOM_TOKEN()`

* as a consequence of the upgrade to V8 version 5, the implementation of the
  JavaScript `Buffer` object had to be changed. JavaScript `Buffer` objects in
  ArangoDB now always store their data on the heap. There is no shared pool
  for small Buffer values, and no pointing into existing Buffer data when
  extracting slices. This change may increase the cost of creating Buffers with
  short contents or when peeking into existing Buffers, but was required for
  safer memory management and to prevent leaks.

* the `db` object's function `_listDatabases()` was renamed to just `_databases()`
  in order to make it more consistent with the existing `_collections()` function.
  Additionally the `db` object's `_listEndpoints()` function was renamed to just
  `_endpoints()`.

* changed default value of `--server.authentication` from `false` to `true` in
  configuration files etc/relative/arangod.conf and etc/arangodb/arangod.conf.in.
  This means the server will be started with authentication enabled by default,
  requiring all client connections to provide authentication data when connecting
  to ArangoDB. Authentication can still be turned off via setting the value of
  `--server.authentication` to `false` in ArangoDB's configuration files or by
  specifying the option on the command-line.

* Changed result format for querying all collections via the API GET `/_api/collection`.

  Previous versions of ArangoDB returned an object with an attribute named `collections`
  and an attribute named `names`. Both contained all available collections, but
  `collections` contained the collections as an array, and `names` contained the
  collections again, contained in an object in which the attribute names were the
  collection names, e.g.

  ```
  {
    "collections": [
      {"id":"5874437","name":"test","isSystem":false,"status":3,"type":2},
      {"id":"17343237","name":"something","isSystem":false,"status":3,"type":2},
      ...
    ],
    "names": {
      "test": {"id":"5874437","name":"test","isSystem":false,"status":3,"type":2},
      "something": {"id":"17343237","name":"something","isSystem":false,"status":3,"type":2},
      ...
    }
  }
  ```
  This result structure was redundant, and therefore has been simplified to just

  ```
  {
    "result": [
      {"id":"5874437","name":"test","isSystem":false,"status":3,"type":2},
      {"id":"17343237","name":"something","isSystem":false,"status":3,"type":2},
      ...
    ]
  }
  ```

  in ArangoDB 3.0.

* added AQL functions `TYPENAME()` and `HASH()`

* renamed arangob tool to arangobench

* added AQL string comparison operator `LIKE`

  The operator can be used to compare strings like this:

      value LIKE search

  The operator is currently implemented by calling the already existing AQL
  function `LIKE`.

  This change also makes `LIKE` an AQL keyword. Using `LIKE` in either case as
  an attribute or collection name in AQL thus requires quoting.

* make AQL optimizer rule "remove-unnecessary-calculations" fire in more cases

  The rule will now remove calculations that are used exactly once in other
  expressions (e.g. `LET a = doc RETURN a.value`) and calculations,
  or calculations that are just references (e.g. `LET a = b`).

* renamed AQL optimizer rule "merge-traversal-filter" to "optimize-traversals"
  Additionally, the optimizer rule will remove unused edge and path result variables
  from the traversal in case they are specified in the `FOR` section of the traversal,
  but not referenced later in the query. This saves constructing edges and paths
  results.

* added AQL optimizer rule "inline-subqueries"

  This rule can pull out certain subqueries that are used as an operand to a `FOR`
  loop one level higher, eliminating the subquery completely. For example, the query

      FOR i IN (FOR j IN [1,2,3] RETURN j) RETURN i

  will be transformed by the rule to:

      FOR i IN [1,2,3] RETURN i

  The query

      FOR name IN (FOR doc IN _users FILTER doc.status == 1 RETURN doc.name) LIMIT 2 RETURN name

  will be transformed into

      FOR tmp IN _users FILTER tmp.status == 1 LIMIT 2 RETURN tmp.name

  The rule will only fire when the subquery is used as an operand to a `FOR` loop, and
  if the subquery does not contain a `COLLECT` with an `INTO` variable.

* added new endpoint "srv://" for DNS service records

* The result order of the AQL functions VALUES and ATTRIBUTES has never been
  guaranteed and it only had the "correct" ordering by accident when iterating
  over objects that were not loaded from the database. This accidental behavior
  is now changed by introduction of VelocyPack. No ordering is guaranteed unless
  you specify the sort parameter.

* removed configure option `--enable-logger`

* added AQL array comparison operators

  All AQL comparison operators now also exist in an array variant. In the
  array variant, the operator is preceded with one of the keywords *ALL*, *ANY*
  or *NONE*. Using one of these keywords changes the operator behavior to
  execute the comparison operation for all, any, or none of its left hand
  argument values. It is therefore expected that the left hand argument
  of an array operator is an array.

  Examples:

      [ 1, 2, 3 ] ALL IN [ 2, 3, 4 ]   // false
      [ 1, 2, 3 ] ALL IN [ 1, 2, 3 ]   // true
      [ 1, 2, 3 ] NONE IN [ 3 ]        // false
      [ 1, 2, 3 ] NONE IN [ 23, 42 ]   // true
      [ 1, 2, 3 ] ANY IN [ 4, 5, 6 ]   // false
      [ 1, 2, 3 ] ANY IN [ 1, 42 ]     // true
      [ 1, 2, 3 ] ANY == 2             // true
      [ 1, 2, 3 ] ANY == 4             // false
      [ 1, 2, 3 ] ANY > 0              // true
      [ 1, 2, 3 ] ANY <= 1             // true
      [ 1, 2, 3 ] NONE < 99            // false
      [ 1, 2, 3 ] NONE > 10            // true
      [ 1, 2, 3 ] ALL > 2              // false
      [ 1, 2, 3 ] ALL > 0              // true
      [ 1, 2, 3 ] ALL >= 3             // false
      ["foo", "bar"] ALL != "moo"      // true
      ["foo", "bar"] NONE == "bar"     // false
      ["foo", "bar"] ANY == "foo"      // true

* improved AQL optimizer to remove unnecessary sort operations in more cases

* allow enclosing AQL identifiers in forward ticks in addition to using
  backward ticks

  This allows for convenient writing of AQL queries in JavaScript template strings
  (which are delimited with backticks themselves), e.g.

      var q = `FOR doc IN ´collection´ RETURN doc.´name´`;

* allow to set `print.limitString` to configure the number of characters
  to output before truncating

* make logging configurable per log "topic"

  `--log.level <level>` sets the global log level to <level>, e.g. `info`,
  `debug`, `trace`.

  `--log.level topic=<level>` sets the log level for a specific topic.
  Currently, the following topics exist: `collector`, `compactor`, `mmap`,
  `performance`, `queries`, and `requests`. `performance` and `requests` are
  set to FATAL by default. `queries` is set to info. All others are
  set to the global level by default.

  The new log option `--log.output <definition>` allows directing the global
  or per-topic log output to different outputs. The output definition
  "<definition>" can be one of

    "-" for stdin
    "+" for stderr
    "syslog://<syslog-facility>"
    "syslog://<syslog-facility>/<application-name>"
    "file://<relative-path>"

  The option can be specified multiple times in order to configure the output
  for different log topics. To set up a per-topic output configuration, use
  `--log.output <topic>=<definition>`, e.g.

    queries=file://queries.txt

  logs all queries to the file "queries.txt".

* the option `--log.requests-file` is now deprecated. Instead use

    `--log.level requests=info`
    `--log.output requests=file://requests.txt`

* the option `--log.facility` is now deprecated. Instead use

    `--log.output requests=syslog://facility`

* the option `--log.performance` is now deprecated. Instead use

    `--log.level performance=trace`

* removed option `--log.source-filter`

* removed configure option `--enable-logger`

* change collection directory names to include a random id component at the end

  The new pattern is `collection-<id>-<random>`, where `<id>` is the collection
  id and `<random>` is a random number. Previous versions of ArangoDB used a
  pattern `collection-<id>` without the random number.

  ArangoDB 3.0 understands both the old and name directory name patterns.

* removed mostly unused internal spin-lock implementation

* removed support for pre-Windows 7-style locks. This removes compatibility for
  Windows versions older than Windows 7 (e.g. Windows Vista, Windows XP) and
  Windows 2008R2 (e.g. Windows 2008).

* changed names of sub-threads started by arangod

* added option `--default-number-of-shards` to arangorestore, allowing creating
  collections with a specifiable number of shards from a non-cluster dump

* removed support for CoffeeScript source files

* removed undocumented SleepAndRequeue

* added WorkMonitor to inspect server threads

* when downloading a Foxx service from the web interface the suggested filename
  is now based on the service's mount path instead of simply "app.zip"

* the `@arangodb/request` response object now stores the parsed JSON response
  body in a property `json` instead of `body` when the request was made using the
  `json` option. The `body` instead contains the response body as a string.

* the Foxx API has changed significantly, 2.8 services are still supported
  using a backwards-compatible "legacy mode"


v2.8.12 (XXXX-XX-XX)
--------------------

* issue #2091: decrease connect timeout to 5 seconds on startup

* fixed issue #2072

* slightly better error diagnostics for some replication errors

* fixed issue #1977

* fixed issue in `INTERSECTION` AQL function with duplicate elements
  in the source arrays

* fixed issue #1962

* fixed issue #1959

* export aqlQuery template handler as require('org/arangodb').aql for forwards-compatibility


v2.8.11 (2016-07-13)
--------------------

* fixed array index batch insertion issues for hash indexes that caused problems when
  no elements remained for insertion

* fixed issue #1937


v2.8.10 (2016-07-01)
--------------------

* make sure next local _rev value used for a document is at least as high as the
  _rev value supplied by external sources such as replication

* make adding a collection in both read- and write-mode to a transaction behave as
  expected (write includes read). This prevents the `unregister collection used in
  transaction` error

* fixed sometimes invalid result for `byExample(...).count()` when an index plus
  post-filtering was used

* fixed "collection is a nullptr" issue when starting a traversal from a transaction

* honor the value of startup option `--database.wait-for-sync` (that is used to control
  whether new collections are created with `waitForSync` set to `true` by default) also
  when creating collections via the HTTP API (and thus the ArangoShell). When creating
  a collection via these mechanisms, the option was ignored so far, which was inconsistent.

* fixed issue #1826: arangosh --javascript.execute: internal error (geo index issue)

* fixed issue #1823: Arango crashed hard executing very simple query on windows


v2.8.9 (2016-05-13)
-------------------

* fixed escaping and quoting of extra parameters for executables in Mac OS X App

* added "waiting for" status variable to web interface collection figures view

* fixed undefined behavior in query cache invaldation

* fixed access to /_admin/statistics API in case statistics are disable via option
  `--server.disable-statistics`

* Foxx manager will no longer fail hard when Foxx store is unreachable unless installing
  a service from the Foxx store (e.g. when behind a firewall or GitHub is unreachable).


v2.8.8 (2016-04-19)
-------------------

* fixed issue #1805: Query: internal error (location: arangod/Aql/AqlValue.cpp:182).
  Please report this error to arangodb.com (while executing)

* allow specifying collection name prefixes for `_from` and `_to` in arangoimp:

  To avoid specifying complete document ids (consisting of collection names and document
  keys) for *_from* and *_to* values when importing edges with arangoimp, there are now
  the options *--from-collection-prefix* and *--to-collection-prefix*.

  If specified, these values will be automatically prepended to each value in *_from*
  (or *_to* resp.). This allows specifying only document keys inside *_from* and/or *_to*.

  *Example*

      > arangoimp --from-collection-prefix users --to-collection-prefix products ...

  Importing the following document will then create an edge between *users/1234* and
  *products/4321*:

  ```js
  { "_from" : "1234", "_to" : "4321", "desc" : "users/1234 is connected to products/4321" }
  ```

* requests made with the interactive system API documentation in the web interface
  (Swagger) will now respect the active database instead of always using `_system`


v2.8.7 (2016-04-07)
-------------------

* optimized primary=>secondary failover

* fix to-boolean conversion for documents in AQL

* expose the User-Agent HTTP header from the ArangoShell since Github seems to
  require it now, and we use the ArangoShell for fetching Foxx repositories from Github

* work with http servers that only send

* fixed potential race condition between compactor and collector threads

* fix removal of temporary directories on arangosh exit

* javadoc-style comments in Foxx services are no longer interpreted as
  Foxx comments outside of controller/script/exports files (#1748)

* removed remaining references to class syntax for Foxx Model and Repository
  from the documentation

* added a safe-guard for corrupted master-pointer


v2.8.6 (2016-03-23)
-------------------

* arangosh can now execute JavaScript script files that contain a shebang
  in the first line of the file. This allows executing script files directly.

  Provided there is a script file `/path/to/script.js` with the shebang
  `#!arangosh --javascript.execute`:

      > cat /path/to/script.js
      #!arangosh --javascript.execute
      print("hello from script.js");

  If the script file is made executable

      > chmod a+x /path/to/script.js

  it can be invoked on the shell directly and use arangosh for its execution:

      > /path/to/script.js
      hello from script.js

  This did not work in previous versions of ArangoDB, as the whole script contents
  (including the shebang) were treated as JavaScript code.
  Now shebangs in script files will now be ignored for all files passed to arangosh's
  `--javascript.execute` parameter.

  The alternative way of executing a JavaScript file with arangosh still works:

      > arangosh --javascript.execute /path/to/script.js
      hello from script.js

* added missing reset of traversal state for nested traversals.
  The state of nested traversals (a traversal in an AQL query that was
  located in a repeatedly executed subquery or inside another FOR loop)
  was not reset properly, so that multiple invocations of the same nested
  traversal with different start vertices led to the nested traversal
  always using the start vertex provided on the first invocation.

* fixed issue #1781: ArangoDB startup time increased tremendously

* fixed issue #1783: SIGHUP should rotate the log


v2.8.5 (2016-03-11)
-------------------

* Add OpenSSL handler for TLS V1.2 as sugested by kurtkincaid in #1771

* fixed issue #1765 (The webinterface should display the correct query time)
  and #1770 (Display ACTUAL query time in aardvark's AQL editor)

* Windows: the unhandled exception handler now calls the windows logging
  facilities directly without locks.
  This fixes lockups on crashes from the logging framework.

* improve nullptr handling in logger.

* added new endpoint "srv://" for DNS service records

* `org/arangodb/request` no longer sets the content-type header to the
  string "undefined" when no content-type header should be sent (issue #1776)


v2.8.4 (2016-03-01)
-------------------

* global modules are no longer incorrectly resolved outside the ArangoDB
  JavaScript directory or the Foxx service's root directory (issue #1577)

* improved error messages from Foxx and JavaScript (issues #1564, #1565, #1744)


v2.8.3 (2016-02-22)
-------------------

* fixed AQL filter condition collapsing for deeply-nested cases, potentially
  enabling usage of indexes in some dedicated cases

* added parentheses in AQL explain command output to correctly display precedence
  of logical and arithmetic operators

* Foxx Model event listeners defined on the model are now correctly invoked by
  the Repository methods (issue #1665)

* Deleting a Foxx service in the frontend should now always succeed even if the
  files no longer exist on the file system (issue #1358)

* Routing actions loaded from the database no longer throw exceptions when
  trying to load other modules using "require"

* The `org/arangodb/request` response object now sets a property `json` to the
  parsed JSON response body in addition to overwriting the `body` property when
  the request was made using the `json` option.

* Improved Windows stability

* Fixed a bug in the interactive API documentation that would escape slashes
  in document-handle fields. Document handles are now provided as separate
  fields for collection name and document key.


v2.8.2 (2016-02-09)
-------------------

* the continuous replication applier will now prevent the master's WAL logfiles
  from being removed if they are still needed by the applier on the slave. This
  should help slaves that suffered from masters garbage collection WAL logfiles
  which would have been needed by the slave later.

  The initial synchronization will block removal of still needed WAL logfiles
  on the master for 10 minutes initially, and will extend this period when further
  requests are made to the master. Initial synchronization hands over its handle
  for blocking logfile removal to the continuous replication when started via
  the *setupReplication* function. In this case, continuous replication will
  extend the logfile removal blocking period for the required WAL logfiles when
  the slave makes additional requests.

  All handles that block logfile removal will time out automatically after at
  most 5 minutes should a master not be contacted by the slave anymore (e.g. in
  case the slave's replication is turned off, the slaves loses the connection
  to the master or the slave goes down).

* added all-in-one function *setupReplication* to synchronize data from master
  to slave and start the continuous replication:

      require("@arangodb/replication").setupReplication(configuration);

  The command will return when the initial synchronization is finished and the
  continuous replication has been started, or in case the initial synchronization
  has failed.

  If the initial synchronization is successful, the command will store the given
  configuration on the slave. It also configures the continuous replication to start
  automatically if the slave is restarted, i.e. *autoStart* is set to *true*.

  If the command is run while the slave's replication applier is already running,
  it will first stop the running applier, drop its configuration and do a
  resynchronization of data with the master. It will then use the provided configration,
  overwriting any previously existing replication configuration on the slave.

  The following example demonstrates how to use the command for setting up replication
  for the *_system* database. Note that it should be run on the slave and not the
  master:

      db._useDatabase("_system");
      require("@arangodb/replication").setupReplication({
        endpoint: "tcp://master.domain.org:8529",
        username: "myuser",
        password: "mypasswd",
        verbose: false,
        includeSystem: false,
        incremental: true,
        autoResync: true
      });

* the *sync* and *syncCollection* functions now always start the data synchronization
  as an asynchronous server job. The call to *sync* or *syncCollection* will block
  until synchronization is either complete or has failed with an error. The functions
  will automatically poll the slave periodically for status updates.

  The main benefit is that the connection to the slave does not need to stay open
  permanently and is thus not affected by timeout issues. Additionally the caller does
  not need to query the synchronization status from the slave manually as this is
  now performed automatically by these functions.

* fixed undefined behavior when explaining some types of AQL traversals, fixed
  display of some types of traversals in AQL explain output


v2.8.1 (2016-01-29)
-------------------

* Improved AQL Pattern matching by allowing to specify a different traversal
  direction for one or many of the edge collections.

      FOR v, e, p IN OUTBOUND @start @@ec1, INBOUND @@ec2, @@ec3

  will traverse *ec1* and *ec3* in the OUTBOUND direction and for *ec2* it will use
  the INBOUND direction. These directions can be combined in arbitrary ways, the
  direction defined after *IN [steps]* will we used as default direction and can
  be overriden for specific collections.
  This feature is only available for collection lists, it is not possible to
  combine it with graph names.

* detect more types of transaction deadlocks early

* fixed display of relational operators in traversal explain output

* fixed undefined behavior in AQL function `PARSE_IDENTIFIER`

* added "engines" field to Foxx services generated in the admin interface

* added AQL function `IS_SAME_COLLECTION`:

  *IS_SAME_COLLECTION(collection, document)*: Return true if *document* has the same
  collection id as the collection specified in *collection*. *document* can either be
  a [document handle](../Glossary/README.md#document-handle) string, or a document with
  an *_id* attribute. The function does not validate whether the collection actually
  contains the specified document, but only compares the name of the specified collection
  with the collection name part of the specified document.
  If *document* is neither an object with an *id* attribute nor a *string* value,
  the function will return *null* and raise a warning.

      /* true */
      IS_SAME_COLLECTION('_users', '_users/my-user')
      IS_SAME_COLLECTION('_users', { _id: '_users/my-user' })

      /* false */
      IS_SAME_COLLECTION('_users', 'foobar/baz')
      IS_SAME_COLLECTION('_users', { _id: 'something/else' })


v2.8.0 (2016-01-25)
-------------------

* avoid recursive locking


v2.8.0-beta8 (2016-01-19)
-------------------------

* improved internal datafile statistics for compaction and compaction triggering
  conditions, preventing excessive growth of collection datafiles under some
  workloads. This should also fix issue #1596.

* renamed AQL optimizer rule `remove-collect-into` to `remove-collect-variables`

* fixed primary and edge index lookups prematurely aborting searches when the
  specified id search value contained a different collection than the collection
  the index was created for


v2.8.0-beta7 (2016-01-06)
-------------------------

* added vm.runInThisContext

* added AQL keyword `AGGREGATE` for use in AQL `COLLECT` statement

  Using `AGGREGATE` allows more efficient aggregation (incrementally while building
  the groups) than previous versions of AQL, which built group aggregates afterwards
  from the total of all group values.

  `AGGREGATE` can be used inside a `COLLECT` statement only. If used, it must follow
  the declaration of grouping keys:

      FOR doc IN collection
        COLLECT gender = doc.gender AGGREGATE minAge = MIN(doc.age), maxAge = MAX(doc.age)
        RETURN { gender, minAge, maxAge }

  or, if no grouping keys are used, it can follow the `COLLECT` keyword:

      FOR doc IN collection
        COLLECT AGGREGATE minAge = MIN(doc.age), maxAge = MAX(doc.age)
        RETURN {
  minAge, maxAge
}

  Only specific expressions are allowed on the right-hand side of each `AGGREGATE`
  assignment:

  - on the top level the expression must be a call to one of the supported aggregation
    functions `LENGTH`, `MIN`, `MAX`, `SUM`, `AVERAGE`, `STDDEV_POPULATION`, `STDDEV_SAMPLE`,
    `VARIANCE_POPULATION`, or `VARIANCE_SAMPLE`

  - the expression must not refer to variables introduced in the `COLLECT` itself

* Foxx: mocha test paths with wildcard characters (asterisks) now work on Windows

* reserved AQL keyword `NONE` for future use

* web interface: fixed a graph display bug concerning dashboard view

* web interface: fixed several bugs during the dashboard initialize process

* web interface: included several bugfixes: #1597, #1611, #1623

* AQL query optimizer now converts `LENGTH(collection-name)` to an optimized
  expression that returns the number of documents in a collection

* adjusted the behavior of the expansion (`[*]`) operator in AQL for non-array values

  In ArangoDB 2.8, calling the expansion operator on a non-array value will always
  return an empty array. Previous versions of ArangoDB expanded non-array values by
  calling the `TO_ARRAY()` function for the value, which for example returned an
  array with a single value for boolean, numeric and string input values, and an array
  with the object's values for an object input value. This behavior was inconsistent
  with how the expansion operator works for the array indexes in 2.8, so the behavior
  is now unified:

  - if the left-hand side operand of `[*]` is an array, the array will be returned as
    is when calling `[*]` on it
  - if the left-hand side operand of `[*]` is not an array, an empty array will be
    returned by `[*]`

  AQL queries that rely on the old behavior can be changed by either calling `TO_ARRAY`
  explicitly or by using the `[*]` at the correct position.

  The following example query will change its result in 2.8 compared to 2.7:

      LET values = "foo" RETURN values[*]

  In 2.7 the query has returned the array `[ "foo" ]`, but in 2.8 it will return an
  empty array `[ ]`. To make it return the array `[ "foo" ]` again, an explicit
  `TO_ARRAY` function call is needed in 2.8 (which in this case allows the removal
  of the `[*]` operator altogether). This also works in 2.7:

      LET values = "foo" RETURN TO_ARRAY(values)

  Another example:

      LET values = [ { name: "foo" }, { name: "bar" } ]
      RETURN values[*].name[*]

  The above returned `[ [ "foo" ], [ "bar" ] ] in 2.7. In 2.8 it will return
  `[ [ ], [ ] ]`, because the value of `name` is not an array. To change the results
  to the 2.7 style, the query can be changed to

      LET values = [ { name: "foo" }, { name: "bar" } ]
      RETURN values[* RETURN TO_ARRAY(CURRENT.name)]

  The above also works in 2.7.
  The following types of queries won't change:

      LET values = [ 1, 2, 3 ] RETURN values[*]
      LET values = [ { name: "foo" }, { name: "bar" } ] RETURN values[*].name
      LET values = [ { names: [ "foo", "bar" ] }, { names: [ "baz" ] } ] RETURN values[*].names[*]
      LET values = [ { names: [ "foo", "bar" ] }, { names: [ "baz" ] } ] RETURN values[*].names[**]

* slightly adjusted V8 garbage collection strategy so that collection eventually
  happens in all contexts that hold V8 external references to documents and
  collections.

  also adjusted default value of `--javascript.gc-frequency` from 10 seconds to
  15 seconds, as less internal operations are carried out in JavaScript.

* fixes for AQL optimizer and traversal

* added `--create-collection-type` option to arangoimp

  This allows specifying the type of the collection to be created when
  `--create-collection` is set to `true`.

* Foxx export cache should no longer break if a broken app is loaded in the
  web admin interface.


v2.8.0-beta2 (2015-12-16)
-------------------------

* added AQL query optimizer rule "sort-in-values"

  This rule pre-sorts the right-hand side operand of the `IN` and `NOT IN`
  operators so the operation can use a binary search with logarithmic complexity
  instead of a linear search. The rule is applied when the right-hand side
  operand of an `IN` or `NOT IN` operator in a filter condition is a variable that
  is defined in a different loop/scope than the operator itself. Additionally,
  the filter condition must consist of solely the `IN` or `NOT IN` operation
  in order to avoid any side-effects.

* changed collection status terminology in web interface for collections for
  which an unload request has been issued from `in the process of being unloaded`
  to `will be unloaded`.

* unloading a collection via the web interface will now trigger garbage collection
  in all v8 contexts and force a WAL flush. This increases the chances of perfoming
  the unload faster.

* added the following attributes to the result of `collection.figures()` and the
  corresponding HTTP API at `PUT /_api/collection/<name>/figures`:

  - `documentReferences`: The number of references to documents in datafiles
    that JavaScript code currently holds. This information can be used for
    debugging compaction and unload issues.
  - `waitingFor`: An optional string value that contains information about
    which object type is at the head of the collection's cleanup queue. This
    information can be used for debugging compaction and unload issues.
  - `compactionStatus.time`: The point in time the compaction for the collection
    was last executed. This information can be used for debugging compaction
    issues.
  - `compactionStatus.message`: The action that was performed when the compaction
    was last run for the collection. This information can be used for debugging
    compaction issues.

  Note: `waitingFor` and `compactionStatus` may be empty when called on a coordinator
  in a cluster.

* the compaction will now provide queryable status info that can be used to track
  its progress. The compaction status is displayed in the web interface, too.

* better error reporting for arangodump and arangorestore

* arangodump will now fail by default when trying to dump edges that
  refer to already dropped collections. This can be circumvented by
  specifying the option `--force true` when invoking arangodump

* fixed cluster upgrade procedure

* the AQL functions `NEAR` and `WITHIN` now have stricter validations
  for their input parameters `limit`, `radius` and `distance`. They may now throw
  exceptions when invalid parameters are passed that may have not led
  to exceptions in previous versions.

* deprecation warnings now log stack traces

* Foxx: improved backwards compatibility with 2.5 and 2.6

  - reverted Model and Repository back to non-ES6 "classes" because of
    compatibility issues when using the extend method with a constructor

  - removed deprecation warnings for extend and controller.del

  - restored deprecated method Model.toJSONSchema

  - restored deprecated `type`, `jwt` and `sessionStorageApp` options
    in Controller#activateSessions

* Fixed a deadlock problem in the cluster


v2.8.0-beta1 (2015-12-06)
-------------------------

* added AQL function `IS_DATESTRING(value)`

  Returns true if *value* is a string that can be used in a date function.
  This includes partial dates such as *2015* or *2015-10* and strings containing
  invalid dates such as *2015-02-31*. The function will return false for all
  non-string values, even if some of them may be usable in date functions.


v2.8.0-alpha1 (2015-12-03)
--------------------------

* added AQL keywords `GRAPH`, `OUTBOUND`, `INBOUND` and `ANY` for use in graph
  traversals, reserved AQL keyword `ALL` for future use

  Usage of these keywords as collection names, variable names or attribute names
  in AQL queries will not be possible without quoting. For example, the following
  AQL query will still work as it uses a quoted collection name and a quoted
  attribute name:

      FOR doc IN `OUTBOUND`
        RETURN doc.`any`

* issue #1593: added AQL `POW` function for exponentation

* added cluster execution site info in explain output for AQL queries

* replication improvements:

  - added `autoResync` configuration parameter for continuous replication.

    When set to `true`, a replication slave will automatically trigger a full data
    re-synchronization with the master when the master cannot provide the log data
    the slave had asked for. Note that `autoResync` will only work when the option
    `requireFromPresent` is also set to `true` for the continuous replication, or
    when the continuous syncer is started and detects that no start tick is present.

    Automatic re-synchronization may transfer a lot of data from the master to the
    slave and may be expensive. It is therefore turned off by default.
    When turned off, the slave will never perform an automatic re-synchronization
    with the master.

  - added `idleMinWaitTime` and `idleMaxWaitTime` configuration parameters for
    continuous replication.

    These parameters can be used to control the minimum and maximum wait time the
    slave will (intentionally) idle and not poll for master log changes in case the
    master had sent the full logs already.
    The `idleMaxWaitTime` value will only be used when `adapativePolling` is set
    to `true`. When `adaptivePolling` is disable, only `idleMinWaitTime` will be
    used as a constant time span in which the slave will not poll the master for
    further changes. The default values are 0.5 seconds for `idleMinWaitTime` and
    2.5 seconds for `idleMaxWaitTime`, which correspond to the hard-coded values
    used in previous versions of ArangoDB.

  - added `initialSyncMaxWaitTime` configuration parameter for initial and continuous
    replication

    This option controls the maximum wait time (in seconds) that the initial
    synchronization will wait for a response from the master when fetching initial
    collection data. If no response is received within this time period, the initial
    synchronization will give up and fail. This option is also relevant for
    continuous replication in case *autoResync* is set to *true*, as then the
    continuous replication may trigger a full data re-synchronization in case
    the master cannot the log data the slave had asked for.

  - HTTP requests sent from the slave to the master during initial synchronization
    will now be retried if they fail with connection problems.

  - the initial synchronization now logs its progress so it can be queried using
    the regular replication status check APIs.

  - added `async` attribute for `sync` and `syncCollection` operations called from
    the ArangoShell. Setthing this attribute to `true` will make the synchronization
    job on the server go into the background, so that the shell does not block. The
    status of the started asynchronous synchronization job can be queried from the
    ArangoShell like this:

        /* starts initial synchronization */
        var replication = require("@arangodb/replication");
        var id = replication.sync({
          endpoint: "tcp://master.domain.org:8529",
          username: "myuser",
          password: "mypasswd",
          async: true
       });

       /* now query the id of the returned async job and print the status */
       print(replication.getSyncResult(id));

    The result of `getSyncResult()` will be `false` while the server-side job
    has not completed, and different to `false` if it has completed. When it has
    completed, all job result details will be returned by the call to `getSyncResult()`.


* fixed non-deterministic query results in some cluster queries

* fixed issue #1589

* return HTTP status code 410 (gone) instead of HTTP 408 (request timeout) for
  server-side operations that are canceled / killed. Sending 410 instead of 408
  prevents clients from re-starting the same (canceled) operation. Google Chrome
  for example sends the HTTP request again in case it is responded with an HTTP
  408, and this is exactly the opposite of the desired behavior when an operation
  is canceled / killed by the user.

* web interface: queries in AQL editor now cancelable

* web interface: dashboard - added replication information

* web interface: AQL editor now supports bind parameters

* added startup option `--server.hide-product-header` to make the server not send
  the HTTP response header `"Server: ArangoDB"` in its HTTP responses. By default,
  the option is turned off so the header is still sent as usual.

* added new AQL function `UNSET_RECURSIVE` to recursively unset attritutes from
  objects/documents

* switched command-line editor in ArangoShell and arangod to linenoise-ng

* added automatic deadlock detection for transactions

  In case a deadlock is detected, a multi-collection operation may be rolled back
  automatically and fail with error 29 (`deadlock detected`). Client code for
  operations containing more than one collection should be aware of this potential
  error and handle it accordingly, either by giving up or retrying the transaction.

* Added C++ implementations for the AQL arithmetic operations and the following
  AQL functions:
  - ABS
  - APPEND
  - COLLECTIONS
  - CURRENT_DATABASE
  - DOCUMENT
  - EDGES
  - FIRST
  - FIRST_DOCUMENT
  - FIRST_LIST
  - FLATTEN
  - FLOOR
  - FULLTEXT
  - LAST
  - MEDIAN
  - MERGE_RECURSIVE
  - MINUS
  - NEAR
  - NOT_NULL
  - NTH
  - PARSE_IDENTIFIER
  - PERCENTILE
  - POP
  - POSITION
  - PUSH
  - RAND
  - RANGE
  - REMOVE_NTH
  - REMOVE_VALUE
  - REMOVE_VALUES
  - ROUND
  - SHIFT
  - SQRT
  - STDDEV_POPULATION
  - STDDEV_SAMPLE
  - UNSHIFT
  - VARIANCE_POPULATION
  - VARIANCE_SAMPLE
  - WITHIN
  - ZIP

* improved performance of skipping over many documents in an AQL query when no
  indexes and no filters are used, e.g.

      FOR doc IN collection
        LIMIT 1000000, 10
        RETURN doc

* Added array indexes

  Hash indexes and skiplist indexes can now optionally be defined for array values
  so they index individual array members.

  To define an index for array values, the attribute name is extended with the
  expansion operator `[*]` in the index definition:

      arangosh> db.colName.ensureHashIndex("tags[*]");

  When given the following document

      { tags: [ "AQL", "ArangoDB", "Index" ] }

  the index will now contain the individual values `"AQL"`, `"ArangoDB"` and `"Index"`.

  Now the index can be used for finding all documents having `"ArangoDB"` somewhere in their
  tags array using the following AQL query:

      FOR doc IN colName
        FILTER "ArangoDB" IN doc.tags[*]
        RETURN doc

* rewrote AQL query optimizer rule `use-index-range` and renamed it to `use-indexes`.
  The name change affects rule names in the optimizer's output.

* rewrote AQL execution node `IndexRangeNode` and renamed it to `IndexNode`. The name
  change affects node names in the optimizer's explain output.

* added convenience function `db._explain(query)` for human-readable explanation
  of AQL queries

* module resolution as used by `require` now behaves more like in node.js

* the `org/arangodb/request` module now returns response bodies for error responses
  by default. The old behavior of not returning bodies for error responses can be
  re-enabled by explicitly setting the option `returnBodyOnError` to `false` (#1437)


v2.7.6 (2016-01-30)
-------------------

* detect more types of transaction deadlocks early


v2.7.5 (2016-01-22)
-------------------

* backported added automatic deadlock detection for transactions

  In case a deadlock is detected, a multi-collection operation may be rolled back
  automatically and fail with error 29 (`deadlock detected`). Client code for
  operations containing more than one collection should be aware of this potential
  error and handle it accordingly, either by giving up or retrying the transaction.

* improved internal datafile statistics for compaction and compaction triggering
  conditions, preventing excessive growth of collection datafiles under some
  workloads. This should also fix issue #1596.

* Foxx export cache should no longer break if a broken app is loaded in the
  web admin interface.

* Foxx: removed some incorrect deprecation warnings.

* Foxx: mocha test paths with wildcard characters (asterisks) now work on Windows


v2.7.4 (2015-12-21)
-------------------

* slightly adjusted V8 garbage collection strategy so that collection eventually
  happens in all contexts that hold V8 external references to documents and
  collections.

* added the following attributes to the result of `collection.figures()` and the
  corresponding HTTP API at `PUT /_api/collection/<name>/figures`:

  - `documentReferences`: The number of references to documents in datafiles
    that JavaScript code currently holds. This information can be used for
    debugging compaction and unload issues.
  - `waitingFor`: An optional string value that contains information about
    which object type is at the head of the collection's cleanup queue. This
    information can be used for debugging compaction and unload issues.
  - `compactionStatus.time`: The point in time the compaction for the collection
    was last executed. This information can be used for debugging compaction
    issues.
  - `compactionStatus.message`: The action that was performed when the compaction
    was last run for the collection. This information can be used for debugging
    compaction issues.

  Note: `waitingFor` and `compactionStatus` may be empty when called on a coordinator
  in a cluster.

* the compaction will now provide queryable status info that can be used to track
  its progress. The compaction status is displayed in the web interface, too.


v2.7.3 (2015-12-17)
-------------------

* fixed some replication value conversion issues when replication applier properties
  were set via ArangoShell

* fixed disappearing of documents for collections transferred via `sync` or
  `syncCollection` if the collection was dropped right before synchronization
  and drop and (re-)create collection markers were located in the same WAL file

* fixed an issue where overwriting the system sessions collection would break
  the web interface when authentication is enabled


v2.7.2 (2015-12-01)
-------------------

* replication improvements:

  - added `autoResync` configuration parameter for continuous replication.

    When set to `true`, a replication slave will automatically trigger a full data
    re-synchronization with the master when the master cannot provide the log data
    the slave had asked for. Note that `autoResync` will only work when the option
    `requireFromPresent` is also set to `true` for the continuous replication, or
    when the continuous syncer is started and detects that no start tick is present.

    Automatic re-synchronization may transfer a lot of data from the master to the
    slave and may be expensive. It is therefore turned off by default.
    When turned off, the slave will never perform an automatic re-synchronization
    with the master.

  - added `idleMinWaitTime` and `idleMaxWaitTime` configuration parameters for
    continuous replication.

    These parameters can be used to control the minimum and maximum wait time the
    slave will (intentionally) idle and not poll for master log changes in case the
    master had sent the full logs already.
    The `idleMaxWaitTime` value will only be used when `adapativePolling` is set
    to `true`. When `adaptivePolling` is disable, only `idleMinWaitTime` will be
    used as a constant time span in which the slave will not poll the master for
    further changes. The default values are 0.5 seconds for `idleMinWaitTime` and
    2.5 seconds for `idleMaxWaitTime`, which correspond to the hard-coded values
    used in previous versions of ArangoDB.

  - added `initialSyncMaxWaitTime` configuration parameter for initial and continuous
    replication

    This option controls the maximum wait time (in seconds) that the initial
    synchronization will wait for a response from the master when fetching initial
    collection data. If no response is received within this time period, the initial
    synchronization will give up and fail. This option is also relevant for
    continuous replication in case *autoResync* is set to *true*, as then the
    continuous replication may trigger a full data re-synchronization in case
    the master cannot the log data the slave had asked for.

  - HTTP requests sent from the slave to the master during initial synchronization
    will now be retried if they fail with connection problems.

  - the initial synchronization now logs its progress so it can be queried using
    the regular replication status check APIs.

* fixed non-deterministic query results in some cluster queries

* added missing lock instruction for primary index in compactor size calculation

* fixed issue #1589

* fixed issue #1583

* fixed undefined behavior when accessing the top level of a document with the `[*]`
  operator

* fixed potentially invalid pointer access in shaper when the currently accessed
  document got re-located by the WAL collector at the very same time

* Foxx: optional configuration options no longer log validation errors when assigned
  empty values (#1495)

* Foxx: constructors provided to Repository and Model sub-classes via extend are
  now correctly called (#1592)


v2.7.1 (2015-11-07)
-------------------

* switch to linenoise next generation

* exclude `_apps` collection from replication

  The slave has its own `_apps` collection which it populates on server start.
  When replicating data from the master to the slave, the data from the master may
  clash with the slave's own data in the `_apps` collection. Excluding the `_apps`
  collection from replication avoids this.

* disable replication appliers when starting in modes `--upgrade`, `--no-server`
  and `--check-upgrade`

* more detailed output in arango-dfdb

* fixed "no start tick" issue in replication applier

  This error could occur after restarting a slave server after a shutdown
  when no data was ever transferred from the master to the slave via the
  continuous replication

* fixed problem during SSL client connection abort that led to scheduler thread
  staying at 100% CPU saturation

* fixed potential segfault in AQL `NEIGHBORS` function implementation when C++ function
  variant was used and collection names were passed as strings

* removed duplicate target for some frontend JavaScript files from the Makefile

* make AQL function `MERGE()` work on a single array parameter, too.
  This allows combining the attributes of multiple objects from an array into
  a single object, e.g.

      RETURN MERGE([
        { foo: 'bar' },
        { quux: 'quetzalcoatl', ruled: true },
        { bar: 'baz', foo: 'done' }
      ])

  will now return:

      {
        "foo": "done",
        "quux": "quetzalcoatl",
        "ruled": true,
        "bar": "baz"
      }

* fixed potential deadlock in collection status changing on Windows

* fixed hard-coded `incremental` parameter in shell implementation of
  `syncCollection` function in replication module

* fix for GCC5: added check for '-stdlib' option


v2.7.0 (2015-10-09)
-------------------

* fixed request statistics aggregation
  When arangod was started in supervisor mode, the request statistics always showed
  0 requests, as the statistics aggregation thread did not run then.

* read server configuration files before dropping privileges. this ensures that
  the SSL keyfile specified in the configuration can be read with the server's start
  privileges (i.e. root when using a standard ArangoDB package).

* fixed replication with a 2.6 replication configuration and issues with a 2.6 master

* raised default value of `--server.descriptors-minimum` to 1024

* allow Foxx apps to be installed underneath URL path `/_open/`, so they can be
  (intentionally) accessed without authentication.

* added *allowImplicit* sub-attribute in collections declaration of transactions.
  The *allowImplicit* attributes allows making transactions fail should they
  read-access a collection that was not explicitly declared in the *collections*
  array of the transaction.

* added "special" password ARANGODB_DEFAULT_ROOT_PASSWORD. If you pass
  ARANGODB_DEFAULT_ROOT_PASSWORD as password, it will read the password
  from the environment variable ARANGODB_DEFAULT_ROOT_PASSWORD


v2.7.0-rc2 (2015-09-22)
-----------------------

* fix over-eager datafile compaction

  This should reduce the need to compact directly after loading a collection when a
  collection datafile contained many insertions and updates for the same documents. It
  should also prevent from re-compacting already merged datafiles in case not many
  changes were made. Compaction will also make fewer index lookups than before.

* added `syncCollection()` function in module `org/arangodb/replication`

  This allows synchronizing the data of a single collection from a master to a slave
  server. Synchronization can either restore the whole collection by transferring all
  documents from the master to the slave, or incrementally by only transferring documents
  that differ. This is done by partitioning the collection's entire key space into smaller
  chunks and comparing the data chunk-wise between master and slave. Only chunks that are
  different will be re-transferred.

  The `syncCollection()` function can be used as follows:

      require("org/arangodb/replication").syncCollection(collectionName, options);

  e.g.

      require("org/arangodb/replication").syncCollection("myCollection", {
        endpoint: "tcp://127.0.0.1:8529",  /* master */
        username: "root",                  /* username for master */
        password: "secret",                /* password for master */
        incremental: true                  /* use incremental mode */
      });


* additionally allow the following characters in document keys:

  `(` `)` `+` `,` `=` `;` `$` `!` `*` `'` `%`


v2.7.0-rc1 (2015-09-17)
-----------------------

* removed undocumented server-side-only collection functions:
  * collection.OFFSET()
  * collection.NTH()
  * collection.NTH2()
  * collection.NTH3()

* upgraded Swagger to version 2.0 for the Documentation

  This gives the user better prepared test request structures.
  More conversions will follow so finally client libraries can be auto-generated.

* added extra AQL functions for date and time calculation and manipulation.
  These functions were contributed by GitHub users @CoDEmanX and @friday.
  A big thanks for their work!

  The following extra date functions are available from 2.7 on:

  * `DATE_DAYOFYEAR(date)`: Returns the day of year number of *date*.
    The return values range from 1 to 365, or 366 in a leap year respectively.

  * `DATE_ISOWEEK(date)`: Returns the ISO week date of *date*.
    The return values range from 1 to 53. Monday is considered the first day of the week.
    There are no fractional weeks, thus the last days in December may belong to the first
    week of the next year, and the first days in January may be part of the previous year's
    last week.

  * `DATE_LEAPYEAR(date)`: Returns whether the year of *date* is a leap year.

  * `DATE_QUARTER(date)`: Returns the quarter of the given date (1-based):
    * 1: January, February, March
    * 2: April, May, June
    * 3: July, August, September
    * 4: October, November, December

  - *DATE_DAYS_IN_MONTH(date)*: Returns the number of days in *date*'s month (28..31).

  * `DATE_ADD(date, amount, unit)`: Adds *amount* given in *unit* to *date* and
    returns the calculated date.

    *unit* can be either of the following to specify the time unit to add or
    subtract (case-insensitive):
    - y, year, years
    - m, month, months
    - w, week, weeks
    - d, day, days
    - h, hour, hours
    - i, minute, minutes
    - s, second, seconds
    - f, millisecond, milliseconds

    *amount* is the number of *unit*s to add (positive value) or subtract
    (negative value).

  * `DATE_SUBTRACT(date, amount, unit)`: Subtracts *amount* given in *unit* from
    *date* and returns the calculated date.

    It works the same as `DATE_ADD()`, except that it subtracts. It is equivalent
    to calling `DATE_ADD()` with a negative amount, except that `DATE_SUBTRACT()`
    can also subtract ISO durations. Note that negative ISO durations are not
    supported (i.e. starting with `-P`, like `-P1Y`).

  * `DATE_DIFF(date1, date2, unit, asFloat)`: Calculate the difference
    between two dates in given time *unit*, optionally with decimal places.
    Returns a negative value if *date1* is greater than *date2*.

  * `DATE_COMPARE(date1, date2, unitRangeStart, unitRangeEnd)`: Compare two
    partial dates and return true if they match, false otherwise. The parts to
    compare are defined by a range of time units.

    The full range is: years, months, days, hours, minutes, seconds, milliseconds.
    Pass the unit to start from as *unitRangeStart*, and the unit to end with as
    *unitRangeEnd*. All units in between will be compared. Leave out *unitRangeEnd*
    to only compare *unitRangeStart*.

  * `DATE_FORMAT(date, format)`: Format a date according to the given format string.
    It supports the following placeholders (case-insensitive):
    - %t: timestamp, in milliseconds since midnight 1970-01-01
    - %z: ISO date (0000-00-00T00:00:00.000Z)
    - %w: day of week (0..6)
    - %y: year (0..9999)
    - %yy: year (00..99), abbreviated (last two digits)
    - %yyyy: year (0000..9999), padded to length of 4
    - %yyyyyy: year (-009999 .. +009999), with sign prefix and padded to length of 6
    - %m: month (1..12)
    - %mm: month (01..12), padded to length of 2
    - %d: day (1..31)
    - %dd: day (01..31), padded to length of 2
    - %h: hour (0..23)
    - %hh: hour (00..23), padded to length of 2
    - %i: minute (0..59)
    - %ii: minute (00..59), padded to length of 2
    - %s: second (0..59)
    - %ss: second (00..59), padded to length of 2
    - %f: millisecond (0..999)
    - %fff: millisecond (000..999), padded to length of 3
    - %x: day of year (1..366)
    - %xxx: day of year (001..366), padded to length of 3
    - %k: ISO week date (1..53)
    - %kk: ISO week date (01..53), padded to length of 2
    - %l: leap year (0 or 1)
    - %q: quarter (1..4)
    - %a: days in month (28..31)
    - %mmm: abbreviated English name of month (Jan..Dec)
    - %mmmm: English name of month (January..December)
    - %www: abbreviated English name of weekday (Sun..Sat)
    - %wwww: English name of weekday (Sunday..Saturday)
    - %&: special escape sequence for rare occasions
    - %%: literal %
    - %: ignored

* new WAL logfiles and datafiles are now created non-sparse

  This prevents SIGBUS signals being raised when memory of a sparse datafile is accessed
  and the disk is full and the accessed file part is not actually disk-backed. In
  this case the mapped memory region is not necessarily backed by physical memory, and
  accessing the memory may raise SIGBUS and crash arangod.

* the `internal.download()` function and the module `org/arangodb/request` used some
  internal library function that handled the sending of HTTP requests from inside of
  ArangoDB. This library unconditionally set an HTTP header `Accept-Encoding: gzip`
  in all outgoing HTTP requests.

  This has been fixed in 2.7, so `Accept-Encoding: gzip` is not set automatically anymore.
  Additionally, the header `User-Agent: ArangoDB` is not set automatically either. If
  client applications desire to send these headers, they are free to add it when
  constructing the requests using the `download` function or the request module.

* fixed issue #1436: org/arangodb/request advertises deflate without supporting it

* added template string generator function `aqlQuery` for generating AQL queries

  This can be used to generate safe AQL queries with JavaScript parameter
  variables or expressions easily:

      var name = 'test';
      var attributeName = '_key';
      var query = aqlQuery`FOR u IN users FILTER u.name == ${name} RETURN u.${attributeName}`;
      db._query(query);

* report memory usage for document header data (revision id, pointer to data etc.)
  in `db.collection.figures()`. The memory used for document headers will now
  show up in the already existing attribute `indexes.size`. Due to that, the index
  sizes reported by `figures()` in 2.7 will be higher than those reported by 2.6,
  but the 2.7 values are more accurate.

* IMPORTANT CHANGE: the filenames in dumps created by arangodump now contain
  not only the name of the dumped collection, but also an additional 32-digit hash
  value. This is done to prevent overwriting dump files in case-insensitive file
  systems when there exist multiple collections with the same name (but with
  different cases).

  For example, if a database has two collections: `test` and `Test`, previous
  versions of ArangoDB created the files

  * `test.structure.json` and `test.data.json` for collection `test`
  * `Test.structure.json` and `Test.data.json` for collection `Test`

  This did not work for case-insensitive filesystems, because the files for the
  second collection would have overwritten the files of the first. arangodump in
  2.7 will create the following filenames instead:

  * `test_098f6bcd4621d373cade4e832627b4f6.structure.json` and `test_098f6bcd4621d373cade4e832627b4f6.data.json`
  * `Test_0cbc6611f5540bd0809a388dc95a615b.structure.json` and `Test_0cbc6611f5540bd0809a388dc95a615b.data.json`

  These filenames will be unambiguous even in case-insensitive filesystems.

* IMPORTANT CHANGE: make arangod actually close lingering client connections
  when idle for at least the duration specified via `--server.keep-alive-timeout`.
  In previous versions of ArangoDB, connections were not closed by the server
  when the timeout was reached and the client was still connected. Now the
  connection is properly closed by the server in case of timeout. Client
  applications relying on the old behavior may now need to reconnect to the
  server when their idle connections time out and get closed (note: connections
  being idle for a long time may be closed by the OS or firewalls anyway -
  client applications should be aware of that and try to reconnect).

* IMPORTANT CHANGE: when starting arangod, the server will drop the process
  privileges to the specified values in options `--server.uid` and `--server.gid`
  instantly after parsing the startup options.

  That means when either `--server.uid` or `--server.gid` are set, the privilege
  change will happen earlier. This may prevent binding the server to an endpoint
  with a port number lower than 1024 if the arangodb user has no privileges
  for that. Previous versions of ArangoDB changed the privileges later, so some
  startup actions were still carried out under the invoking user (i.e. likely
  *root* when started via init.d or system scripts) and especially binding to
  low port numbers was still possible there.

  The default privileges for user *arangodb* will not be sufficient for binding
  to port numbers lower than 1024. To have an ArangoDB 2.7 bind to a port number
  lower than 1024, it needs to be started with either a different privileged user,
  or the privileges of the *arangodb* user have to raised manually beforehand.

* added AQL optimizer rule `patch-update-statements`

* Linux startup scripts and systemd configuration for arangod now try to
  adjust the NOFILE (number of open files) limits for the process. The limit
  value is set to 131072 (128k) when ArangoDB is started via start/stop
  commands

* When ArangoDB is started/stopped manually via the start/stop commands, the
  main process will wait for up to 10 seconds after it forks the supervisor
  and arangod child processes. If the startup fails within that period, the
  start/stop script will fail with an exit code other than zero. If the
  startup of the supervisor or arangod is still ongoing after 10 seconds,
  the main program will still return with exit code 0. The limit of 10 seconds
  is arbitrary because the time required for a startup is not known in advance.

* added startup option `--database.throw-collection-not-loaded-error`

  Accessing a not-yet loaded collection will automatically load a collection
  on first access. This flag controls what happens in case an operation
  would need to wait for another thread to finalize loading a collection. If
  set to *true*, then the first operation that accesses an unloaded collection
  will load it. Further threads that try to access the same collection while
  it is still loading immediately fail with an error (1238, *collection not loaded*).
  This is to prevent all server threads from being blocked while waiting on the
  same collection to finish loading. When the first thread has completed loading
  the collection, the collection becomes regularly available, and all operations
  from that point on can be carried out normally, and error 1238 will not be
  thrown anymore for that collection.

  If set to *false*, the first thread that accesses a not-yet loaded collection
  will still load it. Other threads that try to access the collection while
  loading will not fail with error 1238 but instead block until the collection
  is fully loaded. This configuration might lead to all server threads being
  blocked because they are all waiting for the same collection to complete
  loading. Setting the option to *true* will prevent this from happening, but
  requires clients to catch error 1238 and react on it (maybe by scheduling
  a retry for later).

  The default value is *false*.

* added better control-C support in arangosh

  When CTRL-C is pressed in arangosh, it will now print a `^C` first. Pressing
  CTRL-C again will reset the prompt if something was entered before, or quit
  arangosh if no command was entered directly before.

  This affects the arangosh version build with Readline-support only (Linux
  and MacOS).

  The MacOS version of ArangoDB for Homebrew now depends on Readline, too. The
  Homebrew formula has been changed accordingly.
  When self-compiling ArangoDB on MacOS without Homebrew, Readline now is a
  prerequisite.

* increased default value for collection-specific `indexBuckets` value from 1 to 8

  Collections created from 2.7 on will use the new default value of `8` if not
  overridden on collection creation or later using
  `collection.properties({ indexBuckets: ... })`.

  The `indexBuckets` value determines the number of buckets to use for indexes of
  type `primary`, `hash` and `edge`. Having multiple index buckets allows splitting
  an index into smaller components, which can be filled in parallel when a collection
  is loading. Additionally, resizing and reallocation of indexes are faster and
  less intrusive if the index uses multiple buckets, because resize and reallocation
  will affect only data in a single bucket instead of all index values.

  The index buckets will be filled in parallel when loading a collection if the collection
  has an `indexBuckets` value greater than 1 and the collection contains a significant
  amount of documents/edges (the current threshold is 256K documents but this value
  may change in future versions of ArangoDB).

* changed HTTP client to use poll instead of select on Linux and MacOS

  This affects the ArangoShell and user-defined JavaScript code running inside
  arangod that initiates its own HTTP calls.

  Using poll instead of select allows using arbitrary high file descriptors
  (bigger than the compiled in FD_SETSIZE). Server connections are still handled using
  epoll, which has never been affected by FD_SETSIZE.

* implemented AQL `LIKE` function using ICU regexes

* added `RETURN DISTINCT` for AQL queries to return unique results:

      FOR doc IN collection
        RETURN DISTINCT doc.status

  This change also introduces `DISTINCT` as an AQL keyword.

* removed `createNamedQueue()` and `addJob()` functions from org/arangodb/tasks

* use less locks and more atomic variables in the internal dispatcher
  and V8 context handling implementations. This leads to improved throughput in
  some ArangoDB internals and allows for higher HTTP request throughput for
  many operations.

  A short overview of the improvements can be found here:

  https://www.arangodb.com/2015/08/throughput-enhancements/

* added shorthand notation for attribute names in AQL object literals:

      LET name = "Peter"
      LET age = 42
      RETURN { name, age }

  The above is the shorthand equivalent of the generic form

      LET name = "Peter"
      LET age = 42
      RETURN { name : name, age : age }

* removed configure option `--enable-timings`

  This option did not have any effect.

* removed configure option `--enable-figures`

  This option previously controlled whether HTTP request statistics code was
  compiled into ArangoDB or not. The previous default value was `true` so
  statistics code was available in official packages. Setting the option to
  `false` led to compile errors so it is doubtful the default value was
  ever changed. By removing the option some internal statistics code was also
  simplified.

* removed run-time manipulation methods for server endpoints:

  * `db._removeEndpoint()`
  * `db._configureEndpoint()`
  * HTTP POST `/_api/endpoint`
  * HTTP DELETE `/_api/endpoint`

* AQL query result cache

  The query result cache can optionally cache the complete results of all or selected AQL queries.
  It can be operated in the following modes:

  * `off`: the cache is disabled. No query results will be stored
  * `on`: the cache will store the results of all AQL queries unless their `cache`
    attribute flag is set to `false`
  * `demand`: the cache will store the results of AQL queries that have their
    `cache` attribute set to `true`, but will ignore all others

  The mode can be set at server startup using the `--database.query-cache-mode` configuration
  option and later changed at runtime.

  The following HTTP REST APIs have been added for controlling the query cache:

  * HTTP GET `/_api/query-cache/properties`: returns the global query cache configuration
  * HTTP PUT `/_api/query-cache/properties`: modifies the global query cache configuration
  * HTTP DELETE `/_api/query-cache`: invalidates all results in the query cache

  The following JavaScript functions have been added for controlling the query cache:

  * `require("org/arangodb/aql/cache").properties()`: returns the global query cache configuration
  * `require("org/arangodb/aql/cache").properties(properties)`: modifies the global query cache configuration
  * `require("org/arangodb/aql/cache").clear()`: invalidates all results in the query cache

* do not link arangoimp against V8

* AQL function call arguments optimization

  This will lead to arguments in function calls inside AQL queries not being copied but passed
  by reference. This may speed up calls to functions with bigger argument values or queries that
  call functions a lot of times.

* upgraded V8 version to 4.3.61

* removed deprecated AQL `SKIPLIST` function.

  This function was introduced in older versions of ArangoDB with a less powerful query optimizer to
  retrieve data from a skiplist index using a `LIMIT` clause. It was marked as deprecated in ArangoDB
  2.6.

  Since ArangoDB 2.3 the behavior of the `SKIPLIST` function can be emulated using regular AQL
  constructs, e.g.

      FOR doc IN @@collection
        FILTER doc.value >= @value
        SORT doc.value DESC
        LIMIT 1
        RETURN doc

* the `skip()` function for simple queries does not accept negative input any longer.
  This feature was deprecated in 2.6.0.

* fix exception handling

  In some cases JavaScript exceptions would re-throw without information of the original problem.
  Now the original exception is logged for failure analysis.

* based REST API method PUT `/_api/simple/all` on the cursor API and make it use AQL internally.

  The change speeds up this REST API method and will lead to additional query information being
  returned by the REST API. Clients can use this extra information or ignore it.

* Foxx Queue job success/failure handlers arguments have changed from `(jobId, jobData, result, jobFailures)` to `(result, jobData, job)`.

* added Foxx Queue job options `repeatTimes`, `repeatUntil` and `repeatDelay` to automatically re-schedule jobs when they are completed.

* added Foxx manifest configuration type `password` to mask values in the web interface.

* fixed default values in Foxx manifest configurations sometimes not being used as defaults.

* fixed optional parameters in Foxx manifest configurations sometimes not being cleared correctly.

* Foxx dependencies can now be marked as optional using a slightly more verbose syntax in your manifest file.

* converted Foxx constructors to ES6 classes so you can extend them using class syntax.

* updated aqb to 2.0.

* updated chai to 3.0.

* Use more madvise calls to speed up things when memory is tight, in particular
  at load time but also for random accesses later.

* Overhauled web interface

  The web interface now has a new design.

  The API documentation for ArangoDB has been moved from "Tools" to "Links" in the web interface.

  The "Applications" tab in the web interfaces has been renamed to "Services".


v2.6.12 (2015-12-02)
--------------------

* fixed disappearing of documents for collections transferred via `sync` if the
  the collection was dropped right before synchronization and drop and (re-)create
  collection markers were located in the same WAL file

* added missing lock instruction for primary index in compactor size calculation

* fixed issue #1589

* fixed issue #1583

* Foxx: optional configuration options no longer log validation errors when assigned
  empty values (#1495)


v2.6.11 (2015-11-18)
--------------------

* fixed potentially invalid pointer access in shaper when the currently accessed
  document got re-located by the WAL collector at the very same time


v2.6.10 (2015-11-10)
--------------------

* disable replication appliers when starting in modes `--upgrade`, `--no-server`
  and `--check-upgrade`

* more detailed output in arango-dfdb

* fixed potential deadlock in collection status changing on Windows

* issue #1521: Can't dump/restore with user and password


v2.6.9 (2015-09-29)
-------------------

* added "special" password ARANGODB_DEFAULT_ROOT_PASSWORD. If you pass
  ARANGODB_DEFAULT_ROOT_PASSWORD as password, it will read the password
  from the environment variable ARANGODB_DEFAULT_ROOT_PASSWORD

* fixed failing AQL skiplist, sort and limit combination

  When using a Skiplist index on an attribute (say "a") and then using sort
  and skip on this attribute caused the result to be empty e.g.:

    require("internal").db.test.ensureSkiplist("a");
    require("internal").db._query("FOR x IN test SORT x.a LIMIT 10, 10");

  Was always empty no matter how many documents are stored in test.
  This is now fixed.

v2.6.8 (2015-09-09)
-------------------

* ARM only:

  The ArangoDB packages for ARM require the kernel to allow unaligned memory access.
  How the kernel handles unaligned memory access is configurable at runtime by
  checking and adjusting the contents `/proc/cpu/alignment`.

  In order to operate on ARM, ArangoDB requires the bit 1 to be set. This will
  make the kernel trap and adjust unaligned memory accesses. If this bit is not
  set, the kernel may send a SIGBUS signal to ArangoDB and terminate it.

  To set bit 1 in `/proc/cpu/alignment` use the following command as a privileged
  user (e.g. root):

      echo "2" > /proc/cpu/alignment

  Note that this setting affects all user processes and not just ArangoDB. Setting
  the alignment with the above command will also not make the setting permanent,
  so it will be lost after a restart of the system. In order to make the setting
  permanent, it should be executed during system startup or before starting arangod.

  The ArangoDB start/stop scripts do not adjust the alignment setting, but rely on
  the environment to have the correct alignment setting already. The reason for this
  is that the alignment settings also affect all other user processes (which ArangoDB
  is not aware of) and thus may have side-effects outside of ArangoDB. It is therefore
  more reasonable to have the system administrator carry out the change.


v2.6.7 (2015-08-25)
-------------------

* improved AssocMulti index performance when resizing.

  This makes the edge index perform less I/O when under memory pressure.


v2.6.6 (2015-08-23)
-------------------

* added startup option `--server.additional-threads` to create separate queues
  for slow requests.


v2.6.5 (2015-08-17)
-------------------

* added startup option `--database.throw-collection-not-loaded-error`

  Accessing a not-yet loaded collection will automatically load a collection
  on first access. This flag controls what happens in case an operation
  would need to wait for another thread to finalize loading a collection. If
  set to *true*, then the first operation that accesses an unloaded collection
  will load it. Further threads that try to access the same collection while
  it is still loading immediately fail with an error (1238, *collection not loaded*).
  This is to prevent all server threads from being blocked while waiting on the
  same collection to finish loading. When the first thread has completed loading
  the collection, the collection becomes regularly available, and all operations
  from that point on can be carried out normally, and error 1238 will not be
  thrown anymore for that collection.

  If set to *false*, the first thread that accesses a not-yet loaded collection
  will still load it. Other threads that try to access the collection while
  loading will not fail with error 1238 but instead block until the collection
  is fully loaded. This configuration might lead to all server threads being
  blocked because they are all waiting for the same collection to complete
  loading. Setting the option to *true* will prevent this from happening, but
  requires clients to catch error 1238 and react on it (maybe by scheduling
  a retry for later).

  The default value is *false*.

* fixed busy wait loop in scheduler threads that sometimes consumed 100% CPU while
  waiting for events on connections closed unexpectedly by the client side

* handle attribute `indexBuckets` when restoring collections via arangorestore.
  Previously the `indexBuckets` attribute value from the dump was ignored, and the
   server default value for `indexBuckets` was used when restoring a collection.

* fixed "EscapeValue already set error" crash in V8 actions that might have occurred when
  canceling V8-based operations.


v2.6.4 (2015-08-01)
-------------------

* V8: Upgrade to version 4.1.0.27 - this is intended to be the stable V8 version.

* fixed issue #1424: Arango shell should not processing arrows pushing on keyboard


v2.6.3 (2015-07-21)
-------------------

* issue #1409: Document values with null character truncated


v2.6.2 (2015-07-04)
-------------------

* fixed issue #1383: bindVars for HTTP API doesn't work with empty string

* fixed handling of default values in Foxx manifest configurations

* fixed handling of optional parameters in Foxx manifest configurations

* fixed a reference error being thrown in Foxx queues when a function-based job type is used that is not available and no options object is passed to queue.push


v2.6.1 (2015-06-24)
-------------------

* Add missing swagger files to cmake build. fixes #1368

* fixed documentation errors


v2.6.0 (2015-06-20)
-------------------

* using negative values for `SimpleQuery.skip()` is deprecated.
  This functionality will be removed in future versions of ArangoDB.

* The following simple query functions are now deprecated:

  * collection.near
  * collection.within
  * collection.geo
  * collection.fulltext
  * collection.range
  * collection.closedRange

  This also lead to the following REST API methods being deprecated from now on:

  * PUT /_api/simple/near
  * PUT /_api/simple/within
  * PUT /_api/simple/fulltext
  * PUT /_api/simple/range

  It is recommended to replace calls to these functions or APIs with equivalent AQL queries,
  which are more flexible because they can be combined with other operations:

      FOR doc IN NEAR(@@collection, @latitude, @longitude, @limit)
        RETURN doc

      FOR doc IN WITHIN(@@collection, @latitude, @longitude, @radius, @distanceAttributeName)
        RETURN doc

      FOR doc IN FULLTEXT(@@collection, @attributeName, @queryString, @limit)
        RETURN doc

      FOR doc IN @@collection
        FILTER doc.value >= @left && doc.value < @right
        LIMIT @skip, @limit
        RETURN doc`

  The above simple query functions and REST API methods may be removed in future versions
  of ArangoDB.

* deprecated now-obsolete AQL `SKIPLIST` function

  The function was introduced in older versions of ArangoDB with a less powerful query optimizer to
  retrieve data from a skiplist index using a `LIMIT` clause.

  Since 2.3 the same goal can be achieved by using regular AQL constructs, e.g.

      FOR doc IN collection FILTER doc.value >= @value SORT doc.value DESC LIMIT 1 RETURN doc

* fixed issues when switching the database inside tasks and during shutdown of database cursors

  These features were added during 2.6 alpha stage so the fixes affect devel/2.6-alpha builds only

* issue #1360: improved foxx-manager help

* added `--enable-tcmalloc` configure option.

  When this option is set, arangod and the client tools will be linked against tcmalloc, which replaces
  the system allocator. When the option is set, a tcmalloc library must be present on the system under
  one of the names `libtcmalloc`, `libtcmalloc_minimal` or `libtcmalloc_debug`.

  As this is a configure option, it is supported for manual builds on Linux-like systems only. tcmalloc
  support is currently experimental.

* issue #1353: Windows: HTTP API - incorrect path in errorMessage

* issue #1347: added option `--create-database` for arangorestore.

  Setting this option to `true` will now create the target database if it does not exist. When creating
  the target database, the username and passwords passed to arangorestore will be used to create an
  initial user for the new database.

* issue #1345: advanced debug information for User Functions

* issue #1341: Can't use bindvars in UPSERT

* fixed vulnerability in JWT implementation.

* changed default value of option `--database.ignore-datafile-errors` from `true` to `false`

  If the new default value of `false` is used, then arangod will refuse loading collections that contain
  datafiles with CRC mismatches or other errors. A collection with datafile errors will then become
  unavailable. This prevents follow up errors from happening.

  The only way to access such collection is to use the datafile debugger (arango-dfdb) and try to repair
  or truncate the datafile with it.

  If `--database.ignore-datafile-errors` is set to `true`, then collections will become available
  even if parts of their data cannot be loaded. This helps availability, but may cause (partial) data
  loss and follow up errors.

* added server startup option `--server.session-timeout` for controlling the timeout of user sessions
  in the web interface

* add sessions and cookie authentication for ArangoDB's web interface

  ArangoDB's built-in web interface now uses sessions. Session information ids are stored in cookies,
  so clients using the web interface must accept cookies in order to use it

* web interface: display query execution time in AQL editor

* web interface: renamed AQL query *submit* button to *execute*

* web interface: added query explain feature in AQL editor

* web interface: demo page added. only working if demo data is available, hidden otherwise

* web interface: added support for custom app scripts with optional arguments and results

* web interface: mounted apps that need to be configured are now indicated in the app overview

* web interface: added button for running tests to app details

* web interface: added button for configuring app dependencies to app details

* web interface: upgraded API documentation to use Swagger 2

* INCOMPATIBLE CHANGE

  removed startup option `--log.severity`

  The docs for `--log.severity` mentioned lots of severities (e.g. `exception`, `technical`, `functional`, `development`)
  but only a few severities (e.g. `all`, `human`) were actually used, with `human` being the default and `all` enabling the
  additional logging of requests. So the option pretended to control a lot of things which it actually didn't. Additionally,
  the option `--log.requests-file` was around for a long time already, also controlling request logging.

  Because the `--log.severity` option effectively did not control that much, it was removed. A side effect of removing the
  option is that 2.5 installations which used `--log.severity all` will not log requests after the upgrade to 2.6. This can
  be adjusted by setting the `--log.requests-file` option.

* add backtrace to fatal log events

* added optional `limit` parameter for AQL function `FULLTEXT`

* make fulltext index also index text values contained in direct sub-objects of the indexed
  attribute.

  Previous versions of ArangoDB only indexed the attribute value if it was a string. Sub-attributes
  of the index attribute were ignored when fulltext indexing.

  Now, if the index attribute value is an object, the object's values will each be included in the
  fulltext index if they are strings. If the index attribute value is an array, the array's values
  will each be included in the fulltext index if they are strings.

  For example, with a fulltext index present on the `translations` attribute, the following text
  values will now be indexed:

      var c = db._create("example");
      c.ensureFulltextIndex("translations");
      c.insert({ translations: { en: "fox", de: "Fuchs", fr: "renard", ru: "лиса" } });
      c.insert({ translations: "Fox is the English translation of the German word Fuchs" });
      c.insert({ translations: [ "ArangoDB", "document", "database", "Foxx" ] });

      c.fulltext("translations", "лиса").toArray();       // returns only first document
      c.fulltext("translations", "Fox").toArray();        // returns first and second documents
      c.fulltext("translations", "prefix:Fox").toArray(); // returns all three documents

* added batch document removal and lookup commands:

      collection.lookupByKeys(keys)
      collection.removeByKeys(keys)

  These commands can be used to perform multi-document lookup and removal operations efficiently
  from the ArangoShell. The argument to these operations is an array of document keys.

  Also added HTTP APIs for batch document commands:

  * PUT /_api/simple/lookup-by-keys
  * PUT /_api/simple/remove-by-keys

* properly prefix document address URLs with the current database name for calls to the REST
  API method GET `/_api/document?collection=...` (that method will return partial URLs to all
  documents in the collection).

  Previous versions of ArangoDB returned the URLs starting with `/_api/` but without the current
  database name, e.g. `/_api/document/mycollection/mykey`. Starting with 2.6, the response URLs
  will include the database name as well, e.g. `/_db/_system/_api/document/mycollection/mykey`.

* added dedicated collection export HTTP REST API

  ArangoDB now provides a dedicated collection export API, which can take snapshots of entire
  collections more efficiently than the general-purpose cursor API. The export API is useful
  to transfer the contents of an entire collection to a client application. It provides optional
  filtering on specific attributes.

  The export API is available at endpoint `POST /_api/export?collection=...`. The API has the
  same return value structure as the already established cursor API (`POST /_api/cursor`).

  An introduction to the export API is given in this blog post:
  http://jsteemann.github.io/blog/2015/04/04/more-efficient-data-exports/

* subquery optimizations for AQL queries

  This optimization avoids copying intermediate results into subqueries that are not required
  by the subquery.

  A brief description can be found here:
  http://jsteemann.github.io/blog/2015/05/04/subquery-optimizations/

* return value optimization for AQL queries

  This optimization avoids copying the final query result inside the query's main `ReturnNode`.

  A brief description can be found here:
  http://jsteemann.github.io/blog/2015/05/04/return-value-optimization-for-aql/

* speed up AQL queries containing big `IN` lists for index lookups

  `IN` lists used for index lookups had performance issues in previous versions of ArangoDB.
  These issues have been addressed in 2.6 so using bigger `IN` lists for filtering is much
  faster.

  A brief description can be found here:
  http://jsteemann.github.io/blog/2015/05/07/in-list-improvements/

* allow `@` and `.` characters in document keys, too

  This change also leads to document keys being URL-encoded when returned in HTTP `location`
  response headers.

* added alternative implementation for AQL COLLECT

  The alternative method uses a hash table for grouping and does not require its input elements
  to be sorted. It will be taken into account by the optimizer for `COLLECT` statements that do
  not use an `INTO` clause.

  In case a `COLLECT` statement can use the hash table variant, the optimizer will create an extra
  plan for it at the beginning of the planning phase. In this plan, no extra `SORT` node will be
  added in front of the `COLLECT` because the hash table variant of `COLLECT` does not require
  sorted input. Instead, a `SORT` node will be added after it to sort its output. This `SORT` node
  may be optimized away again in later stages. If the sort order of the result is irrelevant to
  the user, adding an extra `SORT null` after a hash `COLLECT` operation will allow the optimizer to
  remove the sorts altogether.

  In addition to the hash table variant of `COLLECT`, the optimizer will modify the original plan
  to use the regular `COLLECT` implementation. As this implementation requires sorted input, the
  optimizer will insert a `SORT` node in front of the `COLLECT`. This `SORT` node may be optimized
  away in later stages.

  The created plans will then be shipped through the regular optimization pipeline. In the end,
  the optimizer will pick the plan with the lowest estimated total cost as usual. The hash table
  variant does not require an up-front sort of the input, and will thus be preferred over the
  regular `COLLECT` if the optimizer estimates many input elements for the `COLLECT` node and
  cannot use an index to sort them.

  The optimizer can be explicitly told to use the regular *sorted* variant of `COLLECT` by
  suffixing a `COLLECT` statement with `OPTIONS { "method" : "sorted" }`. This will override the
  optimizer guesswork and only produce the *sorted* variant of `COLLECT`.

  A blog post on the new `COLLECT` implementation can be found here:
  http://jsteemann.github.io/blog/2015/04/22/collecting-with-a-hash-table/

* refactored HTTP REST API for cursors

  The HTTP REST API for cursors (`/_api/cursor`) has been refactored to improve its performance
  and use less memory.

  A post showing some of the performance improvements can be found here:
  http://jsteemann.github.io/blog/2015/04/01/improvements-for-the-cursor-api/

* simplified return value syntax for data-modification AQL queries

  ArangoDB 2.4 since version allows to return results from data-modification AQL queries. The
  syntax for this was quite limited and verbose:

      FOR i IN 1..10
        INSERT { value: i } IN test
        LET inserted = NEW
        RETURN inserted

  The `LET inserted = NEW RETURN inserted` was required literally to return the inserted
  documents. No calculations could be made using the inserted documents.

  This is now more flexible. After a data-modification clause (e.g. `INSERT`, `UPDATE`, `REPLACE`,
  `REMOVE`, `UPSERT`) there can follow any number of `LET` calculations. These calculations can
  refer to the pseudo-values `OLD` and `NEW` that are created by the data-modification statements.

  This allows returning projections of inserted or updated documents, e.g.:

      FOR i IN 1..10
        INSERT { value: i } IN test
        RETURN { _key: NEW._key, value: i }

  Still not every construct is allowed after a data-modification clause. For example, no functions
  can be called that may access documents.

  More information can be found here:
  http://jsteemann.github.io/blog/2015/03/27/improvements-for-data-modification-queries/

* added AQL `UPSERT` statement

  This adds an `UPSERT` statement to AQL that is a combination of both `INSERT` and `UPDATE` /
  `REPLACE`. The `UPSERT` will search for a matching document using a user-provided example.
  If no document matches the example, the *insert* part of the `UPSERT` statement will be
  executed. If there is a match, the *update* / *replace* part will be carried out:

      UPSERT { page: 'index.html' }                 /* search example */
        INSERT { page: 'index.html', pageViews: 1 } /* insert part */
        UPDATE { pageViews: OLD.pageViews + 1 }     /* update part */
        IN pageViews

  `UPSERT` can be used with an `UPDATE` or `REPLACE` clause. The `UPDATE` clause will perform
  a partial update of the found document, whereas the `REPLACE` clause will replace the found
  document entirely. The `UPDATE` or `REPLACE` parts can refer to the pseudo-value `OLD`, which
  contains all attributes of the found document.

  `UPSERT` statements can optionally return values. In the following query, the return
  attribute `found` will return the found document before the `UPDATE` was applied. If no
  document was found, `found` will contain a value of `null`. The `updated` result attribute will
  contain the inserted / updated document:

      UPSERT { page: 'index.html' }                 /* search example */
        INSERT { page: 'index.html', pageViews: 1 } /* insert part */
        UPDATE { pageViews: OLD.pageViews + 1 }     /* update part */
        IN pageViews
        RETURN { found: OLD, updated: NEW }

  A more detailed description of `UPSERT` can be found here:
  http://jsteemann.github.io/blog/2015/03/27/preview-of-the-upsert-command/

* adjusted default configuration value for `--server.backlog-size` from 10 to 64.

* issue #1231: bug xor feature in AQL: LENGTH(null) == 4

  This changes the behavior of the AQL `LENGTH` function as follows:

  - if the single argument to `LENGTH()` is `null`, then the result will now be `0`. In previous
    versions of ArangoDB, the result of `LENGTH(null)` was `4`.

  - if the single argument to `LENGTH()` is `true`, then the result will now be `1`. In previous
    versions of ArangoDB, the result of `LENGTH(true)` was `4`.

  - if the single argument to `LENGTH()` is `false`, then the result will now be `0`. In previous
    versions of ArangoDB, the result of `LENGTH(false)` was `5`.

  The results of `LENGTH()` with string, numeric, array object argument values do not change.

* issue #1298: Bulk import if data already exists (#1298)

  This change extends the HTTP REST API for bulk imports as follows:

  When documents are imported and the `_key` attribute is specified for them, the import can be
  used for inserting and updating/replacing documents. Previously, the import could be used for
  inserting new documents only, and re-inserting a document with an existing key would have failed
  with a *unique key constraint violated* error.

  The above behavior is still the default. However, the API now allows controlling the behavior
  in case of a unique key constraint error via the optional URL parameter `onDuplicate`.

  This parameter can have one of the following values:

  - `error`: when a unique key constraint error occurs, do not import or update the document but
    report an error. This is the default.

  - `update`: when a unique key constraint error occurs, try to (partially) update the existing
    document with the data specified in the import. This may still fail if the document would
    violate secondary unique indexes. Only the attributes present in the import data will be
    updated and other attributes already present will be preserved. The number of updated documents
    will be reported in the `updated` attribute of the HTTP API result.

  - `replace`: when a unique key constraint error occurs, try to fully replace the existing
    document with the data specified in the import. This may still fail if the document would
    violate secondary unique indexes. The number of replaced documents will be reported in the
    `updated` attribute of the HTTP API result.

  - `ignore`: when a unique key constraint error occurs, ignore this error. There will be no
    insert, update or replace for the particular document. Ignored documents will be reported
    separately in the `ignored` attribute of the HTTP API result.

  The result of the HTTP import API will now contain the attributes `ignored` and `updated`, which
  contain the number of ignored and updated documents respectively. These attributes will contain a
  value of zero unless the `onDuplicate` URL parameter is set to either `update` or `replace`
  (in this case the `updated` attribute may contain non-zero values) or `ignore` (in this case the
  `ignored` attribute may contain a non-zero value).

  To support the feature, arangoimp also has a new command line option `--on-duplicate` which can
  have one of the values `error`, `update`, `replace`, `ignore`. The default value is `error`.

  A few examples for using arangoimp with the `--on-duplicate` option can be found here:
  http://jsteemann.github.io/blog/2015/04/14/updating-documents-with-arangoimp/

* changed behavior of `db._query()` in the ArangoShell:

  if the command's result is printed in the shell, the first 10 results will be printed. Previously
  only a basic description of the underlying query result cursor was printed. Additionally, if the
  cursor result contains more than 10 results, the cursor is assigned to a global variable `more`,
  which can be used to iterate over the cursor result.

  Example:

      arangosh [_system]> db._query("FOR i IN 1..15 RETURN i")
      [object ArangoQueryCursor, count: 15, hasMore: true]

      [
        1,
        2,
        3,
        4,
        5,
        6,
        7,
        8,
        9,
        10
      ]

      type 'more' to show more documents


      arangosh [_system]> more
      [object ArangoQueryCursor, count: 15, hasMore: false]

      [
        11,
        12,
        13,
        14,
        15
      ]

* Disallow batchSize value 0 in HTTP `POST /_api/cursor`:

  The HTTP REST API `POST /_api/cursor` does not accept a `batchSize` parameter value of
  `0` any longer. A batch size of 0 never made much sense, but previous versions of ArangoDB
  did not check for this value. Now creating a cursor using a `batchSize` value 0 will
  result in an HTTP 400 error response

* REST Server: fix memory leaks when failing to add jobs

* 'EDGES' AQL Function

  The AQL function `EDGES` got a new fifth option parameter.
  Right now only one option is available: 'includeVertices'. This is a boolean parameter
  that allows to modify the result of the `EDGES` function.
  Default is 'includeVertices: false' which does not have any effect.
  'includeVertices: true' modifies the result, such that
  {vertex: <vertexDocument>, edge: <edgeDocument>} is returned.

* INCOMPATIBLE CHANGE:

  The result format of the AQL function `NEIGHBORS` has been changed.
  Before it has returned an array of objects containing 'vertex' and 'edge'.
  Now it will only contain the vertex directly.
  Also an additional option 'includeData' has been added.
  This is used to define if only the 'vertex._id' value should be returned (false, default),
  or if the vertex should be looked up in the collection and the complete JSON should be returned
  (true).
  Using only the id values can lead to significantly improved performance if this is the only information
  required.

  In order to get the old result format prior to ArangoDB 2.6, please use the function EDGES instead.
  Edges allows for a new option 'includeVertices' which, set to true, returns exactly the format of NEIGHBORS.
  Example:

      NEIGHBORS(<vertexCollection>, <edgeCollection>, <vertex>, <direction>, <example>)

  This can now be achieved by:

      EDGES(<edgeCollection>, <vertex>, <direction>, <example>, {includeVertices: true})

  If you are nesting several NEIGHBORS steps you can speed up their performance in the following way:

  Old Example:

  FOR va IN NEIGHBORS(Users, relations, 'Users/123', 'outbound') FOR vc IN NEIGHBORS(Products, relations, va.vertex._id, 'outbound') RETURN vc

  This can now be achieved by:

  FOR va IN NEIGHBORS(Users, relations, 'Users/123', 'outbound') FOR vc IN NEIGHBORS(Products, relations, va, 'outbound', null, {includeData: true}) RETURN vc
                                                                                                          ^^^^                  ^^^^^^^^^^^^^^^^^^^
                                                                                                  Use intermediate directly     include Data for final

* INCOMPATIBLE CHANGE:

  The AQL function `GRAPH_NEIGHBORS` now provides an additional option `includeData`.
  This option allows controlling whether the function should return the complete vertices
  or just their IDs. Returning only the IDs instead of the full vertices can lead to
  improved performance .

  If provided, `includeData` is set to `true`, all vertices in the result will be returned
  with all their attributes. The default value of `includeData` is `false`.
  This makes the default function results incompatible with previous versions of ArangoDB.

  To get the old result style in ArangoDB 2.6, please set the options as follows in calls
  to `GRAPH_NEIGHBORS`:

      GRAPH_NEIGHBORS(<graph>, <vertex>, { includeData: true })

* INCOMPATIBLE CHANGE:

  The AQL function `GRAPH_COMMON_NEIGHBORS` now provides an additional option `includeData`.
  This option allows controlling whether the function should return the complete vertices
  or just their IDs. Returning only the IDs instead of the full vertices can lead to
  improved performance .

  If provided, `includeData` is set to `true`, all vertices in the result will be returned
  with all their attributes. The default value of `includeData` is `false`.
  This makes the default function results incompatible with previous versions of ArangoDB.

  To get the old result style in ArangoDB 2.6, please set the options as follows in calls
  to `GRAPH_COMMON_NEIGHBORS`:

      GRAPH_COMMON_NEIGHBORS(<graph>, <vertexExamples1>, <vertexExamples2>, { includeData: true }, { includeData: true })

* INCOMPATIBLE CHANGE:

  The AQL function `GRAPH_SHORTEST_PATH` now provides an additional option `includeData`.
  This option allows controlling whether the function should return the complete vertices
  and edges or just their IDs. Returning only the IDs instead of full vertices and edges
  can lead to improved performance .

  If provided, `includeData` is set to `true`, all vertices and edges in the result will
  be returned with all their attributes. There is also an optional parameter `includePath` of
  type object.
  It has two optional sub-attributes `vertices` and `edges`, both of type boolean.
  Both can be set individually and the result will include all vertices on the path if
  `includePath.vertices == true` and all edges if `includePath.edges == true` respectively.

  The default value of `includeData` is `false`, and paths are now excluded by default.
  This makes the default function results incompatible with previous versions of ArangoDB.

  To get the old result style in ArangoDB 2.6, please set the options as follows in calls
  to `GRAPH_SHORTEST_PATH`:

      GRAPH_SHORTEST_PATH(<graph>, <source>, <target>, { includeData: true, includePath: { edges: true, vertices: true } })

  The attributes `startVertex` and `vertex` that were present in the results of `GRAPH_SHORTEST_PATH`
  in previous versions of ArangoDB will not be produced in 2.6. To calculate these attributes in 2.6,
  please extract the first and last elements from the `vertices` result attribute.

* INCOMPATIBLE CHANGE:

  The AQL function `GRAPH_DISTANCE_TO` will now return only the id the destination vertex
  in the `vertex` attribute, and not the full vertex data with all vertex attributes.

* INCOMPATIBLE CHANGE:

  All graph measurements functions in JavaScript module `general-graph` that calculated a
  single figure previously returned an array containing just the figure. Now these functions
  will return the figure directly and not put it inside an array.

  The affected functions are:

  * `graph._absoluteEccentricity`
  * `graph._eccentricity`
  * `graph._absoluteCloseness`
  * `graph._closeness`
  * `graph._absoluteBetweenness`
  * `graph._betweenness`
  * `graph._radius`
  * `graph._diameter`

* Create the `_graphs` collection in new databases with `waitForSync` attribute set to `false`

  The previous `waitForSync` value was `true`, so default the behavior when creating and dropping
  graphs via the HTTP REST API changes as follows if the new settings are in effect:

  * `POST /_api/graph` by default returns `HTTP 202` instead of `HTTP 201`
  * `DELETE /_api/graph/graph-name` by default returns `HTTP 202` instead of `HTTP 201`

  If the `_graphs` collection still has its `waitForSync` value set to `true`, then the HTTP status
  code will not change.

* Upgraded ICU to version 54; this increases performance in many places.
  based on https://code.google.com/p/chromium/issues/detail?id=428145

* added support for HTTP push aka chunked encoding

* issue #1051: add info whether server is running in service or user mode?

  This will add a "mode" attribute to the result of the result of HTTP GET `/_api/version?details=true`

  "mode" can have the following values:

  - `standalone`: server was started manually (e.g. on command-line)
  - `service`: service is running as Windows service, in daemon mode or under the supervisor

* improve system error messages in Windows port

* increased default value of `--server.request-timeout` from 300 to 1200 seconds for client tools
  (arangosh, arangoimp, arangodump, arangorestore)

* increased default value of `--server.connect-timeout` from 3 to 5 seconds for client tools
  (arangosh, arangoimp, arangodump, arangorestore)

* added startup option `--server.foxx-queues-poll-interval`

  This startup option controls the frequency with which the Foxx queues manager is checking
  the queue (or queues) for jobs to be executed.

  The default value is `1` second. Lowering this value will result in the queue manager waking
  up and checking the queues more frequently, which may increase CPU usage of the server.
  When not using Foxx queues, this value can be raised to save some CPU time.

* added startup option `--server.foxx-queues`

  This startup option controls whether the Foxx queue manager will check queue and job entries.
  Disabling this option can reduce server load but will prevent jobs added to Foxx queues from
  being processed at all.

  The default value is `true`, enabling the Foxx queues feature.

* make Foxx queues really database-specific.

  Foxx queues were and are stored in a database-specific collection `_queues`. However, a global
  cache variable for the queues led to the queue names being treated database-independently, which
  was wrong.

  Since 2.6, Foxx queues names are truly database-specific, so the same queue name can be used in
  two different databases for two different queues. Until then, it is advisable to think of queues
  as already being database-specific, and using the database name as a queue name prefix to be
  avoid name conflicts, e.g.:

      var queueName = "myQueue";
      var Foxx = require("org/arangodb/foxx");
      Foxx.queues.create(db._name() + ":" + queueName);

* added support for Foxx queue job types defined as app scripts.

  The old job types introduced in 2.4 are still supported but are known to cause issues in 2.5
  and later when the server is restarted or the job types are not defined in every thread.

  The new job types avoid this issue by storing an explicit mount path and script name rather
  than an assuming the job type is defined globally. It is strongly recommended to convert your
  job types to the new script-based system.

* renamed Foxx sessions option "sessionStorageApp" to "sessionStorage". The option now also accepts session storages directly.

* Added the following JavaScript methods for file access:
  * fs.copyFile() to copy single files
  * fs.copyRecursive() to copy directory trees
  * fs.chmod() to set the file permissions (non-Windows only)

* Added process.env for accessing the process environment from JavaScript code

* Cluster: kickstarter shutdown routines will more precisely follow the shutdown of its nodes.

* Cluster: don't delete agency connection objects that are currently in use.

* Cluster: improve passing along of HTTP errors

* fixed issue #1247: debian init script problems

* multi-threaded index creation on collection load

  When a collection contains more than one secondary index, they can be built in memory in
  parallel when the collection is loaded. How many threads are used for parallel index creation
  is determined by the new configuration parameter `--database.index-threads`. If this is set
  to 0, indexes are built by the opening thread only and sequentially. This is equivalent to
  the behavior in 2.5 and before.

* speed up building up primary index when loading collections

* added `count` attribute to `parameters.json` files of collections. This attribute indicates
  the number of live documents in the collection on unload. It is read when the collection is
  (re)loaded to determine the initial size for the collection's primary index

* removed remainders of MRuby integration, removed arangoirb

* simplified `controllers` property in Foxx manifests. You can now specify a filename directly
  if you only want to use a single file mounted at the base URL of your Foxx app.

* simplified `exports` property in Foxx manifests. You can now specify a filename directly if
  you only want to export variables from a single file in your Foxx app.

* added support for node.js-style exports in Foxx exports. Your Foxx exports file can now export
  arbitrary values using the `module.exports` property instead of adding properties to the
  `exports` object.

* added `scripts` property to Foxx manifests. You should now specify the `setup` and `teardown`
  files as properties of the `scripts` object in your manifests and can define custom,
  app-specific scripts that can be executed from the web interface or the CLI.

* added `tests` property to Foxx manifests. You can now define test cases using the `mocha`
  framework which can then be executed inside ArangoDB.

* updated `joi` package to 6.0.8.

* added `extendible` package.

* added Foxx model lifecycle events to repositories. See #1257.

* speed up resizing of edge index.

* allow to split an edge index into buckets which are resized individually.
  This is controlled by the `indexBuckets` attribute in the `properties`
  of the collection.

* fix a cluster deadlock bug in larger clusters by marking a thread waiting
  for a lock on a DBserver as blocked


v2.5.7 (2015-08-02)
-------------------

* V8: Upgrade to version 4.1.0.27 - this is intended to be the stable V8 version.


v2.5.6 (2015-07-21)
-------------------

* alter Windows build infrastructure so we can properly store pdb files.

* potentially fixed issue #1313: Wrong metric calculation at dashboard

  Escape whitespace in process name when scanning /proc/pid/stats

  This fixes statistics values read from that file

* Fixed variable naming in AQL `COLLECT INTO` results in case the COLLECT is placed
  in a subquery which itself is followed by other constructs that require variables


v2.5.5 (2015-05-29)
-------------------

* fixed vulnerability in JWT implementation.

* fixed format string for reading /proc/pid/stat

* take into account barriers used in different V8 contexts


v2.5.4 (2015-05-14)
-------------------

* added startup option `--log.performance`: specifying this option at startup will log
  performance-related info messages, mainly timings via the regular logging mechanisms

* cluster fixes

* fix for recursive copy under Windows


v2.5.3 (2015-04-29)
-------------------

* Fix fs.move to work across filesystem borders; Fixes Foxx app installation problems;
  issue #1292.

* Fix Foxx app install when installed on a different drive on Windows

* issue #1322: strange AQL result

* issue #1318: Inconsistent db._create() syntax

* issue #1315: queries to a collection fail with an empty response if the
  collection contains specific JSON data

* issue #1300: Make arangodump not fail if target directory exists but is empty

* allow specifying higher values than SOMAXCONN for `--server.backlog-size`

  Previously, arangod would not start when a `--server.backlog-size` value was
  specified that was higher than the platform's SOMAXCONN header value.

  Now, arangod will use the user-provided value for `--server.backlog-size` and
  pass it to the listen system call even if the value is higher than SOMAXCONN.
  If the user-provided value is higher than SOMAXCONN, arangod will log a warning
  on startup.

* Fixed a cluster deadlock bug. Mark a thread that is in a RemoteBlock as
  blocked to allow for additional dispatcher threads to be started.

* Fix locking in cluster by using another ReadWriteLock class for collections.

* Add a second DispatcherQueue for AQL in the cluster. This fixes a
  cluster-AQL thread explosion bug.


v2.5.2 (2015-04-11)
-------------------

* modules stored in _modules are automatically flushed when changed

* added missing query-id parameter in documentation of HTTP DELETE `/_api/query` endpoint

* added iterator for edge index in AQL queries

  this change may lead to less edges being read when used together with a LIMIT clause

* make graph viewer in web interface issue less expensive queries for determining
  a random vertex from the graph, and for determining vertex attributes

* issue #1285: syntax error, unexpected $undefined near '@_to RETURN obj

  this allows AQL bind parameter names to also start with underscores

* moved /_api/query to C++

* issue #1289: Foxx models created from database documents expose an internal method

* added `Foxx.Repository#exists`

* parallelize initialization of V8 context in multiple threads

* fixed a possible crash when the debug-level was TRACE

* cluster: do not initialize statistics collection on each
  coordinator, this fixes a race condition at startup

* cluster: fix a startup race w.r.t. the _configuration collection

* search for db:// JavaScript modules only after all local files have been
  considered, this speeds up the require command in a cluster considerably

* general cluster speedup in certain areas


v2.5.1 (2015-03-19)
-------------------

* fixed bug that caused undefined behavior when an AQL query was killed inside
  a calculation block

* fixed memleaks in AQL query cleanup in case out-of-memory errors are thrown

* by default, Debian and RedHat packages are built with debug symbols

* added option `--database.ignore-logfile-errors`

  This option controls how collection datafiles with a CRC mismatch are treated.

  If set to `false`, CRC mismatch errors in collection datafiles will lead
  to a collection not being loaded at all. If a collection needs to be loaded
  during WAL recovery, the WAL recovery will also abort (if not forced with
  `--wal.ignore-recovery-errors true`). Setting this flag to `false` protects
  users from unintentionally using a collection with corrupted datafiles, from
  which only a subset of the original data can be recovered.

  If set to `true`, CRC mismatch errors in collection datafiles will lead to
  the datafile being partially loaded. All data up to until the mismatch will
  be loaded. This will enable users to continue with collection datafiles
  that are corrupted, but will result in only a partial load of the data.
  The WAL recovery will still abort when encountering a collection with a
  corrupted datafile, at least if `--wal.ignore-recovery-errors` is not set to
  `true`.

  The default value is *true*, so for collections with corrupted datafiles
  there might be partial data loads once the WAL recovery has finished. If
  the WAL recovery will need to load a collection with a corrupted datafile,
  it will still stop when using the default values.

* INCOMPATIBLE CHANGE:

  make the arangod server refuse to start if during startup it finds a non-readable
  `parameter.json` file for a database or a collection.

  Stopping the startup process in this case requires manual intervention (fixing
  the unreadable files), but prevents follow-up errors due to ignored databases or
  collections from happening.

* datafiles and `parameter.json` files written by arangod are now created with read and write
  privileges for the arangod process user, and with read and write privileges for the arangod
  process group.

  Previously, these files were created with user read and write permissions only.

* INCOMPATIBLE CHANGE:

  abort WAL recovery if one of the collection's datafiles cannot be opened

* INCOMPATIBLE CHANGE:

  never try to raise the privileges after dropping them, this can lead to a race condition while
  running the recovery

  If you require to run ArangoDB on a port lower than 1024, you must run ArangoDB as root.

* fixed inefficiencies in `remove` methods of general-graph module

* added option `--database.slow-query-threshold` for controlling the default AQL slow query
  threshold value on server start

* add system error strings for Windows on many places

* rework service startup so we announce 'RUNNING' only when we're finished starting.

* use the Windows eventlog for FATAL and ERROR - log messages

* fix service handling in NSIS Windows installer, specify human readable name

* add the ICU_DATA environment variable to the fatal error messages

* fixed issue #1265: arangod crashed with SIGSEGV

* fixed issue #1241: Wildcards in examples


v2.5.0 (2015-03-09)
-------------------

* installer fixes for Windows

* fix for downloading Foxx

* fixed issue #1258: http pipelining not working?


v2.5.0-beta4 (2015-03-05)
-------------------------

* fixed issue #1247: debian init script problems


v2.5.0-beta3 (2015-02-27)
-------------------------

* fix Windows install path calculation in arango

* fix Windows logging of long strings

* fix possible undefinedness of const strings in Windows


v2.5.0-beta2 (2015-02-23)
-------------------------

* fixed issue #1256: agency binary not found #1256

* fixed issue #1230: API: document/col-name/_key and cursor return different floats

* front-end: dashboard tries not to (re)load statistics if user has no access

* V8: Upgrade to version 3.31.74.1

* etcd: Upgrade to version 2.0 - This requires go 1.3 to compile at least.

* refuse to startup if ICU wasn't initialized, this will i.e. prevent errors from being printed,
  and libraries from being loaded.

* front-end: unwanted removal of index table header after creating new index

* fixed issue #1248: chrome: applications filtering not working

* fixed issue #1198: queries remain in aql editor (front-end) if you navigate through different tabs

* Simplify usage of Foxx

  Thanks to our user feedback we learned that Foxx is a powerful, yet rather complicated concept.
  With this release we tried to make it less complicated while keeping all its strength.
  That includes a rewrite of the documentation as well as some code changes as listed below:

  * Moved Foxx applications to a different folder.

    The naming convention now is: <app-path>/_db/<dbname>/<mountpoint>/APP
    Before it was: <app-path>/databases/<dbname>/<appname>:<appversion>
    This caused some trouble as apps where cached based on name and version and updates did not apply.
    Hence the path on filesystem and the app's access URL had no relation to one another.
    Now the path on filesystem is identical to the URL (except for slashes and the appended APP)

  * Rewrite of Foxx routing

    The routing of Foxx has been exposed to major internal changes we adjusted because of user feedback.
    This allows us to set the development mode per mount point without having to change paths and hold
    apps at separate locations.

  * Foxx Development mode

    The development mode used until 2.4 is gone. It has been replaced by a much more mature version.
    This includes the deprecation of the javascript.dev-app-path parameter, which is useless since 2.5.
    Instead of having two separate app directories for production and development, apps now reside in
    one place, which is used for production as well as for development.
    Apps can still be put into development mode, changing their behavior compared to production mode.
    Development mode apps are still reread from disk at every request, and still they ship more debug
    output.

    This change has also made the startup options `--javascript.frontend-development-mode` and
    `--javascript.dev-app-path` obsolete. The former option will not have any effect when set, and the
    latter option is only read and used during the upgrade to 2.5 and does not have any effects later.

  * Foxx install process

    Installing Foxx apps has been a two step process: import them into ArangoDB and mount them at a
    specific mount point. These operations have been joined together. You can install an app at one
    mount point, that's it. No fetch, mount, unmount, purge cycle anymore. The commands have been
    simplified to just:

    * install: get your Foxx app up and running
    * uninstall: shut it down and erase it from disk

  * Foxx error output

    Until 2.4 the errors produced by Foxx were not optimal. Often, the error message was just
    `unable to parse manifest` and contained only an internal stack trace.
    In 2.5 we made major improvements there, including a much more fine-grained error output that
    helps you debug your Foxx apps. The error message printed is now much closer to its source and
    should help you track it down.

    Also we added the default handlers for unhandled errors in Foxx apps:

    * You will get a nice internal error page whenever your Foxx app is called but was not installed
      due to any error
    * You will get a proper error message when having an uncaught error appears in any app route

    In production mode the messages above will NOT contain any information about your Foxx internals
    and are safe to be exposed to third party users.
    In development mode the messages above will contain the stacktrace (if available), making it easier for
    your in-house devs to track down errors in the application.

* added `console` object to Foxx apps. All Foxx apps now have a console object implementing
  the familiar Console API in their global scope, which can be used to log diagnostic
  messages to the database.

* added `org/arangodb/request` module, which provides a simple API for making HTTP requests
  to external services.

* added optimizer rule `propagate-constant-attributes`

  This rule will look inside `FILTER` conditions for constant value equality comparisons,
  and insert the constant values in other places in `FILTER`s. For example, the rule will
  insert `42` instead of `i.value` in the second `FILTER` of the following query:

      FOR i IN c1 FOR j IN c2 FILTER i.value == 42 FILTER j.value == i.value RETURN 1

* added `filtered` value to AQL query execution statistics

  This value indicates how many documents were filtered by `FilterNode`s in the AQL query.
  Note that `IndexRangeNode`s can also filter documents by selecting only the required ranges
  from the index. The `filtered` value will not include the work done by `IndexRangeNode`s,
  but only the work performed by `FilterNode`s.

* added support for sparse hash and skiplist indexes

  Hash and skiplist indexes can optionally be made sparse. Sparse indexes exclude documents
  in which at least one of the index attributes is either not set or has a value of `null`.

  As such documents are excluded from sparse indexes, they may contain fewer documents than
  their non-sparse counterparts. This enables faster indexing and can lead to reduced memory
  usage in case the indexed attribute does occur only in some, but not all documents of the
  collection. Sparse indexes will also reduce the number of collisions in non-unique hash
  indexes in case non-existing or optional attributes are indexed.

  In order to create a sparse index, an object with the attribute `sparse` can be added to
  the index creation commands:

      db.collection.ensureHashIndex(attributeName, { sparse: true });
      db.collection.ensureHashIndex(attributeName1, attributeName2, { sparse: true });
      db.collection.ensureUniqueConstraint(attributeName, { sparse: true });
      db.collection.ensureUniqueConstraint(attributeName1, attributeName2, { sparse: true });

      db.collection.ensureSkiplist(attributeName, { sparse: true });
      db.collection.ensureSkiplist(attributeName1, attributeName2, { sparse: true });
      db.collection.ensureUniqueSkiplist(attributeName, { sparse: true });
      db.collection.ensureUniqueSkiplist(attributeName1, attributeName2, { sparse: true });

  Note that in place of the above specialized index creation commands, it is recommended to use
  the more general index creation command `ensureIndex`:

  ```js
  db.collection.ensureIndex({ type: "hash", sparse: true, unique: true, fields: [ attributeName ] });
  db.collection.ensureIndex({ type: "skiplist", sparse: false, unique: false, fields: [ "a", "b" ] });
  ```

  When not explicitly set, the `sparse` attribute defaults to `false` for new indexes.

  This causes a change in behavior when creating a unique hash index without specifying the
  sparse flag: in 2.4, unique hash indexes were implicitly sparse, always excluding `null` values.
  There was no option to control this behavior, and sparsity was neither supported for non-unique
  hash indexes nor skiplists in 2.4. This implicit sparsity of unique hash indexes was considered
  an inconsistency, and therefore the behavior was cleaned up in 2.5. As of 2.5, indexes will
  only be created sparse if sparsity is explicitly requested. Existing unique hash indexes from 2.4
  or before will automatically be migrated so they are still sparse after the upgrade to 2.5.

  Geo indexes are implicitly sparse, meaning documents without the indexed location attribute or
  containing invalid location coordinate values will be excluded from the index automatically. This
  is also a change when compared to pre-2.5 behavior, when documents with missing or invalid
  coordinate values may have caused errors on insertion when the geo index' `unique` flag was set
  and its `ignoreNull` flag was not.

  This was confusing and has been rectified in 2.5. The method `ensureGeoConstaint()` now does the
  same as `ensureGeoIndex()`. Furthermore, the attributes `constraint`, `unique`, `ignoreNull` and
  `sparse` flags are now completely ignored when creating geo indexes.

  The same is true for fulltext indexes. There is no need to specify non-uniqueness or sparsity for
  geo or fulltext indexes. They will always be non-unique and sparse.

  As sparse indexes may exclude some documents, they cannot be used for every type of query.
  Sparse hash indexes cannot be used to find documents for which at least one of the indexed
  attributes has a value of `null`. For example, the following AQL query cannot use a sparse
  index, even if one was created on attribute `attr`:

      FOR doc In collection
        FILTER doc.attr == null
        RETURN doc

  If the lookup value is non-constant, a sparse index may or may not be used, depending on
  the other types of conditions in the query. If the optimizer can safely determine that
  the lookup value cannot be `null`, a sparse index may be used. When uncertain, the optimizer
  will not make use of a sparse index in a query in order to produce correct results.

  For example, the following queries cannot use a sparse index on `attr` because the optimizer
  will not know beforehand whether the comparison values for `doc.attr` will include `null`:

      FOR doc In collection
        FILTER doc.attr == SOME_FUNCTION(...)
        RETURN doc

      FOR other IN otherCollection
        FOR doc In collection
          FILTER doc.attr == other.attr
          RETURN doc

  Sparse skiplist indexes can be used for sorting if the optimizer can safely detect that the
  index range does not include `null` for any of the index attributes.

* inspection of AQL data-modification queries will now detect if the data-modification part
  of the query can run in lockstep with the data retrieval part of the query, or if the data
  retrieval part must be executed before the data modification can start.

  Executing the two in lockstep allows using much smaller buffers for intermediate results
  and starts the actual data-modification operations much earlier than if the two phases
  were executed separately.

* Allow dynamic attribute names in AQL object literals

  This allows using arbitrary expressions to construct attribute names in object
  literals specified in AQL queries. To disambiguate expressions and other unquoted
  attribute names, dynamic attribute names need to be enclosed in brackets (`[` and `]`).
  Example:

      FOR i IN 1..100
        RETURN { [ CONCAT('value-of-', i) ] : i }

* make AQL optimizer rule "use-index-for-sort" remove sort also in case a non-sorted
  index (e.g. a hash index) is used for only equality lookups and all sort attributes
  are covered by the index.

  Example that does not require an extra sort (needs hash index on `value`):

      FOR doc IN collection FILTER doc.value == 1 SORT doc.value RETURN doc

  Another example that does not require an extra sort (with hash index on `value1`, `value2`):

      FOR doc IN collection FILTER doc.value1 == 1 && doc.value2 == 2 SORT doc.value1, doc.value2 RETURN doc

* make AQL optimizer rule "use-index-for-sort" remove sort also in case the sort criteria
  excludes the left-most index attributes, but the left-most index attributes are used
  by the index for equality-only lookups.

  Example that can use the index for sorting (needs skiplist index on `value1`, `value2`):

      FOR doc IN collection FILTER doc.value1 == 1 SORT doc.value2 RETURN doc

* added selectivity estimates for primary index, edge index, and hash index

  The selectivity estimates are returned by the `GET /_api/index` REST API method
  in a sub-attribute `selectivityEstimate` for each index that supports it. This
  attribute will be omitted for indexes that do not provide selectivity estimates.
  If provided, the selectivity estimate will be a numeric value between 0 and 1.

  Selectivity estimates will also be reported in the result of `collection.getIndexes()`
  for all indexes that support this. If no selectivity estimate can be determined for
  an index, the attribute `selectivityEstimate` will be omitted here, too.

  The web interface also shows selectivity estimates for each index that supports this.

  Currently the following index types can provide selectivity estimates:
  - primary index
  - edge index
  - hash index (unique and non-unique)

  No selectivity estimates will be provided when running in cluster mode.

* fixed issue #1226: arangod log issues

* added additional logger if arangod is started in foreground mode on a tty

* added AQL optimizer rule "move-calculations-down"

* use exclusive native SRWLocks on Windows instead of native mutexes

* added AQL functions `MD5`, `SHA1`, and `RANDOM_TOKEN`.

* reduced number of string allocations when parsing certain AQL queries

  parsing numbers (integers or doubles) does not require a string allocation
  per number anymore

* RequestContext#bodyParam now accepts arbitrary joi schemas and rejects invalid (but well-formed) request bodies.

* enforce that AQL user functions are wrapped inside JavaScript function () declarations

  AQL user functions were always expected to be wrapped inside a JavaScript function, but previously
  this was not enforced when registering a user function. Enforcing the AQL user functions to be contained
  inside functions prevents functions from doing some unexpected things that may have led to undefined
  behavior.

* Windows service uninstalling: only remove service if it points to the currently running binary,
  or --force was specified.

* Windows (debug only): print stacktraces on crash and run minidump

* Windows (cygwin): if you run arangosh in a cygwin shell or via ssh we will detect this and use
  the appropriate output functions.

* Windows: improve process management

* fix IPv6 reverse ip lookups - so far we only did IPv4 addresses.

* improve join documentation, add outer join example

* run jslint for unit tests too, to prevent "memory leaks" by global js objects with native code.

* fix error logging for exceptions - we wouldn't log the exception message itself so far.

* improve error reporting in the http client (Windows & *nix)

* improve error reports in cluster

* Standard errors can now contain custom messages.


v2.4.7 (XXXX-XX-XX)
-------------------

* fixed issue #1282: Geo WITHIN_RECTANGLE for nested lat/lng


v2.4.6 (2015-03-18)
-------------------

* added option `--database.ignore-logfile-errors`

  This option controls how collection datafiles with a CRC mismatch are treated.

  If set to `false`, CRC mismatch errors in collection datafiles will lead
  to a collection not being loaded at all. If a collection needs to be loaded
  during WAL recovery, the WAL recovery will also abort (if not forced with
  `--wal.ignore-recovery-errors true`). Setting this flag to `false` protects
  users from unintentionally using a collection with corrupted datafiles, from
  which only a subset of the original data can be recovered.

  If set to `true`, CRC mismatch errors in collection datafiles will lead to
  the datafile being partially loaded. All data up to until the mismatch will
  be loaded. This will enable users to continue with a collection datafiles
  that are corrupted, but will result in only a partial load of the data.
  The WAL recovery will still abort when encountering a collection with a
  corrupted datafile, at least if `--wal.ignore-recovery-errors` is not set to
  `true`.

  The default value is *true*, so for collections with corrupted datafiles
  there might be partial data loads once the WAL recovery has finished. If
  the WAL recovery will need to load a collection with a corrupted datafile,
  it will still stop when using the default values.

* INCOMPATIBLE CHANGE:

  make the arangod server refuse to start if during startup it finds a non-readable
  `parameter.json` file for a database or a collection.

  Stopping the startup process in this case requires manual intervention (fixing
  the unreadable files), but prevents follow-up errors due to ignored databases or
  collections from happening.

* datafiles and `parameter.json` files written by arangod are now created with read and write
  privileges for the arangod process user, and with read and write privileges for the arangod
  process group.

  Previously, these files were created with user read and write permissions only.

* INCOMPATIBLE CHANGE:

  abort WAL recovery if one of the collection's datafiles cannot be opened

* INCOMPATIBLE CHANGE:

  never try to raise the privileges after dropping them, this can lead to a race condition while
  running the recovery

  If you require to run ArangoDB on a port lower than 1024, you must run ArangoDB as root.

* fixed inefficiencies in `remove` methods of general-graph module

* added option `--database.slow-query-threshold` for controlling the default AQL slow query
  threshold value on server start


v2.4.5 (2015-03-16)
-------------------

* added elapsed time to HTTP request logging output (`--log.requests-file`)

* added AQL current and slow query tracking, killing of AQL queries

  This change enables retrieving the list of currently running AQL queries inside the selected database.
  AQL queries with an execution time beyond a certain threshold can be moved to a "slow query" facility
  and retrieved from there. Queries can also be killed by specifying the query id.

  This change adds the following HTTP REST APIs:

  - `GET /_api/query/current`: for retrieving the list of currently running queries
  - `GET /_api/query/slow`: for retrieving the list of slow queries
  - `DELETE /_api/query/slow`: for clearing the list of slow queries
  - `GET /_api/query/properties`: for retrieving the properties for query tracking
  - `PUT /_api/query/properties`: for adjusting the properties for query tracking
  - `DELETE /_api/query/<id>`: for killing an AQL query

  The following JavaScript APIs have been added:

  - require("org/arangodb/aql/queries").current();
  - require("org/arangodb/aql/queries").slow();
  - require("org/arangodb/aql/queries").clearSlow();
  - require("org/arangodb/aql/queries").properties();
  - require("org/arangodb/aql/queries").kill();

* fixed issue #1265: arangod crashed with SIGSEGV

* fixed issue #1241: Wildcards in examples

* fixed comment parsing in Foxx controllers


v2.4.4 (2015-02-24)
-------------------

* fixed the generation template for foxx apps. It now does not create deprecated functions anymore

* add custom visitor functionality for `GRAPH_NEIGHBORS` function, too

* increased default value of traversal option *maxIterations* to 100 times of its previous
  default value


v2.4.3 (2015-02-06)
-------------------

* fix multi-threading with openssl when running under Windows

* fix timeout on socket operations when running under Windows

* Fixed an error in Foxx routing which caused some apps that worked in 2.4.1 to fail with status 500: `undefined is not a function` errors in 2.4.2
  This error was occurring due to seldom internal rerouting introduced by the malformed application handler.


v2.4.2 (2015-01-30)
-------------------

* added custom visitor functionality for AQL traversals

  This allows more complex result processing in traversals triggered by AQL. A few examples
  are shown in [this article](http://jsteemann.github.io/blog/2015/01/28/using-custom-visitors-in-aql-graph-traversals/).

* improved number of results estimated for nodes of type EnumerateListNode and SubqueryNode
  in AQL explain output

* added AQL explain helper to explain arbitrary AQL queries

  The helper function prints the query execution plan and the indexes to be used in the
  query. It can be invoked from the ArangoShell or the web interface as follows:

      require("org/arangodb/aql/explainer").explain(query);

* enable use of indexes for certain AQL conditions with non-equality predicates, in
  case the condition(s) also refer to indexed attributes

  The following queries will now be able to use indexes:

      FILTER a.indexed == ... && a.indexed != ...
      FILTER a.indexed == ... && a.nonIndexed != ...
      FILTER a.indexed == ... && ! (a.indexed == ...)
      FILTER a.indexed == ... && ! (a.nonIndexed == ...)
      FILTER a.indexed == ... && ! (a.indexed != ...)
      FILTER a.indexed == ... && ! (a.nonIndexed != ...)
      FILTER (a.indexed == ... && a.nonIndexed == ...) || (a.indexed == ... && a.nonIndexed == ...)
      FILTER (a.indexed == ... && a.nonIndexed != ...) || (a.indexed == ... && a.nonIndexed != ...)

* Fixed spuriously occurring "collection not found" errors when running queries on local
  collections on a cluster DB server

* Fixed upload of Foxx applications to the server for apps exceeding approx. 1 MB zipped.

* Malformed Foxx applications will now return a more useful error when any route is requested.

  In Production a Foxx app mounted on /app will display an html page on /app/* stating a 503 Service temporarily not available.
  It will not state any information about your Application.
  Before it was a 404 Not Found without any information and not distinguishable from a correct not found on your route.

  In Development Mode the html page also contains information about the error occurred.

* Unhandled errors thrown in Foxx routes are now handled by the Foxx framework itself.

  In Production the route will return a status 500 with a body {error: "Error statement"}.
  In Development the route will return a status 500 with a body {error: "Error statement", stack: "..."}

  Before, it was status 500 with a plain text stack including ArangoDB internal routing information.

* The Applications tab in web interface will now request development apps more often.
  So if you have a fixed a syntax error in your app it should always be visible after reload.


v2.4.1 (2015-01-19)
-------------------

* improved WAL recovery output

* fixed certain OR optimizations in AQL optimizer

* better diagnostics for arangoimp

* fixed invalid result of HTTP REST API method `/_admin/foxx/rescan`

* fixed possible segmentation fault when passing a Buffer object into a V8 function
  as a parameter

* updated AQB module to 1.8.0.


v2.4.0 (2015-01-13)
-------------------

* updated AQB module to 1.7.0.

* fixed V8 integration-related crashes

* make `fs.move(src, dest)` also fail when both `src` and `dest` are
  existing directories. This ensures the same behavior of the move operation
  on different platforms.

* fixed AQL insert operation for multi-shard collections in cluster

* added optional return value for AQL data-modification queries.
  This allows returning the documents inserted, removed or updated with the query, e.g.

      FOR doc IN docs REMOVE doc._key IN docs LET removed = OLD RETURN removed
      FOR doc IN docs INSERT { } IN docs LET inserted = NEW RETURN inserted
      FOR doc IN docs UPDATE doc._key WITH { } IN docs LET previous = OLD RETURN previous
      FOR doc IN docs UPDATE doc._key WITH { } IN docs LET updated = NEW RETURN updated

  The variables `OLD` and `NEW` are automatically available when a `REMOVE`, `INSERT`,
  `UPDATE` or `REPLACE` statement is immediately followed by a `LET` statement.
  Note that the `LET` and `RETURN` statements in data-modification queries are not as
  flexible as the general versions of `LET` and `RETURN`. When returning documents from
  data-modification operations, only a single variable can be assigned using `LET`, and
  the assignment can only be either `OLD` or `NEW`, but not an arbitrary expression. The
  `RETURN` statement also allows using the just-created variable only, and no arbitrary
  expressions.


v2.4.0-beta1 (2014-12-26)
--------------------------

* fixed superstates in FoxxGenerator

* fixed issue #1065: Aardvark: added creation of documents and edges with _key property

* fixed issue #1198: Aardvark: current AQL editor query is now cached

* Upgraded V8 version from 3.16.14 to 3.29.59

  The built-in version of V8 has been upgraded from 3.16.14 to 3.29.59.
  This activates several ES6 (also dubbed *Harmony* or *ES.next*) features in
  ArangoDB, both in the ArangoShell and the ArangoDB server. They can be
  used for scripting and in server-side actions such as Foxx routes, traversals
  etc.

  The following ES6 features are available in ArangoDB 2.4 by default:

  * iterators
  * the `of` operator
  * symbols
  * predefined collections types (Map, Set etc.)
  * typed arrays

  Many other ES6 features are disabled by default, but can be made available by
  starting arangod or arangosh with the appropriate options:

  * arrow functions
  * proxies
  * generators
  * String, Array, and Number enhancements
  * constants
  * enhanced object and numeric literals

  To activate all these ES6 features in arangod or arangosh, start it with
  the following options:

      arangosh --javascript.v8-options="--harmony --harmony_generators"

  More details on the available ES6 features can be found in
  [this blog](https://jsteemann.github.io/blog/2014/12/19/using-es6-features-in-arangodb/).

* Added Foxx generator for building Hypermedia APIs

  A more detailed description is [here](https://www.arangodb.com/2014/12/08/building-hypermedia-apis-foxxgenerator)

* New `Applications` tab in web interface:

  The `applications` tab got a complete redesign.
  It will now only show applications that are currently running on ArangoDB.
  For a selected application, a new detailed view has been created.
  This view provides a better overview of the app:
  * author
  * license
  * version
  * contributors
  * download links
  * API documentation

  To install a new application, a new dialog is now available.
  It provides the features already available in the console application `foxx-manager` plus some more:
  * install an application from Github
  * install an application from a zip file
  * install an application from ArangoDB's application store
  * create a new application from scratch: this feature uses a generator to
    create a Foxx application with pre-defined CRUD methods for a given list
    of collections. The generated Foxx app can either be downloaded as a zip file or
    be installed on the server. Starting with a new Foxx app has never been easier.

* fixed issue #1102: Aardvark: Layout bug in documents overview

  The documents overview was entirely destroyed in some situations on Firefox.
  We replaced the plugin we used there.

* fixed issue #1168: Aardvark: pagination buttons jumping

* fixed issue #1161: Aardvark: Click on Import JSON imports previously uploaded file

* removed configure options `--enable-all-in-one-v8`, `--enable-all-in-one-icu`,
  and `--enable-all-in-one-libev`.

* global internal rename to fix naming incompatibilities with JSON:

  Internal functions with names containing `array` have been renamed to `object`,
  internal functions with names containing `list` have been renamed to `array`.
  The renaming was mainly done in the C++ parts. The documentation has also been
  adjusted so that the correct JSON type names are used in most places.

  The change also led to the addition of a few function aliases in AQL:

  * `TO_LIST` now is an alias of the new `TO_ARRAY`
  * `IS_LIST` now is an alias of the new `IS_ARRAY`
  * `IS_DOCUMENT` now is an alias of the new `IS_OBJECT`

  The changed also renamed the option `mergeArrays` to `mergeObjects` for AQL
  data-modification query options and HTTP document modification API

* AQL: added optimizer rule "remove-filter-covered-by-index"

  This rule removes FilterNodes and CalculationNodes from an execution plan if the
  filter is already covered by a previous IndexRangeNode. Removing the CalculationNode
  and the FilterNode will speed up query execution because the query requires less
  computation.

* AQL: added optimizer rule "remove-sort-rand"

  This rule removes a `SORT RAND()` expression from a query and moves the random
  iteration into the appropriate `EnumerateCollectionNode`. This is more efficient
  than individually enumerating and then sorting randomly.

* AQL: range optimizations for IN and OR

  This change enables usage of indexes for several additional cases. Filters containing
  the `IN` operator can now make use of indexes, and multiple OR- or AND-combined filter
  conditions can now also use indexes if the filters are accessing the same indexed
  attribute.

  Here are a few examples of queries that can now use indexes but couldn't before:

    FOR doc IN collection
      FILTER doc.indexedAttribute == 1 || doc.indexedAttribute > 99
      RETURN doc

    FOR doc IN collection
      FILTER doc.indexedAttribute IN [ 3, 42 ] || doc.indexedAttribute > 99
      RETURN doc

    FOR doc IN collection
      FILTER (doc.indexedAttribute > 2 && doc.indexedAttribute < 10) ||
             (doc.indexedAttribute > 23 && doc.indexedAttribute < 42)
      RETURN doc

* fixed issue #500: AQL parentheses issue

  This change allows passing subqueries as AQL function parameters without using
  duplicate brackets (e.g. `FUNC(query)` instead of `FUNC((query))`

* added optional `COUNT` clause to AQL `COLLECT`

  This allows more efficient group count calculation queries, e.g.

      FOR doc IN collection
        COLLECT age = doc.age WITH COUNT INTO length
        RETURN { age: age, count: length }

  A count-only query is also possible:

      FOR doc IN collection
        COLLECT WITH COUNT INTO length
        RETURN length

* fixed missing makeDirectory when fetching a Foxx application from a zip file

* fixed issue #1134: Change the default endpoint to localhost

  This change will modify the IP address ArangoDB listens on to 127.0.0.1 by default.
  This will make new ArangoDB installations unaccessible from clients other than
  localhost unless changed. This is a security feature.

  To make ArangoDB accessible from any client, change the server's configuration
  (`--server.endpoint`) to either `tcp://0.0.0.0:8529` or the server's publicly
  visible IP address.

* deprecated `Repository#modelPrototype`. Use `Repository#model` instead.

* IMPORTANT CHANGE: by default, system collections are included in replication and all
  replication API return values. This will lead to user accounts and credentials
  data being replicated from master to slave servers. This may overwrite
  slave-specific database users.

  If this is undesired, the `_users` collection can be excluded from replication
  easily by setting the `includeSystem` attribute to `false` in the following commands:

  * replication.sync({ includeSystem: false });
  * replication.applier.properties({ includeSystem: false });

  This will exclude all system collections (including `_aqlfunctions`, `_graphs` etc.)
  from the initial synchronization and the continuous replication.

  If this is also undesired, it is also possible to specify a list of collections to
  exclude from the initial synchronization and the continuous replication using the
  `restrictCollections` attribute, e.g.:

      replication.applier.properties({
        includeSystem: true,
        restrictType: "exclude",
        restrictCollections: [ "_users", "_graphs", "foo" ]
      });

  The HTTP API methods for fetching the replication inventory and for dumping collections
  also support the `includeSystem` control flag via a URL parameter.

* removed DEPRECATED replication methods:
  * `replication.logger.start()`
  * `replication.logger.stop()`
  * `replication.logger.properties()`
  * HTTP PUT `/_api/replication/logger-start`
  * HTTP PUT `/_api/replication/logger-stop`
  * HTTP GET `/_api/replication/logger-config`
  * HTTP PUT `/_api/replication/logger-config`

* fixed issue #1174, which was due to locking problems in distributed
  AQL execution

* improved cluster locking for AQL avoiding deadlocks

* use DistributeNode for modifying queries with REPLACE and UPDATE, if
  possible


v2.3.6 (2015-XX-XX)
-------------------

* fixed AQL subquery optimization that produced wrong result when multiple subqueries
  directly followed each other and and a directly following `LET` statement did refer
  to any but the first subquery.


v2.3.5 (2015-01-16)
-------------------

* fixed intermittent 404 errors in Foxx apps after mounting or unmounting apps

* fixed issue #1200: Expansion operator results in "Cannot call method 'forEach' of null"

* fixed issue #1199: Cannot unlink root node of plan


v2.3.4 (2014-12-23)
-------------------

* fixed cerberus path for MyArangoDB


v2.3.3 (2014-12-17)
-------------------

* fixed error handling in instantiation of distributed AQL queries, this
  also fixes a bug in cluster startup with many servers

* issue #1185: parse non-fractional JSON numbers with exponent (e.g. `4e-261`)

* issue #1159: allow --server.request-timeout and --server.connect-timeout of 0


v2.3.2 (2014-12-09)
-------------------

* fixed issue #1177: Fix bug in the user app's storage

* fixed issue #1173: AQL Editor "Save current query" resets user password

* fixed missing makeDirectory when fetching a Foxx application from a zip file

* put in warning about default changed: fixed issue #1134: Change the default endpoint to localhost

* fixed issue #1163: invalid fullCount value returned from AQL

* fixed range operator precedence

* limit default maximum number of plans created by AQL optimizer to 256 (from 1024)

* make AQL optimizer not generate an extra plan if an index can be used, but modify
  existing plans in place

* fixed AQL cursor ttl (time-to-live) issue

  Any user-specified cursor ttl value was not honored since 2.3.0.

* fixed segfault in AQL query hash index setup with unknown shapes

* fixed memleaks

* added AQL optimizer rule for removing `INTO` from a `COLLECT` statement if not needed

* fixed issue #1131

  This change provides the `KEEP` clause for `COLLECT ... INTO`. The `KEEP` clause
  allows controlling which variables will be kept in the variable created by `INTO`.

* fixed issue #1147, must protect dispatcher ID for etcd

v2.3.1 (2014-11-28)
-------------------

* recreate password if missing during upgrade

* fixed issue #1126

* fixed non-working subquery index optimizations

* do not restrict summary of Foxx applications to 60 characters

* fixed display of "required" path parameters in Foxx application documentation

* added more optimizations of constants values in AQL FILTER conditions

* fixed invalid or-to-in optimization for FILTERs containing comparisons
  with boolean values

* fixed replication of `_graphs` collection

* added AQL list functions `PUSH`, `POP`, `UNSHIFT`, `SHIFT`, `REMOVE_VALUES`,
  `REMOVE_VALUE`, `REMOVE_NTH` and `APPEND`

* added AQL functions `CALL` and `APPLY` to dynamically call other functions

* fixed AQL optimizer cost estimation for LIMIT node

* prevent Foxx queues from permanently writing to the journal even when
  server is idle

* fixed AQL COLLECT statement with INTO clause, which copied more variables
  than v2.2 and thus lead to too much memory consumption.
  This deals with #1107.

* fixed AQL COLLECT statement, this concerned every COLLECT statement,
  only the first group had access to the values of the variables before
  the COLLECT statement. This deals with #1127.

* fixed some AQL internals, where sometimes too many items were
  fetched from upstream in the presence of a LIMIT clause. This should
  generally improve performance.


v2.3.0 (2014-11-18)
-------------------

* fixed syslog flags. `--log.syslog` is deprecated and setting it has no effect,
  `--log.facility` now works as described. Application name has been changed from
  `triagens` to `arangod`. It can be changed using `--log.application`. The syslog
  will only contain the actual log message. The datetime prefix is omitted.

* fixed deflate in SimpleHttpClient

* fixed issue #1104: edgeExamples broken or changed

* fixed issue #1103: Error while importing user queries

* fixed issue #1100: AQL: HAS() fails on doc[attribute_name]

* fixed issue #1098: runtime error when creating graph vertex

* hide system applications in **Applications** tab by default

  Display of system applications can be toggled by using the *system applications*
  toggle in the UI.

* added HTTP REST API for managing tasks (`/_api/tasks`)

* allow passing character lists as optional parameter to AQL functions `TRIM`,
  `LTRIM` and `RTRIM`

  These functions now support trimming using custom character lists. If no character
  lists are specified, all whitespace characters will be removed as previously:

      TRIM("  foobar\t \r\n ")         // "foobar"
      TRIM(";foo;bar;baz, ", "; ")     // "foo;bar;baz"

* added AQL string functions `LTRIM`, `RTRIM`, `FIND_FIRST`, `FIND_LAST`, `SPLIT`,
  `SUBSTITUTE`

* added AQL functions `ZIP`, `VALUES` and `PERCENTILE`

* made AQL functions `CONCAT` and `CONCAT_SEPARATOR` work with list arguments

* dynamically create extra dispatcher threads if required

* fixed issue #1097: schemas in the API docs no longer show required properties as optional


v2.3.0-beta2 (2014-11-08)
-------------------------

* front-end: new icons for uploading and downloading JSON documents into a collection

* front-end: fixed documents pagination css display error

* front-end: fixed flickering of the progress view

* front-end: fixed missing event for documents filter function

* front-end: jsoneditor: added CMD+Return (Mac) CTRL+Return (Linux/Win) shortkey for
  saving a document

* front-end: added information tooltip for uploading json documents.

* front-end: added database management view to the collapsed navigation menu

* front-end: added collection truncation feature

* fixed issue #1086: arangoimp: Odd errors if arguments are not given properly

* performance improvements for AQL queries that use JavaScript-based expressions
  internally

* added AQL geo functions `WITHIN_RECTANGLE` and `IS_IN_POLYGON`

* fixed non-working query results download in AQL editor of web interface

* removed debug print message in AQL editor query export routine

* fixed issue #1075: Aardvark: user name required even if auth is off #1075

  The fix for this prefills the username input field with the current user's
  account name if any and `root` (the default username) otherwise. Additionally,
  the tooltip text has been slightly adjusted.

* fixed issue #1069: Add 'raw' link to swagger ui so that the raw swagger
  json can easily be retrieved

  This adds a link to the Swagger API docs to an application's detail view in
  the **Applications** tab of the web interface. The link produces the Swagger
  JSON directly. If authentication is turned on, the link requires authentication,
  too.

* documentation updates


v2.3.0-beta1 (2014-11-01)
-------------------------

* added dedicated `NOT IN` operator for AQL

  Previously, a `NOT IN` was only achievable by writing a negated `IN` condition:

      FOR i IN ... FILTER ! (i IN [ 23, 42 ]) ...

  This can now alternatively be expressed more intuitively as follows:

      FOR i IN ... FILTER i NOT IN [ 23, 42 ] ...

* added alternative logical operator syntax for AQL

  Previously, the logical operators in AQL could only be written as:
  - `&&`: logical and
  - `||`: logical or
  - `!`: negation

  ArangoDB 2.3 introduces the alternative variants for these operators:
  - `AND`: logical and
  - `OR`: logical or
  - `NOT`: negation

  The new syntax is just an alternative to the old syntax, allowing easier
  migration from SQL. The old syntax is still fully supported and will be.

* improved output of `ArangoStatement.parse()` and POST `/_api/query`

  If an AQL query can be parsed without problems, The return value of
  `ArangoStatement.parse()` now contains an attribute `ast` with the abstract
  syntax tree of the query (before optimizations). Though this is an internal
  representation of the query and is subject to change, it can be used to inspect
  how ArangoDB interprets a given query.

* improved `ArangoStatement.explain()` and POST `/_api/explain`

  The commands for explaining AQL queries have been improved.

* added command-line option `--javascript.v8-contexts` to control the number of
  V8 contexts created in arangod.

  Previously, the number of V8 contexts was equal to the number of server threads
  (as specified by option `--server.threads`).

  However, it may be sensible to create different amounts of threads and V8
  contexts. If the option is not specified, the number of V8 contexts created
  will be equal to the number of server threads. Thus no change in configuration
  is required to keep the old behavior.

  If you are using the default config files or merge them with your local config
  files, please review if the default number of server threads is okay in your
  environment. Additionally you should verify that the number of V8 contexts
  created (as specified in option `--javascript.v8-contexts`) is okay.

* the number of server.threads specified is now the minimum of threads
  started. There are situation in which threads are waiting for results of
  distributed database servers. In this case the number of threads is
  dynamically increased.

* removed index type "bitarray"

  Bitarray indexes were only half-way documented and integrated in previous versions
  of ArangoDB so their benefit was limited. The support for bitarray indexes has
  thus been removed in ArangoDB 2.3. It is not possible to create indexes of type
  "bitarray" with ArangoDB 2.3.

  When a collection is opened that contains a bitarray index definition created
  with a previous version of ArangoDB, ArangoDB will ignore it and log the following
  warning:

      index type 'bitarray' is not supported in this version of ArangoDB and is ignored

  Future versions of ArangoDB may automatically remove such index definitions so the
  warnings will eventually disappear.

* removed internal "_admin/modules/flush" in order to fix requireApp

* added basic support for handling binary data in Foxx

  Requests with binary payload can be processed in Foxx applications by
  using the new method `res.rawBodyBuffer()`. This will return the unparsed request
  body as a Buffer object.

  There is now also the method `req.requestParts()` available in Foxx to retrieve
  the individual components of a multipart HTTP request.

  Buffer objects can now be used when setting the response body of any Foxx action.
  Additionally, `res.send()` has been added as a convenience method for returning
  strings, JSON objects or buffers from a Foxx action:

      res.send("<p>some HTML</p>");
      res.send({ success: true });
      res.send(new Buffer("some binary data"));

  The convenience method `res.sendFile()` can now be used to easily return the
  contents of a file from a Foxx action:

      res.sendFile(applicationContext.foxxFilename("image.png"));

  `fs.write` now accepts not only strings but also Buffer objects as second parameter:

      fs.write(filename, "some data");
      fs.write(filename, new Buffer("some binary data"));

  `fs.readBuffer` can be used to return the contents of a file in a Buffer object.

* improved performance of insertion into non-unique hash indexes significantly in case
  many duplicate keys are used in the index

* issue #1042: set time zone in log output

  the command-line option `--log.use-local-time` was added to print dates and times in
  the server-local timezone instead of UTC

* command-line options that require a boolean value now validate the
  value given on the command-line

  This prevents issues if no value is specified for an option that
  requires a boolean value. For example, the following command-line would
  have caused trouble in 2.2, because `--server.endpoint` would have been
  used as the value for the `--server.disable-authentication` options
  (which requires a boolean value):

      arangod --server.disable-authentication --server.endpoint tcp://127.0.0.1:8529 data

  In 2.3, running this command will fail with an error and requires to
  be modified to:

      arangod --server.disable-authentication true --server.endpoint tcp://127.0.0.1:8529 data

* improved performance of CSV import in arangoimp

* fixed issue #1027: Stack traces are off-by-one

* fixed issue #1026: Modules loaded in different files within the same app
  should refer to the same module

* fixed issue #1025: Traversal not as expected in undirected graph

* added a _relation function in the general-graph module.

  This deprecated _directedRelation and _undirectedRelation.
  ArangoDB does not offer any constraints for undirected edges
  which caused some confusion of users how undirected relations
  have to be handled. Relation now only supports directed relations
  and the user can actively simulate undirected relations.

* changed return value of Foxx.applicationContext#collectionName:

  Previously, the function could return invalid collection names because
  invalid characters were not replaced in the application name prefix, only
  in the collection name passed.

  Now, the function replaces invalid characters also in the application name
  prefix, which might to slightly different results for application names that
  contained any characters outside the ranges [a-z], [A-Z] and [0-9].

* prevent XSS in AQL editor and logs view

* integrated tutorial into ArangoShell and web interface

* added option `--backslash-escape` for arangoimp when running CSV file imports

* front-end: added download feature for (filtered) documents

* front-end: added download feature for the results of a user query

* front-end: added function to move documents to another collection

* front-end: added sort-by attribute to the documents filter

* front-end: added sorting feature to database, graph management and user management view.

* issue #989: front-end: Databases view not refreshing after deleting a database

* issue #991: front-end: Database search broken

* front-end: added infobox which shows more information about a document (_id, _rev, _key) or
  an edge (_id, _rev, _key, _from, _to). The from and to attributes are clickable and redirect
  to their document location.

* front-end: added edit-mode for deleting multiple documents at the same time.

* front-end: added delete button to the detailed document/edge view.

* front-end: added visual feedback for saving documents/edges inside the editor (error/success).

* front-end: added auto-focusing for the first input field in a modal.

* front-end: added validation for user input in a modal.

* front-end: user defined queries are now stored inside the database and are bound to the current
  user, instead of using the local storage functionality of the browsers. The outcome of this is
  that user defined queries are now independently usable from any device. Also queries can now be
  edited through the standard document editor of the front-end through the _users collection.

* front-end: added import and export functionality for user defined queries.

* front-end: added new keywords and functions to the aql-editor theme

* front-end: applied tile-style to the graph view

* front-end: now using the new graph api including multi-collection support

* front-end: foxx apps are now deletable

* front-end: foxx apps are now installable and updateable through github, if github is their
  origin.

* front-end: added foxx app version control. Multiple versions of a single foxx app are now
  installable and easy to manage and are also arranged in groups.

* front-end: the user-set filter of a collection is now stored until the user navigates to
  another collection.

* front-end: fetching and filtering of documents, statistics, and query operations are now
  handled with asynchronous ajax calls.

* front-end: added progress indicator if the front-end is waiting for a server operation.

* front-end: fixed wrong count of documents in the documents view of a collection.

* front-end: fixed unexpected styling of the manage db view and navigation.

* front-end: fixed wrong handling of select fields in a modal view.

* front-end: fixed wrong positioning of some tooltips.

* automatically call `toJSON` function of JavaScript objects (if present)
  when serializing them into database documents. This change allows
  storing JavaScript date objects in the database in a sensible manner.


v2.2.7 (2014-11-19)
-------------------

* fixed issue #998: Incorrect application URL for non-system Foxx apps

* fixed issue #1079: AQL editor: keyword WITH in UPDATE query is not highlighted

* fix memory leak in cluster nodes

* fixed registration of AQL user-defined functions in Web UI (JS shell)

* fixed error display in Web UI for certain errors
  (now error message is printed instead of 'undefined')

* fixed issue #1059: bug in js module console

* fixed issue #1056: "fs": zip functions fail with passwords

* fixed issue #1063: Docs: measuring unit of --wal.logfile-size?

* fixed issue #1062: Docs: typo in 14.2 Example data


v2.2.6 (2014-10-20)
-------------------

* fixed issue #972: Compilation Issue

* fixed issue #743: temporary directories are now unique and one can read
  off the tool that created them, if empty, they are removed atexit

* Highly improved performance of all AQL GRAPH_* functions.

* Orphan collections in general graphs can now be found via GRAPH_VERTICES
  if either "any" or no direction is defined

* Fixed documentation for AQL function GRAPH_NEIGHBORS.
  The option "vertexCollectionRestriction" is meant to filter the target
  vertices only, and should not filter the path.

* Fixed a bug in GRAPH_NEIGHBORS which enforced only empty results
  under certain conditions


v2.2.5 (2014-10-09)
-------------------

* fixed issue #961: allow non-JSON values in undocument request bodies

* fixed issue 1028: libicu is now statically linked

* fixed cached lookups of collections on the server, which may have caused spurious
  problems after collection rename operations


v2.2.4 (2014-10-01)
-------------------

* fixed accessing `_from` and `_to` attributes in `collection.byExample` and
  `collection.firstExample`

  These internal attributes were not handled properly in the mentioned functions, so
  searching for them did not always produce documents

* fixed issue #1030: arangoimp 2.2.3 crashing, not logging on large Windows CSV file

* fixed issue #1025: Traversal not as expected in undirected graph

* fixed issue #1020

  This requires re-introducing the startup option `--database.force-sync-properties`.

  This option can again be used to force fsyncs of collection, index and database properties
  stored as JSON strings on disk in files named `parameter.json`. Syncing these files after
  a write may be necessary if the underlying storage does not sync file contents by itself
  in a "sensible" amount of time after a file has been written and closed.

  The default value is `true` so collection, index and database properties will always be
  synced to disk immediately. This affects creating, renaming and dropping collections as
  well as creating and dropping databases and indexes. Each of these operations will perform
  an additional fsync on the `parameter.json` file if the option is set to `true`.

  It might be sensible to set this option to `false` for workloads that create and drop a
  lot of collections (e.g. test runs).

  Document operations such as creating, updating and dropping documents are not affected
  by this option.

* fixed issue #1016: AQL editor bug

* fixed issue #1014: WITHIN function returns wrong distance

* fixed AQL shortest path calculation in function `GRAPH_SHORTEST_PATH` to return
  complete vertex objects instead of just vertex ids

* allow changing of attributes of documents stored in server-side JavaScript variables

  Previously, the following did not work:

      var doc = db.collection.document(key);
      doc._key = "abc"; // overwriting internal attributes not supported
      doc.value = 123;  // overwriting existing attributes not supported

  Now, modifying documents stored in server-side variables (e.g. `doc` in the above case)
  is supported. Modifying the variables will not update the documents in the database,
  but will modify the JavaScript object (which can be written back to the database using
  `db.collection.update` or `db.collection.replace`)

* fixed issue #997: arangoimp apparently doesn't support files >2gig on Windows

  large file support (requires using `_stat64` instead of `stat`) is now supported on
  Windows


v2.2.3 (2014-09-02)
-------------------

* added `around` for Foxx controller

* added `type` option for HTTP API `GET /_api/document?collection=...`

  This allows controlling the type of results to be returned. By default, paths to
  documents will be returned, e.g.

      [
        `/_api/document/test/mykey1`,
        `/_api/document/test/mykey2`,
        ...
      ]

  To return a list of document ids instead of paths, the `type` URL parameter can be
  set to `id`:

      [
        `test/mykey1`,
        `test/mykey2`,
        ...
      ]

  To return a list of document keys only, the `type` URL parameter can be set to `key`:

      [
        `mykey1`,
        `mykey2`,
        ...
      ]


* properly capitalize HTTP response header field names in case the `x-arango-async`
  HTTP header was used in a request.

* fixed several documentation issues

* speedup for several general-graph functions, AQL functions starting with `GRAPH_`
  and traversals


v2.2.2 (2014-08-08)
-------------------

* allow storing non-reserved attribute names starting with an underscore

  Previous versions of ArangoDB parsed away all attribute names that started with an
  underscore (e.g. `_test', '_foo', `_bar`) on all levels of a document (root level
  and sub-attribute levels). While this behavior was documented, it was unintuitive and
  prevented storing documents inside other documents, e.g.:

      {
        "_key" : "foo",
        "_type" : "mydoc",
        "references" : [
          {
            "_key" : "something",
            "_rev" : "...",
            "value" : 1
          },
          {
            "_key" : "something else",
            "_rev" : "...",
            "value" : 2
          }
        ]
      }

  In the above example, previous versions of ArangoDB removed all attributes and
  sub-attributes that started with underscores, meaning the embedded documents would lose
  some of their attributes. 2.2.2 should preserve such attributes, and will also allow
  storing user-defined attribute names on the top-level even if they start with underscores
  (such as `_type` in the above example).

* fix conversion of JavaScript String, Number and Boolean objects to JSON.

  Objects created in JavaScript using `new Number(...)`, `new String(...)`, or
  `new Boolean(...)` were not converted to JSON correctly.

* fixed a race condition on task registration (i.e. `require("org/arangodb/tasks").register()`)

  this race condition led to undefined behavior when a just-created task with no offset and
  no period was instantly executed and deleted by the task scheduler, before the `register`
  function returned to the caller.

* changed run-tests.sh to execute all suitable tests.

* switch to new version of gyp

* fixed upgrade button


v2.2.1 (2014-07-24)
-------------------

* fixed hanging write-ahead log recovery for certain cases that involved dropping
  databases

* fixed issue with --check-version: when creating a new database the check failed

* issue #947 Foxx applicationContext missing some properties

* fixed issue with --check-version: when creating a new database the check failed

* added startup option `--wal.suppress-shape-information`

  Setting this option to `true` will reduce memory and disk space usage and require
  less CPU time when modifying documents or edges. It should therefore be turned on
  for standalone ArangoDB servers. However, for servers that are used as replication
  masters, setting this option to `true` will effectively disable the usage of the
  write-ahead log for replication, so it should be set to `false` for any replication
  master servers.

  The default value for this option is `false`.

* added optional `ttl` attribute to specify result cursor expiration for HTTP API method
  `POST /_api/cursor`

  The `ttl` attribute can be used to prevent cursor results from timing out too early.

* issue #947: Foxx applicationContext missing some properties

* (reported by Christian Neubauer):

  The problem was that in Google's V8, signed and unsigned chars are not always declared cleanly.
  so we need to force v8 to compile with forced signed chars which is done by the Flag:
    -fsigned-char
  at least it is enough to follow the instructions of compiling arango on rasperry
  and add "CFLAGS='-fsigned-char'" to the make command of V8 and remove the armv7=0

* Fixed a bug with the replication client. In the case of single document
  transactions the collection was not write locked.


v2.2.0 (2014-07-10)
-------------------

* The replication methods `logger.start`, `logger.stop` and `logger.properties` are
  no-ops in ArangoDB 2.2 as there is no separate replication logger anymore. Data changes
  are logged into the write-ahead log in ArangoDB 2.2, and not separately by the
  replication logger. The replication logger object is still there in ArangoDB 2.2 to
  ensure backwards-compatibility, however, logging cannot be started, stopped or
  configured anymore. Using any of these methods will do nothing.

  This also affects the following HTTP API methods:
  - `PUT /_api/replication/logger-start`
  - `PUT /_api/replication/logger-stop`
  - `GET /_api/replication/logger-config`
  - `PUT /_api/replication/logger-config`

  Using any of these methods is discouraged from now on as they will be removed in
  future versions of ArangoDB.

* INCOMPATIBLE CHANGE: replication of transactions has changed. Previously, transactions
  were logged on a master in one big block and shipped to a slave in one block, too.
  Now transactions will be logged and replicated as separate entries, allowing transactions
  to be bigger and also ensure replication progress.

  This change also affects the behavior of the `stop` method of the replication applier.
  If the replication applier is now stopped manually using the `stop` method and later
  restarted using the `start` method, any transactions that were unfinished at the
  point of stopping will be aborted on a slave, even if they later commit on the master.

  In ArangoDB 2.2, stopping the replication applier manually should be avoided unless the
  goal is to stop replication permanently or to do a full resync with the master anyway.
  If the replication applier still must be stopped, it should be made sure that the
  slave has fetched and applied all pending operations from a master, and that no
  extra transactions are started on the master before the `stop` command on the slave
  is executed.

  Replication of transactions in ArangoDB 2.2 might also lock the involved collections on
  the slave while a transaction is either committed or aborted on the master and the
  change has been replicated to the slave. This change in behavior may be important for
  slave servers that are used for read-scaling. In order to avoid long lasting collection
  locks on the slave, transactions should be kept small.

  The `_replication` system collection is not used anymore in ArangoDB 2.2 and its usage is
  discouraged.

* INCOMPATIBLE CHANGE: the figures reported by the `collection.figures` method
  now only reflect documents and data contained in the journals and datafiles of
  collections. Documents or deletions contained only in the write-ahead log will
  not influence collection figures until the write-ahead log garbage collection
  kicks in. The figures for a collection might therefore underreport the total
  resource usage of a collection.

  Additionally, the attributes `lastTick` and `uncollectedLogfileEntries` have been
  added to the result of the `figures` operation and the HTTP API method
  `PUT /_api/collection/figures`

* added `insert` method as an alias for `save`. Documents can now be inserted into
  a collection using either method:

      db.test.save({ foo: "bar" });
      db.test.insert({ foo: "bar" });

* added support for data-modification AQL queries

* added AQL keywords `INSERT`, `UPDATE`, `REPLACE` and `REMOVE` (and `WITH`) to
  support data-modification AQL queries.

  Unquoted usage of these keywords for attribute names in AQL queries will likely
  fail in ArangoDB 2.2. If any such attribute name needs to be used in a query, it
  should be enclosed in backticks to indicate the usage of a literal attribute
  name.

  For example, the following query will fail in ArangoDB 2.2 with a parse error:

      FOR i IN foo RETURN i.remove

  and needs to be rewritten like this:

      FOR i IN foo RETURN i.`remove`

* disallow storing of JavaScript objects that contain JavaScript native objects
  of type `Date`, `Function`, `RegExp` or `External`, e.g.

      db.test.save({ foo: /bar/ });
      db.test.save({ foo: new Date() });

  will now print

      Error: <data> cannot be converted into JSON shape: could not shape document

  Previously, objects of these types were silently converted into an empty object
  (i.e. `{ }`).

  To store such objects in a collection, explicitly convert them into strings
  like this:

      db.test.save({ foo: String(/bar/) });
      db.test.save({ foo: String(new Date()) });

* The replication methods `logger.start`, `logger.stop` and `logger.properties` are
  no-ops in ArangoDB 2.2 as there is no separate replication logger anymore. Data changes
  are logged into the write-ahead log in ArangoDB 2.2, and not separately by the
  replication logger. The replication logger object is still there in ArangoDB 2.2 to
  ensure backwards-compatibility, however, logging cannot be started, stopped or
  configured anymore. Using any of these methods will do nothing.

  This also affects the following HTTP API methods:
  - `PUT /_api/replication/logger-start`
  - `PUT /_api/replication/logger-stop`
  - `GET /_api/replication/logger-config`
  - `PUT /_api/replication/logger-config`

  Using any of these methods is discouraged from now on as they will be removed in
  future versions of ArangoDB.

* INCOMPATIBLE CHANGE: replication of transactions has changed. Previously, transactions
  were logged on a master in one big block and shipped to a slave in one block, too.
  Now transactions will be logged and replicated as separate entries, allowing transactions
  to be bigger and also ensure replication progress.

  This change also affects the behavior of the `stop` method of the replication applier.
  If the replication applier is now stopped manually using the `stop` method and later
  restarted using the `start` method, any transactions that were unfinished at the
  point of stopping will be aborted on a slave, even if they later commit on the master.

  In ArangoDB 2.2, stopping the replication applier manually should be avoided unless the
  goal is to stop replication permanently or to do a full resync with the master anyway.
  If the replication applier still must be stopped, it should be made sure that the
  slave has fetched and applied all pending operations from a master, and that no
  extra transactions are started on the master before the `stop` command on the slave
  is executed.

  Replication of transactions in ArangoDB 2.2 might also lock the involved collections on
  the slave while a transaction is either committed or aborted on the master and the
  change has been replicated to the slave. This change in behavior may be important for
  slave servers that are used for read-scaling. In order to avoid long lasting collection
  locks on the slave, transactions should be kept small.

  The `_replication` system collection is not used anymore in ArangoDB 2.2 and its usage is
  discouraged.

* INCOMPATIBLE CHANGE: the figures reported by the `collection.figures` method
  now only reflect documents and data contained in the journals and datafiles of
  collections. Documents or deletions contained only in the write-ahead log will
  not influence collection figures until the write-ahead log garbage collection
  kicks in. The figures for a collection might therefore underreport the total
  resource usage of a collection.

  Additionally, the attributes `lastTick` and `uncollectedLogfileEntries` have been
  added to the result of the `figures` operation and the HTTP API method
  `PUT /_api/collection/figures`

* added `insert` method as an alias for `save`. Documents can now be inserted into
  a collection using either method:

      db.test.save({ foo: "bar" });
      db.test.insert({ foo: "bar" });

* added support for data-modification AQL queries

* added AQL keywords `INSERT`, `UPDATE`, `REPLACE` and `REMOVE` (and `WITH`) to
  support data-modification AQL queries.

  Unquoted usage of these keywords for attribute names in AQL queries will likely
  fail in ArangoDB 2.2. If any such attribute name needs to be used in a query, it
  should be enclosed in backticks to indicate the usage of a literal attribute
  name.

  For example, the following query will fail in ArangoDB 2.2 with a parse error:

      FOR i IN foo RETURN i.remove

  and needs to be rewritten like this:

      FOR i IN foo RETURN i.`remove`

* disallow storing of JavaScript objects that contain JavaScript native objects
  of type `Date`, `Function`, `RegExp` or `External`, e.g.

      db.test.save({ foo: /bar/ });
      db.test.save({ foo: new Date() });

  will now print

      Error: <data> cannot be converted into JSON shape: could not shape document

  Previously, objects of these types were silently converted into an empty object
  (i.e. `{ }`).

  To store such objects in a collection, explicitly convert them into strings
  like this:

      db.test.save({ foo: String(/bar/) });
      db.test.save({ foo: String(new Date()) });

* honor startup option `--server.disable-statistics` when deciding whether or not
  to start periodic statistics collection jobs

  Previously, the statistics collection jobs were started even if the server was
  started with the `--server.disable-statistics` flag being set to `true`

* removed startup option `--random.no-seed`

  This option had no effect in previous versions of ArangoDB and was thus removed.

* removed startup option `--database.remove-on-drop`

  This option was used for debugging only.

* removed startup option `--database.force-sync-properties`

  This option is now superfluous as collection properties are now stored in the
  write-ahead log.

* introduced write-ahead log

  All write operations in an ArangoDB server instance are automatically logged
  to the server's write-ahead log. The write-ahead log is a set of append-only
  logfiles, and it is used in case of a crash recovery and for replication.
  Data from the write-ahead log will eventually be moved into the journals or
  datafiles of collections, allowing the server to remove older write-ahead log
  logfiles. Figures of collections will be updated when data are moved from the
  write-ahead log into the journals or datafiles of collections.

  Cross-collection transactions in ArangoDB should benefit considerably by this
  change, as less writes than in previous versions are required to ensure the data
  of multiple collections are atomically and durably committed. All data-modifying
  operations inside transactions (insert, update, remove) will write their
  operations into the write-ahead log directly, making transactions with multiple
  operations also require less physical memory than in previous versions of ArangoDB,
  that required all transaction data to fit into RAM.

  The `_trx` system collection is not used anymore in ArangoDB 2.2 and its usage is
  discouraged.

  The data in the write-ahead log can also be used in the replication context.
  The `_replication` collection that was used in previous versions of ArangoDB to
  store all changes on the server is not used anymore in ArangoDB 2.2. Instead,
  slaves can read from a master's write-ahead log to get informed about most
  recent changes. This removes the need to store data-modifying operations in
  both the actual place and the `_replication` collection.

* removed startup option `--server.disable-replication-logger`

  This option is superfluous in ArangoDB 2.2. There is no dedicated replication
  logger in ArangoDB 2.2. There is now always the write-ahead log, and it is also
  used as the server's replication log. Specifying the startup option
  `--server.disable-replication-logger` will do nothing in ArangoDB 2.2, but the
  option should not be used anymore as it might be removed in a future version.

* changed behavior of replication logger

  There is no dedicated replication logger in ArangoDB 2.2 as there is the
  write-ahead log now. The existing APIs for starting and stopping the replication
  logger still exist in ArangoDB 2.2 for downwards-compatibility, but calling
  the start or stop operations are no-ops in ArangoDB 2.2. When querying the
  replication logger status via the API, the server will always report that the
  replication logger is running. Configuring the replication logger is a no-op
  in ArangoDB 2.2, too. Changing the replication logger configuration has no
  effect. Instead, the write-ahead log configuration can be changed.

* removed MRuby integration for arangod

  ArangoDB had an experimental MRuby integration in some of the publish builds.
  This wasn't continuously developed, and so it has been removed in ArangoDB 2.2.

  This change has led to the following startup options being superfluous:

  - `--ruby.gc-interval`
  - `--ruby.action-directory`
  - `--ruby.modules-path`
  - `--ruby.startup-directory`

  Specifying these startup options will do nothing in ArangoDB 2.2, but the
  options should be avoided from now on as they might be removed in future versions.

* reclaim index memory when last document in collection is deleted

  Previously, deleting documents from a collection did not lead to index sizes being
  reduced. Instead, the already allocated index memory was re-used when a collection
  was refilled.

  Now, index memory for primary indexes and hash indexes is reclaimed instantly when
  the last document from a collection is removed.

* inlined and optimized functions in hash indexes

* added AQL TRANSLATE function

  This function can be used to perform lookups from static lists, e.g.

      LET countryNames = { US: "United States", UK: "United Kingdom", FR: "France" }
      RETURN TRANSLATE("FR", countryNames)

* fixed datafile debugger

* fixed check-version for empty directory

* moved try/catch block to the top of routing chain

* added mountedApp function for foxx-manager

* fixed issue #883: arango 2.1 - when starting multi-machine cluster, UI web
  does not change to cluster overview

* fixed dfdb: should not start any other V8 threads

* cleanup of version-check, added module org/arangodb/database-version,
  added --check-version option

* fixed issue #881: [2.1.0] Bombarded (every 10 sec or so) with
  "WARNING format string is corrupt" when in non-system DB Dashboard

* specialized primary index implementation to allow faster hash table
  rebuilding and reduce lookups in datafiles for the actual value of `_key`.

* issue #862: added `--overwrite` option to arangoimp

* removed number of property lookups for documents during AQL queries that
  access documents

* prevent buffering of long print results in arangosh's and arangod's print
  command

  this change will emit buffered intermediate print results and discard the
  output buffer to quickly deliver print results to the user, and to prevent
  constructing very large buffers for large results

* removed sorting of attribute names for use in a collection's shaper

  sorting attribute names was done on document insert to keep attributes
  of a collection in sorted order for faster comparisons. The sort order
  of attributes was only used in one particular and unlikely case, so it
  was removed. Collections with many different attribute names should
  benefit from this change by faster inserts and slightly less memory usage.

* fixed a bug in arangodump which got the collection name in _from and _to
  attributes of edges wrong (all were "_unknown")

* fixed a bug in arangorestore which did not recognize wrong _from and _to
  attributes of edges

* improved error detection and reporting in arangorestore


v2.1.1 (2014-06-06)
-------------------

* fixed dfdb: should not start any other V8 threads

* signature for collection functions was modified

  The basic change was the substitution of the input parameter of the
  function by an generic options object which can contain multiple
  option parameter of the function.
  Following functions were modified
  remove
  removeBySample
  replace
  replaceBySample
  update
  updateBySample

  Old signature is yet supported but it will be removed in future versions

v2.1.0 (2014-05-29)
-------------------

* implemented upgrade procedure for clusters

* fixed communication issue with agency which prevented reconnect
  after an agent failure

* fixed cluster dashboard in the case that one but not all servers
  in the cluster are down

* fixed a bug with coordinators creating local database objects
  in the wrong order (_system needs to be done first)

* improved cluster dashboard


v2.1.0-rc2 (2014-05-25)
-----------------------

* fixed issue #864: Inconsistent behavior of AQL REVERSE(list) function


v2.1.0-rc1 (XXXX-XX-XX)
-----------------------

* added server-side periodic task management functions:

  - require("org/arangodb/tasks").register(): registers a periodic task
  - require("org/arangodb/tasks").unregister(): unregisters and removes a
    periodic task
  - require("org/arangodb/tasks").get(): retrieves a specific tasks or all
    existing tasks

  the previous undocumented function `internal.definePeriodic` is now
  deprecated and will be removed in a future release.

* decrease the size of some seldom used system collections on creation.

  This will make these collections use less disk space and mapped memory.

* added AQL date functions

* added AQL FLATTEN() list function

* added index memory statistics to `db.<collection>.figures()` function

  The `figures` function will now return a sub-document `indexes`, which lists
  the number of indexes in the `count` sub-attribute, and the total memory
  usage of the indexes in bytes in the `size` sub-attribute.

* added AQL CURRENT_DATABASE() function

  This function returns the current database's name.

* added AQL CURRENT_USER() function

  This function returns the current user from an AQL query. The current user is the
  username that was specified in the `Authorization` HTTP header of the request. If
  authentication is turned off or the query was executed outside a request context,
  the function will return `null`.

* fixed issue #796: Searching with newline chars broken?

  fixed slightly different handling of backslash escape characters in a few
  AQL functions. Now handling of escape sequences should be consistent, and
  searching for newline characters should work the same everywhere

* added OpenSSL version check for configure

  It will report all OpenSSL versions < 1.0.1g as being too old.
  `configure` will only complain about an outdated OpenSSL version but not stop.

* require C++ compiler support (requires g++ 4.8, clang++ 3.4 or Visual Studio 13)

* less string copying returning JSONified documents from ArangoDB, e.g. via
  HTTP GET `/_api/document/<collection>/<document>`

* issue #798: Lower case http headers from arango

  This change allows returning capitalized HTTP headers, e.g.
  `Content-Length` instead of `content-length`.
  The HTTP spec says that headers are case-insensitive, but
  in fact several clients rely on a specific case in response
  headers.
  This change will capitalize HTTP headers if the `X-Arango-Version`
  request header is sent by the client and contains a value of at
  least `20100` (for version 2.1). The default value for the
  compatibility can also be set at server start, using the
  `--server.default-api-compatibility` option.

* simplified usage of `db._createStatement()`

  Previously, the function could not be called with a query string parameter as
  follows:

      db._createStatement(queryString);

  Calling it as above resulted in an error because the function expected an
  object as its parameter. From now on, it's possible to call the function with
  just the query string.

* make ArangoDB not send back a `WWW-Authenticate` header to a client in case the
  client sends the `X-Omit-WWW-Authenticate` HTTP header.

  This is done to prevent browsers from showing their built-in HTTP authentication
  dialog for AJAX requests that require authentication.
  ArangoDB will still return an HTTP 401 (Unauthorized) if the request doesn't
  contain valid credentials, but it will omit the `WWW-Authenticate` header,
  allowing clients to bypass the browser's authentication dialog.

* added REST API method HTTP GET `/_api/job/job-id` to query the status of an
  async job without potentially fetching it from the list of done jobs

* fixed non-intuitive behavior in jobs API: previously, querying the status
  of an async job via the API HTTP PUT `/_api/job/job-id` removed a currently
  executing async job from the list of queryable jobs on the server.
  Now, when querying the result of an async job that is still executing,
  the job is kept in the list of queryable jobs so its result can be fetched
  by a subsequent request.

* use a new data structure for the edge index of an edge collection. This
  improves the performance for the creation of the edge index and in
  particular speeds up removal of edges in graphs. Note however that
  this change might change the order in which edges starting at
  or ending in a vertex are returned. However, this order was never
  guaranteed anyway and it is not sensible to guarantee any particular
  order.

* provide a size hint to edge and hash indexes when initially filling them
  this will lead to less re-allocations when populating these indexes

  this may speed up building indexes when opening an existing collection

* don't requeue identical context methods in V8 threads in case a method is
  already registered

* removed arangod command line option `--database.remove-on-compacted`

* export the sort attribute for graph traversals to the HTTP interface

* add support for arangodump/arangorestore for clusters


v2.0.8 (XXXX-XX-XX)
-------------------

* fixed too-busy iteration over skiplists

  Even when a skiplist query was restricted by a limit clause, the skiplist
  index was queried without the limit. this led to slower-than-necessary
  execution times.

* fixed timeout overflows on 32 bit systems

  this bug has led to problems when select was called with a high timeout
  value (2000+ seconds) on 32bit systems that don't have a forgiving select
  implementation. when the call was made on these systems, select failed
  so no data would be read or sent over the connection

  this might have affected some cluster-internal operations.

* fixed ETCD issues on 32 bit systems

  ETCD was non-functional on 32 bit systems at all. The first call to the
  watch API crashed it. This was because atomic operations worked on data
  structures that were not properly aligned on 32 bit systems.

* fixed issue #848: db.someEdgeCollection.inEdge does not return correct
  value when called the 2nd time after a .save to the edge collection


v2.0.7 (2014-05-05)
-------------------

* issue #839: Foxx Manager missing "unfetch"

* fixed a race condition at startup

  this fixes undefined behavior in case the logger was involved directly at
  startup, before the logger initialization code was called. This should have
  occurred only for code that was executed before the invocation of main(),
  e.g. during ctor calls of statically defined objects.


v2.0.6 (2014-04-22)
-------------------

* fixed issue #835: arangosh doesn't show correct database name



v2.0.5 (2014-04-21)
-------------------

* Fixed a caching problem in IE JS Shell

* added cancelation for async jobs

* upgraded to new gyp for V8

* new Windows installer


v2.0.4 (2014-04-14)
-------------------

* fixed cluster authentication front-end issues for Firefox and IE, there are
  still problems with Chrome


v2.0.3 (2014-04-14)
-------------------

* fixed AQL optimizer bug

* fixed front-end issues

* added password change dialog


v2.0.2 (2014-04-06)
-------------------

* during cluster startup, do not log (somewhat expected) connection errors with
  log level error, but with log level info

* fixed dashboard modals

* fixed connection check for cluster planning front end: firefox does
  not support async:false

* document how to persist a cluster plan in order to relaunch an existing
  cluster later


v2.0.1 (2014-03-31)
-------------------

* make ArangoDB not send back a `WWW-Authenticate` header to a client in case the
  client sends the `X-Omit-WWW-Authenticate` HTTP header.

  This is done to prevent browsers from showing their built-in HTTP authentication
  dialog for AJAX requests that require authentication.
  ArangoDB will still return an HTTP 401 (Unauthorized) if the request doesn't
  contain valid credentials, but it will omit the `WWW-Authenticate` header,
  allowing clients to bypass the browser's authentication dialog.

* fixed isses in arango-dfdb:

  the dfdb was not able to unload certain system collections, so these couldn't be
  inspected with the dfdb sometimes. Additionally, it did not truncate corrupt
  markers from datafiles under some circumstances

* added `changePassword` attribute for users

* fixed non-working "save" button in collection edit view of web interface
  clicking the save button did nothing. one had to press enter in one of the input
  fields to send modified form data

* fixed V8 compile error on MacOS X

* prevent `body length: -9223372036854775808` being logged in development mode for
  some Foxx HTTP responses

* fixed several bugs in web interface dashboard

* fixed issue #783: coffee script not working in manifest file

* fixed issue #783: coffee script not working in manifest file

* fixed issue #781: Cant save current query from AQL editor ui

* bumped version in `X-Arango-Version` compatibility header sent by arangosh and other
  client tools from `1.5` to `2.0`.

* fixed startup options for arango-dfdb, added details option for arango-dfdb

* fixed display of missing error messages and codes in arangosh

* when creating a collection via the web interface, the collection type was always
  "document", regardless of the user's choice


v2.0.0 (2014-03-10)
-------------------

* first 2.0 release


v2.0.0-rc2 (2014-03-07)
-----------------------

* fixed cluster authorization


v2.0.0-rc1 (2014-02-28)
-----------------------

* added sharding :-)

* added collection._dbName attribute to query the name of the database from a collection

  more detailed documentation on the sharding and cluster features can be found in the user
  manual, section **Sharding**

* INCOMPATIBLE CHANGE: using complex values in AQL filter conditions with operators other
  than equality (e.g. >=, >, <=, <) will disable usage of skiplist indexes for filter
  evaluation.

  For example, the following queries will be affected by change:

      FOR doc IN docs FILTER doc.value < { foo: "bar" } RETURN doc
      FOR doc IN docs FILTER doc.value >= [ 1, 2, 3 ] RETURN doc

  The following queries will not be affected by the change:

      FOR doc IN docs FILTER doc.value == 1 RETURN doc
      FOR doc IN docs FILTER doc.value == "foo" RETURN doc
      FOR doc IN docs FILTER doc.value == [ 1, 2, 3 ] RETURN doc
      FOR doc IN docs FILTER doc.value == { foo: "bar" } RETURN doc

* INCOMPATIBLE CHANGE: removed undocumented method `collection.saveOrReplace`

  this feature was never advertised nor documented nor tested.

* INCOMPATIBLE CHANGE: removed undocumented REST API method `/_api/simple/BY-EXAMPLE-HASH`

  this feature was never advertised nor documented nor tested.

* added explicit startup parameter `--server.reuse-address`

  This flag can be used to control whether sockets should be acquired with the SO_REUSEADDR
  flag.

  Regardless of this setting, sockets on Windows are always acquired using the
  SO_EXCLUSIVEADDRUSE flag.

* removed undocumented REST API method GET `/_admin/database-name`

* added user validation API at POST `/_api/user/<username>`

* slightly improved users management API in `/_api/user`:

  Previously, when creating a new user via HTTP POST, the username needed to be
  passed in an attribute `username`. When users were returned via this API,
  the usernames were returned in an attribute named `user`. This was slightly
  confusing and was changed in 2.0 as follows:

  - when adding a user via HTTP POST, the username can be specified in an attribute
  `user`. If this attribute is not used, the API will look into the attribute `username`
  as before and use that value.
  - when users are returned via HTTP GET, the usernames are still returned in an
    attribute `user`.

  This change should be fully downwards-compatible with the previous version of the API.

* added AQL SLICE function to extract slices from lists

* made module loader more node compatible

* the startup option `--javascript.package-path` for arangosh is now deprecated and does
  nothing. Using it will not cause an error, but the option is ignored.

* added coffee script support

* Several UI improvements.

* Exchanged icons in the graphviewer toolbar

* always start networking and HTTP listeners when starting the server (even in
  console mode)

* allow vertex and edge filtering with user-defined functions in TRAVERSAL,
  TRAVERSAL_TREE and SHORTEST_PATH AQL functions:

      // using user-defined AQL functions for edge and vertex filtering
      RETURN TRAVERSAL(friends, friendrelations, "friends/john", "outbound", {
        followEdges: "myfunctions::checkedge",
        filterVertices: "myfunctions::checkvertex"
      })

      // using the following custom filter functions
      var aqlfunctions = require("org/arangodb/aql/functions");
      aqlfunctions.register("myfunctions::checkedge", function (config, vertex, edge, path) {
        return (edge.type !== 'dislikes'); // don't follow these edges
      }, false);

      aqlfunctions.register("myfunctions::checkvertex", function (config, vertex, path) {
        if (vertex.isDeleted || ! vertex.isActive) {
          return [ "prune", "exclude" ]; // exclude these and don't follow them
        }
        return [ ]; // include everything else
      }, false);

* fail if invalid `strategy`, `order` or `itemOrder` attribute values
  are passed to the AQL TRAVERSAL function. Omitting these attributes
  is not considered an error, but specifying an invalid value for any
  of these attributes will make an AQL query fail.

* issue #751: Create database through API should return HTTP status code 201

  By default, the server now returns HTTP 201 (created) when creating a new
  database successfully. To keep compatibility with older ArangoDB versions, the
  startup parameter `--server.default-api-compatibility` can be set to a value
  of `10400` to indicate API compatibility with ArangoDB 1.4. The compatibility
  can also be enforced by setting the `X-Arango-Version` HTTP header in a
  client request to this API on a per-request basis.

* allow direct access from the `db` object to collections whose names start
  with an underscore (e.g. db._users).

  Previously, access to such collections via the `db` object was possible from
  arangosh, but not from arangod (and thus Foxx and actions). The only way
  to access such collections from these places was via the `db._collection(<name>)`
  workaround.

* allow `\n` (as well as `\r\n`) as line terminator in batch requests sent to
  `/_api/batch` HTTP API.

* use `--data-binary` instead of `--data` parameter in generated cURL examples

* issue #703: Also show path of logfile for fm.config()

* issue #675: Dropping a collection used in "graph" module breaks the graph

* added "static" Graph.drop() method for graphs API

* fixed issue #695: arangosh server.password error

* use pretty-printing in `--console` mode by default

* simplified ArangoDB startup options

  Some startup options are now superfluous or their usage is simplified. The
  following options have been changed:

  * `--javascript.modules-path`: this option has been removed. The modules paths
    are determined by arangod and arangosh automatically based on the value of
    `--javascript.startup-directory`.

    If the option is set on startup, it is ignored so startup will not abort with
    an error `unrecognized option`.

  * `--javascript.action-directory`: this option has been removed. The actions
    directory is determined by arangod automatically based on the value of
    `--javascript.startup-directory`.

    If the option is set on startup, it is ignored so startup will not abort with
    an error `unrecognized option`.

  * `--javascript.package-path`: this option is still available but it is not
    required anymore to set the standard package paths (e.g. `js/npm`). arangod
    will automatically use this standard package path regardless of whether it
    was specified via the options.

    It is possible to use this option to add additional package paths to the
    standard value.

  Configuration files included with arangod are adjusted accordingly.

* layout of the graphs tab adapted to better fit with the other tabs

* database selection is moved to the bottom right corner of the web interface

* removed priority queue index type

  this feature was never advertised nor documented nor tested.

* display internal attributes in document source view of web interface

* removed separate shape collections

  When upgrading to ArangoDB 2.0, existing collections will be converted to include
  shapes and attribute markers in the datafiles instead of using separate files for
  shapes.

  When a collection is converted, existing shapes from the SHAPES directory will
  be written to a new datafile in the collection directory, and the SHAPES directory
  will be removed afterwards.

  This saves up to 2 MB of memory and disk space for each collection
  (savings are higher, the less different shapes there are in a collection).
  Additionally, one less file descriptor per opened collection will be used.

  When creating a new collection, the amount of sync calls may be reduced. The same
  may be true for documents with yet-unknown shapes. This may help performance
  in these cases.

* added AQL functions `NTH` and `POSITION`

* added signal handler for arangosh to save last command in more cases

* added extra prompt placeholders for arangosh:
  - `%e`: current endpoint
  - `%u`: current user

* added arangosh option `--javascript.gc-interval` to control amount of
  garbage collection performed by arangosh

* fixed issue #651: Allow addEdge() to take vertex ids in the JS library

* removed command-line option `--log.format`

  In previous versions, this option did not have an effect for most log messages, so
  it got removed.

* removed C++ logger implementation

  Logging inside ArangoDB is now done using the LOG_XXX() macros. The LOGGER_XXX()
  macros are gone.

* added collection status "loading"


v1.4.16 (XXXX-XX-XX)
--------------------

* fixed too eager datafile deletion

  this issue could have caused a crash when the compaction had marked datafiles as obsolete
  and they were removed while "old" temporary query results still pointed to the old datafile
  positions

* fixed issue #826: Replication fails when a collection's configuration changes


v1.4.15 (2014-04-19)
--------------------

* bugfix for AQL query optimizer

  the following type of query was too eagerly optimized, leading to errors in code-generation:

      LET a = (FOR i IN [] RETURN i) LET b = (FOR i IN [] RETURN i) RETURN 1

  the problem occurred when both lists in the subqueries were empty. In this case invalid code
  was generated and the query couldn't be executed.


v1.4.14 (2014-04-05)
--------------------

* fixed race conditions during shape / attribute insertion

  A race condition could have led to spurious `cannot find attribute #xx` or
  `cannot find shape #xx` (where xx is a number) warning messages being logged
  by the server. This happened when a new attribute was inserted and at the same
  time was queried by another thread.

  Also fixed a race condition that may have occurred when a thread tried to
  access the shapes / attributes hash tables while they were resized. In this
  cases, the shape / attribute may have been hashed to a wrong slot.

* fixed a memory barrier / cpu synchronization problem with libev, affecting
  Windows with Visual Studio 2013 (probably earlier versions are affected, too)

  The issue is described in detail here:
  http://lists.schmorp.de/pipermail/libev/2014q1/002318.html


v1.4.13 (2014-03-14)
--------------------

* added diagnostic output for Foxx application upload

* allow dump & restore from ArangoDB 1.4 with an ArangoDB 2.0 server

* allow startup options `temp-path` and `default-language` to be specified from the arangod
  configuration file and not only from the command line

* fixed too eager compaction

  The compaction will now wait for several seconds before trying to re-compact the same
  collection. Additionally, some other limits have been introduced for the compaction.


v1.4.12 (2014-03-05)
--------------------

* fixed display bug in web interface which caused the following problems:
  - documents were displayed in web interface as being empty
  - document attributes view displayed many attributes with content "undefined"
  - document source view displayed many attributes with name "TYPEOF" and value "undefined"
  - an alert popping up in the browser with message "Datatables warning..."

* re-introduced old-style read-write locks to supports Windows versions older than
  Windows 2008R2 and Windows 7. This should re-enable support for Windows Vista and
  Windows 2008.


v1.4.11 (2014-02-27)
--------------------

* added SHORTEST_PATH AQL function

  this calculates the shortest paths between two vertices, using the Dijkstra
  algorithm, employing a min-heap

  By default, ArangoDB does not know the distance between any two vertices and
  will use a default distance of 1. A custom distance function can be registered
  as an AQL user function to make the distance calculation use any document
  attributes or custom logic:

      RETURN SHORTEST_PATH(cities, motorways, "cities/CGN", "cities/MUC", "outbound", {
        paths: true,
        distance: "myfunctions::citydistance"
      })

      // using the following custom distance function
      var aqlfunctions = require("org/arangodb/aql/functions");
      aqlfunctions.register("myfunctions::distance", function (config, vertex1, vertex2, edge) {
        return Math.sqrt(Math.pow(vertex1.x - vertex2.x) + Math.pow(vertex1.y - vertex2.y));
      }, false);

* fixed bug in Graph.pathTo function

* fixed small memleak in AQL optimizer

* fixed access to potentially uninitialized variable when collection had a cap constraint


v1.4.10 (2014-02-21)
--------------------

* fixed graph constructor to allow graph with some parameter to be used

* added node.js "events" and "stream"

* updated npm packages

* added loading of .json file

* Fixed http return code in graph api with waitForSync parameter.

* Fixed documentation in graph, simple and index api.

* removed 2 tests due to change in ruby library.

* issue #756: set access-control-expose-headers on CORS response

  the following headers are now whitelisted by ArangoDB in CORS responses:
  - etag
  - content-encoding
  - content-length
  - location
  - server
  - x-arango-errors
  - x-arango-async-id


v1.4.9 (2014-02-07)
-------------------

* return a document's current etag in response header for HTTP HEAD requests on
  documents that return an HTTP 412 (precondition failed) error. This allows
  retrieving the document's current revision easily.

* added AQL function `SKIPLIST` to directly access skiplist indexes from AQL

  This is a shortcut method to use a skiplist index for retrieving specific documents in
  indexed order. The function capability is rather limited, but it may be used
  for several cases to speed up queries. The documents are returned in index order if
  only one condition is used.

      /* return all documents with mycollection.created > 12345678 */
      FOR doc IN SKIPLIST(mycollection, { created: [[ '>', 12345678 ]] })
        RETURN doc

      /* return first document with mycollection.created > 12345678 */
      FOR doc IN SKIPLIST(mycollection, { created: [[ '>', 12345678 ]] }, 0, 1)
        RETURN doc

      /* return all documents with mycollection.created between 12345678 and 123456790 */
      FOR doc IN SKIPLIST(mycollection, { created: [[ '>', 12345678 ], [ '<=', 123456790 ]] })
        RETURN doc

      /* return all documents with mycollection.a equal 1 and .b equal 2 */
      FOR doc IN SKIPLIST(mycollection, { a: [[ '==', 1 ]], b: [[ '==', 2 ]] })
        RETURN doc

  The function requires a skiplist index with the exact same attributes to
  be present on the specified collection. All attributes present in the skiplist
  index must be specified in the conditions specified for the `SKIPLIST` function.
  Attribute declaration order is important, too: attributes must be specified in the
  same order in the condition as they have been declared in the skiplist index.

* added command-line option `--server.disable-authentication-unix-sockets`

  with this option, authentication can be disabled for all requests coming
  in via UNIX domain sockets, enabling clients located on the same host as
  the ArangoDB server to connect without authentication.
  Other connections (e.g. TCP/IP) are not affected by this option.

  The default value for this option is `false`.
  Note: this option is only supported on platforms that support Unix domain
  sockets.

* call global arangod instance destructor on shutdown

* issue #755: TRAVERSAL does not use strategy, order and itemOrder options

  these options were not honored when configuring a traversal via the AQL
  TRAVERSAL function. Now, these options are used if specified.

* allow vertex and edge filtering with user-defined functions in TRAVERSAL,
  TRAVERSAL_TREE and SHORTEST_PATH AQL functions:

      // using user-defined AQL functions for edge and vertex filtering
      RETURN TRAVERSAL(friends, friendrelations, "friends/john", "outbound", {
        followEdges: "myfunctions::checkedge",
        filterVertices: "myfunctions::checkvertex"
      })

      // using the following custom filter functions
      var aqlfunctions = require("org/arangodb/aql/functions");
      aqlfunctions.register("myfunctions::checkedge", function (config, vertex, edge, path) {
        return (edge.type !== 'dislikes'); // don't follow these edges
      }, false);

      aqlfunctions.register("myfunctions::checkvertex", function (config, vertex, path) {
        if (vertex.isDeleted || ! vertex.isActive) {
          return [ "prune", "exclude" ]; // exclude these and don't follow them
        }
        return [ ]; // include everything else
      }, false);

* issue #748: add vertex filtering to AQL's TRAVERSAL[_TREE]() function


v1.4.8 (2014-01-31)
-------------------

* install foxx apps in the web interface

* fixed a segfault in the import API


v1.4.7 (2014-01-23)
-------------------

* issue #744: Add usage example arangoimp from Command line

* issue #738: added __dirname, __filename pseudo-globals. Fixes #733. (@by pluma)

* mount all Foxx applications in system apps directory on startup


v1.4.6 (2014-01-20)
-------------------

* issue #736: AQL function to parse collection and key from document handle

* added fm.rescan() method for Foxx-Manager

* fixed issue #734: foxx cookie and route problem

* added method `fm.configJson` for arangosh

* include `startupPath` in result of API `/_api/foxx/config`


v1.4.5 (2014-01-15)
-------------------

* fixed issue #726: Alternate Windows Install Method

* fixed issue #716: dpkg -P doesn't remove everything

* fixed bugs in description of HTTP API `_api/index`

* fixed issue #732: Rest API GET revision number

* added missing documentation for several methods in HTTP API `/_api/edge/...`

* fixed typos in description of HTTP API `_api/document`

* defer evaluation of AQL subqueries and logical operators (lazy evaluation)

* Updated font in WebFrontend, it now contains a version that renders properly on Windows

* generally allow function return values as call parameters to AQL functions

* fixed potential deadlock in global context method execution

* added override file "arangod.conf.local" (and co)


v1.4.4 (2013-12-24)
-------------------

* uid and gid are now set in the scripts, there is no longer a separate config file for
  arangod when started from a script

* foxx-manager is now an alias for arangosh

* arango-dfdb is now an alias for arangod, moved from bin to sbin

* changed from readline to linenoise for Windows

* added --install-service and --uninstall-service for Windows

* removed --daemon and --supervisor for Windows

* arangosh and arangod now uses the config-file which maps the binary name, i. e. if you
  rename arangosh to foxx-manager it will use the config file foxx-manager.conf

* fixed lock file for Windows

* fixed issue #711, #687: foxx-manager throws internal errors

* added `--server.ssl-protocol` option for client tools
  this allows connecting from arangosh, arangoimp, arangoimp etc. to an ArangoDB
  server that uses a non-default value for `--server.ssl-protocol`. The default
  value for the SSL protocol is 4 (TLSv1). If the server is configured to use a
  different protocol, it was not possible to connect to it with the client tools.

* added more detailed request statistics

  This adds the number of async-executed HTTP requests plus the number of HTTP
  requests per individual HTTP method type.

* added `--force` option for arangorestore
  this option allows continuing a restore operation even if the server reports errors
  in the middle of the restore operation

* better error reporting for arangorestore
  in case the server returned an HTTP error, arangorestore previously reported this
  error as `internal error` without any details only. Now server-side errors are
  reported by arangorestore with the server's error message

* include more system collections in dumps produced by arangodump
  previously some system collections were intentionally excluded from dumps, even if the
  dump was run with `--include-system-collections`. for example, the collections `_aal`,
  `_modules`, `_routing`, and `_users` were excluded. This makes sense in a replication
  context but not always in a dump context.
  When specifying `--include-system-collections`, arangodump will now include the above-
  mentioned collections in the dump, too. Some other system collections are still excluded
  even when the dump is run with `--include-system-collections`, for example `_replication`
  and `_trx`.

* fixed issue #701: ArangoStatement undefined in arangosh

* fixed typos in configuration files


v1.4.3 (2013-11-25)
-------------------

* fixed a segfault in the AQL optimizer, occurring when a constant non-list value was
  used on the right-hand side of an IN operator that had a collection attribute on the
  left-hand side

* issue #662:

  Fixed access violation errors (crashes) in the Windows version, occurring under some
  circumstances when accessing databases with multiple clients in parallel

* fixed issue #681: Problem with ArchLinux PKGBUILD configuration


v1.4.2 (2013-11-20)
-------------------

* fixed issue #669: Tiny documentation update

* ported Windows version to use native Windows API SRWLocks (slim read-write locks)
  and condition variables instead of homemade versions

  MSDN states the following about the compatibility of SRWLocks and Condition Variables:

      Minimum supported client:
      Windows Server 2008 [desktop apps | Windows Store apps]

      Minimum supported server:
      Windows Vista [desktop apps | Windows Store apps]

* fixed issue #662: ArangoDB on Windows hanging

  This fixes a deadlock issue that occurred on Windows when documents were written to
  a collection at the same time when some other thread tried to drop the collection.

* fixed file-based logging in Windows

  the logger complained on startup if the specified log file already existed

* fixed startup of server in daemon mode (`--daemon` startup option)

* fixed a segfault in the AQL optimizer

* issue #671: Method graph.measurement does not exist

* changed Windows condition variable implementation to use Windows native
  condition variables

  This is an attempt to fix spurious Windows hangs as described in issue #662.

* added documentation for JavaScript traversals

* added --code-page command-line option for Windows version of arangosh

* fixed a problem when creating edges via the web interface.

  The problem only occurred if a collection was created with type "document
  collection" via the web interface, and afterwards was dropped and re-created
  with type "edge collection". If the web interface page was not reloaded,
  the old collection type (document) was cached, making the subsequent creation
  of edges into the (seeming-to-be-document) collection fail.

  The fix is to not cache the collection type in the web interface. Users of
  an older version of the web interface can reload the collections page if they
  are affected.

* fixed a caching problem in arangosh: if a collection was created using the web
  interface, and then removed via arangosh, arangosh did not actually drop the
  collection due to caching.

  Because the `drop` operation was not carried out, this caused misleading error
  messages when trying to re-create the collection (e.g. `cannot create collection:
  duplicate name`).

* fixed ALT-introduced characters for arangosh console input on Windows

  The Windows readline port was not able to handle characters that are built
  using CTRL or ALT keys. Regular characters entered using the CTRL or ALT keys
  were silently swallowed and not passed to the terminal input handler.

  This did not seem to cause problems for the US keyboard layout, but was a
  severe issue for keyboard layouts that require the ALT (or ALT-GR) key to
  construct characters. For example, entering the character `{` with a German
  keyboard layout requires pressing ALT-GR + 9.

* fixed issue #665: Hash/skiplist combo madness bit my ass

  this fixes a problem with missing/non-deterministic rollbacks of inserts in
  case of a unique constraint violation into a collection with multiple secondary
  indexes (with at least one of them unique)

* fixed issue #664: ArangoDB installer on Windows requires drive c:

* partly fixed issue #662: ArangoDB on Windows hanging

  This fixes dropping databases on Windows. In previous 1.4 versions on Windows,
  one shape collection file was not unloaded and removed when dropping a database,
  leaving one directory and one shape collection file in the otherwise-dropped
  database directory.

* fixed issue #660: updated documentation on indexes


v1.4.1 (2013-11-08)
-------------------

* performance improvements for skip-list deletes


v1.4.1-rc1 (2013-11-07)
-----------------------

* fixed issue #635: Web-Interface should have a "Databases" Menu for Management

* fixed issue #624: Web-Interface is missing a Database selector

* fixed segfault in bitarray query

* fixed issue #656: Cannot create unique index through web interface

* fixed issue #654: bitarray index makes server down

* fixed issue #653: Slow query

* fixed issue #650: Randomness of any() should be improved

* made AQL `DOCUMENT()` function polymorphic and work with just one parameter.

  This allows using the `DOCUMENT` function like this:

      DOCUMENT('users/john')
      DOCUMENT([ 'users/john', 'users/amy' ])

  in addition to the existing use cases:

      DOCUMENT(users, 'users/john')
      DOCUMENT(users, 'john')
      DOCUMENT(users, [ 'users/john' ])
      DOCUMENT(users, [ 'users/john', 'users/amy' ])
      DOCUMENT(users, [ 'john', 'amy' ])

* simplified usage of ArangoDB batch API

  It is not necessary anymore to send the batch boundary in the HTTP `Content-Type`
  header. Previously, the batch API expected the client to send a Content-Type header
  of`multipart/form-data; boundary=<some boundary value>`. This is still supported in
  ArangoDB 2.0, but clients can now also omit this header. If the header is not
  present in a client request, ArangoDB will ignore the request content type and
  read the MIME boundary from the beginning of the request body.

  This also allows using the batch API with the Swagger "Try it out" feature (which is
  not too good at sending a different or even dynamic content-type request header).

* added API method GET `/_api/database/user`

  This returns the list of databases a specific user can see without changing the
  username/passwd.

* issue #424: Documentation about IDs needs to be upgraded


v1.4.0 (2013-10-29)
-------------------

* fixed issue #648: /batch API is missing from Web Interface API Documentation (Swagger)

* fixed issue #647: Icon tooltips missing

* fixed issue #646: index creation in web interface

* fixed issue #645: Allow jumping from edge to linked vertices

* merged PR for issue #643: Some minor corrections and a link to "Downloads"

* fixed issue #642: Completion of error handling

* fixed issue #639: compiling v1.4 on maverick produces warnings on -Wstrict-null-sentinel

* fixed issue #634: Web interface bug: Escape does not always propagate

* fixed issue #620: added startup option `--server.default-api-compatibility`

  This adds the following changes to the ArangoDB server and clients:
  - the server provides a new startup option `--server.default-api-compatibility`.
    This option can be used to determine the compatibility of (some) server API
    return values. The value for this parameter is a server version number,
    calculated as follows: `10000 * major + 100 * minor` (e.g. `10400` for ArangoDB
    1.3). The default value is `10400` (1.4), the minimum allowed value is `10300`
    (1.3).

    When setting this option to a value lower than the current server version,
    the server might respond with old-style results to "old" clients, increasing
    compatibility with "old" (non-up-to-date) clients.

  - the server will on each incoming request check for an HTTP header
    `x-arango-version`. Clients can optionally set this header to the API
    version number they support. For example, if a client sends the HTTP header
    `x-arango-version: 10300`, the server will pick this up and might send ArangoDB
    1.3-style responses in some situations.

    Setting either the startup parameter or using the HTTP header (or both) allows
    running "old" clients with newer versions of ArangoDB, without having to adjust
    the clients too much.

  - the `location` headers returned by the server for the APIs `/_api/document/...`
    and `/_api/collection/...` will have different values depending on the used API
    version. If the API compatibility is `10300`, the `location` headers returned
    will look like this:

        location: /_api/document/....

    whereas when an API compatibility of `10400` or higher is used, the `location`
    headers will look like this:

        location: /_db/<database name>/_api/document/...

  Please note that even in the presence of this, old API versions still may not
  be supported forever by the server.

* fixed issue #643: Some minor corrections and a link to "Downloads" by @frankmayer

* started issue #642: Completion of error handling

* fixed issue #639: compiling v1.4 on maverick produces warnings on
  -Wstrict-null-sentinel

* fixed issue #621: Standard Config needs to be fixed

* added function to manage indexes (web interface)

* improved server shutdown time by signaling shutdown to applicationserver,
  logging, cleanup and compactor threads

* added foxx-manager `replace` command

* added foxx-manager `installed` command (a more intuitive alias for `list`)

* fixed issue #617: Swagger API is missing '/_api/version'

* fixed issue #615: Swagger API: Some commands have no parameter entry forms

* fixed issue #614: API : Typo in : Request URL /_api/database/current

* fixed issue #609: Graph viz tool - different background color

* fixed issue #608: arangosh config files - eventually missing in the manual

* fixed issue #607: Admin interface: no core documentation

* fixed issue #603: Aardvark Foxx App Manager

* fixed a bug in type-mapping between AQL user functions and the AQL layer

  The bug caused errors like the following when working with collection documents
  in an AQL user function:

      TypeError: Cannot assign to read only property '_id' of #<ShapedJson>

* create less system collections when creating a new database

  This is achieved by deferring collection creation until the collections are actually
  needed by ArangoDB. The following collections are affected by the change:
  - `_fishbowl`
  - `_structures`


v1.4.0-beta2 (2013-10-14)
-------------------------

* fixed compaction on Windows

  The compaction on Windows did not ftruncate the cleaned datafiles to a smaller size.
  This has been fixed so not only the content of the files is cleaned but also files
  are re-created with potentially smaller sizes.

* only the following system collections will be excluded from replication from now on:
  - `_replication`
  - `_trx`
  - `_users`
  - `_aal`
  - `_fishbowl`
  - `_modules`
  - `_routing`

  Especially the following system collections will now be included in replication:
  - `_aqlfunctions`
  - `_graphs`

  In previous versions of ArangoDB, all system collections were excluded from the
  replication.

  The change also caused a change in the replication logger and applier:
  in previous versions of ArangoDB, only a collection's id was logged for an operation.
  This has not caused problems for non-system collections but for system collections
  there ids might differ. In addition to a collection id ArangoDB will now also log the
  name of a collection for each replication event.

  The replication applier will now look for the collection name attribute in logged
  events preferably.

* added database selection to arango-dfdb

* provide foxx-manager, arangodump, and arangorestore in Windows build

* ArangoDB 1.4 will refuse to start if option `--javascript.app-path` is not set.

* added startup option `--server.allow-method-override`

  This option can be set to allow overriding the HTTP request method in a request using
  one of the following custom headers:

  - x-http-method-override
  - x-http-method
  - x-method-override

  This allows bypassing proxies and tools that would otherwise just let certain types of
  requests pass. Enabling this option may impose a security risk, so it should only be
  used in very controlled environments.

  The default value for this option is `false` (no method overriding allowed).

* added "details" URL parameter for bulk import API

  Setting the `details` URL parameter to `true` in a call to POST `/_api/import` will make
  the import return details about non-imported documents in the `details` attribute. If
  `details` is `false` or omitted, no `details` attribute will be present in the response.
  This is the same behavior that previous ArangoDB versions exposed.

* added "complete" option for bulk import API

  Setting the `complete` URL parameter to `true` in a call to POST `/_api/import` will make
  the import completely fail if at least one of documents cannot be imported successfully.

  It defaults to `false`, which will make ArangoDB continue importing the other documents
  from the import even if some documents cannot be imported. This is the same behavior that
  previous ArangoDB versions exposed.

* added missing swagger documentation for `/_api/log`

* calling `/_api/logs` (or `/_admin/logs`) is only permitted from the `_system` database now.

  Calling this API method for/from other database will result in an HTTP 400.

' ported fix from https://github.com/novus/nvd3/commit/0894152def263b8dee60192f75f66700cea532cc

  This prevents JavaScript errors from occurring in Chrome when in the admin interface,
  section "Dashboard".

* show current database name in web interface (bottom right corner)

* added missing documentation for /_api/import in swagger API docs

* allow specification of database name for replication sync command replication applier

  This allows syncing from a master database with a different name than the slave database.

* issue #601: Show DB in prompt

  arangosh now displays the database name as part of the prompt by default.

  Can change the prompt by using the `--prompt` option, e.g.

      > arangosh --prompt "my db is named \"%d\"> "


v1.4.0-beta1 (2013-10-01)
-------------------------

* make the Foxx manager use per-database app directories

  Each database now has its own subdirectory for Foxx applications. Each database
  can thus use different Foxx applications if required. A Foxx app for a specific
  database resides in `<app-path>/databases/<database-name>/<app-name>`.

  System apps are shared between all databases. They reside in `<app-path>/system/<app-name>`.

* only trigger an engine reset in development mode for URLs starting with `/dev/`

  This prevents ArangoDB from reloading all Foxx applications when it is not
  actually necessary.

* changed error code from 10 (bad parameter) to 1232 (invalid key generator) for
  errors that are due to an invalid key generator specification when creating a new
  collection

* automatic detection of content-type / mime-type for Foxx assets based on filenames,
  added possibility to override auto detection

* added endpoint management API at `/_api/endpoint`

* changed HTTP return code of PUT `/_api/cursor` from 400 to 404 in case a
  non-existing cursor is referred to

* issue #360: added support for asynchronous requests

  Incoming HTTP requests with the headers `x-arango-async: true` or
  `x-arango-async: store` will be answered by the server instantly with a generic
  HTTP 202 (Accepted) response.

  The actual requests will be queued and processed by the server asynchronously,
  allowing the client to continue sending other requests without waiting for the
  server to process the actually requested operation.

  The exact point in time when a queued request is executed is undefined. If an
  error occurs during execution of an asynchronous request, the client will not
  be notified by the server.

  The maximum size of the asynchronous task queue can be controlled using the new
  option `--scheduler.maximal-queue-size`. If the queue contains this many number of
  tasks and a new asynchronous request comes in, the server will reject it with an
  HTTP 500 (internal server error) response.

  Results of incoming requests marked with header `x-arango-async: true` will be
  discarded by the server immediately. Clients have no way of accessing the result
  of such asynchronously executed request. This is just _fire and forget_.

  To later retrieve the result of an asynchronously executed request, clients can
  mark a request with the header `x-arango-async: keep`. This makes the server
  store the result of the request in memory until explicitly fetched by a client
  via the `/_api/job` API. The `/_api/job` API also provides methods for basic
  inspection of which pending or already finished requests there are on the server,
  plus ways for garbage collecting unneeded results.

* Added new option `--scheduler.maximal-queue-size`.

* issue #590: Manifest Lint

* added data dump and restore tools, arangodump and arangorestore.

  arangodump can be used to create a logical dump of an ArangoDB database, or
  just dedicated collections. It can be used to dump both a collection's structure
  (properties and indexes) and data (documents).

  arangorestore can be used to restore data from a dump created with arangodump.
  arangorestore currently does not re-create any indexes, and doesn't yet handle
  referenced documents in edges properly when doing just partial restores.
  This will be fixed until 1.4 stable.

* introduced `--server.database` option for arangosh, arangoimp, and arangob.

  The option allows these client tools to use a certain database for their actions.
  In arangosh, the current database can be switched at any time using the command

      db._useDatabase(<name>);

  When no database is specified, all client tools will assume they should use the
  default database `_system`. This is done for downwards-compatibility reasons.

* added basic multi database support (alpha)

  New databases can be created using the REST API POST `/_api/database` and the
  shell command `db._createDatabase(<name>)`.

  The default database in ArangoDB is called `_system`. This database is always
  present and cannot be deleted by the user. When an older version of ArangoDB is
  upgraded to 1.4, the previously only database will automatically become the
  `_system` database.

  New databases can be created with the above commands, and can be deleted with the
  REST API DELETE `/_api/database/<name>` or the shell command `db._dropDatabase(<name>);`.

  Deleting databases is still unstable in ArangoDB 1.4 alpha and might crash the
  server. This will be fixed until 1.4 stable.

  To access a specific database via the HTTP REST API, the `/_db/<name>/` prefix
  can be used in all URLs. ArangoDB will check if an incoming request starts with
  this prefix, and will automatically pick the database name from it. If the prefix
  is not there, ArangoDB will assume the request is made for the default database
  (`_system`). This is done for downwards-compatibility reasons.

  That means, the following URL pathnames are logically identical:

      /_api/document/mycollection/1234
      /_db/_system/document/mycollection/1234

  To access a different database (e.g. `test`), the URL pathname would look like this:

      /_db/test/document/mycollection/1234

  New databases can also be created and existing databases can only be dropped from
  within the default database (`_system`). It is not possible to drop the `_system`
  database itself.

  Cross-database operations are unintended and unsupported. The intention of the
  multi-database feature is to have the possibility to have a few databases managed
  by ArangoDB in parallel, but to only access one database at a time from a connection
  or a request.

  When accessing the web interface via the URL pathname `/_admin/html/` or `/_admin/aardvark`,
  the web interface for the default database (`_system`) will be displayed.
  To access the web interface for a different database, the database name can be
  put into the URLs as a prefix, e.g. `/_db/test/_admin/html` or
  `/_db/test/_admin/aardvark`.

  All internal request handlers and also all user-defined request handlers and actions
  (including Foxx) will only get to see the unprefixed URL pathnames (i.e. excluding
  any database name prefix). This is to ensure downwards-compatibility.

  To access the name of the requested database from any action (including Foxx), use
  use `req.database`.

  For example, when calling the URL `/myapp/myaction`, the content of `req.database`
  will be `_system` (the default database because no database got specified) and the
  content of `req.url` will be `/myapp/myaction`.

  When calling the URL `/_db/test/myapp/myaction`, the content of `req.database` will be
  `test`, and the content of `req.url` will still be `/myapp/myaction`.

* Foxx now excludes files starting with . (dot) when bundling assets

  This mitigates problems with editor swap files etc.

* made the web interface a Foxx application

  This change caused the files for the web interface to be moved from `html/admin` to
  `js/apps/aardvark` in the file system.

  The base URL for the admin interface changed from `_admin/html/index.html` to
  `_admin/aardvark/index.html`.

  The "old" redirection to `_admin/html/index.html` will now produce a 404 error.

  When starting ArangoDB with the `--upgrade` option, this will automatically be remedied
  by putting in a redirection from `/` to `/_admin/aardvark/index.html`, and from
  `/_admin/html/index.html` to `/_admin/aardvark/index.html`.

  This also obsoletes the following configuration (command-line) options:
  - `--server.admin-directory`
  - `--server.disable-admin-interface`

  when using these now obsolete options when the server is started, no error is produced
  for downwards-compatibility.

* changed User-Agent value sent by arangoimp, arangosh, and arangod from "VOC-Agent" to
  "ArangoDB"

* changed journal file creation behavior as follows:

  Previously, a journal file for a collection was always created when a collection was
  created. When a journal filled up and became full, the current journal was made a
  datafile, and a new (empty) journal was created automatically. There weren't many
  intended situations when a collection did not have at least one journal.

  This is changed now as follows:
  - when a collection is created, no journal file will be created automatically
  - when there is a write into a collection without a journal, the journal will be
    created lazily
  - when there is a write into a collection with a full journal, a new journal will
    be created automatically

  From the end user perspective, nothing should have changed, except that there is now
  less disk usage for empty collections. Disk usage of infrequently updated collections
  might also be reduced significantly by running the `rotate()` method of a collection,
  and not writing into a collection subsequently.

* added method `collection.rotate()`

  This allows premature rotation of a collection's current journal file into a (read-only)
  datafile. The purpose of using `rotate()` is to prematurely allow compaction (which is
  performed on datafiles only) on data, even if the journal was not filled up completely.

  Using `rotate()` may make sense in the following scenario:

      c = db._create("test");
      for (i = 0; i < 1000; ++i) {
        c.save(...); // insert lots of data here
      }

      ...
      c.truncate(); // collection is now empty
      // only data in datafiles will be compacted by following compaction runs
      // all data in the current journal would not be compacted

      // calling rotate will make the current journal a datafile, and thus make it
      // eligible for compaction
      c.rotate();

  Using `rotate()` may also be useful when data in a collection is known to not change
  in the immediate future. After having completed all write operations on a collection,
  performing a `rotate()` will reduce the size of the current journal to the actually
  required size (remember that journals are pre-allocated with a specific size) before
  making the journal a datafile. Thus `rotate()` may cause disk space savings, even if
  the datafiles does not qualify for compaction after rotation.

  Note: rotating the journal is asynchronous, so that the actual rotation may be executed
  after `rotate()` returns to the caller.

* changed compaction to merge small datafiles together (up to 3 datafiles are merged in
  a compaction run)

  In the regular case, this should leave less small datafiles stay around on disk and allow
  using less file descriptors in total.

* added AQL MINUS function

* added AQL UNION_DISTINCT function (more efficient than combination of `UNIQUE(UNION())`)

* updated mruby to 2013-08-22

* issue #587: Add db._create() in help for startup arangosh

* issue #586: Share a link on installation instructions in the User Manual

* issue #585: Bison 2.4 missing on Mac for custom build

* issue #584: Web interface images broken in devel

* issue #583: Small documentation update

* issue #581: Parameter binding for attributes

* issue #580: Small improvements (by @guidoreina)

* issue #577: Missing documentation for collection figures in implementor manual

* issue #576: Get disk usage for collections and graphs

  This extends the result of the REST API for /_api/collection/figures with
  the attributes `compactors.count`, `compactors.fileSize`, `shapefiles.count`,
  and `shapefiles.fileSize`.

* issue #575: installing devel version on mac (low prio)

* issue #574: Documentation (POST /_admin/routing/reload)

* issue #558: HTTP cursors, allow count to ignore LIMIT


v1.4.0-alpha1 (2013-08-02)
--------------------------

* added replication. check online manual for details.

* added server startup options `--server.disable-replication-logger` and
  `--server.disable-replication-applier`

* removed action deployment tool, this now handled with Foxx and its manager or
  by kaerus node utility

* fixed a server crash when using byExample / firstExample inside a transaction
  and the collection contained a usable hash/skiplist index for the example

* defineHttp now only expects a single context

* added collection detail dialog (web interface)

  Shows collection properties, figures (datafiles, journals, attributes, etc.)
  and indexes.

* added documents filter (web interface)

  Allows searching for documents based on attribute values. One or many filter
  conditions can be defined, using comparison operators such as '==', '<=', etc.

* improved AQL editor (web interface)

  Editor supports keyboard shortcuts (Submit, Undo, Redo, Select).
  Editor allows saving and reusing of user-defined queries.
  Added example queries to AQL editor.
  Added comment button.

* added document import (web interface)

  Allows upload of JSON-data from files. Files must have an extension of .json.

* added dashboard (web interface)

  Shows the status of replication and multiple system charts, e.g.
  Virtual Memory Size, Request Time, HTTP Connections etc.

* added API method `/_api/graph` to query all graphs with all properties.

* added example queries in web interface AQL editor

* added arango.reconnect(<host>) method for arangosh to dynamically switch server or
  user name

* added AQL range operator `..`

  The `..` operator can be used to easily iterate over a sequence of numeric
  values. It will produce a list of values in the defined range, with both bounding
  values included.

  Example:

      2010..2013

  will produce the following result:

      [ 2010, 2011, 2012, 2013 ]

* added AQL RANGE function

* added collection.first(count) and collection.last(count) document access functions

  These functions allow accessing the first or last n documents in a collection. The order
  is determined by document insertion/update time.

* added AQL INTERSECTION function

* INCOMPATIBLE CHANGE: changed AQL user function namespace resolution operator from `:` to `::`

  AQL user-defined functions were introduced in ArangoDB 1.3, and the namespace resolution
  operator for them was the single colon (`:`). A function call looked like this:

      RETURN mygroup:myfunc()

  The single colon caused an ambiguity in the AQL grammar, making it indistinguishable from
  named attributes or the ternary operator in some cases, e.g.

      { mygroup:myfunc ? mygroup:myfunc }

  The change of the namespace resolution operator from `:` to `::` fixes this ambiguity.

  Existing user functions in the database will be automatically fixed when starting ArangoDB
  1.4 with the `--upgrade` option. However, queries using user-defined functions need to be
  adjusted on the client side to use the new operator.

* allow multiple AQL LET declarations separated by comma, e.g.
  LET a = 1, b = 2, c = 3

* more useful AQL error messages

  The error position (line/column) is more clearly indicated for parse errors.
  Additionally, if a query references a collection that cannot be found, the error
  message will give a hint on the collection name

* changed return value for AQL `DOCUMENT` function in case document is not found

  Previously, when the AQL `DOCUMENT` function was called with the id of a document and
  the document could not be found, it returned `undefined`. This value is not part of the
  JSON type system and this has caused some problems.
  Starting with ArangoDB 1.4, the `DOCUMENT` function will return `null` if the document
  looked for cannot be found.

  In case the function is called with a list of documents, it will continue to return all
  found documents, and will not return `null` for non-found documents. This has not changed.

* added single line comments for AQL

  Single line comments can be started with a double forward slash: `//`.
  They end at the end of the line, or the end of the query string, whichever is first.

* fixed documentation issues #567, #568, #571.

* added collection.checksum(<withData>) method to calculate CRC checksums for
  collections

  This can be used to
  - check if data in a collection has changed
  - compare the contents of two collections on different ArangoDB instances

* issue #565: add description line to aal.listAvailable()

* fixed several out-of-memory situations when double freeing or invalid memory
  accesses could happen

* less msyncing during the creation of collections

  This is achieved by not syncing the initial (standard) markers in shapes collections.
  After all standard markers are written, the shapes collection will get synced.

* renamed command-line option `--log.filter` to `--log.source-filter` to avoid
  misunderstandings

* introduced new command-line option `--log.content-filter` to optionally restrict
  logging to just specific log messages (containing the filter string, case-sensitive).

  For example, to filter on just log entries which contain `ArangoDB`, use:

      --log.content-filter "ArangoDB"

* added optional command-line option `--log.requests-file` to log incoming HTTP
  requests to a file.

  When used, all HTTP requests will be logged to the specified file, containing the
  client IP address, HTTP method, requests URL, HTTP response code, and size of the
  response body.

* added a signal handler for SIGUSR1 signal:

  when ArangoDB receives this signal, it will respond all further incoming requests
  with an HTTP 503 (Service Unavailable) error. This will be the case until another
  SIGUSR1 signal is caught. This will make ArangoDB start serving requests regularly
  again. Note: this is not implemented on Windows.

* limited maximum request URI length to 16384 bytes:

  Incoming requests with longer request URIs will be responded to with an HTTP
  414 (Request-URI Too Long) error.

* require version 1.0 or 1.1 in HTTP version signature of requests sent by clients:

  Clients sending requests with a non-HTTP 1.0 or non-HTTP 1.1 version number will
  be served with an HTTP 505 (HTTP Version Not Supported) error.

* updated manual on indexes:

  using system attributes such as `_id`, `_key`, `_from`, `_to`, `_rev` in indexes is
  disallowed and will be rejected by the server. This was the case since ArangoDB 1.3,
  but was not properly documented.

* issue #563: can aal become a default object?

  aal is now a prefab object in arangosh

* prevent certain system collections from being renamed, dropped, or even unloaded.

  Which restrictions there are for which system collections may vary from release to
  release, but users should in general not try to modify system collections directly
  anyway.

  Note: there are no such restrictions for user-created collections.

* issue #559: added Foxx documentation to user manual

* added server startup option `--server.authenticate-system-only`. This option can be
  used to restrict the need for HTTP authentication to internal functionality and APIs,
  such as `/_api/*` and `/_admin/*`.
  Setting this option to `true` will thus force authentication for the ArangoDB APIs
  and the web interface, but allow unauthenticated requests for other URLs (including
  user defined actions and Foxx applications).
  The default value of this option is `false`, meaning that if authentication is turned
  on, authentication is still required for *all* incoming requests. Only by setting the
  option to `true` this restriction is lifted and authentication becomes required for
  URLs starting with `/_` only.

  Please note that authentication still needs to be enabled regularly by setting the
  `--server.disable-authentication` parameter to `false`. Otherwise no authentication
  will be required for any URLs as before.

* protect collections against unloading when there are still document barriers around.

* extended cap constraints to optionally limit the active data size in a collection to
  a specific number of bytes.

  The arguments for creating a cap constraint are now:
  `collection.ensureCapConstraint(<count>, <byteSize>);`

  It is supported to specify just a count as in ArangoDB 1.3 and before, to specify
  just a fileSize, or both. The first met constraint will trigger the automated
  document removal.

* added `db._exists(doc)` and `collection.exists(doc)` for easy document existence checks

* added API `/_api/current-database` to retrieve information about the database the
  client is currently connected to (note: the API `/_api/current-database` has been
  removed in the meantime. The functionality is accessible via `/_api/database/current`
  now).

* ensure a proper order of tick values in datafiles/journals/compactors.
  any new files written will have the _tick values of their markers in order. for
  older files, there are edge cases at the beginning and end of the datafiles when
  _tick values are not properly in order.

* prevent caching of static pages in PathHandler.
  whenever a static page is requested that is served by the general PathHandler, the
  server will respond to HTTP GET requests with a "Cache-Control: max-age=86400" header.

* added "doCompact" attribute when creating collections and to collection.properties().
  The attribute controls whether collection datafiles are compacted.

* changed the HTTP return code from 400 to 404 for some cases when there is a referral
  to a non-existing collection or document.

* introduced error code 1909 `too many iterations` that is thrown when graph traversals
  hit the `maxIterations` threshold.

* optionally limit traversals to a certain number of iterations
  the limitation can be achieved via the traversal API by setting the `maxIterations`
  attribute, and also via the AQL `TRAVERSAL` and `TRAVERSAL_TREE` functions by setting
  the same attribute. If traversals are not limited by the end user, a server-defined
  limit for `maxIterations` may be used to prevent server-side traversals from running
  endlessly.

* added graph traversal API at `/_api/traversal`

* added "API" link in web interface, pointing to REST API generated with Swagger

* moved "About" link in web interface into "links" menu

* allow incremental access to the documents in a collection from out of AQL
  this allows reading documents from a collection chunks when a full collection scan
  is required. memory usage might be must lower in this case and queries might finish
  earlier if there is an additional LIMIT statement

* changed AQL COLLECT to use a stable sort, so any previous SORT order is preserved

* issue #547: Javascript error in the web interface

* issue #550: Make AQL graph functions support key in addition to id

* issue #526: Unable to escape when an errorneous command is entered into the js shell

* issue #523: Graph and vertex methods for the javascript api

* issue #517: Foxx: Route parameters with capital letters fail

* issue #512: Binded Parameters for LIMIT


v1.3.3 (2013-08-01)
-------------------

* issue #570: updateFishbowl() fails once

* updated and fixed generated examples

* issue #559: added Foxx documentation to user manual

* added missing error reporting for errors that happened during import of edges


v1.3.2 (2013-06-21)
-------------------

* fixed memleak in internal.download()

* made the shape-collection journal size adaptive:
  if too big shapes come in, a shape journal will be created with a big-enough size
  automatically. the maximum size of a shape journal is still restricted, but to a
  very big value that should never be reached in practice.

* fixed a segfault that occurred when inserting documents with a shape size bigger
  than the default shape journal size (2MB)

* fixed a locking issue in collection.truncate()

* fixed value overflow in accumulated filesizes reported by collection.figures()

* issue #545: AQL FILTER unnecessary (?) loop

* issue #549: wrong return code with --daemon


v1.3.1 (2013-05-24)
-------------------

* removed currently unused _ids collection

* fixed usage of --temp-path in aranogd and arangosh

* issue #540: suppress return of temporary internal variables in AQL

* issue #530: ReferenceError: ArangoError is not a constructor

* issue #535: Problem with AQL user functions javascript API

* set --javascript.app-path for test execution to prevent startup error

* issue #532: Graph _edgesCache returns invalid data?

* issue #531: Arangod errors

* issue #529: Really weird transaction issue

* fixed usage of --temp-path in aranogd and arangosh


v1.3.0 (2013-05-10)
-------------------

* fixed problem on restart ("datafile-xxx is not sealed") when server was killed
  during a compaction run

* fixed leak when using cursors with very small batchSize

* issue #508: `unregistergroup` function not mentioned in http interface docs

* issue #507: GET /_api/aqlfunction returns code inside parentheses

* fixed issue #489: Bug in aal.install

* fixed issue 505: statistics not populated on MacOS


v1.3.0-rc1 (2013-04-24)
-----------------------

* updated documentation for 1.3.0

* added node modules and npm packages

* changed compaction to only compact datafiles with more at least 10% of dead
  documents (byte size-wise)

* issue #498: fixed reload of authentication info when using
  `require("org/arangodb/users").reload()`

* issue #495: Passing an empty array to create a document results in a
  "phantom" document

* added more precision for requests statistics figures

* added "sum" attribute for individual statistics results in statistics API
  at /_admin/statistics

* made "limit" an optional parameter in AQL function NEAR().
  limit can now be either omitted completely, or set to 0. If so, an internal
  default value (currently 100) will be applied for the limit.

* issue #481

* added "attributes.count" to output of `collection.figures()`
  this also affects the REST API /_api/collection/<name>/figures

* added IndexedPropertyGetter for ShapedJson objects

* added API for user-defined AQL functions

* issue #475: A better error message for deleting a non-existent graph

* issue #474: Web interface problems with the JS Shell

* added missing documentation for AQL UNION function

* added transaction support.
  This provides ACID transactions for ArangoDB. Transactions can be invoked
  using the `db._executeTransaction()` function, or the `/_api/transaction`
  REST API.

* switched to semantic versioning (at least for alpha & alpha naming)

* added saveOrReplace() for server-side JS

v1.3.alpha1 (2013-04-05)
------------------------

* cleanup of Module, Package, ArangoApp and modules "internal", "fs", "console"

* use Error instead of string in throw to allow stack-trace

* issue #454: error while creation of Collection

* make `collection.count()` not recalculate the number of documents on the fly, but
  use some internal document counters.

* issue #457: invalid string value in web interface

* make datafile id (datafile->_fid) identical to the numeric part of the filename.
  E.g. the datafile `journal-123456.db` will now have a datafile marker with the same
  fid (i.e. `123456`) instead of a different value. This change will only affect
  datafiles that are created with 1.3 and not any older files.
  The intention behind this change is to make datafile debugging easier.

* consistently discard document attributes with reserved names (system attributes)
  but without any known meaning, for example `_test`, `_foo`, ...

  Previously, these attributes were saved with the document regularly in some cases,
  but were discarded in other cases.
  Now these attributes are discarded consistently. "Real" system attributes such as
  `_key`, `_from`, `_to` are not affected and will work as before.

  Additionally, attributes with an empty name (``) are discarded when documents are
  saved.

  Though using reserved or empty attribute names in documents was not really and
  consistently supported in previous versions of ArangoDB, this change might cause
  an incompatibility for clients that rely on this feature.

* added server startup flag `--database.force-sync-properties` to force syncing of
  collection properties on collection creation, deletion and on property update.
  The default value is true to mimic the behavior of previous versions of ArangoDB.
  If set to false, collection properties are written to disk but no call to sync()
  is made.

* added detailed output of server version and components for REST APIs
  `/_admin/version` and `/_api/version`. To retrieve this extended information,
  call the REST APIs with URL parameter `details=true`.

* issue #443: For git-based builds include commit hash in version

* adjust startup log output to be more compact, less verbose

* set the required minimum number of file descriptors to 256.
  On server start, this number is enforced on systems that have rlimit. If the limit
  cannot be enforced, starting the server will fail.
  Note: 256 is considered to be the absolute minimum value. Depending on the use case
  for ArangoDB, a much higher number of file descriptors should be used.

  To avoid checking & potentially changing the number of maximum open files, use the
  startup option `--server.descriptors-minimum 0`

* fixed shapedjson to json conversion for special numeric values (NaN, +inf, -inf).
  Before, "NaN", "inf", or "-inf" were written into the JSONified output, but these
  values are not allowed in JSON. Now, "null" is written to the JSONified output as
  required.

* added AQL functions VARIANCE_POPULATION(), VARIANCE_SAMPLE(), STDDEV_POPULATION(),
  STDDEV_SAMPLE(), AVERAGE(), MEDIAN() to calculate statistical values for lists

* added AQL SQRT() function

* added AQL TRIM(), LEFT() and RIGHT() string functions

* fixed issue #436: GET /_api/document on edge

* make AQL REVERSE() and LENGTH() functions work on strings, too

* disabled DOT generation in `make doxygen`. this speeds up docs generation

* renamed startup option `--dispatcher.report-intervall` to `--dispatcher.report-interval`

* renamed startup option `--scheduler.report-intervall` to `--scheduler.report-interval`

* slightly changed output of REST API method /_admin/log.
  Previously, the log messages returned also contained the date and log level, now
  they will only contain the log message, and no date and log level information.
  This information can be re-created by API users from the `timestamp` and `level`
  attributes of the result.

* removed configure option `--enable-zone-debug`
  memory zone debugging is now automatically turned on when compiling with ArangoDB
  `--enable-maintainer-mode`

* removed configure option `--enable-arangob`
  arangob is now always included in the build


v1.2.3 (XXXX-XX-XX)
-------------------

* added optional parameter `edgexamples` for AQL function EDGES() and NEIGHBORS()

* added AQL function NEIGHBORS()

* added freebsd support

* fixed firstExample() query with `_id` and `_key` attributes

* issue triAGENS/ArangoDB-PHP#55: AQL optimizer may have mis-optimized duplicate
  filter statements with limit


v1.2.2 (2013-03-26)
-------------------

* fixed save of objects with common sub-objects

* issue #459: fulltext internal memory allocation didn't scale well
  This fix improves loading times for collections with fulltext indexes that have
  lots of equal words indexed.

* issue #212: auto-increment support

  The feature can be used by creating a collection with the extra `keyOptions`
  attribute as follows:

      db._create("mycollection", { keyOptions: { type: "autoincrement", offset: 1, increment: 10, allowUserKeys: true } });

  The `type` attribute will make sure the keys will be auto-generated if no
  `_key` attribute is specified for a document.

  The `allowUserKeys` attribute determines whether users might still supply own
  `_key` values with documents or if this is considered an error.

  The `increment` value determines the actual increment value, whereas the `offset`
  value can be used to seed to value sequence with a specific starting value.
  This will be useful later in a multi-master setup, when multiple servers can use
  different auto-increment seed values and thus generate non-conflicting auto-increment values.

  The default values currently are:

  - `allowUserKeys`: `true`
  - `offset`: `0`
  - `increment`: `1`

  The only other available key generator type currently is `traditional`.
  The `traditional` key generator will auto-generate keys in a fashion as ArangoDB
  always did (some increasing integer value, with a more or less unpredictable
  increment value).

  Note that for the `traditional` key generator there is only the option to disallow
  user-supplied keys and give the server the sole responsibility for key generation.
  This can be achieved by setting the `allowUserKeys` property to `false`.

  This change also introduces the following errors that API implementors may want to check
  the return values for:

  - 1222: `document key unexpected`: will be raised when a document is created with
    a `_key` attribute, but the underlying collection was set up with the `keyOptions`
    attribute `allowUserKeys: false`.

  - 1225: `out of keys`: will be raised when the auto-increment key generator runs
    out of keys. This may happen when the next key to be generated is 2^64 or higher.
    In practice, this will only happen if the values for `increment` or `offset` are
    not set appropriately, or if users are allowed to supply own keys, those keys
    are near the 2^64 threshold, and later the auto-increment feature kicks in and
    generates keys that cross that threshold.

    In practice it should not occur with proper configuration and proper usage of the
    collections.

  This change may also affect the following REST APIs:
  - POST `/_api/collection`: the server does now accept the optional `keyOptions`
    attribute in the second parameter
  - GET `/_api/collection/properties`: will return the `keyOptions` attribute as part
    of the collection's properties. The previous optional attribute `createOptions`
    is now gone.

* fixed `ArangoStatement.explain()` method with bind variables

* fixed misleading "cursor not found" error message in arangosh that occurred when
  `count()` was called for client-side cursors

* fixed handling of empty attribute names, which may have crashed the server under
  certain circumstances before

* fixed usage of invalid pointer in error message output when index description could
  not be opened


v1.2.1 (2013-03-14)
-------------------

* issue #444: please darken light color in arangosh

* issue #442: pls update post install info on osx

* fixed conversion of special double values (NaN, -inf, +inf) when converting from
  shapedjson to JSON

* fixed compaction of markers (location of _key was not updated correctly in memory,
  leading to _keys pointing to undefined memory after datafile rotation)

* fixed edge index key pointers to use document master pointer plus offset instead
  of direct _key address

* fixed case when server could not create any more journal or compactor files.
  Previously a wrong status code may have been returned, and not being able to create
  a new compactor file may have led to an infinite loop with error message
  "could not create compactor".

* fixed value truncation for numeric filename parts when renaming datafiles/journals


v1.2.0 (2013-03-01)
-------------------

* by default statistics are now switch off; in order to enable comment out
  the "disable-statistics = yes" line in "arangod.conf"

* fixed issue #435: csv parser skips data at buffer border

* added server startup option `--server.disable-statistics` to turn off statistics
  gathering without recompilation of ArangoDB.
  This partly addresses issue #432.

* fixed dropping of indexes without collection name, e.g.
  `db.xxx.dropIndex("123456");`
  Dropping an index like this failed with an assertion error.

* fixed issue #426: arangoimp should be able to import edges into edge collections

* fixed issue #425: In case of conflict ArangoDB returns HTTP 400 Bad request
  (with 1207 Error) instead of HTTP 409 Conflict

* fixed too greedy token consumption in AQL for negative values:
  e.g. in the statement `RETURN { a: 1 -2 }` the minus token was consumed as part
  of the value `-2`, and not interpreted as the binary arithmetic operator


v1.2.beta3 (2013-02-22)
-----------------------

* issue #427: ArangoDB Importer Manual has no navigation links (previous|home|next)

* issue #319: Documentation missing for Emergency console and incomplete for datafile debugger.

* issue #370: add documentation for reloadRouting and flushServerModules

* issue #393: added REST API for user management at /_api/user

* issue #393, #128: added simple cryptographic functions for user actions in module "crypto":
  * require("org/arangodb/crypto").md5()
  * require("org/arangodb/crypto").sha256()
  * require("org/arangodb/crypto").rand()

* added replaceByExample() Javascript and REST API method

* added updateByExample() Javascript and REST API method

* added optional "limit" parameter for removeByExample() Javascript and REST API method

* fixed issue #413

* updated bundled V8 version from 3.9.4 to 3.16.14.1
  Note: the Windows version used a more recent version (3.14.0.1) and was not updated.

* fixed issue #404: keep original request url in request object


v1.2.beta2 (2013-02-15)
-----------------------

* fixed issue #405: 1.2 compile warnings

* fixed issue #333: [debian] Group "arangodb" is not used when starting vie init.d script

* added optional parameter 'excludeSystem' to GET /_api/collection
  This parameter can be used to disable returning system collections in the list
  of all collections.

* added AQL functions KEEP() and UNSET()

* fixed issue #348: "HTTP Interface for Administration and Monitoring"
  documentation errors.

* fix stringification of specific positive int64 values. Stringification of int64
  values with the upper 32 bits cleared and the 33rd bit set were broken.

* issue #395:  Collection properties() function should return 'isSystem' for
  Javascript and REST API

* make server stop after upgrade procedure when invoked with `--upgrade option`.
  When started with the `--upgrade` option, the server will perfom
  the upgrade, and then exit with a status code indicating the result of the
  upgrade (0 = success, 1 = failure). To start the server regularly in either
  daemon or console mode, the `--upgrade` option must not be specified.
  This change was introduced to allow init.d scripts check the result of
  the upgrade procedure, even in case an upgrade was successful.
  this was introduced as part of issue #391.

* added AQL function EDGES()

* added more crash-protection when reading corrupted collections at startup

* added documentation for AQL function CONTAINS()

* added AQL function LIKE()

* replaced redundant error return code 1520 (Unable to open collection) with error code
  1203 (Collection not found). These error codes have the same meanings, but one of
  them was returned from AQL queries only, the other got thrown by other parts of
  ArangoDB. Now, error 1203 (Collection not found) is used in AQL too in case a
  non-existing collection is used.

v1.2.beta1 (2013-02-01)
-----------------------

* fixed issue #382: [Documentation error] Maschine... should be Machine...

* unified history file locations for arangod, arangosh, and arangoirb.
  - The readline history for arangod (emergency console) is now stored in file
    $HOME/.arangod. It was stored in $HOME/.arango before.
  - The readline history for arangosh is still stored in $HOME/.arangosh.
  - The readline history for arangoirb is now stored in $HOME/.arangoirb. It was
    stored in $HOME/.arango-mrb before.

* fixed issue #381: _users user should have a unique constraint

* allow negative list indexes in AQL to access elements from the end of a list,
  e.g. ```RETURN values[-1]``` will return the last element of the `values` list.

* collection ids, index ids, cursor ids, and document revision ids created and
  returned by ArangoDB are now returned as strings with numeric content inside.
  This is done to prevent some value overrun/truncation in any part of the
  complete client/server workflow.
  In ArangoDB 1.1 and before, these values were previously returned as
  (potentially very big) integer values. This may cause problems (clipping, overrun,
  precision loss) for clients that do not support big integers natively and store
  such values in IEEE754 doubles internally. This type loses precision after about
  52 bits and is thus not safe to hold an id.
  Javascript and 32 bit-PHP are examples for clients that may cause such problems.
  Therefore, ids are now returned by ArangoDB as strings, with the string
  content being the integer value as before.

  Example for documents ("_rev" attribute):
  - Document returned by ArangoDB 1.1: { "_rev": 1234, ... }
  - Document returned by ArangoDB 1.2: { "_rev": "1234", ... }

  Example for collections ("id" attribute / "_id" property):
  - Collection returned by ArangoDB 1.1: { "id": 9327643, "name": "test", ... }
  - Collection returned by ArangoDB 1.2: { "id": "9327643", "name": "test", ... }

  Example for cursors ("id" attribute):
  - Collection returned by ArangoDB 1.1: { "id": 11734292, "hasMore": true, ... }
  - Collection returned by ArangoDB 1.2: { "id": "11734292", "hasMore": true, ... }

* global variables are not automatically available anymore when starting the
  arangod Javascript emergency console (i.e. ```arangod --console```).

  Especially, the variables `db`, `edges`, and `internal` are not available
  anymore. `db` and `internal` can be made available in 1.2 by
  ```var db = require("org/arangodb").db;``` and
  ```var internal = require("internal");```, respectively.
  The reason for this change is to get rid of global variables in the server
  because this will allow more specific inclusion of functionality.

  For convenience, the global variable `db` is still available by default in
  arangosh. The global variable `edges`, which since ArangoDB 1.1 was kind of
  a redundant wrapper of `db`, has been removed in 1.2 completely.
  Please use `db` instead, and if creating an edge collection, use the explicit
  ```db._createEdgeCollection()``` command.

* issue #374: prevent endless redirects when calling admin interface with
  unexpected URLs

* issue #373: TRAVERSAL() `trackPaths` option does not work. Instead `paths` does work

* issue #358: added support for CORS

* honor optional waitForSync property for document removal, replace, update, and
  save operations in arangosh. The waitForSync parameter for these operations
  was previously honored by the REST API and on the server-side, but not when
  the waitForSync parameter was specified for a document operation in arangosh.

* calls to db.collection.figures() and /_api/collection/<collection>/figures now
  additionally return the number of shapes used in the collection in the
  extra attribute "shapes.count"

* added AQL TRAVERSAL_TREE() function to return a hierarchical result from a traversal

* added AQL TRAVERSAL() function to return the results from a traversal

* added AQL function ATTRIBUTES() to return the attribute names of a document

* removed internal server-side AQL functions from global scope.

  Now the AQL internal functions can only be accessed via the exports of the
  ahuacatl module, which can be included via ```require("org/arangodb/ahuacatl")```.
  It shouldn't be necessary for clients to access this module at all, but
  internal code may use this module.

  The previously global AQL-related server-side functions were moved to the
  internal namespace. This produced the following function name changes on
  the server:

     old name              new name
     ------------------------------------------------------
     AHUACATL_RUN       => require("internal").AQL_QUERY
     AHUACATL_EXPLAIN   => require("internal").AQL_EXPLAIN
     AHUACATL_PARSE     => require("internal").AQL_PARSE

  Again, clients shouldn't have used these functions at all as there is the
  ArangoStatement object to execute AQL queries.

* fixed issue #366: Edges index returns strange description

* added AQL function MATCHES() to check a document against a list of examples

* added documentation and tests for db.collection.removeByExample

* added --progress option for arangoimp. This will show the percentage of the input
  file that has been processed by arangoimp while the import is still running. It can
  be used as a rough indicator of progress for the entire import.

* make the server log documents that cannot be imported via /_api/import into the
  logfile using the warning log level. This may help finding illegal documents in big
  import runs.

* check on server startup whether the database directory and all collection directories
  are writable. if not, the server startup will be aborted. this prevents serious
  problems with collections being non-writable and this being detected at some pointer
  after the server has been started

* allow the following AQL constructs: FUNC(...)[...], FUNC(...).attribute

* fixed issue #361: Bug in Admin Interface. Header disappears when clicking new collection

* Added in-memory only collections

  Added collection creation parameter "isVolatile":
  if set to true, the collection is created as an in-memory only collection,
  meaning that all document data of that collection will reside in memory only,
  and will not be stored permanently to disk.
  This means that all collection data will be lost when the collection is unloaded
  or the server is shut down.
  As this collection type does not have datafile disk overhead for the regular
  document operations, it may be faster than normal disk-backed collections. The
  actual performance gains strongly depend on the underlying OS, filesystem, and
  settings though.
  This collection type should be used for caches only and not for any sensible data
  that cannot be re-created otherwise.
  Some platforms, namely Windows, currently do not support this collection type.
  When creating an in-memory collection on such platform, an error message will be
  returned by ArangoDB telling the user the platform does not support it.

  Note: in-memory collections are an experimental feature. The feature might
  change drastically or even be removed altogether in a future version of ArangoDB.

* fixed issue #353: Please include "pretty print" in Emergency Console

* fixed issue #352: "pretty print" console.log
  This was achieved by adding the dump() function for the "internal" object

* reduced insertion time for edges index
  Inserting into the edges index now avoids costly comparisons in case of a hash
  collision, reducing the prefilling/loading timer for bigger edge collections

* added fulltext queries to AQL via FULLTEXT() function. This allows search
  fulltext indexes from an AQL query to find matching documents

* added fulltext index type. This index type allows indexing words and prefixes of
  words from a specific document attribute. The index can be queries using a
  SimpleQueryFull object, the HTTP REST API at /_api/simple/fulltext, or via AQL

* added collection.revision() method to determine whether a collection has changed.
  The revision method returns a revision string that can be used by client programs
  for equality/inequality comparisons. The value returned by the revision method
  should be treated by clients as an opaque string and clients should not try to
  figure out the sense of the revision id. This is still useful enough to check
  whether data in a collection has changed.

* issue #346: adaptively determine NUMBER_HEADERS_PER_BLOCK

* issue #338: arangosh cursor positioning problems

* issue #326: use limit optimization with filters

* issue #325: use index to avoid sorting

* issue #324: add limit optimization to AQL

* removed arango-password script and added Javascript functionality to add/delete
  users instead. The functionality is contained in module `users` and can be invoked
  as follows from arangosh and arangod:
  * require("users").save("name", "passwd");
  * require("users").replace("name", "newPasswd");
  * require("users").remove("name");
  * require("users").reload();
  These functions are intentionally not offered via the web interface.
  This also addresses issue #313

* changed print output in arangosh and the web interface for JSON objects.
  Previously, printing a JSON object in arangosh resulted in the attribute values
  being printed as proper JSON, but attribute names were printed unquoted and
  unescaped. This was fine for the purpose of arangosh, but lead to invalid
  JSON being produced. Now, arangosh will produce valid JSON that can be used
  to send it back to ArangoDB or use it with arangoimp etc.

* fixed issue #300: allow importing documents via the REST /_api/import API
  from a JSON list, too.
  So far, the API only supported importing from a format that had one JSON object
  on each line. This is sometimes inconvenient, e.g. when the result of an AQL
  query or any other list is to be imported. This list is a JSON list and does not
  necessary have a document per line if pretty-printed.
  arangoimp now supports the JSON list format, too. However, the format requires
  arangoimp and the server to read the entire dataset at once. If the dataset is
  too big (bigger than --max-upload-size) then the import will be rejected. Even if
  increased, the entire list must fit in memory on both the client and the server,
  and this may be more resource-intensive than importing individual lines in chunks.

* removed unused parameter --reuse-ids for arangoimp. This parameter did not have
  any effect in 1.2, was never publicly announced and did evil (TM) things.

* fixed issue #297 (partly): added whitespace between command line and
  command result in arangosh, added shell colors for better usability

* fixed issue #296: system collections not usable from AQL

* fixed issue #295: deadlock on shutdown

* fixed issue #293: AQL queries should exploit edges index

* fixed issue #292: use index when filtering on _key in AQL

* allow user-definable document keys
  users can now define their own document keys by using the _key attribute
  when creating new documents or edges. Once specified, the value of _key is
  immutable.
  The restrictions for user-defined key values are:
  * the key must be at most 254 bytes long
  * it must consist of the letters a-z (lower or upper case), the digits 0-9,
    the underscore (_) or dash (-) characters only
  * any other characters, especially multi-byte sequences, whitespace or
    punctuation characters cannot be used inside key values

  Specifying a document key is optional when creating new documents. If no
  document key is specified, ArangoDB will create a document key itself.
  There are no guarantees about the format and pattern of auto-generated document
  keys other than the above restrictions.
  Clients should therefore treat auto-generated document keys as opaque values.
  Keys can be used to look up and reference documents, e.g.:
  * saving a document: `db.users.save({ "_key": "fred", ... })`
  * looking up a document: `db.users.document("fred")`
  * referencing other documents: `edges.relations.save("users/fred", "users/john", ...)`

  This change is downwards-compatible to ArangoDB 1.1 because in ArangoDB 1.1
  users were not able to define their own keys. If the user does not supply a _key
  attribute when creating a document, ArangoDB 1.2 will still generate a key of
  its own as ArangoDB 1.1 did. However, all documents returned by ArangoDB 1.2 will
  include a _key attribute and clients should be able to handle that (e.g. by
  ignoring it if not needed). Documents returned will still include the _id attribute
  as in ArangoDB 1.1.

* require collection names everywhere where a collection id was allowed in
  ArangoDB 1.1 & 1.0
  This change requires clients to use a collection name in place of a collection id
  at all places the client deals with collections.
  Examples:
  * creating edges: the _from and _to attributes must now contain collection names instead
    of collection ids: `edges.relations.save("test/my-key1", "test/my-key2", ...)`
  * retrieving edges: the returned _from and _to attributes now will contain collection
    names instead of ids, too: _from: `test/fred` instead of `1234/3455`
  * looking up documents: db.users.document("fred") or db._document("users/fred")

  Collection names must be used in REST API calls instead of collection ids, too.
  This change is thus not completely downwards-compatible to ArangoDB 1.1. ArangoDB 1.1
  required users to use collection ids in many places instead of collection names.
  This was unintuitive and caused overhead in cases when just the collection name was
  known on client-side but not its id. This overhead can now be avoided so clients can
  work with the collection names directly. There is no need to work with collection ids
  on the client side anymore.
  This change will likely require adjustments to API calls issued by clients, and also
  requires a change in how clients handle the _id value of returned documents. Previously,
  the _id value of returned documents contained the collection id, a slash separator and
  the document number. Since 1.2, _id will contain the collection name, a slash separator
  and the document key. The same applies to the _from and _to attribute values of edges
  that are returned by ArangoDB.

  Also removed (now unnecessary) location header in responses of the collections REST API.
  The location header was previously returned because it was necessary for clients.
  When clients created a collection, they specified the collection name. The collection
  id was generated on the server, but the client needed to use the server-generated
  collection id for further API calls, e.g. when creating edges etc. Therefore, the
  full collection URL, also containing the collection id, was returned by the server in
  responses to the collection API, in the HTTP location header.
  Returning the location header has become unnecessary in ArangoDB 1.2 because users
  can access collections by name and do not need to care about collection ids.


v1.1.3 (2013-XX-XX)
-------------------

* fix case when an error message was looked up for an error code but no error
  message was found. In this case a NULL ptr was returned and not checked everywhere.
  The place this error popped up was when inserting into a non-unique hash index
  failed with a specific, invalid error code.

* fixed issue #381:  db._collection("_users").getIndexes();

* fixed issue #379: arango-password fatal issue javscript.startup-directory

* fixed issue #372: Command-Line Options for the Authentication and Authorization


v1.1.2 (2013-01-20)
-------------------

* upgraded to mruby 2013-01-20 583983385b81c21f82704b116eab52d606a609f4

* fixed issue #357: Some spelling and grammar errors

* fixed issue #355: fix quotes in pdf manual

* fixed issue #351: Strange arangosh error message for long running query

* fixed randomly hanging connections in arangosh on MacOS

* added "any" query method: this returns a random document from a collection. It
  is also available via REST HTTP at /_api/simple/any.

* added deployment tool

* added getPeerVertex

* small fix for logging of long messages: the last character of log messages longer
  than 256 bytes was not logged.

* fixed truncation of human-readable log messages for web interface: the trailing \0
  byte was not appended for messages longer than 256 bytes

* fixed issue #341: ArangoDB crashes when stressed with Batch jobs
  Contrary to the issue title, this did not have anything to do with batch jobs but
  with too high memory usage. The memory usage of ArangoDB is now reduced for cases
   when there are lots of small collections with few documents each

* started with issue #317: Feature Request (from Google Groups): DATE handling

* backported issue #300: Extend arangoImp to Allow importing result set-like
  (list of documents) formatted files

* fixed issue #337: "WaitForSync" on new collection does not work on Win/X64

* fixed issue #336: Collections REST API docs

* fixed issue #335: mmap errors due to wrong memory address calculation

* fixed issue #332: arangoimp --use-ids parameter seems to have no impact

* added option '--server.disable-authentication' for arangosh as well. No more passwd
  prompts if not needed

* fixed issue #330: session logging for arangosh

* fixed issue #329: Allow passing script file(s) as parameters for arangosh to run

* fixed issue #328: 1.1 compile warnings

* fixed issue #327: Javascript parse errors in front end


v1.1.1 (2012-12-18)
-------------------

* fixed issue #339: DELETE /_api/cursor/cursor-identifier return incollect errorNum

  The fix for this has led to a signature change of the function actions.resultNotFound().
  The meaning of parameter #3 for This function has changed from the error message string
  to the error code. The error message string is now parameter #4.
  Any client code that uses this function in custom actions must be adjusted.

* fixed issue #321: Problem upgrading arangodb 1.0.4 to 1.1.0 with Homebrew (OSX 10.8.2)

* fixed issue #230: add navigation and search for online documentation

* fixed issue #315: Strange result in PATH

* fixed issue #323: Wrong function returned in error message of AQL CHAR_LENGTH()

* fixed some log errors on startup / shutdown due to pid file handling and changing
  of directories


v1.1.0 (2012-12-05)
-------------------

* WARNING:
  arangod now performs a database version check at startup. It will look for a file
  named "VERSION" in its database directory. If the file is not present, arangod will
  perform an automatic upgrade of the database directory. This should be the normal
  case when upgrading from ArangoDB 1.0 to ArangoDB 1.1.

  If the VERSION file is present but is from an older version of ArangoDB, arangod
  will refuse to start and ask the user to run a manual upgrade first. A manual upgrade
  can be performed by starting arangod with the option `--upgrade`.

  This upgrade procedure shall ensure that users have full control over when they
  perform any updates/upgrades of their data, and can plan backups accordingly. The
  procedure also guarantees that the server is not run without any required system
  collections or with in incompatible data state.

* added AQL function DOCUMENT() to retrieve a document by its _id value

* fixed issue #311: fixed segfault on unload

* fixed issue #309: renamed stub "import" button from web interface

* fixed issue #307: added WaitForSync column in collections list in in web interface

* fixed issue #306: naming in web interface

* fixed issue #304: do not clear AQL query text input when switching tabs in
  web interface

* fixed issue #303: added documentation about usage of var keyword in web interface

* fixed issue #301: PATCH does not work in web interface

# fixed issue #269: fix make distclean & clean

* fixed issue #296: system collections not usable from AQL

* fixed issue #295: deadlock on shutdown

* added collection type label to web interface

* fixed issue #290: the web interface now disallows creating non-edges in edge collections
  when creating collections via the web interface, the collection type must also be
  specified (default is document collection)

* fixed issue #289: tab-completion does not insert any spaces

* fixed issue #282: fix escaping in web interface

* made AQL function NOT_NULL take any number of arguments. Will now return its
  first argument that is not null, or null if all arguments are null. This is downwards
  compatible.

* changed misleading AQL function name NOT_LIST() to FIRST_LIST() and slightly changed
  the behavior. The function will now return its first argument that is a list, or null
  if none of the arguments are lists.
  This is mostly downwards-compatible. The only change to the previous implementation in
  1.1-beta will happen if two arguments were passed and the 1st and 2nd arguments were
  both no lists. In previous 1.1, the 2nd argument was returned as is, but now null
  will be returned.

* add AQL function FIRST_DOCUMENT(), with same behavior as FIRST_LIST(), but working
  with documents instead of lists.

* added UPGRADING help text

* fixed issue #284: fixed Javascript errors when adding edges/vertices without own
  attributes

* fixed issue #283: AQL LENGTH() now works on documents, too

* fixed issue #281: documentation for skip lists shows wrong example

* fixed AQL optimizer bug, related to OR-combined conditions that filtered on the
  same attribute but with different conditions

* fixed issue #277: allow usage of collection names when creating edges
  the fix of this issue also implies validation of collection names / ids passed to
  the REST edge create method. edges with invalid collection ids or names in the
  "from" or "to" values will be rejected and not saved


v1.1.beta2 (2012-11-13)
-----------------------

* fixed arangoirb compilation

* fixed doxygen


v1.1.beta1 (2012-10-24)
-----------------------

* fixed AQL optimizer bug

* WARNING:
  - the user has changed from "arango" to "arangodb", the start script has changed from
    "arangod" to "arangodb", the database directory has changed from "/var/arangodb" to
    "/var/lib/arangodb" to be compliant with various Linux policies

  - In 1.1, we have introduced types for collections: regular documents go into document
    collections, and edges go into edge collections. The prefixing (db.xxx vs. edges.xxx)
    works slightly different in 1.1: edges.xxx can still be used to access collections,
    however, it will not determine the type of existing collections anymore. To create an
    edge collection 1.1, you can use db._createEdgeCollection() or edges._create().
    And there's of course also db._createDocumentCollection().
    db._create() is also still there and will create a document collection by default,
    whereas edges._create() will create an edge collection.

  - the admin web interface that was previously available via the simple URL suffix /
    is now available via a dedicated URL suffix only: /_admin/html
    The reason for this is that routing and URLs are now subject to changes by the end user,
    and only URLs parts prefixed with underscores (e.g. /_admin or /_api) are reserved
    for ArangoDB's internal usage.

* the server now handles requests with invalid Content-Length header values as follows:
  - if Content-Length is negative, the server will respond instantly with HTTP 411
    (length required)

  - if Content-Length is positive but shorter than the supplied body, the server will
    respond with HTTP 400 (bad request)

  - if Content-Length is positive but longer than the supplied body, the server will
    wait for the client to send the missing bytes. The server allows 90 seconds for this
    and will close the connection if the client does not send the remaining data

  - if Content-Length is bigger than the maximum allowed size (512 MB), the server will
    fail with HTTP 413 (request entity too large).

  - if the length of the HTTP headers is greater than the maximum allowed size (1 MB),
    the server will fail with HTTP 431 (request header fields too large)

* issue #265: allow optional base64 encoding/decoding of action response data

* issue #252: create _modules collection using arango-upgrade (note: arango-upgrade was
  finally replaced by the `--upgrade` option for arangod)

* issue #251: allow passing arbitrary options to V8 engine using new command line option:
  --javascript.v8-options. Using this option, the Harmony features or other settings in
  v8 can be enabled if the end user requires them

* issue #248: allow AQL optimizer to pull out completely uncorrelated subqueries to the
  top level, resulting in less repeated evaluation of the subquery

* upgraded to Doxygen 1.8.0

* issue #247: added AQL function MERGE_RECURSIVE

* issue #246: added clear() function in arangosh

* issue #245: Documentation: Central place for naming rules/limits inside ArangoDB

* reduced size of hash index elements by 50 %, allowing more index elements to fit in
  memory

* issue #235: GUI Shell throws Error:ReferenceError: db is not defined

* issue #229: methods marked as "under construction"

* issue #228: remove unfinished APIs (/_admin/config/*)

* having the OpenSSL library installed is now a prerequisite to compiling ArangoDB
  Also removed the --enable-ssl configure option because ssl is always required.

* added AQL functions TO_LIST, NOT_LIST

* issue #224: add optional Content-Id for batch requests

* issue #221: more documentation on AQL explain functionality. Also added
  ArangoStatement.explain() client method

* added db._createStatement() method on server as well (was previously available
  on the client only)

* issue #219: continue in case of "document not found" error in PATHS() function

* issue #213: make waitForSync overridable on specific actions

* changed AQL optimizer to use indexes in more cases. Previously, indexes might
  not have been used when in a reference expression the inner collection was
  specified last. Example: FOR u1 IN users FOR u2 IN users FILTER u1._id == u2._id
  Previously, this only checked whether an index could be used for u2._id (not
  possible). It was not checked whether an index on u1._id could be used (possible).
  Now, for expressions that have references/attribute names on both sides of the
  above as above, indexes are checked for both sides.

* issue #204: extend the CSV import by TSV and by user configurable
  separator character(s)

* issue #180: added support for batch operations

* added startup option --server.backlog-size
  this allows setting the value of the backlog for the listen() system call.
  the default value is 10, the maximum value is platform-dependent

* introduced new configure option "--enable-maintainer-mode" for
  ArangoDB maintainers. this option replaces the previous compile switches
  --with-boost-test, --enable-bison, --enable-flex and --enable-errors-dependency
  the individual configure options have been removed. --enable-maintainer-mode
  turns them all on.

* removed potentially unused configure option --enable-memfail

* fixed issue #197: HTML web interface calls /_admin/user-manager/session

* fixed issue #195: VERSION file in database directory

* fixed issue #193: REST API HEAD request returns a message body on 404

* fixed issue #188: intermittent issues with 1.0.0
  (server-side cursors not cleaned up in all cases, pthreads deadlock issue)

* issue #189: key store should use ISO datetime format bug

* issue #187: run arango-upgrade on server start (note: arango-upgrade was finally
  replaced by the `--upgrade` option for arangod)n

* fixed issue #183: strange unittest error

* fixed issue #182: manual pages

* fixed issue #181: use getaddrinfo

* moved default database directory to "/var/lib/arangodb" in accordance with
  http://www.pathname.com/fhs/pub/fhs-2.3.html

* fixed issue #179: strange text in import manual

* fixed issue #178: test for aragoimp is missing

* fixed issue #177: a misleading error message was returned if unknown variables
  were used in certain positions in an AQL query.

* fixed issue #176: explain how to use AQL from the arangosh

* issue #175: re-added hidden (and deprecated) option --server.http-port. This
  option is only there to be downwards-compatible to Arango 1.0.

* fixed issue #174: missing Documentation for `within`

* fixed issue #170: add db.<coll_name>.all().toArray() to arangosh help screen

* fixed issue #169: missing argument in Simple Queries

* added program arango-upgrade. This program must be run after installing ArangoDB
  and after upgrading from a previous version of ArangoDB. The arango-upgrade script
  will ensure all system collections are created and present in the correct state.
  It will also perform any necessary data updates.
  Note: arango-upgrade was finally replaced by the `--upgrade` option for arangod.

* issue #153: edge collection should be a flag for a collection
  collections now have a type so that the distinction between document and edge
  collections can now be done at runtime using a collection's type value.
  A collection's type can be queried in Javascript using the <collection>.type() method.

  When new collections are created using db._create(), they will be document
  collections by default. When edge._create() is called, an edge collection will be created.
  To explicitly create a collection of a specific/different type, use the methods
  _createDocumentCollection() or _createEdgeCollection(), which are available for
  both the db and the edges object.
  The Javascript objects ArangoEdges and ArangoEdgesCollection have been removed
  completely.
  All internal and test code has been adjusted for this, and client code
  that uses edges.* should also still work because edges is still there and creates
  edge collections when _create() is called.

  INCOMPATIBLE CHANGE: Client code might still need to be changed in the following aspect:
  Previously, collections did not have a type so documents and edges could be inserted
  in the same collection. This is now disallowed. Edges can only be inserted into
  edge collections now. As there were no collection types in 1.0, ArangoDB will perform
  an automatic upgrade when migrating from 1.0 to 1.1.
  The automatic upgrade will check every collection and determine its type as follows:
  - if among the first 50 documents in the collection there are documents with
    attributes "_from" and "_to", the collection is typed as an edge collection
  - if among the first 50 documents in the collection there are no documents with
    attributes "_from" and "_to", the collection is made as a document collection

* issue #150: call V8 garbage collection on server periodically

* issue #110: added support for partial updates

  The REST API for documents now offers an HTTP PATCH method to partially update
  documents. Overwriting/replacing documents is still available via the HTTP PUT method
  as before. The Javascript API in the shell also offers a new update() method in extension to
  the previously existing replace() method.


v1.0.4 (2012-11-12)
-------------------

* issue #275: strange error message in arangosh 1.0.3 at startup


v1.0.3 (2012-11-08)
-------------------

* fixed AQL optimizer bug

* issue #273: fixed segfault in arangosh on HTTP 40x

* issue #265: allow optional base64 encoding/decoding of action response data

* issue #252: _modules collection not created automatically


v1.0.2 (2012-10-22)
-------------------

* repository CentOS-X.Y moved to CentOS-X, same for Debian

* bugfix for rollback from edges

* bugfix for hash indexes

* bugfix for StringBuffer::erase_front

* added autoload for modules

* added AQL function TO_LIST


v1.0.1 (2012-09-30)
-------------------

* draft for issue #165: front-end application howto

* updated mruby to cf8fdea4a6598aa470e698e8cbc9b9b492319d

* fix for issue #190: install doesn't create log directory

* fix for issue #194: potential race condition between creating and dropping collections

* fix for issue #193: REST API HEAD request returns a message body on 404

* fix for issue #188: intermittent issues with 1.0.0

* fix for issue #163: server cannot create collection because of abandoned files

* fix for issue #150: call V8 garbage collection on server periodically


v1.0.0 (2012-08-17)
-------------------

* fix for issue #157: check for readline and ncurses headers, not only libraries


v1.0.beta4 (2012-08-15)
-----------------------

* fix for issue #152: fix memleak for barriers


v1.0.beta3 (2012-08-10)
-----------------------

* fix for issue #151: Memleak, collection data not removed

* fix for issue #149: Inconsistent port for admin interface

* fix for issue #163: server cannot create collection because of abandoned files

* fix for issue #157: check for readline and ncurses headers, not only libraries

* fix for issue #108: db.<collection>.truncate() inefficient

* fix for issue #109: added startup note about cached collection names and how to
  refresh them

* fix for issue #156: fixed memleaks in /_api/import

* fix for issue #59: added tests for /_api/import

* modified return value for calls to /_api/import: now, the attribute "empty" is
  returned as well, stating the number of empty lines in the input. Also changed the
  return value of the error code attribute ("errorNum") from 1100 ("corrupted datafile")
  to 400 ("bad request") in case invalid/unexpected JSON data was sent to the server.
  This error code is more appropriate as no datafile is broken but just input data is
  incorrect.

* fix for issue #152: Memleak for barriers

* fix for issue #151: Memleak, collection data not removed

* value of --database.maximal-journal-size parameter is now validated on startup. If
  value is smaller than the minimum value (currently 1048576), an error is thrown and
  the server will not start. Before this change, the global value of maximal journal
  size was not validated at server start, but only on collection level

* increased sleep value in statistics creation loop from 10 to 500 microseconds. This
  reduces accuracy of statistics values somewhere after the decimal points but saves
  CPU time.

* avoid additional sync() calls when writing partial shape data (attribute name data)
  to disk. sync() will still be called when the shape marker (will be written after
  the attributes) is written to disk

* issue #147: added flag --database.force-sync-shapes to force synching of shape data
  to disk. The default value is true so it is the same behavior as in version 1.0.
  if set to false, shape data is synched to disk if waitForSync for the collection is
  set to true, otherwise, shape data is not synched.

* fix for issue #145: strange issue on Travis: added epsilon for numeric comparison in
  geo index

* fix for issue #136: adjusted message during indexing

* issue #131: added timeout for HTTP keep-alive connections. The default value is 300
  seconds. There is a startup parameter server.keep-alive-timeout to configure the value.
  Setting it to 0 will disable keep-alive entirely on the server.

* fix for issue #137: AQL optimizer should use indexes for ref accesses with
  2 named attributes


v1.0.beta2 (2012-08-03)
-----------------------

* fix for issue #134: improvements for centos RPM

* fixed problem with disable-admin-interface in config file


v1.0.beta1 (2012-07-29)
-----------------------

* fixed issue #118: We need a collection "debugger"

* fixed issue #126: Access-Shaper must be cached

* INCOMPATIBLE CHANGE: renamed parameters "connect-timeout" and "request-timeout"
  for arangosh and arangoimp to "--server.connect-timeout" and "--server.request-timeout"

* INCOMPATIBLE CHANGE: authorization is now required on the server side
  Clients sending requests without HTTP authorization will be rejected with HTTP 401
  To allow backwards compatibility, the server can be started with the option
  "--server.disable-authentication"

* added options "--server.username" and "--server.password" for arangosh and arangoimp
  These parameters must be used to specify the user and password to be used when
  connecting to the server. If no password is given on the command line, arangosh/
  arangoimp will interactively prompt for a password.
  If no user name is specified on the command line, the default user "root" will be
  used.

* added startup option "--server.ssl-cipher-list" to determine which ciphers to
  use in SSL context. also added SSL_OP_CIPHER_SERVER_PREFERENCE to SSL default
  options so ciphers are tried in server and not in client order

* changed default SSL protocol to TLSv1 instead of SSLv2

* changed log-level of SSL-related messages

* added SSL connections if server is compiled with OpenSSL support. Use --help-ssl

* INCOMPATIBLE CHANGE: removed startup option "--server.admin-port".
  The new endpoints feature (see --server.endpoint) allows opening multiple endpoints
  anyway, and the distinction between admin and "other" endpoints can be emulated
  later using privileges.

* INCOMPATIBLE CHANGE: removed startup options "--port", "--server.port", and
  "--server.http-port" for arangod.
  These options have been replaced by the new "--server.endpoint" parameter

* INCOMPATIBLE CHANGE: removed startup option "--server" for arangosh and arangoimp.
  These options have been replaced by the new "--server.endpoint" parameter

* Added "--server.endpoint" option to arangod, arangosh, and arangoimp.
  For arangod, this option allows specifying the bind endpoints for the server
  The server can be bound to one or multiple endpoints at once. For arangosh
  and arangoimp, the option specifies the server endpoint to connect to.
  The following endpoint syntax is currently supported:
  - tcp://host:port or http@tcp://host:port (HTTP over IPv4)
  - tcp://[host]:port or http@tcp://[host]:port (HTTP over IPv6)
  - ssl://host:port or http@tcp://host:port (HTTP over SSL-encrypted IPv4)
  - ssl://[host]:port or http@tcp://[host]:port (HTTP over SSL-encrypted IPv6)
  - unix:///path/to/socket or http@unix:///path/to/socket (HTTP over UNIX socket)

  If no port is specified, the default port of 8529 will be used.

* INCOMPATIBLE CHANGE: removed startup options "--server.require-keep-alive" and
  "--server.secure-require-keep-alive".
  The server will now behave as follows which should be more conforming to the
  HTTP standard:
  * if a client sends a "Connection: close" header, the server will close the
    connection
  * if a client sends a "Connection: keep-alive" header, the server will not
    close the connection
  * if a client does not send any "Connection" header, the server will assume
    "keep-alive" if the request was an HTTP/1.1 request, and "close" if the
    request was an HTTP/1.0 request

* (minimal) internal optimizations for HTTP request parsing and response header
  handling

* fixed Unicode unescaping bugs for \f and surrogate pairs in BasicsC/strings.c

* changed implementation of TRI_BlockCrc32 algorithm to use 8 bytes at a time

* fixed issue #122: arangod doesn't start if <log.file> cannot be created

* fixed issue #121: wrong collection size reported

* fixed issue #98: Unable to change journalSize

* fixed issue #88: fds not closed

* fixed escaping of document data in HTML admin front end

* added HTTP basic authentication, this is always turned on

* added server startup option --server.disable-admin-interface to turn off the
  HTML admin interface

* honor server startup option --database.maximal-journal-size when creating new
  collections without specific journalsize setting. Previously, these
  collections were always created with journal file sizes of 32 MB and the
  --database.maximal-journal-size setting was ignored

* added server startup option --database.wait-for-sync to control the default
  behavior

* renamed "--unit-tests" to "--javascript.unit-tests"


v1.0.alpha3 (2012-06-30)
------------------------

* fixed issue #116: createCollection=create option doesn't work

* fixed issue #115: Compilation issue under OSX 10.7 Lion & 10.8 Mountain Lion
  (homebrew)

* fixed issue #114: image not found

* fixed issue #111: crash during "make unittests"

* fixed issue #104: client.js -> ARANGO_QUIET is not defined


v1.0.alpha2 (2012-06-24)
------------------------

* fixed issue #112: do not accept document with duplicate attribute names

* fixed issue #103: Should we cleanup the directory structure

* fixed issue #100: "count" attribute exists in cursor response with "count:
  false"

* fixed issue #84 explain command

* added new MRuby version (2012-06-02)

* added --log.filter

* cleanup of command line options:
** --startup.directory => --javascript.startup-directory
** --quite => --quiet
** --gc.interval => --javascript.gc-interval
** --startup.modules-path => --javascript.modules-path
** --action.system-directory => --javascript.action-directory
** --javascript.action-threads => removed (is now the same pool as --server.threads)

* various bug-fixes

* support for import

* added option SKIP_RANGES=1 for make unittests

* fixed several range-related assertion failures in the AQL query optimizer

* fixed AQL query optimizations for some edge cases (e.g. nested subqueries with
  invalid constant filter expressions)


v1.0.alpha1 (2012-05-28)
------------------------

Alpha Release of ArangoDB 1.0<|MERGE_RESOLUTION|>--- conflicted
+++ resolved
@@ -146,11 +146,7 @@
 
 * fixed issue #6495: Document not found when removing records
 
-<<<<<<< HEAD
-* fixed undefined behavior is cluster plan-loading procedure that may have
-=======
 * fixed undefined behavior in cluster plan-loading procedure that may have
->>>>>>> 7c3a57d4
   unintentionally modified a shared structure
 
 * reduce overhead of function initialization in AQL COLLECT aggregate functions,
