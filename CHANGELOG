v3.3.19 (XXXX-XX-XX)
<<<<<<< HEAD
--------------------

* The single database or single coordinator statistics in a cluster
  environment within the Web UI sometimes got called way too often.
  This caused artifacts in the graphs, which is now fixed.


v3.3.18 (2018-10-12)
=======
>>>>>>> 6a31068e
--------------------

* An aardvark statistics route could not collect and sum up the statistics of
  all coordinators if one of them was ahead and had more results than the others


v3.3.18 (2018-10-17)
--------------------

* upgraded arangodb starter version to 0.13.6

* turn on intermediate commits in replication applier in order to decrease
  the size of transactional operations on replication (issue #6821)

* fixed issue #6770: document update: ignoreRevs parameter ignored 

* when returning memory to the OS, use the same memory protection flags as 
  when initializing the memory

  this prevents "hole punching" and keeps the OS from splitting one memory 
  mapping into multiple mappings with different memory protection settings

* fix internal issue #2770: the Query Profiling modal dialog in the Web UI
  was slightly malformed.

* fix internal issue #2035: the Web UI now updates its indices view to check
  whether new indices exist or not.

* fix internal issue #6808: newly created databases within the Web UI did not
  appear when used Internet Explorer 11 as a browser.

* fix internal issue #2688: the Web UI's graph viewer created malformed node
  labels if a node was expanded multiple times.

* fix internal issue #2957: the Web UI was not able to display more than 1000
  documents, even when it was set to a higher amount.

* fix internal issue #2785: web ui's sort dialog sometimes got rendered, even
  if it should not.

* fix internal issue #2764: the waitForSync property of a satellite collection
  could not be changed via the Web UI

* improved logging in case of replication errors

* recover short server id from agency after a restart of a cluster node

  this fixes problems with short server ids being set to 0 after a node restart,
  which then prevented cursor result load-forwarding between multiple coordinators
  to work properly

  this should fix arangojs#573

* increased default timeouts in replication

  this decreases the chances of followers not getting in sync with leaders because
  of replication operations timing out

* fixed internal issue #1983: the Web UI was showing a deletion confirmation
  multiple times.

* fixed agents busy looping gossip

* handle missing `_frontend` collections gracefully

  the `_frontend` system collection is not required for normal ArangoDB operations,
  so if it is missing for whatever reason, ensure that normal operations can go
  on.


v3.3.17 (2018-10-04)
--------------------

* upgraded arangosync version to 0.6.0

* added several advanced options for configuring and debugging LDAP connections.
  Please note that some of the following options are platform-specific and may not 
  work on all platforms or with all LDAP servers reliably:

  - `--ldap.serialized`: whether or not calls into the underlying LDAP library 
    should be serialized.
    This option can be used to work around thread-unsafe LDAP library functionality.
  - `--ldap.serialize-timeout`: sets the timeout value that is used when waiting to 
    enter the LDAP library call serialization lock. This is only meaningful when 
    `--ldap.serialized` has been set to `true`. 
  - `--ldap.retries`: number of tries to attempt a connection. Setting this to values 
    greater than one will make ArangoDB retry to contact the LDAP server in case no 
    connection can be made initially.
  - `--ldap.restart`: whether or not the LDAP library should implicitly restart 
    connections
  - `--ldap.referrals`: whether or not the LDAP library should implicitly chase 
    referrals
  - `--ldap.debug`: turn on internal OpenLDAP library output (warning: will print 
    to stdout).
  - `--ldap.timeout`: timeout value (in seconds) for synchronous LDAP API calls 
    (a value of 0 means default timeout).
  - `--ldap.network-timeout`: timeout value (in seconds) after which network operations 
    following the initial connection return in case of no activity (a value of 0 means 
    default timeout).
  - `--ldap.async-connect`: whether or not the connection to the LDAP library will 
    be done asynchronously.

* fixed a shutdown race in ArangoDB's logger, which could have led to some buffered
  log messages being discarded on shutdown

* display shard synchronization progress for collections outside of the
  `_system` database

* fixed issue #6611: Properly display JSON properties of user defined foxx services
  configuration within the web UI

* fixed issue #6583: Agency node segfaults if sent an authenticated HTTP request is sent to its port

* when cleaning out a leader it could happen that it became follower instead of 
  being removed completely

* make synchronous replication detect more error cases when followers cannot
  apply the changes from the leader

* fix some TLS errors that occurred when combining HTTPS/TLS transport with the
  VelocyStream protocol (VST)

  That combination could have led to spurious errors such as "TLS padding error"
  or "Tag mismatch" and connections being closed 

* agency endpoint updates now go through RAFT


v3.3.16 (2018-09-19)
--------------------

* fix undefined behavior in AQL query result cache

* the query editor within the web ui is now catching http 501 responses
  properly

* fixed issue #6495 (Document not found when removing records)

* fixed undefined behavior in cluster plan-loading procedure that may have 
  unintentionally modified a shared structure

* reduce overhead of function initialization in AQL COLLECT aggregate functions,
  for functions COUNT/LENGTH, SUM and AVG

  this optimization will only be noticable when the COLLECT produces many groups
  and the "hash" COLLECT variant is used

* fixed potential out-of-bounds access in admin log REST handler /_admin/log,
  which could have led to the server returning an HTTP 500 error

* catch more exceptions in replication and handle them appropriately


v3.3.15 (2018-09-10)
--------------------

* fixed an issue in the "sorted" AQL COLLECT variant, that may have led to producing
  an incorrect number of results

* upgraded arangodb starter version to 0.13.3

* fixed issue #5941 if using breadth-first search in traversals uniqueness checks
  on path (vertices and edges) have not been applied. In SmartGraphs the checks
  have been executed properly.

* added more detailed progress output to arangorestore, showing the percentage of
  how much data is restored for bigger collections plus a set of overview statistics
  after each processed collection

* added option `--rocksdb.use-file-logging` to enable writing of RocksDB's own
  informational LOG files into RocksDB's database directory.

  This option is turned off by default, but can be enabled for debugging RocksDB
  internals and performance.

* improved error messages when managing Foxx services

  Install/replace/upgrade will now provide additional information when an error
  is encountered during setup. Errors encountered during a `require` call will
  also include information about the underlying cause in the error message.

* fixed some Foxx script names being displayed incorrectly in web UI and Foxx CLI

* added startup option `--query.optimizer-max-plans value`

  This option allows limiting the number of query execution plans created by the 
  AQL optimizer for any incoming queries. The default value is `128`.

  By adjusting this value it can be controlled how many different query execution 
  plans the AQL query optimizer will generate at most for any given AQL query. 
  Normally the AQL query optimizer will generate a single execution plan per AQL query, 
  but there are some cases in which it creates multiple competing plans. More plans
  can lead to better optimized queries, however, plan creation has its costs. The
  more plans are created and shipped through the optimization pipeline, the more time 
  will be spent in the optimizer.

  Lowering this option's value will make the optimizer stop creating additional plans 
  when it has already created enough plans.

  Note that this setting controls the default maximum number of plans to create. The
  value can still be adjusted on a per-query basis by setting the *maxNumberOfPlans*
  attribute when running a query.

  This change also lowers the default maximum number of query plans from 192 to 128.

* bug fix: facilitate faster shutdown of coordinators and db servers

* cluster nodes should retry registering in agency until successful

* fixed some web ui action events related to Running Queries view and Slow
  Queries History view

* Create a default pacing algorithm for arangoimport to avoid TimeoutErrors
  on VMs with limited disk throughput

* backport PR 6150: establish unique function to indicate when
  application is terminating and therefore network retries should not occur

* backport PR #5201: eliminate race scenario where handlePlanChange
  could run infinite times after an execution exceeded 7.4 second time span


v3.3.14 (2018-08-15)
--------------------

* upgraded arangodb starter version to 0.13.1

* Foxx HTTP API errors now log stacktraces

* fixed issue #5736: Foxx HTTP API responds with 500 error when request body
  is too short

* fixed issue #5831: custom queries in the ui could not be loaded if the user
  only has read access to the _system database.

* fixed internal issue #2566: corrected web UI alignment of the nodes table

* fixed internal issue #2869: when attaching a follower with global applier to an
  authenticated leader already existing users have not been replicated, all users
  created/modified later are replicated.

* fixed internal issue #2865: dumping from an authenticated arangodb the users have
  not been included

* fixed issue #5943: misplaced database ui icon and wrong cursor type were used

* fixed issue #5354: updated the web UI JSON editor, improved usability

* fixed issue #5648: fixed error message when saving unsupported document types

* fixed issue #6076: Segmentation fault after AQL query

  This also fixes issues #6131 and #6174

* fixed issue #5884: Subquery nodes are no longer created on DBServers

* fixed issue #6031: Broken LIMIT in nested list iterations

* fixed internal issue #2812: Cluster fails to create many indexes in parallel

* intermediate commits in the RocksDB engine are now only enabled in standalone AQL
  queries (not within a JS transaction), standalone truncate as well as for the
  "import" API

* Bug fix: race condition could request data from Agency registry that did not
  exist yet.  This caused a throw that would end the Supervision thread.
  All registry query APIs no longer throw exceptions.


v3.3.13 (2018-07-26)
--------------------

* fixed internal issue #2567: the web UI was showing the possibility to move a
  shard from a follower to the current leader

* fixed issue #5977: Unexpected execution plan when subquery contains COLLECT

* Bugfix: The AQL syntax variants `UPDATE/REPLACE k WITH d` now correctly take
  _rev from k instead of d (when ignoreRevs is false) and ignore d._rev.

* put an upper bound on the number of documents to be scanned when using
  `db.<collection>.any()` in the RocksDB storage engine

  previous versions of ArangoDB did a scan of a random amount of documents in
  the collection, up to the total number of documents available. this produced
  a random selection with a good quality, but needed to scan half the number
  of documents in the collection on average.

  The new version will only scan up to 500 documents, so it produces a less
  random result, but will be a lot faster especially for large collections.

  The implementation of `any()` for the MMFiles engine remains unchanged. The
  MMFiles engine will pick a random document from the entire range of the
  in-memory primary index without performing scans.

* return an empty result set instead of an "out of memory" exception when
  querying the geo index with invalid (out of range) coordinates

* added load balancer support and user-restriction to cursor API.

  If a cursor is accessed on a different coordinator than where it was created,
  the requests will be forwarded to the correct coordinator. If a cursor is
  accessed by a different user than the one who created it, the request will
  be denied.

* keep failed follower in followers list in Plan.

  This increases the changes of a failed follower getting back into sync if the
  follower comes back after a short time. In this case the follower can try to
  get in sync again, which normally takes less time than seeding a completely
  new follower.

* fix assertion failure and undefined behavior in Unix domain socket connections,
  introduced by 3.3.12

* added configuration option `--rocksdb.sync-interval`

  This option specifies interval (in milliseconds) that ArangoDB will use to
  automatically synchronize data in RocksDB's write-ahead log (WAL) files to
  disk. Automatic syncs will only be performed for not-yet synchronized data,
  and only for operations that have been executed without the *waitForSync*
  attribute.

  Automatic synchronization is performed by a background thread. The default
  sync interval is 0, meaning the automatic background syncing is turned off.
  Background syncing in 3.3 is opt-in, whereas in ArangoDB 3.4 the default sync
  interval will be 100 milliseconds.

  Note: this option is not supported on Windows platforms. Setting the sync
  interval to a value greater 0 will produce a startup warning.

* fixed graph creation sometimes failing with 'edge collection
  already used in edge def' when the edge definition contained multiple vertex
  collections, despite the edge definitions being identical

* inception could get caught in a trap, where agent configuration
  version and timeout multiplier lead to incapacitated agency

* fixed issue #5827: Batch request handling incompatible with .NET's default
  ContentType format

* fixed agency's log compaction for internal issue #2249

* inspector collects additionally disk data size and storage engine statistics

* fixed a bug in the replication protocol which could lead to followers not
  getting in sync for a long time

v3.3.12 (2018-07-12)
--------------------

* issue #5854: RocksDB engine would frequently request a new DelayToken.  This caused
  excessive write delay on the next Put() call.  Alternate approach taken.

* fixed graph creation under some circumstances failing with 'edge collection
  already used in edge def' despite the edge definitions being identical

* fixed issue #5727: Edge document with user provided key is inserted as many
  times as the number of shards, violating the primary index

* fixed internal issue #2658: AQL modification queries did not allow `_rev`
  checking. There is now a new option `ignoreRevs` which can be set to `false`
  in order to force AQL modification queries to match revision ids before
  doing any modifications

* fixed issue #5679: Replication applier restrictions will crash synchronisation
  after initial sync

* fixed potential issue in RETURN DISTINCT CollectBlock implementation
  that led to the block producing an empty result

* changed communication tasks to use boost strands instead of locks,
  this fixes a race condition with parallel VST communication over
  SSL

* fixed agency restart from compaction without data

* fixed for agent coming back to agency with changed endpoint and
  total data loss

* more patient agency tests to allow for ASAN tests to successfully finish


v3.3.11 (2018-06-26)
--------------------

* upgraded arangosync version to 0.5.3

* upgraded arangodb starter version to 0.12.0

* fixed internal issue #2559: "unexpected document key" error when custom
  shard keys are used and the "allowUserKeys" key generator option is set
  to false

* fixed AQL DOCUMENT lookup function for documents for sharded collections with
  more than a single shard and using a custom shard key (i.e. some shard
  key attribute other than `_key`).
  The previous implementation of DOCUMENT restricted to lookup to a single
  shard in all cases, though this restriction was invalid. That lead to
  `DOCUMENT` not finding documents in cases the wrong shard was contacted. The
  fixed implementation in 3.3.11 will reach out to all shards to find the
  document, meaning it will produce the correct result, but will cause more
  cluster-internal traffic. This increase in traffic may be high if the number
  of shards is also high, because each invocation of `DOCUMENT` will have to
  contact all shards.
  There will be no performance difference for non-sharded collections or
  collections that are sharded by `_key` or that only have a single shard.

* reimplemented replication view in web UI

* fixed internal issue #2256: ui, document id not showing up when deleting a document

* fixed internal issue #2163: wrong labels within foxx validation of service
  input parameters

* fixed internal issue #2160: fixed misplaced tooltips in indices view

* added new arangoinspect client tool, to help users and customers easily collect
  information of any ArangoDB server setup, and facilitate troubleshooting for the
  ArangoDB Support Team


v3.3.10 (2018-06-04)
--------------------

* make optimizer rule "remove-filter-covered-by-index" not stop after removing
  a sub-condition from a FILTER statement, but pass the optimized FILTER
  statement again into the optimizer rule for further optimizations.
  This allows optimizing away some more FILTER conditions than before.

* allow accessing /_admin/status URL on followers too in active failover setup

* fix cluster COLLECT optimization for attributes that were in "sorted" variant of
  COLLECT and that were provided by a sorted index on the collected attribute

* apply fulltext index optimization rule for multiple fulltext searches in
  the same query

  this fixes https://stackoverflow.com/questions/50496274/two-fulltext-searches-on-arangodb-cluster-v8-is-involved

* validate `_from` and `_to` values of edges on updates consistently

* fixed issue #5400: Unexpected AQL Result

* fixed issue #5429: Frequent 'updated local foxx repository' messages

* fixed issue #5252: Empty result if FULLTEXT() is used together with LIMIT offset

* fixed issue #5035: fixed a vulnerability issue within the web ui's index view

* inception was ignoring leader's configuration


v3.3.9 (2018-05-17)
-------------------

* added `/_admin/repair/distributeShardsLike` that repairs collections with
  distributeShardsLike where the shards aren't actually distributed like in the
  prototype collection, as could happen due to internal issue #1770

* fixed Foxx queues bug when queues are created in a request handler with an
  ArangoDB authentication header

* upgraded arangosync version to 0.5.1

* upgraded arangodb starter version to 0.11.3

* fix cluster upgrading issue introduced in 3.3.8

  the issue made arangod crash when starting a DB server with option
  `--database.auto-upgrade true`

* fix C++ implementation of AQL ZIP function to return each distinct attribute
  name only once. The previous implementation added non-unique attribute names
  multiple times, which led to follow-up issues.
  Now if an attribute name occurs multiple times in the input list of attribute
  names, it will only be incorporated once into the result object, with the
  value that corresponds to the first occurrence.
  This fix also changes the V8 implementation of the ZIP function, which now
  will always return the first value for non-unique attribute names and not the
  last occurring value.

* self heal during a Foxx service install, upgrade or replace no longer breaks
  the respective operation

* make /_api/index, /_api/database and /_api/user REST handlers use the scheduler's
  internal queue, so they do not run in an I/O handling thread

* fixed issue #4919: C++ implementation of LIKE function now matches the old and
  correct behavior of the JavaScript implementation.

* added REST API endpoint /_admin/server/availability for monitoring purposes

* UI: fixed an unreasonable event bug within the modal view engine

* fixed issue #3811: gharial api is now checking existence of _from and _to vertices
  during edge creation

* fixed internal issue #2149: number of documents in the UI is not adjusted after
  moving them

* fixed internal issue #2150: UI - loading a saved query does not update the list
  of bind parameters

* fixed internal issue #2147 - fixed database filter in UI

* fixed issue #4934: Wrong used GeoIndex depending on FILTER order

* added `query` and `aql.literal` helpers to `@arangodb` module.

* remove post-sort from GatherNode in cluster AQL queries that do use indexes
  for filtering but that do not require a sorted result

  This optimization can speed up gathering data from multiple shards, because
  it allows to remove a merge sort of the individual shards' results.

* extend the already existing "reduce-extraction-to-projection" AQL optimizer
  rule for RocksDB to provide projections of up to 5 document attributes. The
  previous implementation only supported a projection for a single document
  attribute. The new implementation will extract up to 5 document attributes from
  a document while scanning a collection via an EnumerateCollectionNode.
  Additionally the new version of the optimizer rule can also produce projections
  when scanning an index via an IndexNode.
  The optimization is benefial especially for huge documents because it will copy
  out only the projected attributes from the document instead of copying the entire
  document data from the storage engine.

  When applied, the explainer will show the projected attributes in a `projections`
  remark for an EnumerateCollectionNode or IndexNode. The optimization is limited
  to the RocksDB storage engine.

* added index-only optimization for AQL queries that can satisfy the retrieval of
  all required document attributes directly from an index.

  This optimization will be triggered for the RocksDB engine if an index is used
  that covers all required attributes of the document used later on in the query.
  If applied, it will save retrieving the actual document data (which would require
  an extra lookup in RocksDB), but will instead build the document data solely
  from the index values found. It will only be applied when using up to 5 attributes
  from the document, and only if the rest of the document data is not used later
  on in the query.

  The optimization is currently available for the RocksDB engine for the index types
  primary, edge, hash, skiplist and persistent.

  If the optimization is applied, it will show up as "index only" in an AQL
  query's execution plan for an IndexNode.

* added scan-only optimization for AQL queries that iterate over collections or
  indexes and that do not need to return the actual document values.

  Not fetching the document values from the storage engine will provide a
  considerable speedup when using the RocksDB engine, but may also help a bit
  in case of the MMFiles engine. The optimization will only be applied when
  full-scanning or index-scanning a collection without refering to any of its
  documents later on, and, for an IndexNode, if all filter conditions for the
  documents of the collection are covered by the index.

  If the optimization is applied, it will show up as "scan only" in an AQL
  query's execution plan for an EnumerateCollectionNode or an IndexNode.

* extend existing "collect-in-cluster" optimizer rule to run grouping, counting
  and deduplication on the DB servers in several cases, so that the coordinator
  will only need to sum up the potentially smaller results from the individual shards.

  The following types of COLLECT queries are covered now:
  - RETURN DISTINCT expr
  - COLLECT WITH COUNT INTO ...
  - COLLECT var1 = expr1, ..., varn = exprn (WITH COUNT INTO ...), without INTO or KEEP
  - COLLECT var1 = expr1, ..., varn = exprn AGGREGATE ..., without INTO or KEEP, for
    aggregate functions COUNT/LENGTH, SUM, MIN and MAX.

* honor specified COLLECT method in AQL COLLECT options

  for example, when the user explicitly asks for the COLLECT method
  to be `sorted`, the optimizer will now not produce an alternative
  version of the plan using the hash method.

  additionally, if the user explcitly asks for the COLLECT method to
  be `hash`, the optimizer will now change the existing plan to use
  the hash method if possible instead of just creating an alternative
  plan.

  `COLLECT ... OPTIONS { method: 'sorted' }` => always use sorted method
  `COLLECT ... OPTIONS { method: 'hash' }`   => use hash if this is technically possible
  `COLLECT ...` (no options)                 => create a plan using sorted, and another plan using hash method

* added bulk document lookups for MMFiles engine, which will improve the performance
  of document lookups from an inside an index in case the index lookup produces many
  documents


v3.3.8 (2018-04-24)
-------------------

* included version of ArangoDB Starter (`arangodb` binary) updated to v0.10.11,
  see [Starter changelog](https://github.com/arangodb-helper/arangodb/blob/master/CHANGELOG.md)

* added arangod startup option `--dump-options` to print all configuration parameters
  as a JSON object

* fixed: (Enterprise only) If you restore a SmartGraph where the collections
  are still existing and are supposed to be dropped on restore we ended up in
  duplicate name error. This is now gone and the SmartGraph is correctly restored.

* fix lookups by `_id` in smart graph edge collections

* improve startup resilience in case there are datafile errors (MMFiles)

  also allow repairing broken VERSION files automatically on startup by
  specifying the option `--database.ignore-datafile-errors true`

* fix issue #4582: UI query editor now supports usage of empty string as bind parameter value

* fixed internal issue #2148: Number of documents found by filter is misleading in web UI

* added startup option `--database.required-directory-state`

  using this option it is possible to require the database directory to be
  in a specific state on startup. the options for this value are:

  - non-existing: database directory must not exist
  - existing: database directory must exist
  - empty: database directory must exist but be empty
  - populated: database directory must exist and contain specific files already
  - any: any state allowed

* field "$schema" in Foxx manifest.json files no longer produce warnings

* added `@arangodb/locals` module to expose the Foxx service context as an
  alternative to using `module.context` directly.

* supervision can be put into maintenance mode


v3.3.7 (2018-04-11)
-------------------

* added hidden option `--query.registry-ttl` to control the lifetime of cluster AQL
  query parts

* fixed internal issue #2237: AQL queries on collections with replicationFactor:
  "satellite" crashed arangod in single server mode

* fixed restore of satellite collections: replicationFactor was set to 1 during
  restore

* fixed dump and restore of smart graphs:
  a) The dump will not include the hidden shadow collections anymore, they were dumped
     accidentially and only contain duplicated data.
  b) Restore will now ignore hidden shadow collections as all data is contained
     in the smart-edge collection. You can manually include these collections from an
     old dump (3.3.5 or earlier) by using `--force`.
  c) Restore of a smart-graph will now create smart collections properly instead
     of getting into `TIMEOUT_IN_CLUSTER_OPERATION`

* fixed issue in AQL query optimizer rule "restrict-to-single-shard", which
  may have sent documents to a wrong shard in AQL INSERT queries that specified
  the value for `_key` using an expression (and not a constant value)
  Important: if you were affected by this bug in v3.3.5 it is required that you
  recreate your dataset in v3.3.6 (i.e. dumping and restoring) instead of doing
  a simple binary upgrade

* added /_admin/status HTTP API for debugging purposes

* added ArangoShell helper function for packaging all information about an
  AQL query so it can be run and analyzed elsewhere:

  query = "FOR doc IN mycollection FILTER doc.value > 42 RETURN doc";
  require("@arangodb/aql/explainer").debugDump("/tmp/query-debug-info", query);

  Entitled users can send the generated file to the ArangoDB support to facilitate
  reproduction and debugging.

* added hidden option `--server.ask-jwt-secret`. This is an internal option
  for debugging and should not be exposed to end-users.

* fix for internal issue #2215. supervision will now wait for agent to
  fully prepare before adding 10 second grace period after leadership change

* fixed internal issue #2215's FailedLeader timeout bug

v3.3.5 (2018-03-28)
-------------------

* fixed issue #4934: Wrong used GeoIndex depending on FILTER order

* make build id appear in startup log message alongside with other version info

* make AQL data modification operations that are sent to all shards and that are
  supposed to return values (i.e. `RETURN OLD` or `RETURN NEW`) not return fake
  empty result rows if the document to be updated/replaced/removed was not present
  on the target shard

* added AQL optimizer rule `restrict-to-single-shard`

  This rule will kick in if a collection operation (index lookup or data
  modification operation) will only affect a single shard, and the operation can be
  restricted to the single shard and is not applied for all shards. This optimization
  can be applied for queries that access a collection only once in the query, and that
  do not use traversals, shortest path queries and that do not access collection data
  dynamically using the `DOCUMENT`, `FULLTEXT`, `NEAR` or `WITHIN` AQL functions.
  Additionally, the optimizer will only pull off this optimization if can safely
  determine the values of all the collection's shard keys from the query, and when the
  shard keys are covered by a single index (this is always true if the shard key is
  the default `_key`)

* display missing attributes of GatherNodes in AQL explain output

* make AQL optimizer rule `undistribute-remove-after-enum-coll` fire in a few
  more cases in which it is possible

* slightly improve index selection for the RocksDB engine when there are multiple
  competing indexes with the same attribute prefixes, but different amount of
  attributes covered. In this case, the more specialized index will be preferred
  now

* fix issue #4924: removeFollower now prefers to remove the last follower(s)

* added "collect-in-cluster" optimizer rule to have COLLECT WITH COUNT queries
  without grouping being executed on the DB servers and the coordinator only summing
  up the counts from the individual shards

* fixed issue #4900: Nested FOR query uses index but ignores other filters

* properly exit v8::Context in one place where it was missing before

* added hidden option `--cluster.index-create-timeout` for controlling the
  default value of the index creation timeout in cluster
  under normal circumstances, this option does not need to be adjusted

* increase default timeout for index creation in cluster to 3600s

* fixed issue #4843: Query-Result has more Docs than the Collection itself

* fixed the behavior of ClusterInfo when waiting for current to catch
  up with plan in create collection.

* fixed issue #4827: COLLECT on edge _to field doesn't group distinct values as expected (MMFiles)


v3.3.4 (2018-03-01)
-------------------

* fix AQL `fullCount` result value in some cluster cases when it was off a bit

* fix issue #4651: Simple query taking forever until a request timeout error

* fix issue #4657: fixed incomplete content type header

* Vastly improved the Foxx Store UI

* fix issue #4677: AQL WITH with bind parameters results in "access after data-modification"
  for two independent UPSERTs

* remove unused startup option `--ldap.permissions-attribute-name`

* fix issue #4457: create /var/tmp/arangod with correct user in supervisor mode

* remove long disfunctional admin/long_echo handler

* fixed Foxx API:

  * PUT /_api/foxx/service: Respect force flag
  * PATCH /_api/foxx/service: Check whether a service under given mount exists

* internal issue #1726: supervision failed to remove multiple servers
  from health monitoring at once.

* more information from inception, why agent is activated

* fixed a bug where supervision tried to deal with shards of virtual collections

* Behaviour of permissions for databases and collections changed:
  The new fallback rule for databases for which an access level is not explicitly specified:
  Choose the higher access level of:
    * A wildcard database grant
    * A database grant on the `_system` database
  The new fallback rule for collections for which an access level is not explicitly specified:
  Choose the higher access level of:
    * Any wildcard access grant in the same database, or on "*/*"
    * The access level for the current database
    * The access level for the `_system` database

* fix internal issue 1770: collection creation using distributeShardsLike yields
  errors and did not distribute shards correctly in the following cases:
  1. If numberOfShards * replicationFactor % nrDBServers != 0
     (shards * replication is not divisible by DBServers).
  2. If there was failover / move shard case on the leading collection
     and creating the follower collection afterwards.

* fix timeout issues in replication client expiration

* added missing edge filter to neighbors-only traversals
  in case a filter condition was moved into the traverser and the traversal was
  executed in breadth-first mode and was returning each visited vertex exactly
  once, and there was a filter on the edges of the path and the resulting vertices
  and edges were not used later, the edge filter was not applied

* fixed issue #4160: Run arangod with "--database.auto-upgrade" option always crash silently without error log

* fix internal issue #1848: AQL optimizer was trying to resolve attribute accesses
  to attributes of constant object values at query compile time, but only did so far
  the very first attribute in each object

  this fixes https://stackoverflow.com/questions/48648737/beginner-bug-in-for-loops-from-objects

* fix inconvenience: If we want to start server with a non-existing
  --javascript.app-path it will now be created (if possible)

* fixed: REST API `POST _api/foxx` now returns HTTP code 201 on success, as documented.
         returned 200 before.

* fixed: REST API `PATCH _api/foxx/dependencies` now updates the existing dependencies
         instead of replacing them.

* fixed: Foxx upload of single javascript file. You now can upload via http-url pointing
         to a javascript file.

* fixed issue #4395: If your foxx app includes an `APP` folder it got
         accidently removed by selfhealing this is not the case anymore.

* fixed internal issue #1969 - command apt-get purge/remove arangodb3e was failing


v3.3.3 (2018-01-26)
-------------------

* fix issue #4272: VERSION file keeps disappearing

* fix internal issue #81: quotation marks disappeared when switching table/json
  editor in the query editor ui

* added option `--rocksdb.throttle` to control whether write-throttling is enabled
  Write-throttling is turned on by default, to reduce chances of compactions getting
  too far behind and blocking incoming writes.

* fixed issue #4308: Crash when getter for error.name throws an error (on Windows)

* UI: fixed a query editor caching and parsing issue

* Fixed internal issue #1683: fixes an UI issue where a collection name gets wrongly cached
  within the documents overview of a collection.

* Fixed an issue with the index estimates in RocksDB in the case a transaction is aborted.
  Former the index estimates were modified if the transaction commited or not.
  Now they will only be modified if the transaction commited successfully.

* UI: optimized login view for very small screen sizes

* UI: optimized error messages for invalid query bind parameter

* Truncate in RocksDB will now do intermediate commits every 10.000 documents
  if truncate fails or the server crashes during this operation all deletes
  that have been commited so far are persisted.

* make the default value of `--rocksdb.block-cache-shard-bits` use the RocksDB
  default value. This will mostly mean the default number block cache shard
  bits is lower than before, allowing each shard to store more data and cause
  less evictions from block cache

* UI: optimized login view for very small screen sizes

* issue #4222: Permission error preventing AQL query import / export on webui

* UI: optimized error messages for invalid query bind parameter

* UI: upgraded swagger ui to version 3.9.0

* issue #3504: added option `--force-same-database` for arangorestore

  with this option set to true, it is possible to make any arangorestore attempt
  fail if the specified target database does not match the database name
  specified in the source dump's "dump.json" file. it can thus be used to
  prevent restoring data into the "wrong" database

  The option is set to `false` by default to ensure backwards-compatibility

* make the default value of `--rocksdb.block-cache-shard-bits` use the RocksDB
  default value. This will mostly mean the default number block cache shard
  bits is lower than before, allowing each shard to store more data and cause
  less evictions from block cache

* fixed issue #4255: AQL SORT consuming too much memory

* fixed incorrect persistence of RAFT vote and term


v3.3.2 (2018-01-04)
-------------------

* fixed issue #4199: Internal failure: JavaScript exception in file 'arangosh.js'
  at 98,7: ArangoError 4: Expecting type String

* fixed issue in agency supervision with a good server being left in
  failedServers

* distinguish isReady and allInSync in clusterInventory

* fixed issue #4197: AQL statement not working in 3.3.1 when upgraded from 3.2.10

* do not reuse collection ids when restoring collections from a dump, but assign
  new collection ids, this should prevent collection id conflicts

* fix issue #4393: broken handling of unix domain sockets in
  JS_Download

v3.3.1 (2017-12-28)
-------------------

* UI: displayed wrong wfs property for a collection when using RocksDB as
  storage engine

* added `--ignore-missing` option to arangoimp
  this option allows importing lines with less fields than specified in the CSV
  header line

* changed misleading error message from "no leader" to "not a leader"

* optimize usage of AQL FULLTEXT index function to a FOR loop with index
  usage in some cases
  When the optimization is applied, this especially speeds up fulltext index
  queries in the cluster

* UI: improved the behavior during collection creation in a cluster environment

* Agency lockup fixes for very small machines.

* Agency performance improvement by finer grained locking.

* Use steady_clock in agency whereever possible.

* Agency prevent Supervision thread crash.

* Fix agency integer overflow in timeout calculation.


v3.3.0 (2017-12-14)
-------------------

* release version

* added a missing try/catch block in the supervision thread


v3.3.rc8 (2017-12-12)
---------------------

* UI: fixed broken foxx configuration keys. Some valid configuration values
  could not be edited via the ui.

* UI: Shard distribution view now has an accordion view instead of displaying
  all shards of all collections at once.

* UI: pressing the return key inside a select2 box no longer triggers the modals

* UI: coordinators and db servers are now in sorted order (ascending)


v3.3.rc7 (2017-12-07)
---------------------

* fixed issue #3741: fix terminal color output in Windows

* UI: fixed issue #3822: disabled name input field for system collections

* fixed issue #3640: limit in subquery

* fixed issue #3745: Invalid result when using OLD object with array attribute in UPSERT statement

* UI: edge collections were wrongly added to from and to vertices select box during graph creation

* UI: added not found views for documents and collections

* UI: using default user database api during database creation now

* UI: the graph viewer backend now picks one random start vertex of the
  first 1000 documents instead of calling any(). The implementation of
  "any" is known to scale bad on huge collections with RocksDB.

* UI: fixed disappearing of the navigation label in some case special case

* UI: the graph viewer now displays updated label values correctly.
  Additionally the included node/edge editor now closes automatically
	after a successful node/edge update.

* fixed issue #3917: traversals with high maximal depth take extremely long
  in planning phase.


v3.3.rc4 (2017-11-28)
---------------------

* minor bug-fixes


v3.3.rc3 (2017-11-24)
---------------------

* bug-fixes


v3.3.rc2 (2017-11-22)
---------------------

* UI: document/edge editor now remembering their modes (e.g. code or tree)

* UI: optimized error messages for invalid graph definitions. Also fixed a
  graph renderer cleanup error.

* UI: added a delay within the graph viewer while changing the colors of the
  graph. Necessary due different browser behaviour.

* added options `--encryption.keyfile` and `--encryption.key-generator` to arangodump
  and arangorestore

* UI: the graph viewer now displays updated label values correctly.
  Additionally the included node/edge editor now closes automatically
	after a successful node/edge update.

* removed `--recycle-ids` option for arangorestore

  using that option could have led to problems on the restore, with potential
  id conflicts between the originating server (the source dump server) and the
  target server (the restore server)


v3.3.rc1 (2017-11-17)
---------------------

* add readonly mode REST API

* allow compilation of ArangoDB source code with g++ 7

* upgrade minimum required g++ compiler version to g++ 5.4
  That means ArangoDB source code will not compile with g++ 4.x or g++ < 5.4 anymore.

* AQL: during a traversal if a vertex is not found. It will not print an ERROR to the log and continue
  with a NULL value, but will register a warning at the query and continue with a NULL value.
  The situation is not desired as an ERROR as ArangoDB can store edges pointing to non-existing
  vertex which is perfectly valid, but it may be a n issue on the data model, so users
  can directly see it on the query now and do not "by accident" have to check the LOG output.


v3.3.beta1 (2017-11-07)
-----------------------

* introduce `enforceReplicationFactor`: An optional parameter controlling
  if the server should bail out during collection creation if there are not
  enough DBServers available for the desired `replicationFactor`.

* fixed issue #3516: Show execution time in arangosh

  this change adds more dynamic prompt components for arangosh
  The following components are now available for dynamic prompts,
  settable via the `--console.prompt` option in arangosh:

  - '%t': current time as timestamp
  - '%a': elpased time since ArangoShell start in seconds
  - '%p': duration of last command in seconds
  - '%d': name of current database
  - '%e': current endpoint
  - '%E': current endpoint without protocol
  - '%u': current user

  The time a command takes can be displayed easily by starting arangosh with `--console.prompt "%p> "`.

* make the ArangoShell refill its collection cache when a yet-unknown collection
  is first accessed. This fixes the following problem:

      arangosh1> db._collections();  // shell1 lists all collections
      arangosh2> db._create("test"); // shell2 now creates a new collection 'test'
      arangosh1> db.test.insert({}); // shell1 is not aware of the collection created
                                     // in shell2, so the insert will fail

* incremental transfer of initial collection data now can handle partial
  responses for a chunk, allowing the leader/master to send smaller chunks
  (in terms of HTTP response size) and limit memory usage

* initial creation of shards for cluster collections is now faster with
  replicationFactor values bigger than 1. this is achieved by an optimization
  for the case when the collection on the leader is still empty

* potential fix for issue #3517: several "filesystem full" errors in logs
  while there's a lot of disk space

* added C++ implementations for AQL function `SUBSTRING()`, `LEFT()`, `RIGHT()` and `TRIM()`


v3.3.milestone2 (2017-10-19)
----------------------------

* added new replication module

* make AQL `DISTINCT` not change the order of the results it is applied on

* show C++ function name of call site in ArangoDB log output

  This requires option `--log.line-number` to be set to *true*

* fixed issue #3408: Hard crash in query for pagination

* UI: fixed unresponsive events in cluster shards view

* UI: added word wrapping to query editor

* fixed issue #3395: AQL: cannot instantiate CollectBlock with undetermined
  aggregation method

* minimum number of V8 contexts in console mode must be 2, not 1. this is
  required to ensure the console gets one dedicated V8 context and all other
  operations have at least one extra context. This requirement was not enforced
  anymore.

* UI: fixed wrong user attribute name validation, issue #3228

* make AQL return a proper error message in case of a unique key constraint
  violation. previously it only returned the generic "unique constraint violated"
  error message but omitted the details about which index caused the problem.

  This addresses https://stackoverflow.com/questions/46427126/arangodb-3-2-unique-constraint-violation-id-or-key

* fix potential overflow in CRC marker check when a corrupted CRC marker
  is found at the very beginning of an MMFiles datafile


v3.3.milestone1 (2017-10-11)
----------------------------

* added option `--server.local-authentication`

* UI: added user roles

* added config option `--log.color` to toggle colorful logging to terminal

* added config option `--log.thread-name` to additionally log thread names

* usernames must not start with `:role:`, added new options:
    --server.authentication-timeout
    --ldap.roles-attribute-name
    --ldap.roles-transformation
    --ldap.roles-search
    --ldap.superuser-role
    --ldap.roles-include
    --ldap.roles-exclude

* performance improvements for full collection scans and a few other operations
  in MMFiles engine

* added `--rocksdb.encryption-key-generator` for enterprise

* removed `--compat28` parameter from arangodump and replication API

  older ArangoDB versions will no longer be supported by these tools.

* increase the recommended value for `/proc/sys/vm/max_map_count` to a value
  eight times as high as the previous recommended value. Increasing the
  values helps to prevent an ArangoDB server from running out of memory mappings.

  The raised minimum recommended value may lead to ArangoDB showing some startup
  warnings as follows:

      WARNING {memory} maximum number of memory mappings per process is 65530, which seems too low. it is recommended to set it to at least 512000
      WARNING {memory} execute 'sudo sysctl -w "vm.max_map_count=512000"'


v3.2.17 (XXXX-XX-XX)
--------------------

* added missing virtual destructor for MMFiles transaction data context object

* make synchronous replication detect more error cases when followers cannot
  apply the changes from the leader

* fixed undefined behavior in cluster plan-loading procedure that may have 
  unintentionally modified a shared structure

* cluster nodes should retry registering in agency until successful

* fixed issue #5354: updated the ui json editor, improved usability

* fixed issue #5648: fixed error message when saving unsupported document
  types

* fixed issue #5943: misplaced database ui icon and wrong cursor type were used


v3.2.16 (2018-07-12)
--------------------

* upgraded arangodb starter version to 0.12.0

* make edge cache initialization and invalidation more portable by avoiding memset
  on non-POD types

* fixed internal issue #2256: ui, document id not showing up when deleting a document

* fixed issue #5400: Unexpected AQL Result

* Fixed issue #5035: fixed a vulnerability issue within the web ui's index view

* issue one HTTP call less per cluster AQL query

* self heal during a Foxx service install, upgrade or replace no longer breaks
  the respective operation

* inception was ignoring leader's configuration

* inception could get caught in a trap, where agent configuration
  version and timeout multiplier lead to incapacitated agency

* more patient agency tests to allow for ASAN tests to successfully finish

* fixed for agent coming back to agency with changed endpoint and
  total data loss

* fixed agency restart from compaction without data


v3.2.15 (2018-05-13)
--------------------

* upgraded arangodb starter version to 0.11.2

* make /_api/index and /_api/database REST handlers use the scheduler's internal
  queue, so they do not run in an I/O handling thread

* fixed issue #3811: gharial api is now checking existence of _from and _to vertices
  during edge creation


v3.2.14 (2018-04-20)
--------------------

* field "$schema" in Foxx manifest.json files no longer produce warnings

* added `@arangodb/locals` module to expose the Foxx service context as an
  alternative to using `module.context` directly.

* the internal implementation of REST API `/_api/simple/by-example` now uses
  C++ instead of JavaScript

* supervision can be switched to maintenance mode f.e. for rolling upgrades


v3.2.13 (2018-04-13)
--------------------

* improve startup resilience in case there are datafile errors (MMFiles)

  also allow repairing broken VERSION files automatically on startup by
  specifying the option `--database.ignore-datafile-errors true`

* fix issue #4582: UI query editor now supports usage of empty string as bind parameter value

* fix issue #4924: removeFollower now prefers to remove the last follower(s)

* fixed issue #4934: Wrong used GeoIndex depending on FILTER order

* fixed the behavior of clusterinfo when waiting for current to catch
  up with plan in create collection.

* fix for internal issue #2215. supervision will now wait for agent to
  fully prepare before adding 10 second grace period after leadership change

* fixed interal issue #2215 FailedLeader timeout bug


v3.2.12 (2018-02-27)
--------------------

* remove long disfunctional admin/long_echo handler

* fixed Foxx API:

  * PUT /_api/foxx/service: Respect force flag
  * PATCH /_api/foxx/service: Check whether a service under given mount exists

* fix issue #4457: create /var/tmp/arangod with correct user in supervisor mode

* fix internal issue #1848

  AQL optimizer was trying to resolve attribute accesses
  to attributes of constant object values at query compile time, but only did so far
  the very first attribute in each object

  this fixes https://stackoverflow.com/questions/48648737/beginner-bug-in-for-loops-from-objects

* fix inconvenience: If we want to start server with a non-existing
  --javascript.app-path it will now be created (if possible)

* fixed: REST API `POST _api/foxx` now returns HTTP code 201 on success, as documented.
         returned 200 before.

* fixed: REST API `PATCH _api/foxx/dependencies` now updates the existing dependencies
         instead of replacing them.

* fixed: Foxx upload of single javascript file. You now can upload via http-url pointing
         to a javascript file.

* fixed issue #4395: If your foxx app includes an `APP` folder it got accidently removed by selfhealing
         this is not the case anymore.

* fix internal issue 1770: collection creation using distributeShardsLike yields
  errors and did not distribute shards correctly in the following cases:
  1. If numberOfShards * replicationFactor % nrDBServers != 0
     (shards * replication is not divisible by DBServers).
  2. If there was failover / move shard case on the leading collection
     and creating the follower collection afterwards.

* fix timeout issues in replication client expiration

+ fix some inconsistencies in replication for RocksDB engine that could have led
  to some operations not being shipped from master to slave servers

* fix issue #4272: VERSION file keeps disappearing

* fix internal issue #81: quotation marks disappeared when switching table/json
  editor in the query editor ui

* make the default value of `--rocksdb.block-cache-shard-bits` use the RocksDB
  default value. This will mostly mean the default number block cache shard
  bits is lower than before, allowing each shard to store more data and cause
  less evictions from block cache

* fix issue #4393: broken handling of unix domain sockets in
  JS_Download

* fix internal bug #1726: supervision failed to remove multiple
  removed servers from health UI
  
* fixed internal issue #1969 - command apt-get purge/remove arangodb3e was failing

* fixed a bug where supervision tried to deal with shards of virtual collections


v3.2.11 (2018-01-17)
--------------------

* Fixed an issue with the index estimates in RocksDB in the case a transaction is aborted.
  Former the index estimates were modified if the transaction commited or not.
  Now they will only be modified if the transaction commited successfully.

* Truncate in RocksDB will now do intermediate commits every 10.000 documents
  if truncate fails or the server crashes during this operation all deletes
  that have been commited so far are persisted.

* fixed issue #4308: Crash when getter for error.name throws an error (on Windows)

* UI: fixed a query editor caching and parsing issue for arrays and objects

* Fixed internal issue #1684: Web UI: saving arrays/objects as bind parameters faulty

* Fixed internal issue #1683: fixes an UI issue where a collection name gets wrongly cached
  within the documents overview of a collection.

* issue #4222: Permission error preventing AQL query import / export on webui

* UI: optimized login view for very small screen sizes

* UI: Shard distribution view now has an accordion view instead of displaying
  all shards of all collections at once.

* UI: optimized error messages for invalid query bind parameter

* fixed missing transaction events in RocksDB asynchronous replication

* fixed issue #4255: AQL SORT consuming too much memory

* fixed issue #4199: Internal failure: JavaScript exception in file 'arangosh.js'
  at 98,7: ArangoError 4: Expecting type String

* fixed issue #3818: Foxx configuration keys cannot contain spaces (will not save)

* UI: displayed wrong "waitForSync" property for a collection when
  using RocksDB as storage engine

* prevent binding to the same combination of IP and port on Windows

* fixed incorrect persistence of RAFT vote and term


v3.2.10 (2017-12-22)
--------------------

* replication: more robust initial sync

* fixed a bug in the RocksDB engine that would prevent recalculated
  collection counts to be actually stored

* fixed issue #4095: Inconsistent query execution plan

* fixed issue #4056: Executing empty query causes crash

* fixed issue #4045: Out of memory in `arangorestore` when no access
  rights to dump files

* fixed issue #3031: New Graph: Edge definitions with edges in
  fromCollections and toCollections

* fixed issue #2668: UI: when following wrong link from edge to vertex in
  nonexisting collection misleading error is printed

* UI: improved the behavior during collection creation in a cluster environment

* UI: the graph viewer backend now picks one random start vertex of the
  first 1000 documents instead of calling any(). The implementation of
  any is known to scale bad on huge collections with rocksdb.

* fixed snapshots becoming potentially invalid after intermediate commits in
  the RocksDB engine

* backport agency inquire API changes

* fixed issue #3822: Field validation error in ArangoDB UI - Minor

* UI: fixed disappearing of the navigation label in some cases

* UI: fixed broken foxx configuration keys. Some valid configuration values
  could not be edited via the ui.

* fixed issue #3640: limit in subquery

* UI: edge collections were wrongly added to from and to vertices select
  box during graph creation

* fixed issue #3741: fix terminal color output in Windows

* fixed issue #3917: traversals with high maximal depth take extremely long
  in planning phase.

* fix equality comparison for MMFiles documents in AQL functions UNIQUE
  and UNION_DISTINCT


v3.2.9 (2017-12-04)
-------------------

* under certain conditions, replication could stop. Now fixed by adding an
  equality check for requireFromPresent tick value

* fixed locking for replication context info in RocksDB engine
  this fixes undefined behavior when parallel requests are made to the
  same replication context

* UI: added not found views for documents and collections

* fixed issue #3858: Foxx queues stuck in 'progress' status

* allow compilation of ArangoDB source code with g++ 7

* fixed issue #3224: Issue in the Foxx microservices examples

* fixed a deadlock in user privilege/permission change routine

* fixed a deadlock on server shutdown

* fixed some collection locking issues in MMFiles engine

* properly report commit errors in AQL write queries to the caller for the
  RocksDB engine

* UI: optimized error messages for invalid graph definitions. Also fixed a
  graph renderer cleanrenderer cleanup error.

* UI: document/edge editor now remembering their modes (e.g. code or tree)

* UI: added a delay within the graph viewer while changing the colors of the
  graph. Necessary due different browser behaviour.

* fix removal of failed cluster nodes via web interface

* back port of ClusterComm::wait fix in devel
  among other things this fixes too eager dropping of other followers in case
  one of the followers does not respond in time

* transact interface in agency should not be inquired as of now

* inquiry tests and blocking of inquiry on AgencyGeneralTransaction


v3.2.8 (2017-11-18)
-------------------

* fixed a race condition occuring when upgrading via linux package manager

* fixed authentication issue during replication


v3.2.7 (2017-11-13)
-------------------

* Cluster customers, which have upgraded from 3.1 to 3.2 need to upgrade
  to 3.2.7. The cluster supervision is otherwise not operational.

* Fixed issue #3597: AQL with path filters returns unexpected results
  In some cases breadth first search in combination with vertex filters
  yields wrong result, the filter was not applied correctly.

* enable JEMalloc background thread for purging and returning unused memory
  back to the operating system (Linux only)

* fixed some undefined behavior in some internal value caches for AQL GatherNodes
  and SortNodes, which could have led to sorted results being effectively not
  correctly sorted.

* make the replication applier for the RocksDB engine start automatically after a
  restart of the server if the applier was configured with its `autoStart` property
  set to `true`. previously the replication appliers were only automatically restarted
  at server start for the MMFiles engine.

* fixed arangodump batch size adaptivity in cluster mode and upped default batch size
  for arangodump

  these changes speed up arangodump in cluster context

* smart graphs now return a proper inventory in response to replication inventory
  requests

* fixed issue #3618: Inconsistent behavior of OR statement with object bind parameters

* only users with read/write rights on the "_system" database can now execute
  "_admin/shutdown" as well as modify properties of the write-ahead log (WAL)

* increase default maximum number of V8 contexts to at least 16 if not explicitly
  configured otherwise.
  the procedure for determining the actual maximum value of V8 contexts is unchanged
  apart from the value `16` and works as follows:
  - if explicitly set, the value of the configuration option `--javascript.v8-contexts`
    is used as the maximum number of V8 contexts
  - when the option is not set, the maximum number of V8 contexts is determined
    by the configuration option `--server.threads` if that option is set. if
    `--server.threads` is not set, then the maximum number of V8 contexts is the
    server's reported hardware concurrency (number of processors visible
    to the arangod process). if that would result in a maximum value of less than 16
    in any of these two cases, then the maximum value will be increased to 16.

* fixed issue #3447: ArangoError 1202: AQL: NotFound: (while executing) when
  updating collection

* potential fix for issue #3581: Unexpected "rocksdb unique constraint
  violated" with unique hash index

* fixed geo index optimizer rule for geo indexes with a single (array of coordinates)
  attribute.

* improved the speed of the shards overview in cluster (API endpoint /_api/cluster/shardDistribution API)
  It is now guaranteed to return after ~2 seconds even if the entire cluster is unresponsive.

* fix agency precondition check for complex objects
  this fixes issues with several CAS operations in the agency

* several fixes for agency restart and shutdown

* the cluster-internal representation of planned collection objects is now more
  lightweight than before, using less memory and not allocating any cache for indexes
  etc.

* fixed issue #3403: How to kill long running AQL queries with the browser console's
  AQL (display issue)

* fixed issue #3549: server reading ENGINE config file fails on common standard
  newline character

* UI: fixed error notifications for collection modifications

* several improvements for the truncate operation on collections:

  * the timeout for the truncate operation was increased in cluster mode in
    order to prevent too frequent "could not truncate collection" errors

  * after a truncate operation, collections in MMFiles still used disk space.
    to reclaim disk space used by truncated collection, the truncate actions
    in the web interface and from the ArangoShell now issue an extra WAL flush
    command (in cluster mode, this command is also propagated to all servers).
    the WAL flush allows all servers to write out any pending operations into the
    datafiles of the truncated collection. afterwards, a final journal rotate
    command is sent, which enables the compaction to entirely remove all datafiles
    and journals for the truncated collection, so that all disk space can be
    reclaimed

  * for MMFiles a special method will be called after a truncate operation so that
    all indexes of the collection can free most of their memory. previously some
    indexes (hash and skiplist indexes) partially kept already allocated memory
    in order to avoid future memory allocations

  * after a truncate operation in the RocksDB engine, an additional compaction
    will be triggered for the truncated collection. this compaction removes all
    deletions from the key space so that follow-up scans over the collection's key
    range do not have to filter out lots of already-removed values

  These changes make truncate operations potentially more time-consuming than before,
  but allow for memory/disk space savings afterwards.

* enable JEMalloc background threads for purging and returning unused memory
  back to the operating system (Linux only)

  JEMalloc will create its background threads on demand. The number of background
  threads is capped by the number of CPUs or active arenas. The background threads run
  periodically and purge unused memory pages, allowing memory to be returned to the
  operating system.

  This change will make the arangod process create several additional threads.
  It is accompanied by an increased `TasksMax` value in the systemd service configuration
  file for the arangodb3 service.

* upgraded bundled V8 engine to bugfix version v5.7.492.77

  this upgrade fixes a memory leak in upstream V8 described in
  https://bugs.chromium.org/p/v8/issues/detail?id=5945 that will result in memory
  chunks only getting uncommitted but not unmapped


v3.2.6 (2017-10-26)
-------------------

* UI: fixed event cleanup in cluster shards view

* UI: reduced cluster dashboard api calls

* fixed a permission problem that prevented collection contents to be displayed
  in the web interface

* removed posix_fadvise call from RocksDB's PosixSequentialFile::Read(). This is
  consistent with Facebook PR 2573 (#3505)

  this fix should improve the performance of the replication with the RocksDB
  storage engine

* allow changing of collection replication factor for existing collections

* UI: replicationFactor of a collection is now changeable in a cluster
  environment

* several fixes for the cluster agency

* fixed undefined behavior in the RocksDB-based geo index

* fixed Foxxmaster failover

* purging or removing the Debian/Ubuntu arangodb3 packages now properly stops
  the arangod instance before actuallying purging or removing


v3.2.5 (2017-10-16)
-------------------

* general-graph module and _api/gharial now accept cluster options
  for collection creation. It is now possible to set replicationFactor and
  numberOfShards for all collections created via this graph object.
  So adding a new collection will not result in a singleShard and
  no replication anymore.

* fixed issue #3408: Hard crash in query for pagination

* minimum number of V8 contexts in console mode must be 2, not 1. this is
  required to ensure the console gets one dedicated V8 context and all other
  operations have at least one extra context. This requirement was not enforced
  anymore.

* fixed issue #3395: AQL: cannot instantiate CollectBlock with undetermined
  aggregation method

* UI: fixed wrong user attribute name validation, issue #3228

* fix potential overflow in CRC marker check when a corrupted CRC marker
  is found at the very beginning of an MMFiles datafile

* UI: fixed unresponsive events in cluster shards view

* Add statistics about the V8 context counts and number of available/active/busy
  threads we expose through the server statistics interface.


v3.2.4 (2017-09-26)
-------------------

* UI: no default index selected during index creation

* UI: added replicationFactor option during SmartGraph creation

* make the MMFiles compactor perform less writes during normal compaction
  operation

  This partially fixes issue #3144

* make the MMFiles compactor configurable

  The following options have been added:

* `--compaction.db-sleep-time`: sleep interval between two compaction runs
    (in s)
  * `--compaction.min-interval"`: minimum sleep time between two compaction
     runs (in s)
  * `--compaction.min-small-data-file-size`: minimal filesize threshold
    original datafiles have to be below for a compaction
  * `--compaction.dead-documents-threshold`: minimum unused count of documents
    in a datafile
  * `--compaction.dead-size-threshold`: how many bytes of the source data file
    are allowed to be unused at most
  * `--compaction.dead-size-percent-threshold`: how many percent of the source
    datafile should be unused at least
  * `--compaction.max-files`: Maximum number of files to merge to one file
  * `--compaction.max-result-file-size`: how large may the compaction result
    file become (in bytes)
  * `--compaction.max-file-size-factor`: how large the resulting file may
    be in comparison to the collection's `--database.maximal-journal-size' setting`

* fix downwards-incompatibility in /_api/explain REST handler

* fix Windows implementation for fs.getTempPath() to also create a
  sub-directory as we do on linux

* fixed a multi-threading issue in cluster-internal communication

* performance improvements for traversals and edge lookups

* removed internal memory zone handling code. the memory zones were a leftover
  from the early ArangoDB days and did not provide any value in the current
  implementation.

* (Enterprise only) added `skipInaccessibleCollections` option for AQL queries:
  if set, AQL queries (especially graph traversals) will treat collections to
  which a user has no access rights to as if these collections were empty.

* adjusted scheduler thread handling to start and stop less threads in
  normal operations

* leader-follower replication catchup code has been rewritten in C++

* early stage AQL optimization now also uses the C++ implementations of
  AQL functions if present. Previously it always referred to the JavaScript
  implementations and ignored the C++ implementations. This change gives
  more flexibility to the AQL optimizer.

* ArangoDB tty log output is now colored for log messages with levels
  FATAL, ERR and WARN.

* changed the return values of AQL functions `REGEX_TEST` and `REGEX_REPLACE`
  to `null` when the input regex is invalid. Previous versions of ArangoDB
  partly returned `false` for invalid regexes and partly `null`.

* added `--log.role` option for arangod

  When set to `true`, this option will make the ArangoDB logger print a single
  character with the server's role into each logged message. The roles are:

  - U: undefined/unclear (used at startup)
  - S: single server
  - C: coordinator
  - P: primary
  - A: agent

  The default value for this option is `false`, so no roles will be logged.


v3.2.3 (2017-09-07)
-------------------

* fixed issue #3106: orphan collections could not be registered in general-graph module

* fixed wrong selection of the database inside the internal cluster js api

* added startup option `--server.check-max-memory-mappings` to make arangod check
  the number of memory mappings currently used by the process and compare it with
  the maximum number of allowed mappings as determined by /proc/sys/vm/max_map_count

  The default value is `true`, so the checks will be performed. When the current
  number of mappings exceeds 90% of the maximum number of mappings, the creation
  of further V8 contexts will be deferred.

  Note that this option is effective on Linux systems only.

* arangoimp now has a `--remove-attribute` option

* added V8 context lifetime control options
  `--javascript.v8-contexts-max-invocations` and `--javascript.v8-contexts-max-age`

  These options allow specifying after how many invocations a used V8 context is
  disposed, or after what time a V8 context is disposed automatically after its
  creation. If either of the two thresholds is reached, an idl V8 context will be
  disposed.

  The default value of `--javascript.v8-contexts-max-invocations` is 0, meaning that
  the maximum number of invocations per context is unlimited. The default value
  for `--javascript.v8-contexts-max-age` is 60 seconds.

* fixed wrong UI cluster health information

* fixed issue #3070: Add index in _jobs collection

* fixed issue #3125: HTTP Foxx API JSON parsing

* fixed issue #3120: Foxx queue: job isn't running when server.authentication = true

* fixed supervision failure detection and handling, which happened with simultaneous
  agency leadership change


v3.2.2 (2017-08-23)
-------------------

* make "Rebalance shards" button work in selected database only, and not make
  it rebalance the shards of all databases

* fixed issue #2847: adjust the response of the DELETE `/_api/users/database/*` calls

* fixed issue #3075: Error when upgrading arangoDB on linux ubuntu 16.04

* fixed a buffer overrun in linenoise console input library for long input strings

* increase size of the linenoise input buffer to 8 KB

* abort compilation if the detected GCC or CLANG isn't in the range of compilers
  we support

* fixed spurious cluster hangups by always sending AQL-query related requests
  to the correct servers, even after failover or when a follower drops

  The problem with the previous shard-based approach was that responsibilities
  for shards may change from one server to another at runtime, after the query
  was already instanciated. The coordinator and other parts of the query then
  sent further requests for the query to the servers now responsible for the
  shards.
  However, an AQL query must send all further requests to the same servers on
  which the query was originally instanciated, even in case of failover.
  Otherwise this would potentially send requests to servers that do not know
  about the query, and would also send query shutdown requests to the wrong
  servers, leading to abandoned queries piling up and using resources until
  they automatically time out.

* fixed issue with RocksDB engine acquiring the collection count values too
  early, leading to the collection count values potentially being slightly off
  even in exclusive transactions (for which the exclusive access should provide
  an always-correct count value)

* fixed some issues in leader-follower catch-up code, specifically for the
  RocksDB engine

* make V8 log fatal errors to syslog before it terminates the process.
  This change is effective on Linux only.

* fixed issue with MMFiles engine creating superfluous collection journals
  on shutdown

* fixed issue #3067: Upgrade from 3.2 to 3.2.1 reset autoincrement keys

* fixed issue #3044: ArangoDB server shutdown unexpectedly

* fixed issue #3039: Incorrect filter interpretation

* fixed issue #3037: Foxx, internal server error when I try to add a new service

* improved MMFiles fulltext index document removal performance
  and fulltext index query performance for bigger result sets

* ui: fixed a display bug within the slow and running queries view

* ui: fixed a bug when success event triggers twice in a modal

* ui: fixed the appearance of the documents filter

* ui: graph vertex collections not restricted to 10 anymore

* fixed issue #2835: UI detection of JWT token in case of server restart or upgrade

* upgrade jemalloc version to 5.0.1

  This fixes problems with the memory allocator returing "out of memory" when
  calling munmap to free memory in order to return it to the OS.

  It seems that calling munmap on Linux can increase the number of mappings, at least
  when a region is partially unmapped. This can lead to the process exceeding its
  maximum number of mappings, and munmap and future calls to mmap returning errors.

  jemalloc version 5.0.1 does not have the `--enable-munmap` configure option anymore,
  so the problem is avoided. To return memory to the OS eventually, jemalloc 5's
  background purge threads are used on Linux.

* fixed issue #2978: log something more obvious when you log a Buffer

* fixed issue #2982: AQL parse error?

* fixed issue #3125: HTTP Foxx API Json parsing

v3.2.1 (2017-08-09)
-------------------

* added C++ implementations for AQL functions `LEFT()`, `RIGHT()` and `TRIM()`

* fixed docs for issue #2968: Collection _key autoincrement value increases on error

* fixed issue #3011: Optimizer rule reduce-extraction-to-projection breaks queries

* Now allowing to restore users in a sharded environment as well
  It is still not possible to restore collections that are sharded
  differently than by _key.

* fixed an issue with restoring of system collections and user rights.
  It was not possible to restore users into an authenticated server.

* fixed issue #2977: Documentation for db._createDatabase is wrong

* ui: added bind parameters to slow query history view

* fixed issue #1751: Slow Query API should provide bind parameters, webui should display them

* ui: fixed a bug when moving multiple documents was not possible

* fixed docs for issue #2968: Collection _key autoincrement value increases on error

* AQL CHAR_LENGTH(null) returns now 0. Since AQL TO_STRING(null) is '' (string of length 0)

* ui: now supports single js file upload for Foxx services in addition to zip files

* fixed a multi-threading issue in the agency when callElection was called
  while the Supervision was calling updateSnapshot

* added startup option `--query.tracking-with-bindvars`

  This option controls whether the list of currently running queries
  and the list of slow queries should contain the bind variables used
  in the queries or not.

  The option can be changed at runtime using the commands

      // enables tracking of bind variables
      // set to false to turn tracking of bind variables off
      var value = true;
      require("@arangodb/aql/queries").properties({
        trackBindVars: value
      });

* index selectivity estimates are now available in the cluster as well

* fixed issue #2943: loadIndexesIntoMemory not returning the same structure
  as the rest of the collection APIs

* fixed issue #2949: ArangoError 1208: illegal name

* fixed issue #2874: Collection properties do not return `isVolatile`
  attribute

* potential fix for issue #2939: Segmentation fault when starting
  coordinator node

* fixed issue #2810: out of memory error when running UPDATE/REPLACE
  on medium-size collection

* fix potential deadlock errors in collector thread

* disallow the usage of volatile collections in the RocksDB engine
  by throwing an error when a collection is created with attribute
  `isVolatile` set to `true`.
  Volatile collections are unsupported by the RocksDB engine, so
  creating them should not succeed and silently create a non-volatile
  collection

* prevent V8 from issuing SIGILL instructions when it runs out of memory

  Now arangod will attempt to log a FATAL error into its logfile in case V8
  runs out of memory. In case V8 runs out of memory, it will still terminate the
  entire process. But at least there should be something in the ArangoDB logs
  indicating what the problem was. Apart from that, the arangod process should
  now be exited with SIGABRT rather than SIGILL as it shouldn't return into the
  V8 code that aborted the process with `__builtin_trap`.

  this potentially fixes issue #2920: DBServer crashing automatically post upgrade to 3.2

* Foxx queues and tasks now ensure that the scripts in them run with the same
  permissions as the Foxx code who started the task / queue

* fixed issue #2928: Offset problems

* fixed issue #2876: wrong skiplist index usage in edge collection

* fixed issue #2868: cname missing from logger-follow results in rocksdb

* fixed issue #2889: Traversal query using incorrect collection id

* fixed issue #2884: AQL traversal uniqueness constraints "propagating" to other traversals? Weird results

* arangoexport: added `--query` option for passing an AQL query to export the result

* fixed issue #2879: No result when querying for the last record of a query

* ui: allows now to edit default access level for collections in database
  _system for all users except the root user.

* The _users collection is no longer accessible outside the arngod process, _queues is always read-only

* added new option "--rocksdb.max-background-jobs"

* removed options "--rocksdb.max-background-compactions", "--rocksdb.base-background-compactions" and "--rocksdb.max-background-flushes"

* option "--rocksdb.compaction-read-ahead-size" now defaults to 2MB

* change Windows build so that RocksDB doesn't enforce AVX optimizations by default
  This fixes startup crashes on servers that do not have AVX CPU extensions

* speed up RocksDB secondary index creation and dropping

* removed RocksDB note in Geo index docs


v3.2.0 (2017-07-20)
-------------------

* fixed UI issues

* fixed multi-threading issues in Pregel

* fixed Foxx resilience

* added command-line option `--javascript.allow-admin-execute`

  This option can be used to control whether user-defined JavaScript code
  is allowed to be executed on server by sending via HTTP to the API endpoint
  `/_admin/execute`  with an authenticated user account.
  The default value is `false`, which disables the execution of user-defined
  code. This is also the recommended setting for production. In test environments,
  it may be convenient to turn the option on in order to send arbitrary setup
  or teardown commands for execution on the server.


v3.2.beta6 (2017-07-18)
-----------------------

* various bugfixes


v3.2.beta5 (2017-07-16)
-----------------------

* numerous bugfixes


v3.2.beta4 (2017-07-04)
-----------------------

* ui: fixed document view _from and _to linking issue for special characters

* added function `db._parse(query)` for parsing an AQL query and returning information about it

* fixed one medium priority and two low priority security user interface
  issues found by owasp zap.

* ui: added index deduplicate options

* ui: fixed renaming of collections for the rocksdb storage engine

* documentation and js fixes for secondaries

* RocksDB storage format was changed, users of the previous beta/alpha versions
  must delete the database directory and re-import their data

* enabled permissions on database and collection level

* added and changed some user related REST APIs
    * added `PUT /_api/user/{user}/database/{database}/{collection}` to change collection permission
    * added `GET /_api/user/{user}/database/{database}/{collection}`
    * added optional `full` parameter to the `GET /_api/user/{user}/database/` REST call

* added user functions in the arangoshell `@arangodb/users` module
    * added `grantCollection` and `revokeCollection` functions
    * added `permission(user, database, collection)` to retrieve collection specific rights

* added "deduplicate" attribute for array indexes, which controls whether inserting
  duplicate index values from the same document into a unique array index will lead to
  an error or not:

      // with deduplicate = true, which is the default value:
      db._create("test");
      db.test.ensureIndex({ type: "hash", fields: ["tags[*]"], deduplicate: true });
      db.test.insert({ tags: ["a", "b"] });
      db.test.insert({ tags: ["c", "d", "c"] }); // will work, because deduplicate = true
      db.test.insert({ tags: ["a"] }); // will fail

      // with deduplicate = false
      db._create("test");
      db.test.ensureIndex({ type: "hash", fields: ["tags[*]"], deduplicate: false });
      db.test.insert({ tags: ["a", "b"] });
      db.test.insert({ tags: ["c", "d", "c"] }); // will not work, because deduplicate = false
      db.test.insert({ tags: ["a"] }); // will fail

  The "deduplicate" attribute is now also accepted by the index creation HTTP
  API endpoint POST /_api/index and is returned by GET /_api/index.

* added optimizer rule "remove-filters-covered-by-traversal"

* Debian/Ubuntu installer: make messages about future package upgrades more clear

* fix a hangup in VST

  The problem happened when the two first chunks of a VST message arrived
  together on a connection that was newly switched to VST.

* fix deletion of outdated WAL files in RocksDB engine

* make use of selectivity estimates in hash, skiplist and persistent indexes
  in RocksDB engine

* changed VM overcommit recommendation for user-friendliness

* fix a shutdown bug in the cluster: a destroyed query could still be active

* do not terminate the entire server process if a temp file cannot be created
  (Windows only)

* fix log output in the front-end, it stopped in case of too many messages


v3.2.beta3 (2017-06-27)
-----------------------

* numerous bugfixes


v3.2.beta2 (2017-06-20)
-----------------------

* potentially fixed issue #2559: Duplicate _key generated on insertion

* fix invalid results (too many) when a skipping LIMIT was used for a
  traversal. `LIMIT x` or `LIMIT 0, x` were not affected, but `LIMIT s, x`
  may have returned too many results

* fix races in SSL communication code

* fix invalid locking in JWT authentication cache, which could have
  crashed the server

* fix invalid first group results for sorted AQL COLLECT when LIMIT
  was used

* fix potential race, which could make arangod hang on startup

* removed `exception` field from transaction error result; users should throw
  explicit `Error` instances to return custom exceptions (addresses issue #2561)

* fixed issue #2613: Reduce log level when Foxx manager tries to self heal missing database

* add a read only mode for users and collection level authorization

* removed `exception` field from transaction error result; users should throw
  explicit `Error` instances to return custom exceptions (addresses issue #2561)

* fixed issue #2677: Foxx disabling development mode creates non-deterministic service bundle

* fixed issue #2684: Legacy service UI not working


v3.2.beta1 (2017-06-12)
-----------------------

* provide more context for index errors (addresses issue #342)

* arangod now validates several OS/environment settings on startup and warns if
  the settings are non-ideal. Most of the checks are executed on Linux systems only.

* fixed issue #2515: The replace-or-with-in optimization rule might prevent use of indexes

* added `REGEX_REPLACE` AQL function

* the RocksDB storage format was changed, users of the previous alpha versions
  must delete the database directory and re-import their data

* added server startup option `--query.fail-on-warning`

  setting this option to `true` will abort any AQL query with an exception if
  it causes a warning at runtime. The value can be overridden per query by
  setting the `failOnWarning` attribute in a query's options.

* added --rocksdb.num-uncompressed-levels to adjust number of non-compressed levels

* added checks for memory managment and warn (i. e. if hugepages are enabled)

* set default SSL cipher suite string to "HIGH:!EXPORT:!aNULL@STRENGTH"

* fixed issue #2469: Authentication = true does not protect foxx-routes

* fixed issue #2459: compile success but can not run with rocksdb

* `--server.maximal-queue-size` is now an absolute maximum. If the queue is
  full, then 503 is returned. Setting it to 0 means "no limit".

* (Enterprise only) added authentication against an LDAP server

* fixed issue #2083: Foxx services aren't distributed to all coordinators

* fixed issue #2384: new coordinators don't pick up existing Foxx services

* fixed issue #2408: Foxx service validation causes unintended side-effects

* extended HTTP API with routes for managing Foxx services

* added distinction between hasUser and authorized within Foxx
  (cluster internal requests are authorized requests but don't have a user)

* arangoimp now has a `--threads` option to enable parallel imports of data

* PR #2514: Foxx services that can't be fixed by self-healing now serve a 503 error

* added `time` function to `@arangodb` module


v3.2.alpha4 (2017-04-25)
------------------------

* fixed issue #2450: Bad optimization plan on simple query

* fixed issue #2448: ArangoDB Web UI takes no action when Delete button is clicked

* fixed issue #2442: Frontend shows already deleted databases during login

* added 'x-content-type-options: nosniff' to avoid MSIE bug

* set default value for `--ssl.protocol` from TLSv1 to TLSv1.2.

* AQL breaking change in cluster:
  The SHORTEST_PATH statement using edge-collection names instead
  of a graph name now requires to explicitly name the vertex-collection names
  within the AQL query in the cluster. It can be done by adding `WITH <name>`
  at the beginning of the query.

  Example:
  ```
  FOR v,e IN OUTBOUND SHORTEST_PATH @start TO @target edges [...]
  ```

  Now has to be:

  ```
  WITH vertices
  FOR v,e IN OUTBOUND SHORTEST_PATH @start TO @target edges [...]
  ```

  This change is due to avoid dead-lock sitations in clustered case.
  An error stating the above is included.

* add implicit use of geo indexes when using SORT/FILTER in AQL, without
  the need to use the special-purpose geo AQL functions `NEAR` or `WITHIN`.

  the special purpose `NEAR` AQL function can now be substituted with the
  following AQL (provided there is a geo index present on the `doc.latitude`
  and `doc.longitude` attributes):

      FOR doc in geoSort
        SORT DISTANCE(doc.latitude, doc.longitude, 0, 0)
        LIMIT 5
        RETURN doc

  `WITHIN` can be substituted with the following AQL:

      FOR doc in geoFilter
        FILTER DISTANCE(doc.latitude, doc.longitude, 0, 0) < 2000
        RETURN doc

  Compared to using the special purpose AQL functions this approach has the
  advantage that it is more composable, and will also honor any `LIMIT` values
  used in the AQL query.

* potential fix for shutdown hangs on OSX

* added KB, MB, GB prefix for integer parameters, % for integer parameters
  with a base value

* added JEMALLOC 4.5.0

* added `--vm.resident-limit` and `--vm.path` for file-backed memory mapping
  after reaching a configurable maximum RAM size

* try recommended limit for file descriptors in case of unlimited
  hard limit

* issue #2413: improve logging in case of lock timeout and deadlocks

* added log topic attribute to /_admin/log api

* removed internal build option `USE_DEV_TIMERS`

  Enabling this option activated some proprietary timers for only selected
  events in arangod. Instead better use `perf` to gather timings.


v3.2.alpha3 (2017-03-22)
------------------------

* increase default collection lock timeout from 30 to 900 seconds

* added function `db._engine()` for retrieval of storage engine information at
  server runtime

  There is also an HTTP REST handler at GET /_api/engine that returns engine
  information.

* require at least cmake 3.2 for building ArangoDB

* make arangod start with less V8 JavaScript contexts

  This speeds up the server start (a little bit) and makes it use less memory.
  Whenever a V8 context is needed by a Foxx action or some other operation and
  there is no usable V8 context, a new one will be created dynamically now.

  Up to `--javascript.v8-contexts` V8 contexts will be created, so this option
  will change its meaning. Previously as many V8 contexts as specified by this
  option were created at server start, and the number of V8 contexts did not
  change at runtime. Now up to this number of V8 contexts will be in use at the
  same time, but the actual number of V8 contexts is dynamic.

  The garbage collector thread will automatically delete unused V8 contexts after
  a while. The number of spare contexts will go down to as few as configured in
  the new option `--javascript.v8-contexts-minimum`. Actually that many V8 contexts
  are also created at server start.

  The first few requests in new V8 contexts will take longer than in contexts
  that have been there already. Performance may therefore suffer a bit for the
  initial requests sent to ArangoDB or when there are only few but performance-
  critical situations in which new V8 contexts will be created. If this is a
  concern, it can easily be fixed by setting `--javascipt.v8-contexts-minimum`
  and `--javascript.v8-contexts` to a relatively high value, which will guarantee
  that many number of V8 contexts to be created at startup and kept around even
  when unused.

  Waiting for an unused V8 context will now also abort if no V8 context can be
  acquired/created after 120 seconds.

* improved diagnostic messages written to logfiles by supervisor process

* fixed issue #2367

* added "bindVars" to attributes of currently running and slow queries

* added "jsonl" as input file type for arangoimp

* upgraded version of bundled zlib library from 1.2.8 to 1.2.11

* added input file type `auto` for arangoimp so it can automatically detect the
  type of the input file from the filename extension

* fixed variables parsing in GraphQL

* added `--translate` option for arangoimp to translate attribute names from
  the input files to attriubte names expected by ArangoDB

  The `--translate` option can be specified multiple times (once per translation
  to be executed). The following example renames the "id" column from the input
  file to "_key", and the "from" column to "_from", and the "to" column to "_to":

      arangoimp --type csv --file data.csv --translate "id=_key" --translate "from=_from" --translate "to=_to"

  `--translate` works for CSV and TSV inputs only.

* changed default value for `--server.max-packet-size` from 128 MB to 256 MB

* fixed issue #2350

* fixed issue #2349

* fixed issue #2346

* fixed issue #2342

* change default string truncation length from 80 characters to 256 characters for
  `print`/`printShell` functions in ArangoShell and arangod. This will emit longer
  prefixes of string values before truncating them with `...`, which is helpful
  for debugging.

* always validate incoming JSON HTTP requests for duplicate attribute names

  Incoming JSON data with duplicate attribute names will now be rejected as
  invalid. Previous versions of ArangoDB only validated the uniqueness of
  attribute names inside incoming JSON for some API endpoints, but not
  consistently for all APIs.

* don't let read-only transactions block the WAL collector

* allow passing own `graphql-sync` module instance to Foxx GraphQL router

* arangoexport can now export to csv format

* arangoimp: fixed issue #2214

* Foxx: automatically add CORS response headers

* added "OPTIONS" to CORS `access-control-allow-methods` header

* Foxx: Fix arangoUser sometimes not being set correctly

* fixed issue #1974


v3.2.alpha2 (2017-02-20)
------------------------

* ui: fixed issue #2065

* ui: fixed a dashboard related memory issue

* Internal javascript rest actions will now hide their stack traces to the client
  unless maintainer mode is activated. Instead they will always log to the logfile

* Removed undocumented internal HTTP API:
  * PUT _api/edges

  The documented GET _api/edges and the undocumented POST _api/edges remains unmodified.

* updated V8 version to 5.7.0.0

* change undocumented behaviour in case of invalid revision ids in
  If-Match and If-None-Match headers from 400 (BAD) to 412 (PRECONDITION
  FAILED).

* change undocumented behaviour in case of invalid revision ids in
  JavaScript document operations from 1239 ("illegal document revision")
  to 1200 ("conflict").

* added data export tool, arangoexport.

  arangoexport can be used to export collections to json, jsonl or xml
  and export a graph or collections to xgmml.

* fixed a race condition when closing a connection

* raised default hard limit on threads for very small to 64

* fixed negative counting of http connection in UI


v3.2.alpha1 (2017-02-05)
------------------------

* added figure `httpRequests` to AQL query statistics

* removed revisions cache intermediate layer implementation

* obsoleted startup options `--database.revision-cache-chunk-size` and
  `--database.revision-cache-target-size`

* fix potential port number over-/underruns

* added startup option `--log.shorten-filenames` for controlling whether filenames
  in log messages should be shortened to just the filename with the absolute path

* removed IndexThreadFeature, made `--database.index-threads` option obsolete

* changed index filling to make it more parallel, dispatch tasks to boost::asio

* more detailed stacktraces in Foxx apps

* generated Foxx services now use swagger tags


v3.1.24 (XXXX-XX-XX)
--------------------

* fixed one more LIMIT issue in traversals


v3.1.23 (2017-06-19)
--------------------

* potentially fixed issue #2559: Duplicate _key generated on insertion

* fix races in SSL communication code

* fix invalid results (too many) when a skipping LIMIT was used for a
  traversal. `LIMIT x` or `LIMIT 0, x` were not affected, but `LIMIT s, x`
  may have returned too many results

* fix invalid first group results for sorted AQL COLLECT when LIMIT
  was used

* fix invalid locking in JWT authentication cache, which could have
  crashed the server

* fix undefined behavior in traverser when traversals were used inside
  a FOR loop


v3.1.22 (2017-06-07)
--------------------

* fixed issue #2505: Problem with export + report of a bug

* documented changed behavior of WITH

* fixed ui glitch in aardvark

* avoid agency compaction bug

* fixed issue #2283: disabled proxy communication internally


v3.1.21 (2017-05-22)
--------------------

* fixed issue #2488:  AQL operator IN error when data use base64 chars

* more randomness in seeding RNG

v3.1.20 (2016-05-16)
--------------------

* fixed incorrect sorting for distributeShardsLike

* improve reliability of AgencyComm communication with Agency

* fixed shard numbering bug, where ids were erouneously incremented by 1

* remove an unnecessary precondition in createCollectionCoordinator

* funny fail rotation fix

* fix in SimpleHttpClient for correct advancement of readBufferOffset

* forward SIG_HUP in supervisor process to the server process to fix logrotaion
  You need to stop the remaining arangod server process manually for the upgrade to work.


v3.1.19 (2017-04-28)
--------------------

* Fixed a StackOverflow issue in Traversal and ShortestPath. Occured if many (>1000) input
  values in a row do not return any result. Fixes issue: #2445

* fixed issue #2448

* fixed issue #2442

* added 'x-content-type-options: nosniff' to avoid MSIE bug

* fixed issue #2441

* fixed issue #2440

* Fixed a StackOverflow issue in Traversal and ShortestPath. Occured if many (>1000) input
  values in a row do not return any result. Fixes issue: #2445

* fix occasional hanging shutdowns on OS X


v3.1.18 (2017-04-18)
--------------------

* fixed error in continuous synchronization of collections

* fixed spurious hangs on server shutdown

* better error messages during restore collection

* completely overhaul supervision. More detailed tests

* Fixed a dead-lock situation in cluster traversers, it could happen in
  rare cases if the computation on one DBServer could be completed much earlier
  than the other server. It could also be restricted to SmartGraphs only.

* (Enterprise only) Fixed a bug in SmartGraph DepthFirstSearch. In some
  more complicated queries, the maxDepth limit of 1 was not considered strictly
  enough, causing the traverser to do unlimited depth searches.

* fixed issue #2415

* fixed issue #2422

* fixed issue #1974


v3.1.17 (2017-04-04)
--------------------

* (Enterprise only) fixed a bug where replicationFactor was not correctly
  forwarded in SmartGraph creation.

* fixed issue #2404

* fixed issue #2397

* ui - fixed smart graph option not appearing

* fixed issue #2389

* fixed issue #2400


v3.1.16 (2017-03-27)
--------------------

* fixed issue #2392

* try to raise file descriptors to at least 8192, warn otherwise

* ui - aql editor improvements + updated ace editor version (memory leak)

* fixed lost HTTP requests

* ui - fixed some event issues

* avoid name resolution when given connection string is a valid ip address

* helps with issue #1842, bug in COLLECT statement in connection with LIMIT.

* fix locking bug in cluster traversals

* increase lock timeout defaults

* increase various cluster timeouts

* limit default target size for revision cache to 1GB, which is better for
  tight RAM situations (used to be 40% of (totalRAM - 1GB), use
  --database.revision-cache-target-size <VALUEINBYTES> to get back the
  old behaviour

* fixed a bug with restarted servers indicating status as "STARTUP"
  rather that "SERVING" in Nodes UI.


v3.1.15 (2017-03-20)
--------------------

* add logrotate configuration as requested in #2355

* fixed issue #2376

* ui - changed document api due a chrome bug

* ui - fixed a submenu bug

* added endpoint /_api/cluster/endpoints in cluster case to get all
  coordinator endpoints

* fix documentation of /_api/endpoint, declaring this API obsolete.

* Foxx response objects now have a `type` method for manipulating the content-type header

* Foxx tests now support `xunit` and `tap` reporters


v3.1.14 (2017-03-13)
--------------------

* ui - added feature request (multiple start nodes within graph viewer) #2317

* added missing locks to authentication cache methods

* ui - added feature request (multiple start nodes within graph viewer) #2317

* ui - fixed wrong merge of statistics information from different coordinators

* ui - fixed issue #2316

* ui - fixed wrong protocol usage within encrypted environment

* fixed compile error on Mac Yosemite

* minor UI fixes


v3.1.13 (2017-03-06)
--------------------

* fixed variables parsing in GraphQL

* fixed issue #2214

* fixed issue #2342

* changed thread handling to queue only user requests on coordinator

* use exponential backoff when waiting for collection locks

* repair short name server lookup in cluster in the case of a removed
  server


v3.1.12 (2017-02-28)
--------------------

* disable shell color escape sequences on Windows

* fixed issue #2326

* fixed issue #2320

* fixed issue #2315

* fixed a race condition when closing a connection

* raised default hard limit on threads for very small to 64

* fixed negative counting of http connection in UI

* fixed a race when renaming collections

* fixed a race when dropping databases


v3.1.11 (2017-02-17)
--------------------

* fixed a race between connection closing and sending out last chunks of data to clients
  when the "Connection: close" HTTP header was set in requests

* ui: optimized smart graph creation usability

* ui: fixed #2308

* fixed a race in async task cancellation via `require("@arangodb/tasks").unregisterTask()`

* fixed spuriously hanging threads in cluster AQL that could sit idle for a few minutes

* fixed potential numeric overflow for big index ids in index deletion API

* fixed sort issue in cluster, occurring when one of the local sort buffers of a
  GatherNode was empty

* reduce number of HTTP requests made for certain kinds of join queries in cluster,
  leading to speedup of some join queries

* supervision deals with demised coordinators correctly again

* implement a timeout in TraverserEngineRegistry

* agent communication reduced in large batches of append entries RPCs

* inception no longer estimates RAFT timings

* compaction in agents has been moved to a separate thread

* replicated logs hold local timestamps

* supervision jobs failed leader and failed follower revisited for
  function in precarious stability situations

* fixed bug in random number generator for 64bit int


v3.1.10 (2017-02-02)
--------------------

* updated versions of bundled node modules:
  - joi: from 8.4.2 to 9.2.0
  - joi-to-json-schema: from 2.2.0 to 2.3.0
  - sinon: from 1.17.4 to 1.17.6
  - lodash: from 4.13.1 to 4.16.6

* added shortcut for AQL ternary operator
  instead of `condition ? true-part : false-part` it is now possible to also use a
  shortcut variant `condition ? : false-part`, e.g.

      FOR doc IN docs RETURN doc.value ?: 'not present'

  instead of

      FOR doc IN docs RETURN doc.value ? doc.value : 'not present'

* fixed wrong sorting order in cluster, if an index was used to sort with many
  shards.

* added --replication-factor, --number-of-shards and --wait-for-sync to arangobench

* turn on UTF-8 string validation for VelocyPack values received via VST connections

* fixed issue #2257

* upgraded Boost version to 1.62.0

* added optional detail flag for db.<collection>.count()
  setting the flag to `true` will make the count operation returned the per-shard
  counts for the collection:

      db._create("test", { numberOfShards: 10 });
      for (i = 0; i < 1000; ++i) {
        db.test.insert({value: i});
      }
      db.test.count(true);

      {
        "s100058" : 99,
        "s100057" : 103,
        "s100056" : 100,
        "s100050" : 94,
        "s100055" : 90,
        "s100054" : 122,
        "s100051" : 109,
        "s100059" : 99,
        "s100053" : 95,
        "s100052" : 89
      }

* added optional memory limit for AQL queries:

      db._query("FOR i IN 1..100000 SORT i RETURN i", {}, { options: { memoryLimit: 100000 } });

  This option limits the default maximum amount of memory (in bytes) that a single
  AQL query can use.
  When a single AQL query reaches the specified limit value, the query will be
  aborted with a *resource limit exceeded* exception. In a cluster, the memory
  accounting is done per shard, so the limit value is effectively a memory limit per
  query per shard.

  The global limit value can be overriden per query by setting the *memoryLimit*
  option value for individual queries when running an AQL query.

* added server startup option `--query.memory-limit`

* added convenience function to create vertex-centric indexes.

  Usage: `db.collection.ensureVertexCentricIndex("label", {type: "hash", direction: "outbound"})`
  That will create an index that can be used on OUTBOUND with filtering on the
  edge attribute `label`.

* change default log output for tools to stdout (instead of stderr)

* added option -D to define a configuration file environment key=value

* changed encoding behavior for URLs encoded in the C++ code of ArangoDB:
  previously the special characters `-`, `_`, `~` and `.` were returned as-is
  after URL-encoding, now `.` will be encoded to be `%2e`.
  This also changes the behavior of how incoming URIs are processed: previously
  occurrences of `..` in incoming request URIs were collapsed (e.g. `a/../b/` was
  collapsed to a plain `b/`). Now `..` in incoming request URIs are not collapsed.

* Foxx request URL suffix is no longer unescaped

* @arangodb/request option json now defaults to `true` if the response body is not empty and encoding is not explicitly set to `null` (binary).
  The option can still be set to `false` to avoid unnecessary attempts at parsing the response as JSON.

* Foxx configuration values for unknown options will be discarded when saving the configuration in production mode using the web interface

* module.context.dependencies is now immutable

* process.stdout.isTTY now returns `true` in arangosh and when running arangod with the `--console` flag

* add support for Swagger tags in Foxx


v3.1.9 (XXXX-XX-XX)
-------------------

* macos CLI package: store databases and apps in the users home directory

* ui: fixed re-login issue within a non system db, when tab was closed

* fixed a race in the VelocyStream Commtask implementation

* fixed issue #2256


v3.1.8 (2017-01-09)
-------------------

* add Windows silent installer

* add handling of debug symbols during Linux & windows release builds.

* fixed issue #2181

* fixed issue #2248: reduce V8 max old space size from 3 GB to 1 GB on 32 bit systems

* upgraded Boost version to 1.62.0

* fixed issue #2238

* fixed issue #2234

* agents announce new endpoints in inception phase to leader

* agency leadership accepts updatet endpoints to given uuid

* unified endpoints replace localhost with 127.0.0.1

* fix several problems within an authenticated cluster


v3.1.7 (2016-12-29)
-------------------

* fixed one too many elections in RAFT

* new agency comm backported from devel


v3.1.6 (2016-12-20)
-------------------

* fixed issue #2227

* fixed issue #2220

* agency constituent/agent bug fixes in race conditions picking up
  leadership

* supervision does not need waking up anymore as it is running
  regardless

* agents challenge their leadership more rigorously


v3.1.5 (2016-12-16)
-------------------

* lowered default value of `--database.revision-cache-target-size` from 75% of
  RAM to less than 40% of RAM

* fixed issue #2218

* fixed issue #2217

* Foxx router.get/post/etc handler argument can no longer accidentally omitted

* fixed issue #2223


v3.1.4 (2016-12-08)
-------------------

* fixed issue #2211

* fixed issue #2204

* at cluster start, coordinators wait until at least one DBserver is there,
  and either at least two DBservers are there or 15s have passed, before they
  initiate the bootstrap of system collections.

* more robust agency startup from devel

* supervision's AddFollower adds many followers at once

* supervision has new FailedFollower job

* agency's Node has new method getArray

* agency RAFT timing estimates more conservative in waitForSync
  scenario

* agency RAFT timing estimates capped at maximum 2.0/10.0 for low/high


v3.1.3 (2016-12-02)
-------------------

* fix a traversal bug when using skiplist indexes:
  if we have a skiplist of ["a", "unused", "_from"] and a traversal like:
  FOR v,e,p IN OUTBOUND @start @@edges
    FILTER p.edges[0].a == 'foo'
    RETURN v
  And the above index applied on "a" is considered better than EdgeIndex, than
  the executor got into undefined behaviour.

* fix endless loop when trying to create a collection with replicationFactor: -1


v3.1.2 (2016-11-24)
-------------------

* added support for descriptions field in Foxx dependencies

* (Enterprise only) fixed a bug in the statistic report for SmartGraph traversals.
Now they state correctly how many documents were fetched from the index and how many
have been filtered.

* Prevent uniform shard distribution when replicationFactor == numServers

v3.1.1 (2016-11-15)
-------------------

* fixed issue #2176

* fixed issue #2168

* display index usage of traversals in AQL explainer output (previously missing)

* fixed issue #2163

* preserve last-used HLC value across server starts

* allow more control over handling of pre-3.1 _rev values

  this changes the server startup option `--database.check-30-revisions` from a boolean (true/false)
  parameter to a string parameter with the following possible values:

  - "fail":
    will validate _rev values of 3.0 collections on collection loading and throw an exception when invalid _rev values are found.
    in this case collections with invalid _rev values are marked as corrupted and cannot be used in the ArangoDB 3.1 instance.
    the fix procedure for such collections is to export the collections from 3.0 database with arangodump and restore them in 3.1 with arangorestore.
    collections that do not contain invalid _rev values are marked as ok and will not be re-checked on following loads.
    collections that contain invalid _rev values will be re-checked on following loads.

  - "true":
    will validate _rev values of 3.0 collections on collection loading and print a warning when invalid _rev values are found.
    in this case collections with invalid _rev values can be used in the ArangoDB 3.1 instance.
    however, subsequent operations on documents with invalid _rev values may silently fail or fail with explicit errors.
    the fix procedure for such collections is to export the collections from 3.0 database with arangodump and restore them in 3.1 with arangorestore.
    collections that do not contain invalid _rev values are marked as ok and will not be re-checked on following loads.
    collections that contain invalid _rev values will be re-checked on following loads.

  - "false":
    will not validate _rev values on collection loading and not print warnings.
    no hint is given when invalid _rev values are found.
    subsequent operations on documents with invalid _rev values may silently fail or fail with explicit errors.
    this setting does not affect whether collections are re-checked later.
    collections will be re-checked on following loads if `--database.check-30-revisions` is later set to either `true` or `fail`.

  The change also suppresses warnings that were printed when collections were restored using arangorestore, and the restore
  data contained invalid _rev values. Now these warnings are suppressed, and new HLC _rev values are generated for these documents
  as before.

* added missing functions to AQL syntax highlighter in web interface

* fixed display of `ANY` direction in traversal explainer output (direction `ANY` was shown as either
  `INBOUND` or `OUTBOUND`)

* changed behavior of toJSON() function when serializing an object before saving it in the database

  if an object provides a toJSON() function, this function is still called for serializing it.
  the change is that the result of toJSON() is not stringified anymore, but saved as is. previous
  versions of ArangoDB called toJSON() and after that additionally stringified its result.

  This change will affect the saving of JS Buffer objects, which will now be saved as arrays of
  bytes instead of a comma-separated string of the Buffer's byte contents.

* allow creating unique indexes on more attributes than present in shardKeys

  The following combinations of shardKeys and indexKeys are allowed/not allowed:

  shardKeys     indexKeys
      a             a        ok
      a             b    not ok
      a           a b        ok
    a b             a    not ok
    a b             b    not ok
    a b           a b        ok
    a b         a b c        ok
  a b c           a b    not ok
  a b c         a b c        ok

* fixed wrong version in web interface login screen (EE only)

* make web interface not display an exclamation mark next to ArangoDB version number 3.1

* fixed search for arbitrary document attributes in web interface in case multiple
  search values were used on different attribute names. in this case, the search always
  produced an empty result

* disallow updating `_from` and `_to` values of edges in Smart Graphs. Updating these
  attributes would lead to potential redistribution of edges to other shards, which must be
  avoided.

* fixed issue #2148

* updated graphql-sync dependency to 0.6.2

* fixed issue #2156

* fixed CRC4 assembly linkage


v3.1.0 (2016-10-29)
-------------------

* AQL breaking change in cluster:

  from ArangoDB 3.1 onwards `WITH` is required for traversals in a
  clustered environment in order to avoid deadlocks.

  Note that for queries that access only a single collection or that have all
  collection names specified somewhere else in the query string, there is no
  need to use *WITH*. *WITH* is only useful when the AQL query parser cannot
  automatically figure out which collections are going to be used by the query.
  *WITH* is only useful for queries that dynamically access collections, e.g.
  via traversals, shortest path operations or the *DOCUMENT()* function.

  more info can be found [here](https://github.com/arangodb/arangodb/blob/devel/Documentation/Books/AQL/Operations/With.md)

* added AQL function `DISTANCE` to calculate the distance between two arbitrary
  coordinates (haversine formula)

* fixed issue #2110

* added Auto-aptation of RAFT timings as calculations only


v3.1.rc2 (2016-10-10)
---------------------

* second release candidate


v3.1.rc1 (2016-09-30)
---------------------

* first release candidate


v3.1.alpha2 (2016-09-01)
------------------------

* added module.context.createDocumentationRouter to replace module.context.apiDocumentation

* bug in RAFT implementation of reads. dethroned leader still answered requests in isolation

* ui: added new graph viewer

* ui: aql-editor added tabular & graph display

* ui: aql-editor improved usability

* ui: aql-editor: query profiling support

* fixed issue #2109

* fixed issue #2111

* fixed issue #2075

* added AQL function `DISTANCE` to calculate the distance between two arbitrary
  coordinates (haversine formula)

* rewrote scheduler and dispatcher based on boost::asio

  parameters changed:
    `--scheduler.threads` and `--server.threads` are now merged into a single one: `--server.threads`

    hidden `--server.extra-threads` has been removed

    hidden `--server.aql-threads` has been removed

    hidden `--server.backend` has been removed

    hidden `--server.show-backends` has been removed

    hidden `--server.thread-affinity` has been removed

* fixed issue #2086

* fixed issue #2079

* fixed issue #2071

  make the AQL query optimizer inject filter condition expressions referred to
  by variables during filter condition aggregation.
  For example, in the following query

      FOR doc IN collection
        LET cond1 = (doc.value == 1)
        LET cond2 = (doc.value == 2)
        FILTER cond1 || cond2
        RETURN { doc, cond1, cond2 }

  the optimizer will now inject the conditions for `cond1` and `cond2` into the filter
  condition `cond1 || cond2`, expanding it to `(doc.value == 1) || (doc.value == 2)`
  and making these conditions available for index searching.

  Note that the optimizer previously already injected some conditions into other
  conditions, but only if the variable that defined the condition was not used
  elsewhere. For example, the filter condition in the query

      FOR doc IN collection
        LET cond = (doc.value == 1)
        FILTER cond
        RETURN { doc }

  already got optimized before because `cond` was only used once in the query and
  the optimizer decided to inject it into the place where it was used.

  This only worked for variables that were referred to once in the query.
  When a variable was used multiple times, the condition was not injected as
  in the following query:

      FOR doc IN collection
        LET cond = (doc.value == 1)
        FILTER cond
        RETURN { doc, cond }

  The fix for #2070 now will enable this optimization so that the query can
  use an index on `doc.value` if available.

* changed behavior of AQL array comparison operators for empty arrays:
  * `ALL` and `ANY` now always return `false` when the left-hand operand is an
    empty array. The behavior for non-empty arrays does not change:
    * `[] ALL == 1` will return `false`
    * `[1] ALL == 1` will return `true`
    * `[1, 2] ALL == 1` will return `false`
    * `[2, 2] ALL == 1` will return `false`
    * `[] ANY == 1` will return `false`
    * `[1] ANY == 1` will return `true`
    * `[1, 2] ANY == 1` will return `true`
    * `[2, 2] ANY == 1` will return `false`
  * `NONE` now always returns `true` when the left-hand operand is an empty array.
    The behavior for non-empty arrays does not change:
    * `[] NONE == 1` will return `true`
    * `[1] NONE == 1` will return `false`
    * `[1, 2] NONE == 1` will return `false`
    * `[2, 2] NONE == 1` will return `true`

* added experimental AQL functions `JSON_STRINGIFY` and `JSON_PARSE`

* added experimental support for incoming gzip-compressed requests

* added HTTP REST APIs for online loglevel adjustments:

  - GET `/_admin/log/level` returns the current loglevel settings
  - PUT `/_admin/log/level` modifies the current loglevel settings

* PATCH /_api/gharial/{graph-name}/vertex/{collection-name}/{vertex-key}
  - changed default value for keepNull to true

* PATCH /_api/gharial/{graph-name}/edge/{collection-name}/{edge-key}
  - changed default value for keepNull to true

* renamed `maximalSize` attribute in parameter.json files to `journalSize`

  The `maximalSize` attribute will still be picked up from collections that
  have not been adjusted. Responses from the replication API will now also use
  `journalSize` instead of `maximalSize`.

* added `--cluster.system-replication-factor` in order to adjust the
  replication factor for new system collections

* fixed issue #2012

* added a memory expection in case V8 memory gets too low

* added Optimizer Rule for other indexes in Traversals
  this allows AQL traversals to use other indexes than the edge index.
  So traversals with filters on edges can now make use of more specific
  indexes, e.g.

      FOR v, e, p IN 2 OUTBOUND @start @@edge FILTER p.edges[0].foo == "bar"

  will prefer a Hash Index on [_from, foo] above the EdgeIndex.

* fixed epoch computation in hybrid logical clock

* fixed thread affinity

* replaced require("internal").db by require("@arangodb").db

* added option `--skip-lines` for arangoimp
  this allows skipping the first few lines from the import file in case the
  CSV or TSV import are used

* fixed periodic jobs: there should be only one instance running - even if it
  runs longer than the period

* improved performance of primary index and edge index lookups

* optimizations for AQL `[*]` operator in case no filter, no projection and
  no offset/limit are used

* added AQL function `OUTERSECTION` to return the symmetric difference of its
  input arguments

* Foxx manifests of installed services are now saved to disk with indentation

* Foxx tests and scripts in development mode should now always respect updated
  files instead of loading stale modules

* When disabling Foxx development mode the setup script is now re-run

* Foxx now provides an easy way to directly serve GraphQL requests using the
  `@arangodb/foxx/graphql` module and the bundled `graphql-sync` dependency

* Foxx OAuth2 module now correctly passes the `access_token` to the OAuth2 server

* added iconv-lite and timezone modules

* web interface now allows installing GitHub and zip services in legacy mode

* added module.context.createDocumentationRouter to replace module.context.apiDocumentation

* bug in RAFT implementation of reads. dethroned leader still answered
  requests in isolation

* all lambdas in ClusterInfo might have been left with dangling references.

* Agency bug fix for handling of empty json objects as values.

* Foxx tests no longer support the Mocha QUnit interface as this resulted in weird
  inconsistencies in the BDD and TDD interfaces. This fixes the TDD interface
  as well as out-of-sequence problems when using the BDD before/after functions.

* updated bundled JavaScript modules to latest versions; joi has been updated from 8.4 to 9.2
  (see [joi 9.0.0 release notes](https://github.com/hapijs/joi/issues/920) for information on
  breaking changes and new features)

* fixed issue #2139

* updated graphql-sync dependency to 0.6.2

* fixed issue #2156


v3.0.13 (XXXX-XX-XX)
--------------------

* fixed issue #2315

* fixed issue #2210


v3.0.12 (2016-11-23)
--------------------

* fixed issue #2176

* fixed issue #2168

* fixed issues #2149, #2159

* fixed error reporting for issue #2158

* fixed assembly linkage bug in CRC4 module

* added support for descriptions field in Foxx dependencies


v3.0.11 (2016-11-08)
--------------------

* fixed issue #2140: supervisor dies instead of respawning child

* fixed issue #2131: use shard key value entered by user in web interface

* fixed issue #2129: cannot kill a long-run query

* fixed issue #2110

* fixed issue #2081

* fixed issue #2038

* changes to Foxx service configuration or dependencies should now be
  stored correctly when options are cleared or omitted

* Foxx tests no longer support the Mocha QUnit interface as this resulted in weird
  inconsistencies in the BDD and TDD interfaces. This fixes the TDD interface
  as well as out-of-sequence problems when using the BDD before/after functions.

* fixed issue #2148


v3.0.10 (2016-09-26)
--------------------

* fixed issue #2072

* fixed issue #2070

* fixed slow cluster starup issues. supervision will demonstrate more
  patience with db servers


v3.0.9 (2016-09-21)
-------------------

* fixed issue #2064

* fixed issue #2060

* speed up `collection.any()` and skiplist index creation

* fixed multiple issues where ClusterInfo bug hung agency in limbo
  timeouting on multiple collection and database callbacks


v3.0.8 (2016-09-14)
-------------------

* fixed issue #2052

* fixed issue #2005

* fixed issue #2039

* fixed multiple issues where ClusterInfo bug hung agency in limbo
  timeouting on multiple collection and database callbacks


v3.0.7 (2016-09-05)
-------------------

* new supervision job handles db server failure during collection creation.


v3.0.6 (2016-09-02)
-------------------

* fixed issue #2026

* slightly better error diagnostics for AQL query compilation and replication

* fixed issue #2018

* fixed issue #2015

* fixed issue #2012

* fixed wrong default value for arangoimp's `--on-duplicate` value

* fix execution of AQL traversal expressions when there are multiple
  conditions that refer to variables set outside the traversal

* properly return HTTP 503 in JS actions when backend is gone

* supervision creates new key in agency for failed servers

* new shards will not be allocated on failed or cleaned servers


v3.0.5 (2016-08-18)
-------------------

* execute AQL ternary operator via C++ if possible

* fixed issue #1977

* fixed extraction of _id attribute in AQL traversal conditions

* fix SSL agency endpoint

* Minimum RAFT timeout was one order of magnitude to short.

* Optimized RAFT RPCs from leader to followers for efficiency.

* Optimized RAFT RPC handling on followers with respect to compaction.

* Fixed bug in handling of duplicates and overlapping logs

* Fixed bug in supervision take over after leadership change.

v3.0.4 (2016-08-01)
-------------------

* added missing lock for periodic jobs access

* fix multiple foxx related cluster issues

* fix handling of empty AQL query strings

* fixed issue in `INTERSECTION` AQL function with duplicate elements
  in the source arrays

* fixed issue #1970

* fixed issue #1968

* fixed issue #1967

* fixed issue #1962

* fixed issue #1959

* replaced require("internal").db by require("@arangodb").db

* fixed issue #1954

* fixed issue #1953

* fixed issue #1950

* fixed issue #1949

* fixed issue #1943

* fixed segfault in V8, by backporting https://bugs.chromium.org/p/v8/issues/detail?id=5033

* Foxx OAuth2 module now correctly passes the `access_token` to the OAuth2 server

* fixed credentialed CORS requests properly respecting --http.trusted-origin

* fixed a crash in V8Periodic task (forgotten lock)

* fixed two bugs in synchronous replication (syncCollectionFinalize)


v3.0.3 (2016-07-17)
-------------------

* fixed issue #1942

* fixed issue #1941

* fixed array index batch insertion issues for hash indexes that caused problems when
  no elements remained for insertion

* fixed AQL MERGE() function with External objects originating from traversals

* fixed some logfile recovery errors with error message "document not found"

* fixed issue #1937

* fixed issue #1936

* improved performance of arangorestore in clusters with synchronous
  replication

* Foxx tests and scripts in development mode should now always respect updated
  files instead of loading stale modules

* When disabling Foxx development mode the setup script is now re-run

* Foxx manifests of installed services are now saved to disk with indentation


v3.0.2 (2016-07-09)
-------------------

* fixed assertion failure in case multiple remove operations were used in the same query

* fixed upsert behavior in case upsert was used in a loop with the same document example

* fixed issue #1930

* don't expose local file paths in Foxx error messages.

* fixed issue #1929

* make arangodump dump the attribute `isSystem` when dumping the structure
  of a collection, additionally make arangorestore not fail when the attribute
  is missing

* fixed "Could not extract custom attribute" issue when using COLLECT with
  MIN/MAX functions in some contexts

* honor presence of persistent index for sorting

* make AQL query optimizer not skip "use-indexes-rule", even if enough
  plans have been created already

* make AQL optimizer not skip "use-indexes-rule", even if enough execution plans
  have been created already

* fix double precision value loss in VelocyPack JSON parser

* added missing SSL support for arangorestore

* improved cluster import performance

* fix Foxx thumbnails on DC/OS

* fix Foxx configuration not being saved

* fix Foxx app access from within the frontend on DC/OS

* add option --default-replication-factor to arangorestore and simplify
  the control over the number of shards when restoring

* fix a bug in the VPack -> V8 conversion if special attributes _key,
  _id, _rev, _from and _to had non-string values, which is allowed
  below the top level

* fix malloc_usable_size for darwin


v3.0.1 (2016-06-30)
-------------------

* fixed periodic jobs: there should be only one instance running - even if it
  runs longer than the period

* increase max. number of collections in AQL queries from 32 to 256

* fixed issue #1916: header "authorization" is required" when opening
  services page

* fixed issue #1915: Explain: member out of range

* fixed issue #1914: fix unterminated buffer

* don't remove lockfile if we are the same (now stale) pid
  fixes docker setups (our pid will always be 1)

* do not use revision id comparisons in compaction for determining whether a
  revision is obsolete, but marker memory addresses
  this ensures revision ids don't matter when compacting documents

* escape Unicode characters in JSON HTTP responses
  this converts UTF-8 characters in HTTP responses of arangod into `\uXXXX`
  escape sequences. This makes the HTTP responses fit into the 7 bit ASCII
  character range, which speeds up HTTP response parsing for some clients,
  namely node.js/v8

* add write before read collections when starting a user transaction
  this allows specifying the same collection in both read and write mode without
  unintended side effects

* fixed buffer overrun that occurred when building very large result sets

* index lookup optimizations for primary index and edge index

* fixed "collection is a nullptr" issue when starting a traversal from a transaction

* enable /_api/import on coordinator servers


v3.0.0 (2016-06-22)
-------------------

* minor GUI fixxes

* fix for replication and nonces


v3.0.0-rc3 (2016-06-19)
-----------------------

* renamed various Foxx errors to no longer refer to Foxx services as apps

* adjusted various error messages in Foxx to be more informative

* specifying "files" in a Foxx manifest to be mounted at the service root
  no longer results in 404s when trying to access non-file routes

* undeclared path parameters in Foxx no longer break the service

* trusted reverse proxy support is now handled more consistently

* ArangoDB request compatibility and user are now exposed in Foxx

* all bundled NPM modules have been upgraded to their latest versions


v3.0.0-rc2 (2016-06-12)
-----------------------

* added option `--server.max-packet-size` for client tools

* renamed option `--server.ssl-protocol` to `--ssl.protocol` in client tools
  (was already done for arangod, but overlooked for client tools)

* fix handling of `--ssl.protocol` value 5 (TLS v1.2) in client tools, which
  claimed to support it but didn't

* config file can use '@include' to include a different config file as base


v3.0.0-rc1 (2016-06-10)
-----------------------

* the user management has changed: it now has users that are independent of
  databases. A user can have one or more database assigned to the user.

* forward ported V8 Comparator bugfix for inline heuristics from
  https://github.com/v8/v8/commit/5ff7901e24c2c6029114567de5a08ed0f1494c81

* changed to-string conversion for AQL objects and arrays, used by the AQL
  function `TO_STRING()` and implicit to-string casts in AQL

  - arrays are now converted into their JSON-stringify equivalents, e.g.

    - `[ ]` is now converted to `[]`
    - `[ 1, 2, 3 ]` is now converted to `[1,2,3]`
    - `[ "test", 1, 2 ] is now converted to `["test",1,2]`

    Previous versions of ArangoDB converted arrays with no members into the
    empty string, and non-empty arrays into a comma-separated list of member
    values, without the surrounding angular brackets. Additionally, string
    array members were not enclosed in quotes in the result string:

    - `[ ]` was converted to ``
    - `[ 1, 2, 3 ]` was converted to `1,2,3`
    - `[ "test", 1, 2 ] was converted to `test,1,2`

  - objects are now converted to their JSON-stringify equivalents, e.g.

    - `{ }` is converted to `{}`
    - `{ a: 1, b: 2 }` is converted to `{"a":1,"b":2}`
    - `{ "test" : "foobar" }` is converted to `{"test":"foobar"}`

    Previous versions of ArangoDB always converted objects into the string
    `[object Object]`

  This change affects also the AQL functions `CONCAT()` and `CONCAT_SEPARATOR()`
  which treated array values differently in previous versions. Previous versions
  of ArangoDB automatically flattened array values on the first level of the array,
  e.g. `CONCAT([1, 2, 3, [ 4, 5, 6 ]])` produced `1,2,3,4,5,6`. Now this will produce
  `[1,2,3,[4,5,6]]`. To flatten array members on the top level, you can now use
  the more explicit `CONCAT(FLATTEN([1, 2, 3, [4, 5, 6]], 1))`.

* added C++ implementations for AQL functions `SLICE()`, `CONTAINS()` and
  `RANDOM_TOKEN()`

* as a consequence of the upgrade to V8 version 5, the implementation of the
  JavaScript `Buffer` object had to be changed. JavaScript `Buffer` objects in
  ArangoDB now always store their data on the heap. There is no shared pool
  for small Buffer values, and no pointing into existing Buffer data when
  extracting slices. This change may increase the cost of creating Buffers with
  short contents or when peeking into existing Buffers, but was required for
  safer memory management and to prevent leaks.

* the `db` object's function `_listDatabases()` was renamed to just `_databases()`
  in order to make it more consistent with the existing `_collections()` function.
  Additionally the `db` object's `_listEndpoints()` function was renamed to just
  `_endpoints()`.

* changed default value of `--server.authentication` from `false` to `true` in
  configuration files etc/relative/arangod.conf and etc/arangodb/arangod.conf.in.
  This means the server will be started with authentication enabled by default,
  requiring all client connections to provide authentication data when connecting
  to ArangoDB. Authentication can still be turned off via setting the value of
  `--server.authentication` to `false` in ArangoDB's configuration files or by
  specifying the option on the command-line.

* Changed result format for querying all collections via the API GET `/_api/collection`.

  Previous versions of ArangoDB returned an object with an attribute named `collections`
  and an attribute named `names`. Both contained all available collections, but
  `collections` contained the collections as an array, and `names` contained the
  collections again, contained in an object in which the attribute names were the
  collection names, e.g.

  ```
  {
    "collections": [
      {"id":"5874437","name":"test","isSystem":false,"status":3,"type":2},
      {"id":"17343237","name":"something","isSystem":false,"status":3,"type":2},
      ...
    ],
    "names": {
      "test": {"id":"5874437","name":"test","isSystem":false,"status":3,"type":2},
      "something": {"id":"17343237","name":"something","isSystem":false,"status":3,"type":2},
      ...
    }
  }
  ```
  This result structure was redundant, and therefore has been simplified to just

  ```
  {
    "result": [
      {"id":"5874437","name":"test","isSystem":false,"status":3,"type":2},
      {"id":"17343237","name":"something","isSystem":false,"status":3,"type":2},
      ...
    ]
  }
  ```

  in ArangoDB 3.0.

* added AQL functions `TYPENAME()` and `HASH()`

* renamed arangob tool to arangobench

* added AQL string comparison operator `LIKE`

  The operator can be used to compare strings like this:

      value LIKE search

  The operator is currently implemented by calling the already existing AQL
  function `LIKE`.

  This change also makes `LIKE` an AQL keyword. Using `LIKE` in either case as
  an attribute or collection name in AQL thus requires quoting.

* make AQL optimizer rule "remove-unnecessary-calculations" fire in more cases

  The rule will now remove calculations that are used exactly once in other
  expressions (e.g. `LET a = doc RETURN a.value`) and calculations,
  or calculations that are just references (e.g. `LET a = b`).

* renamed AQL optimizer rule "merge-traversal-filter" to "optimize-traversals"
  Additionally, the optimizer rule will remove unused edge and path result variables
  from the traversal in case they are specified in the `FOR` section of the traversal,
  but not referenced later in the query. This saves constructing edges and paths
  results.

* added AQL optimizer rule "inline-subqueries"

  This rule can pull out certain subqueries that are used as an operand to a `FOR`
  loop one level higher, eliminating the subquery completely. For example, the query

      FOR i IN (FOR j IN [1,2,3] RETURN j) RETURN i

  will be transformed by the rule to:

      FOR i IN [1,2,3] RETURN i

  The query

      FOR name IN (FOR doc IN _users FILTER doc.status == 1 RETURN doc.name) LIMIT 2 RETURN name

  will be transformed into

      FOR tmp IN _users FILTER tmp.status == 1 LIMIT 2 RETURN tmp.name

  The rule will only fire when the subquery is used as an operand to a `FOR` loop, and
  if the subquery does not contain a `COLLECT` with an `INTO` variable.

* added new endpoint "srv://" for DNS service records

* The result order of the AQL functions VALUES and ATTRIBUTES has never been
  guaranteed and it only had the "correct" ordering by accident when iterating
  over objects that were not loaded from the database. This accidental behavior
  is now changed by introduction of VelocyPack. No ordering is guaranteed unless
  you specify the sort parameter.

* removed configure option `--enable-logger`

* added AQL array comparison operators

  All AQL comparison operators now also exist in an array variant. In the
  array variant, the operator is preceded with one of the keywords *ALL*, *ANY*
  or *NONE*. Using one of these keywords changes the operator behavior to
  execute the comparison operation for all, any, or none of its left hand
  argument values. It is therefore expected that the left hand argument
  of an array operator is an array.

  Examples:

      [ 1, 2, 3 ] ALL IN [ 2, 3, 4 ]   // false
      [ 1, 2, 3 ] ALL IN [ 1, 2, 3 ]   // true
      [ 1, 2, 3 ] NONE IN [ 3 ]        // false
      [ 1, 2, 3 ] NONE IN [ 23, 42 ]   // true
      [ 1, 2, 3 ] ANY IN [ 4, 5, 6 ]   // false
      [ 1, 2, 3 ] ANY IN [ 1, 42 ]     // true
      [ 1, 2, 3 ] ANY == 2             // true
      [ 1, 2, 3 ] ANY == 4             // false
      [ 1, 2, 3 ] ANY > 0              // true
      [ 1, 2, 3 ] ANY <= 1             // true
      [ 1, 2, 3 ] NONE < 99            // false
      [ 1, 2, 3 ] NONE > 10            // true
      [ 1, 2, 3 ] ALL > 2              // false
      [ 1, 2, 3 ] ALL > 0              // true
      [ 1, 2, 3 ] ALL >= 3             // false
      ["foo", "bar"] ALL != "moo"      // true
      ["foo", "bar"] NONE == "bar"     // false
      ["foo", "bar"] ANY == "foo"      // true

* improved AQL optimizer to remove unnecessary sort operations in more cases

* allow enclosing AQL identifiers in forward ticks in addition to using
  backward ticks

  This allows for convenient writing of AQL queries in JavaScript template strings
  (which are delimited with backticks themselves), e.g.

      var q = `FOR doc IN ´collection´ RETURN doc.´name´`;

* allow to set `print.limitString` to configure the number of characters
  to output before truncating

* make logging configurable per log "topic"

  `--log.level <level>` sets the global log level to <level>, e.g. `info`,
  `debug`, `trace`.

  `--log.level topic=<level>` sets the log level for a specific topic.
  Currently, the following topics exist: `collector`, `compactor`, `mmap`,
  `performance`, `queries`, and `requests`. `performance` and `requests` are
  set to FATAL by default. `queries` is set to info. All others are
  set to the global level by default.

  The new log option `--log.output <definition>` allows directing the global
  or per-topic log output to different outputs. The output definition
  "<definition>" can be one of

    "-" for stdin
    "+" for stderr
    "syslog://<syslog-facility>"
    "syslog://<syslog-facility>/<application-name>"
    "file://<relative-path>"

  The option can be specified multiple times in order to configure the output
  for different log topics. To set up a per-topic output configuration, use
  `--log.output <topic>=<definition>`, e.g.

    queries=file://queries.txt

  logs all queries to the file "queries.txt".

* the option `--log.requests-file` is now deprecated. Instead use

    `--log.level requests=info`
    `--log.output requests=file://requests.txt`

* the option `--log.facility` is now deprecated. Instead use

    `--log.output requests=syslog://facility`

* the option `--log.performance` is now deprecated. Instead use

    `--log.level performance=trace`

* removed option `--log.source-filter`

* removed configure option `--enable-logger`

* change collection directory names to include a random id component at the end

  The new pattern is `collection-<id>-<random>`, where `<id>` is the collection
  id and `<random>` is a random number. Previous versions of ArangoDB used a
  pattern `collection-<id>` without the random number.

  ArangoDB 3.0 understands both the old and name directory name patterns.

* removed mostly unused internal spin-lock implementation

* removed support for pre-Windows 7-style locks. This removes compatibility for
  Windows versions older than Windows 7 (e.g. Windows Vista, Windows XP) and
  Windows 2008R2 (e.g. Windows 2008).

* changed names of sub-threads started by arangod

* added option `--default-number-of-shards` to arangorestore, allowing creating
  collections with a specifiable number of shards from a non-cluster dump

* removed support for CoffeeScript source files

* removed undocumented SleepAndRequeue

* added WorkMonitor to inspect server threads

* when downloading a Foxx service from the web interface the suggested filename
  is now based on the service's mount path instead of simply "app.zip"

* the `@arangodb/request` response object now stores the parsed JSON response
  body in a property `json` instead of `body` when the request was made using the
  `json` option. The `body` instead contains the response body as a string.

* the Foxx API has changed significantly, 2.8 services are still supported
  using a backwards-compatible "legacy mode"


v2.8.12 (XXXX-XX-XX)
--------------------

* issue #2091: decrease connect timeout to 5 seconds on startup

* fixed issue #2072

* slightly better error diagnostics for some replication errors

* fixed issue #1977

* fixed issue in `INTERSECTION` AQL function with duplicate elements
  in the source arrays

* fixed issue #1962

* fixed issue #1959

* export aqlQuery template handler as require('org/arangodb').aql for forwards-compatibility


v2.8.11 (2016-07-13)
--------------------

* fixed array index batch insertion issues for hash indexes that caused problems when
  no elements remained for insertion

* fixed issue #1937


v2.8.10 (2016-07-01)
--------------------

* make sure next local _rev value used for a document is at least as high as the
  _rev value supplied by external sources such as replication

* make adding a collection in both read- and write-mode to a transaction behave as
  expected (write includes read). This prevents the `unregister collection used in
  transaction` error

* fixed sometimes invalid result for `byExample(...).count()` when an index plus
  post-filtering was used

* fixed "collection is a nullptr" issue when starting a traversal from a transaction

* honor the value of startup option `--database.wait-for-sync` (that is used to control
  whether new collections are created with `waitForSync` set to `true` by default) also
  when creating collections via the HTTP API (and thus the ArangoShell). When creating
  a collection via these mechanisms, the option was ignored so far, which was inconsistent.

* fixed issue #1826: arangosh --javascript.execute: internal error (geo index issue)

* fixed issue #1823: Arango crashed hard executing very simple query on windows


v2.8.9 (2016-05-13)
-------------------

* fixed escaping and quoting of extra parameters for executables in Mac OS X App

* added "waiting for" status variable to web interface collection figures view

* fixed undefined behavior in query cache invaldation

* fixed access to /_admin/statistics API in case statistics are disable via option
  `--server.disable-statistics`

* Foxx manager will no longer fail hard when Foxx store is unreachable unless installing
  a service from the Foxx store (e.g. when behind a firewall or GitHub is unreachable).


v2.8.8 (2016-04-19)
-------------------

* fixed issue #1805: Query: internal error (location: arangod/Aql/AqlValue.cpp:182).
  Please report this error to arangodb.com (while executing)

* allow specifying collection name prefixes for `_from` and `_to` in arangoimp:

  To avoid specifying complete document ids (consisting of collection names and document
  keys) for *_from* and *_to* values when importing edges with arangoimp, there are now
  the options *--from-collection-prefix* and *--to-collection-prefix*.

  If specified, these values will be automatically prepended to each value in *_from*
  (or *_to* resp.). This allows specifying only document keys inside *_from* and/or *_to*.

  *Example*

      > arangoimp --from-collection-prefix users --to-collection-prefix products ...

  Importing the following document will then create an edge between *users/1234* and
  *products/4321*:

  ```js
  { "_from" : "1234", "_to" : "4321", "desc" : "users/1234 is connected to products/4321" }
  ```

* requests made with the interactive system API documentation in the web interface
  (Swagger) will now respect the active database instead of always using `_system`


v2.8.7 (2016-04-07)
-------------------

* optimized primary=>secondary failover

* fix to-boolean conversion for documents in AQL

* expose the User-Agent HTTP header from the ArangoShell since Github seems to
  require it now, and we use the ArangoShell for fetching Foxx repositories from Github

* work with http servers that only send

* fixed potential race condition between compactor and collector threads

* fix removal of temporary directories on arangosh exit

* javadoc-style comments in Foxx services are no longer interpreted as
  Foxx comments outside of controller/script/exports files (#1748)

* removed remaining references to class syntax for Foxx Model and Repository
  from the documentation

* added a safe-guard for corrupted master-pointer


v2.8.6 (2016-03-23)
-------------------

* arangosh can now execute JavaScript script files that contain a shebang
  in the first line of the file. This allows executing script files directly.

  Provided there is a script file `/path/to/script.js` with the shebang
  `#!arangosh --javascript.execute`:

      > cat /path/to/script.js
      #!arangosh --javascript.execute
      print("hello from script.js");

  If the script file is made executable

      > chmod a+x /path/to/script.js

  it can be invoked on the shell directly and use arangosh for its execution:

      > /path/to/script.js
      hello from script.js

  This did not work in previous versions of ArangoDB, as the whole script contents
  (including the shebang) were treated as JavaScript code.
  Now shebangs in script files will now be ignored for all files passed to arangosh's
  `--javascript.execute` parameter.

  The alternative way of executing a JavaScript file with arangosh still works:

      > arangosh --javascript.execute /path/to/script.js
      hello from script.js

* added missing reset of traversal state for nested traversals.
  The state of nested traversals (a traversal in an AQL query that was
  located in a repeatedly executed subquery or inside another FOR loop)
  was not reset properly, so that multiple invocations of the same nested
  traversal with different start vertices led to the nested traversal
  always using the start vertex provided on the first invocation.

* fixed issue #1781: ArangoDB startup time increased tremendously

* fixed issue #1783: SIGHUP should rotate the log


v2.8.5 (2016-03-11)
-------------------

* Add OpenSSL handler for TLS V1.2 as sugested by kurtkincaid in #1771

* fixed issue #1765 (The webinterface should display the correct query time)
  and #1770 (Display ACTUAL query time in aardvark's AQL editor)

* Windows: the unhandled exception handler now calls the windows logging
  facilities directly without locks.
  This fixes lockups on crashes from the logging framework.

* improve nullptr handling in logger.

* added new endpoint "srv://" for DNS service records

* `org/arangodb/request` no longer sets the content-type header to the
  string "undefined" when no content-type header should be sent (issue #1776)


v2.8.4 (2016-03-01)
-------------------

* global modules are no longer incorrectly resolved outside the ArangoDB
  JavaScript directory or the Foxx service's root directory (issue #1577)

* improved error messages from Foxx and JavaScript (issues #1564, #1565, #1744)


v2.8.3 (2016-02-22)
-------------------

* fixed AQL filter condition collapsing for deeply-nested cases, potentially
  enabling usage of indexes in some dedicated cases

* added parentheses in AQL explain command output to correctly display precedence
  of logical and arithmetic operators

* Foxx Model event listeners defined on the model are now correctly invoked by
  the Repository methods (issue #1665)

* Deleting a Foxx service in the frontend should now always succeed even if the
  files no longer exist on the file system (issue #1358)

* Routing actions loaded from the database no longer throw exceptions when
  trying to load other modules using "require"

* The `org/arangodb/request` response object now sets a property `json` to the
  parsed JSON response body in addition to overwriting the `body` property when
  the request was made using the `json` option.

* Improved Windows stability

* Fixed a bug in the interactive API documentation that would escape slashes
  in document-handle fields. Document handles are now provided as separate
  fields for collection name and document key.


v2.8.2 (2016-02-09)
-------------------

* the continuous replication applier will now prevent the master's WAL logfiles
  from being removed if they are still needed by the applier on the slave. This
  should help slaves that suffered from masters garbage collection WAL logfiles
  which would have been needed by the slave later.

  The initial synchronization will block removal of still needed WAL logfiles
  on the master for 10 minutes initially, and will extend this period when further
  requests are made to the master. Initial synchronization hands over its handle
  for blocking logfile removal to the continuous replication when started via
  the *setupReplication* function. In this case, continuous replication will
  extend the logfile removal blocking period for the required WAL logfiles when
  the slave makes additional requests.

  All handles that block logfile removal will time out automatically after at
  most 5 minutes should a master not be contacted by the slave anymore (e.g. in
  case the slave's replication is turned off, the slaves loses the connection
  to the master or the slave goes down).

* added all-in-one function *setupReplication* to synchronize data from master
  to slave and start the continuous replication:

      require("@arangodb/replication").setupReplication(configuration);

  The command will return when the initial synchronization is finished and the
  continuous replication has been started, or in case the initial synchronization
  has failed.

  If the initial synchronization is successful, the command will store the given
  configuration on the slave. It also configures the continuous replication to start
  automatically if the slave is restarted, i.e. *autoStart* is set to *true*.

  If the command is run while the slave's replication applier is already running,
  it will first stop the running applier, drop its configuration and do a
  resynchronization of data with the master. It will then use the provided configration,
  overwriting any previously existing replication configuration on the slave.

  The following example demonstrates how to use the command for setting up replication
  for the *_system* database. Note that it should be run on the slave and not the
  master:

      db._useDatabase("_system");
      require("@arangodb/replication").setupReplication({
        endpoint: "tcp://master.domain.org:8529",
        username: "myuser",
        password: "mypasswd",
        verbose: false,
        includeSystem: false,
        incremental: true,
        autoResync: true
      });

* the *sync* and *syncCollection* functions now always start the data synchronization
  as an asynchronous server job. The call to *sync* or *syncCollection* will block
  until synchronization is either complete or has failed with an error. The functions
  will automatically poll the slave periodically for status updates.

  The main benefit is that the connection to the slave does not need to stay open
  permanently and is thus not affected by timeout issues. Additionally the caller does
  not need to query the synchronization status from the slave manually as this is
  now performed automatically by these functions.

* fixed undefined behavior when explaining some types of AQL traversals, fixed
  display of some types of traversals in AQL explain output


v2.8.1 (2016-01-29)
-------------------

* Improved AQL Pattern matching by allowing to specify a different traversal
  direction for one or many of the edge collections.

      FOR v, e, p IN OUTBOUND @start @@ec1, INBOUND @@ec2, @@ec3

  will traverse *ec1* and *ec3* in the OUTBOUND direction and for *ec2* it will use
  the INBOUND direction. These directions can be combined in arbitrary ways, the
  direction defined after *IN [steps]* will we used as default direction and can
  be overriden for specific collections.
  This feature is only available for collection lists, it is not possible to
  combine it with graph names.

* detect more types of transaction deadlocks early

* fixed display of relational operators in traversal explain output

* fixed undefined behavior in AQL function `PARSE_IDENTIFIER`

* added "engines" field to Foxx services generated in the admin interface

* added AQL function `IS_SAME_COLLECTION`:

  *IS_SAME_COLLECTION(collection, document)*: Return true if *document* has the same
  collection id as the collection specified in *collection*. *document* can either be
  a [document handle](../Glossary/README.md#document-handle) string, or a document with
  an *_id* attribute. The function does not validate whether the collection actually
  contains the specified document, but only compares the name of the specified collection
  with the collection name part of the specified document.
  If *document* is neither an object with an *id* attribute nor a *string* value,
  the function will return *null* and raise a warning.

      /* true */
      IS_SAME_COLLECTION('_users', '_users/my-user')
      IS_SAME_COLLECTION('_users', { _id: '_users/my-user' })

      /* false */
      IS_SAME_COLLECTION('_users', 'foobar/baz')
      IS_SAME_COLLECTION('_users', { _id: 'something/else' })


v2.8.0 (2016-01-25)
-------------------

* avoid recursive locking


v2.8.0-beta8 (2016-01-19)
-------------------------

* improved internal datafile statistics for compaction and compaction triggering
  conditions, preventing excessive growth of collection datafiles under some
  workloads. This should also fix issue #1596.

* renamed AQL optimizer rule `remove-collect-into` to `remove-collect-variables`

* fixed primary and edge index lookups prematurely aborting searches when the
  specified id search value contained a different collection than the collection
  the index was created for


v2.8.0-beta7 (2016-01-06)
-------------------------

* added vm.runInThisContext

* added AQL keyword `AGGREGATE` for use in AQL `COLLECT` statement

  Using `AGGREGATE` allows more efficient aggregation (incrementally while building
  the groups) than previous versions of AQL, which built group aggregates afterwards
  from the total of all group values.

  `AGGREGATE` can be used inside a `COLLECT` statement only. If used, it must follow
  the declaration of grouping keys:

      FOR doc IN collection
        COLLECT gender = doc.gender AGGREGATE minAge = MIN(doc.age), maxAge = MAX(doc.age)
        RETURN { gender, minAge, maxAge }

  or, if no grouping keys are used, it can follow the `COLLECT` keyword:

      FOR doc IN collection
        COLLECT AGGREGATE minAge = MIN(doc.age), maxAge = MAX(doc.age)
        RETURN {
  minAge, maxAge
}

  Only specific expressions are allowed on the right-hand side of each `AGGREGATE`
  assignment:

  - on the top level the expression must be a call to one of the supported aggregation
    functions `LENGTH`, `MIN`, `MAX`, `SUM`, `AVERAGE`, `STDDEV_POPULATION`, `STDDEV_SAMPLE`,
    `VARIANCE_POPULATION`, or `VARIANCE_SAMPLE`

  - the expression must not refer to variables introduced in the `COLLECT` itself

* Foxx: mocha test paths with wildcard characters (asterisks) now work on Windows

* reserved AQL keyword `NONE` for future use

* web interface: fixed a graph display bug concerning dashboard view

* web interface: fixed several bugs during the dashboard initialize process

* web interface: included several bugfixes: #1597, #1611, #1623

* AQL query optimizer now converts `LENGTH(collection-name)` to an optimized
  expression that returns the number of documents in a collection

* adjusted the behavior of the expansion (`[*]`) operator in AQL for non-array values

  In ArangoDB 2.8, calling the expansion operator on a non-array value will always
  return an empty array. Previous versions of ArangoDB expanded non-array values by
  calling the `TO_ARRAY()` function for the value, which for example returned an
  array with a single value for boolean, numeric and string input values, and an array
  with the object's values for an object input value. This behavior was inconsistent
  with how the expansion operator works for the array indexes in 2.8, so the behavior
  is now unified:

  - if the left-hand side operand of `[*]` is an array, the array will be returned as
    is when calling `[*]` on it
  - if the left-hand side operand of `[*]` is not an array, an empty array will be
    returned by `[*]`

  AQL queries that rely on the old behavior can be changed by either calling `TO_ARRAY`
  explicitly or by using the `[*]` at the correct position.

  The following example query will change its result in 2.8 compared to 2.7:

      LET values = "foo" RETURN values[*]

  In 2.7 the query has returned the array `[ "foo" ]`, but in 2.8 it will return an
  empty array `[ ]`. To make it return the array `[ "foo" ]` again, an explicit
  `TO_ARRAY` function call is needed in 2.8 (which in this case allows the removal
  of the `[*]` operator altogether). This also works in 2.7:

      LET values = "foo" RETURN TO_ARRAY(values)

  Another example:

      LET values = [ { name: "foo" }, { name: "bar" } ]
      RETURN values[*].name[*]

  The above returned `[ [ "foo" ], [ "bar" ] ] in 2.7. In 2.8 it will return
  `[ [ ], [ ] ]`, because the value of `name` is not an array. To change the results
  to the 2.7 style, the query can be changed to

      LET values = [ { name: "foo" }, { name: "bar" } ]
      RETURN values[* RETURN TO_ARRAY(CURRENT.name)]

  The above also works in 2.7.
  The following types of queries won't change:

      LET values = [ 1, 2, 3 ] RETURN values[*]
      LET values = [ { name: "foo" }, { name: "bar" } ] RETURN values[*].name
      LET values = [ { names: [ "foo", "bar" ] }, { names: [ "baz" ] } ] RETURN values[*].names[*]
      LET values = [ { names: [ "foo", "bar" ] }, { names: [ "baz" ] } ] RETURN values[*].names[**]

* slightly adjusted V8 garbage collection strategy so that collection eventually
  happens in all contexts that hold V8 external references to documents and
  collections.

  also adjusted default value of `--javascript.gc-frequency` from 10 seconds to
  15 seconds, as less internal operations are carried out in JavaScript.

* fixes for AQL optimizer and traversal

* added `--create-collection-type` option to arangoimp

  This allows specifying the type of the collection to be created when
  `--create-collection` is set to `true`.

* Foxx export cache should no longer break if a broken app is loaded in the
  web admin interface.


v2.8.0-beta2 (2015-12-16)
-------------------------

* added AQL query optimizer rule "sort-in-values"

  This rule pre-sorts the right-hand side operand of the `IN` and `NOT IN`
  operators so the operation can use a binary search with logarithmic complexity
  instead of a linear search. The rule is applied when the right-hand side
  operand of an `IN` or `NOT IN` operator in a filter condition is a variable that
  is defined in a different loop/scope than the operator itself. Additionally,
  the filter condition must consist of solely the `IN` or `NOT IN` operation
  in order to avoid any side-effects.

* changed collection status terminology in web interface for collections for
  which an unload request has been issued from `in the process of being unloaded`
  to `will be unloaded`.

* unloading a collection via the web interface will now trigger garbage collection
  in all v8 contexts and force a WAL flush. This increases the chances of perfoming
  the unload faster.

* added the following attributes to the result of `collection.figures()` and the
  corresponding HTTP API at `PUT /_api/collection/<name>/figures`:

  - `documentReferences`: The number of references to documents in datafiles
    that JavaScript code currently holds. This information can be used for
    debugging compaction and unload issues.
  - `waitingFor`: An optional string value that contains information about
    which object type is at the head of the collection's cleanup queue. This
    information can be used for debugging compaction and unload issues.
  - `compactionStatus.time`: The point in time the compaction for the collection
    was last executed. This information can be used for debugging compaction
    issues.
  - `compactionStatus.message`: The action that was performed when the compaction
    was last run for the collection. This information can be used for debugging
    compaction issues.

  Note: `waitingFor` and `compactionStatus` may be empty when called on a coordinator
  in a cluster.

* the compaction will now provide queryable status info that can be used to track
  its progress. The compaction status is displayed in the web interface, too.

* better error reporting for arangodump and arangorestore

* arangodump will now fail by default when trying to dump edges that
  refer to already dropped collections. This can be circumvented by
  specifying the option `--force true` when invoking arangodump

* fixed cluster upgrade procedure

* the AQL functions `NEAR` and `WITHIN` now have stricter validations
  for their input parameters `limit`, `radius` and `distance`. They may now throw
  exceptions when invalid parameters are passed that may have not led
  to exceptions in previous versions.

* deprecation warnings now log stack traces

* Foxx: improved backwards compatibility with 2.5 and 2.6

  - reverted Model and Repository back to non-ES6 "classes" because of
    compatibility issues when using the extend method with a constructor

  - removed deprecation warnings for extend and controller.del

  - restored deprecated method Model.toJSONSchema

  - restored deprecated `type`, `jwt` and `sessionStorageApp` options
    in Controller#activateSessions

* Fixed a deadlock problem in the cluster


v2.8.0-beta1 (2015-12-06)
-------------------------

* added AQL function `IS_DATESTRING(value)`

  Returns true if *value* is a string that can be used in a date function.
  This includes partial dates such as *2015* or *2015-10* and strings containing
  invalid dates such as *2015-02-31*. The function will return false for all
  non-string values, even if some of them may be usable in date functions.


v2.8.0-alpha1 (2015-12-03)
--------------------------

* added AQL keywords `GRAPH`, `OUTBOUND`, `INBOUND` and `ANY` for use in graph
  traversals, reserved AQL keyword `ALL` for future use

  Usage of these keywords as collection names, variable names or attribute names
  in AQL queries will not be possible without quoting. For example, the following
  AQL query will still work as it uses a quoted collection name and a quoted
  attribute name:

      FOR doc IN `OUTBOUND`
        RETURN doc.`any`

* issue #1593: added AQL `POW` function for exponentation

* added cluster execution site info in explain output for AQL queries

* replication improvements:

  - added `autoResync` configuration parameter for continuous replication.

    When set to `true`, a replication slave will automatically trigger a full data
    re-synchronization with the master when the master cannot provide the log data
    the slave had asked for. Note that `autoResync` will only work when the option
    `requireFromPresent` is also set to `true` for the continuous replication, or
    when the continuous syncer is started and detects that no start tick is present.

    Automatic re-synchronization may transfer a lot of data from the master to the
    slave and may be expensive. It is therefore turned off by default.
    When turned off, the slave will never perform an automatic re-synchronization
    with the master.

  - added `idleMinWaitTime` and `idleMaxWaitTime` configuration parameters for
    continuous replication.

    These parameters can be used to control the minimum and maximum wait time the
    slave will (intentionally) idle and not poll for master log changes in case the
    master had sent the full logs already.
    The `idleMaxWaitTime` value will only be used when `adapativePolling` is set
    to `true`. When `adaptivePolling` is disable, only `idleMinWaitTime` will be
    used as a constant time span in which the slave will not poll the master for
    further changes. The default values are 0.5 seconds for `idleMinWaitTime` and
    2.5 seconds for `idleMaxWaitTime`, which correspond to the hard-coded values
    used in previous versions of ArangoDB.

  - added `initialSyncMaxWaitTime` configuration parameter for initial and continuous
    replication

    This option controls the maximum wait time (in seconds) that the initial
    synchronization will wait for a response from the master when fetching initial
    collection data. If no response is received within this time period, the initial
    synchronization will give up and fail. This option is also relevant for
    continuous replication in case *autoResync* is set to *true*, as then the
    continuous replication may trigger a full data re-synchronization in case
    the master cannot the log data the slave had asked for.

  - HTTP requests sent from the slave to the master during initial synchronization
    will now be retried if they fail with connection problems.

  - the initial synchronization now logs its progress so it can be queried using
    the regular replication status check APIs.

  - added `async` attribute for `sync` and `syncCollection` operations called from
    the ArangoShell. Setthing this attribute to `true` will make the synchronization
    job on the server go into the background, so that the shell does not block. The
    status of the started asynchronous synchronization job can be queried from the
    ArangoShell like this:

        /* starts initial synchronization */
        var replication = require("@arangodb/replication");
        var id = replication.sync({
          endpoint: "tcp://master.domain.org:8529",
          username: "myuser",
          password: "mypasswd",
          async: true
       });

       /* now query the id of the returned async job and print the status */
       print(replication.getSyncResult(id));

    The result of `getSyncResult()` will be `false` while the server-side job
    has not completed, and different to `false` if it has completed. When it has
    completed, all job result details will be returned by the call to `getSyncResult()`.


* fixed non-deterministic query results in some cluster queries

* fixed issue #1589

* return HTTP status code 410 (gone) instead of HTTP 408 (request timeout) for
  server-side operations that are canceled / killed. Sending 410 instead of 408
  prevents clients from re-starting the same (canceled) operation. Google Chrome
  for example sends the HTTP request again in case it is responded with an HTTP
  408, and this is exactly the opposite of the desired behavior when an operation
  is canceled / killed by the user.

* web interface: queries in AQL editor now cancelable

* web interface: dashboard - added replication information

* web interface: AQL editor now supports bind parameters

* added startup option `--server.hide-product-header` to make the server not send
  the HTTP response header `"Server: ArangoDB"` in its HTTP responses. By default,
  the option is turned off so the header is still sent as usual.

* added new AQL function `UNSET_RECURSIVE` to recursively unset attritutes from
  objects/documents

* switched command-line editor in ArangoShell and arangod to linenoise-ng

* added automatic deadlock detection for transactions

  In case a deadlock is detected, a multi-collection operation may be rolled back
  automatically and fail with error 29 (`deadlock detected`). Client code for
  operations containing more than one collection should be aware of this potential
  error and handle it accordingly, either by giving up or retrying the transaction.

* Added C++ implementations for the AQL arithmetic operations and the following
  AQL functions:
  - ABS
  - APPEND
  - COLLECTIONS
  - CURRENT_DATABASE
  - DOCUMENT
  - EDGES
  - FIRST
  - FIRST_DOCUMENT
  - FIRST_LIST
  - FLATTEN
  - FLOOR
  - FULLTEXT
  - LAST
  - MEDIAN
  - MERGE_RECURSIVE
  - MINUS
  - NEAR
  - NOT_NULL
  - NTH
  - PARSE_IDENTIFIER
  - PERCENTILE
  - POP
  - POSITION
  - PUSH
  - RAND
  - RANGE
  - REMOVE_NTH
  - REMOVE_VALUE
  - REMOVE_VALUES
  - ROUND
  - SHIFT
  - SQRT
  - STDDEV_POPULATION
  - STDDEV_SAMPLE
  - UNSHIFT
  - VARIANCE_POPULATION
  - VARIANCE_SAMPLE
  - WITHIN
  - ZIP

* improved performance of skipping over many documents in an AQL query when no
  indexes and no filters are used, e.g.

      FOR doc IN collection
        LIMIT 1000000, 10
        RETURN doc

* Added array indexes

  Hash indexes and skiplist indexes can now optionally be defined for array values
  so they index individual array members.

  To define an index for array values, the attribute name is extended with the
  expansion operator `[*]` in the index definition:

      arangosh> db.colName.ensureHashIndex("tags[*]");

  When given the following document

      { tags: [ "AQL", "ArangoDB", "Index" ] }

  the index will now contain the individual values `"AQL"`, `"ArangoDB"` and `"Index"`.

  Now the index can be used for finding all documents having `"ArangoDB"` somewhere in their
  tags array using the following AQL query:

      FOR doc IN colName
        FILTER "ArangoDB" IN doc.tags[*]
        RETURN doc

* rewrote AQL query optimizer rule `use-index-range` and renamed it to `use-indexes`.
  The name change affects rule names in the optimizer's output.

* rewrote AQL execution node `IndexRangeNode` and renamed it to `IndexNode`. The name
  change affects node names in the optimizer's explain output.

* added convenience function `db._explain(query)` for human-readable explanation
  of AQL queries

* module resolution as used by `require` now behaves more like in node.js

* the `org/arangodb/request` module now returns response bodies for error responses
  by default. The old behavior of not returning bodies for error responses can be
  re-enabled by explicitly setting the option `returnBodyOnError` to `false` (#1437)


v2.7.6 (2016-01-30)
-------------------

* detect more types of transaction deadlocks early


v2.7.5 (2016-01-22)
-------------------

* backported added automatic deadlock detection for transactions

  In case a deadlock is detected, a multi-collection operation may be rolled back
  automatically and fail with error 29 (`deadlock detected`). Client code for
  operations containing more than one collection should be aware of this potential
  error and handle it accordingly, either by giving up or retrying the transaction.

* improved internal datafile statistics for compaction and compaction triggering
  conditions, preventing excessive growth of collection datafiles under some
  workloads. This should also fix issue #1596.

* Foxx export cache should no longer break if a broken app is loaded in the
  web admin interface.

* Foxx: removed some incorrect deprecation warnings.

* Foxx: mocha test paths with wildcard characters (asterisks) now work on Windows


v2.7.4 (2015-12-21)
-------------------

* slightly adjusted V8 garbage collection strategy so that collection eventually
  happens in all contexts that hold V8 external references to documents and
  collections.

* added the following attributes to the result of `collection.figures()` and the
  corresponding HTTP API at `PUT /_api/collection/<name>/figures`:

  - `documentReferences`: The number of references to documents in datafiles
    that JavaScript code currently holds. This information can be used for
    debugging compaction and unload issues.
  - `waitingFor`: An optional string value that contains information about
    which object type is at the head of the collection's cleanup queue. This
    information can be used for debugging compaction and unload issues.
  - `compactionStatus.time`: The point in time the compaction for the collection
    was last executed. This information can be used for debugging compaction
    issues.
  - `compactionStatus.message`: The action that was performed when the compaction
    was last run for the collection. This information can be used for debugging
    compaction issues.

  Note: `waitingFor` and `compactionStatus` may be empty when called on a coordinator
  in a cluster.

* the compaction will now provide queryable status info that can be used to track
  its progress. The compaction status is displayed in the web interface, too.


v2.7.3 (2015-12-17)
-------------------

* fixed some replication value conversion issues when replication applier properties
  were set via ArangoShell

* fixed disappearing of documents for collections transferred via `sync` or
  `syncCollection` if the collection was dropped right before synchronization
  and drop and (re-)create collection markers were located in the same WAL file


* fixed an issue where overwriting the system sessions collection would break
  the web interface when authentication is enabled

v2.7.2 (2015-12-01)
-------------------

* replication improvements:

  - added `autoResync` configuration parameter for continuous replication.

    When set to `true`, a replication slave will automatically trigger a full data
    re-synchronization with the master when the master cannot provide the log data
    the slave had asked for. Note that `autoResync` will only work when the option
    `requireFromPresent` is also set to `true` for the continuous replication, or
    when the continuous syncer is started and detects that no start tick is present.

    Automatic re-synchronization may transfer a lot of data from the master to the
    slave and may be expensive. It is therefore turned off by default.
    When turned off, the slave will never perform an automatic re-synchronization
    with the master.

  - added `idleMinWaitTime` and `idleMaxWaitTime` configuration parameters for
    continuous replication.

    These parameters can be used to control the minimum and maximum wait time the
    slave will (intentionally) idle and not poll for master log changes in case the
    master had sent the full logs already.
    The `idleMaxWaitTime` value will only be used when `adapativePolling` is set
    to `true`. When `adaptivePolling` is disable, only `idleMinWaitTime` will be
    used as a constant time span in which the slave will not poll the master for
    further changes. The default values are 0.5 seconds for `idleMinWaitTime` and
    2.5 seconds for `idleMaxWaitTime`, which correspond to the hard-coded values
    used in previous versions of ArangoDB.

  - added `initialSyncMaxWaitTime` configuration parameter for initial and continuous
    replication

    This option controls the maximum wait time (in seconds) that the initial
    synchronization will wait for a response from the master when fetching initial
    collection data. If no response is received within this time period, the initial
    synchronization will give up and fail. This option is also relevant for
    continuous replication in case *autoResync* is set to *true*, as then the
    continuous replication may trigger a full data re-synchronization in case
    the master cannot the log data the slave had asked for.

  - HTTP requests sent from the slave to the master during initial synchronization
    will now be retried if they fail with connection problems.

  - the initial synchronization now logs its progress so it can be queried using
    the regular replication status check APIs.

* fixed non-deterministic query results in some cluster queries

* added missing lock instruction for primary index in compactor size calculation

* fixed issue #1589

* fixed issue #1583

* fixed undefined behavior when accessing the top level of a document with the `[*]`
  operator

* fixed potentially invalid pointer access in shaper when the currently accessed
  document got re-located by the WAL collector at the very same time

* Foxx: optional configuration options no longer log validation errors when assigned
  empty values (#1495)

* Foxx: constructors provided to Repository and Model sub-classes via extend are
  now correctly called (#1592)


v2.7.1 (2015-11-07)
-------------------

* switch to linenoise next generation

* exclude `_apps` collection from replication

  The slave has its own `_apps` collection which it populates on server start.
  When replicating data from the master to the slave, the data from the master may
  clash with the slave's own data in the `_apps` collection. Excluding the `_apps`
  collection from replication avoids this.

* disable replication appliers when starting in modes `--upgrade`, `--no-server`
  and `--check-upgrade`

* more detailed output in arango-dfdb

* fixed "no start tick" issue in replication applier

  This error could occur after restarting a slave server after a shutdown
  when no data was ever transferred from the master to the slave via the
  continuous replication

* fixed problem during SSL client connection abort that led to scheduler thread
  staying at 100% CPU saturation

* fixed potential segfault in AQL `NEIGHBORS` function implementation when C++ function
  variant was used and collection names were passed as strings

* removed duplicate target for some frontend JavaScript files from the Makefile

* make AQL function `MERGE()` work on a single array parameter, too.
  This allows combining the attributes of multiple objects from an array into
  a single object, e.g.

      RETURN MERGE([
        { foo: 'bar' },
        { quux: 'quetzalcoatl', ruled: true },
        { bar: 'baz', foo: 'done' }
      ])

  will now return:

      {
        "foo": "done",
        "quux": "quetzalcoatl",
        "ruled": true,
        "bar": "baz"
      }

* fixed potential deadlock in collection status changing on Windows

* fixed hard-coded `incremental` parameter in shell implementation of
  `syncCollection` function in replication module

* fix for GCC5: added check for '-stdlib' option


v2.7.0 (2015-10-09)
-------------------

* fixed request statistics aggregation
  When arangod was started in supervisor mode, the request statistics always showed
  0 requests, as the statistics aggregation thread did not run then.

* read server configuration files before dropping privileges. this ensures that
  the SSL keyfile specified in the configuration can be read with the server's start
  privileges (i.e. root when using a standard ArangoDB package).

* fixed replication with a 2.6 replication configuration and issues with a 2.6 master

* raised default value of `--server.descriptors-minimum` to 1024

* allow Foxx apps to be installed underneath URL path `/_open/`, so they can be
  (intentionally) accessed without authentication.

* added *allowImplicit* sub-attribute in collections declaration of transactions.
  The *allowImplicit* attributes allows making transactions fail should they
  read-access a collection that was not explicitly declared in the *collections*
  array of the transaction.

* added "special" password ARANGODB_DEFAULT_ROOT_PASSWORD. If you pass
  ARANGODB_DEFAULT_ROOT_PASSWORD as password, it will read the password
  from the environment variable ARANGODB_DEFAULT_ROOT_PASSWORD


v2.7.0-rc2 (2015-09-22)
-----------------------

* fix over-eager datafile compaction

  This should reduce the need to compact directly after loading a collection when a
  collection datafile contained many insertions and updates for the same documents. It
  should also prevent from re-compacting already merged datafiles in case not many
  changes were made. Compaction will also make fewer index lookups than before.

* added `syncCollection()` function in module `org/arangodb/replication`

  This allows synchronizing the data of a single collection from a master to a slave
  server. Synchronization can either restore the whole collection by transferring all
  documents from the master to the slave, or incrementally by only transferring documents
  that differ. This is done by partitioning the collection's entire key space into smaller
  chunks and comparing the data chunk-wise between master and slave. Only chunks that are
  different will be re-transferred.

  The `syncCollection()` function can be used as follows:

      require("org/arangodb/replication").syncCollection(collectionName, options);

  e.g.

      require("org/arangodb/replication").syncCollection("myCollection", {
        endpoint: "tcp://127.0.0.1:8529",  /* master */
        username: "root",                  /* username for master */
        password: "secret",                /* password for master */
        incremental: true                  /* use incremental mode */
      });


* additionally allow the following characters in document keys:

  `(` `)` `+` `,` `=` `;` `$` `!` `*` `'` `%`


v2.7.0-rc1 (2015-09-17)
-----------------------

* removed undocumented server-side-only collection functions:
  * collection.OFFSET()
  * collection.NTH()
  * collection.NTH2()
  * collection.NTH3()

* upgraded Swagger to version 2.0 for the Documentation

  This gives the user better prepared test request structures.
  More conversions will follow so finally client libraries can be auto-generated.

* added extra AQL functions for date and time calculation and manipulation.
  These functions were contributed by GitHub users @CoDEmanX and @friday.
  A big thanks for their work!

  The following extra date functions are available from 2.7 on:

  * `DATE_DAYOFYEAR(date)`: Returns the day of year number of *date*.
    The return values range from 1 to 365, or 366 in a leap year respectively.

  * `DATE_ISOWEEK(date)`: Returns the ISO week date of *date*.
    The return values range from 1 to 53. Monday is considered the first day of the week.
    There are no fractional weeks, thus the last days in December may belong to the first
    week of the next year, and the first days in January may be part of the previous year's
    last week.

  * `DATE_LEAPYEAR(date)`: Returns whether the year of *date* is a leap year.

  * `DATE_QUARTER(date)`: Returns the quarter of the given date (1-based):
    * 1: January, February, March
    * 2: April, May, June
    * 3: July, August, September
    * 4: October, November, December

  - *DATE_DAYS_IN_MONTH(date)*: Returns the number of days in *date*'s month (28..31).

  * `DATE_ADD(date, amount, unit)`: Adds *amount* given in *unit* to *date* and
    returns the calculated date.

    *unit* can be either of the following to specify the time unit to add or
    subtract (case-insensitive):
    - y, year, years
    - m, month, months
    - w, week, weeks
    - d, day, days
    - h, hour, hours
    - i, minute, minutes
    - s, second, seconds
    - f, millisecond, milliseconds

    *amount* is the number of *unit*s to add (positive value) or subtract
    (negative value).

  * `DATE_SUBTRACT(date, amount, unit)`: Subtracts *amount* given in *unit* from
    *date* and returns the calculated date.

    It works the same as `DATE_ADD()`, except that it subtracts. It is equivalent
    to calling `DATE_ADD()` with a negative amount, except that `DATE_SUBTRACT()`
    can also subtract ISO durations. Note that negative ISO durations are not
    supported (i.e. starting with `-P`, like `-P1Y`).

  * `DATE_DIFF(date1, date2, unit, asFloat)`: Calculate the difference
    between two dates in given time *unit*, optionally with decimal places.
    Returns a negative value if *date1* is greater than *date2*.

  * `DATE_COMPARE(date1, date2, unitRangeStart, unitRangeEnd)`: Compare two
    partial dates and return true if they match, false otherwise. The parts to
    compare are defined by a range of time units.

    The full range is: years, months, days, hours, minutes, seconds, milliseconds.
    Pass the unit to start from as *unitRangeStart*, and the unit to end with as
    *unitRangeEnd*. All units in between will be compared. Leave out *unitRangeEnd*
    to only compare *unitRangeStart*.

  * `DATE_FORMAT(date, format)`: Format a date according to the given format string.
    It supports the following placeholders (case-insensitive):
    - %t: timestamp, in milliseconds since midnight 1970-01-01
    - %z: ISO date (0000-00-00T00:00:00.000Z)
    - %w: day of week (0..6)
    - %y: year (0..9999)
    - %yy: year (00..99), abbreviated (last two digits)
    - %yyyy: year (0000..9999), padded to length of 4
    - %yyyyyy: year (-009999 .. +009999), with sign prefix and padded to length of 6
    - %m: month (1..12)
    - %mm: month (01..12), padded to length of 2
    - %d: day (1..31)
    - %dd: day (01..31), padded to length of 2
    - %h: hour (0..23)
    - %hh: hour (00..23), padded to length of 2
    - %i: minute (0..59)
    - %ii: minute (00..59), padded to length of 2
    - %s: second (0..59)
    - %ss: second (00..59), padded to length of 2
    - %f: millisecond (0..999)
    - %fff: millisecond (000..999), padded to length of 3
    - %x: day of year (1..366)
    - %xxx: day of year (001..366), padded to length of 3
    - %k: ISO week date (1..53)
    - %kk: ISO week date (01..53), padded to length of 2
    - %l: leap year (0 or 1)
    - %q: quarter (1..4)
    - %a: days in month (28..31)
    - %mmm: abbreviated English name of month (Jan..Dec)
    - %mmmm: English name of month (January..December)
    - %www: abbreviated English name of weekday (Sun..Sat)
    - %wwww: English name of weekday (Sunday..Saturday)
    - %&: special escape sequence for rare occasions
    - %%: literal %
    - %: ignored

* new WAL logfiles and datafiles are now created non-sparse

  This prevents SIGBUS signals being raised when memory of a sparse datafile is accessed
  and the disk is full and the accessed file part is not actually disk-backed. In
  this case the mapped memory region is not necessarily backed by physical memory, and
  accessing the memory may raise SIGBUS and crash arangod.

* the `internal.download()` function and the module `org/arangodb/request` used some
  internal library function that handled the sending of HTTP requests from inside of
  ArangoDB. This library unconditionally set an HTTP header `Accept-Encoding: gzip`
  in all outgoing HTTP requests.

  This has been fixed in 2.7, so `Accept-Encoding: gzip` is not set automatically anymore.
  Additionally, the header `User-Agent: ArangoDB` is not set automatically either. If
  client applications desire to send these headers, they are free to add it when
  constructing the requests using the `download` function or the request module.

* fixed issue #1436: org/arangodb/request advertises deflate without supporting it

* added template string generator function `aqlQuery` for generating AQL queries

  This can be used to generate safe AQL queries with JavaScript parameter
  variables or expressions easily:

      var name = 'test';
      var attributeName = '_key';
      var query = aqlQuery`FOR u IN users FILTER u.name == ${name} RETURN u.${attributeName}`;
      db._query(query);

* report memory usage for document header data (revision id, pointer to data etc.)
  in `db.collection.figures()`. The memory used for document headers will now
  show up in the already existing attribute `indexes.size`. Due to that, the index
  sizes reported by `figures()` in 2.7 will be higher than those reported by 2.6,
  but the 2.7 values are more accurate.

* IMPORTANT CHANGE: the filenames in dumps created by arangodump now contain
  not only the name of the dumped collection, but also an additional 32-digit hash
  value. This is done to prevent overwriting dump files in case-insensitive file
  systems when there exist multiple collections with the same name (but with
  different cases).

  For example, if a database has two collections: `test` and `Test`, previous
  versions of ArangoDB created the files

  * `test.structure.json` and `test.data.json` for collection `test`
  * `Test.structure.json` and `Test.data.json` for collection `Test`

  This did not work for case-insensitive filesystems, because the files for the
  second collection would have overwritten the files of the first. arangodump in
  2.7 will create the following filenames instead:

  * `test_098f6bcd4621d373cade4e832627b4f6.structure.json` and `test_098f6bcd4621d373cade4e832627b4f6.data.json`
  * `Test_0cbc6611f5540bd0809a388dc95a615b.structure.json` and `Test_0cbc6611f5540bd0809a388dc95a615b.data.json`

  These filenames will be unambiguous even in case-insensitive filesystems.

* IMPORTANT CHANGE: make arangod actually close lingering client connections
  when idle for at least the duration specified via `--server.keep-alive-timeout`.
  In previous versions of ArangoDB, connections were not closed by the server
  when the timeout was reached and the client was still connected. Now the
  connection is properly closed by the server in case of timeout. Client
  applications relying on the old behavior may now need to reconnect to the
  server when their idle connections time out and get closed (note: connections
  being idle for a long time may be closed by the OS or firewalls anyway -
  client applications should be aware of that and try to reconnect).

* IMPORTANT CHANGE: when starting arangod, the server will drop the process
  privileges to the specified values in options `--server.uid` and `--server.gid`
  instantly after parsing the startup options.

  That means when either `--server.uid` or `--server.gid` are set, the privilege
  change will happen earlier. This may prevent binding the server to an endpoint
  with a port number lower than 1024 if the arangodb user has no privileges
  for that. Previous versions of ArangoDB changed the privileges later, so some
  startup actions were still carried out under the invoking user (i.e. likely
  *root* when started via init.d or system scripts) and especially binding to
  low port numbers was still possible there.

  The default privileges for user *arangodb* will not be sufficient for binding
  to port numbers lower than 1024. To have an ArangoDB 2.7 bind to a port number
  lower than 1024, it needs to be started with either a different privileged user,
  or the privileges of the *arangodb* user have to raised manually beforehand.

* added AQL optimizer rule `patch-update-statements`

* Linux startup scripts and systemd configuration for arangod now try to
  adjust the NOFILE (number of open files) limits for the process. The limit
  value is set to 131072 (128k) when ArangoDB is started via start/stop
  commands

* When ArangoDB is started/stopped manually via the start/stop commands, the
  main process will wait for up to 10 seconds after it forks the supervisor
  and arangod child processes. If the startup fails within that period, the
  start/stop script will fail with an exit code other than zero. If the
  startup of the supervisor or arangod is still ongoing after 10 seconds,
  the main program will still return with exit code 0. The limit of 10 seconds
  is arbitrary because the time required for a startup is not known in advance.

* added startup option `--database.throw-collection-not-loaded-error`

  Accessing a not-yet loaded collection will automatically load a collection
  on first access. This flag controls what happens in case an operation
  would need to wait for another thread to finalize loading a collection. If
  set to *true*, then the first operation that accesses an unloaded collection
  will load it. Further threads that try to access the same collection while
  it is still loading immediately fail with an error (1238, *collection not loaded*).
  This is to prevent all server threads from being blocked while waiting on the
  same collection to finish loading. When the first thread has completed loading
  the collection, the collection becomes regularly available, and all operations
  from that point on can be carried out normally, and error 1238 will not be
  thrown anymore for that collection.

  If set to *false*, the first thread that accesses a not-yet loaded collection
  will still load it. Other threads that try to access the collection while
  loading will not fail with error 1238 but instead block until the collection
  is fully loaded. This configuration might lead to all server threads being
  blocked because they are all waiting for the same collection to complete
  loading. Setting the option to *true* will prevent this from happening, but
  requires clients to catch error 1238 and react on it (maybe by scheduling
  a retry for later).

  The default value is *false*.

* added better control-C support in arangosh

  When CTRL-C is pressed in arangosh, it will now print a `^C` first. Pressing
  CTRL-C again will reset the prompt if something was entered before, or quit
  arangosh if no command was entered directly before.

  This affects the arangosh version build with Readline-support only (Linux
  and MacOS).

  The MacOS version of ArangoDB for Homebrew now depends on Readline, too. The
  Homebrew formula has been changed accordingly.
  When self-compiling ArangoDB on MacOS without Homebrew, Readline now is a
  prerequisite.

* increased default value for collection-specific `indexBuckets` value from 1 to 8

  Collections created from 2.7 on will use the new default value of `8` if not
  overridden on collection creation or later using
  `collection.properties({ indexBuckets: ... })`.

  The `indexBuckets` value determines the number of buckets to use for indexes of
  type `primary`, `hash` and `edge`. Having multiple index buckets allows splitting
  an index into smaller components, which can be filled in parallel when a collection
  is loading. Additionally, resizing and reallocation of indexes are faster and
  less intrusive if the index uses multiple buckets, because resize and reallocation
  will affect only data in a single bucket instead of all index values.

  The index buckets will be filled in parallel when loading a collection if the collection
  has an `indexBuckets` value greater than 1 and the collection contains a significant
  amount of documents/edges (the current threshold is 256K documents but this value
  may change in future versions of ArangoDB).

* changed HTTP client to use poll instead of select on Linux and MacOS

  This affects the ArangoShell and user-defined JavaScript code running inside
  arangod that initiates its own HTTP calls.

  Using poll instead of select allows using arbitrary high file descriptors
  (bigger than the compiled in FD_SETSIZE). Server connections are still handled using
  epoll, which has never been affected by FD_SETSIZE.

* implemented AQL `LIKE` function using ICU regexes

* added `RETURN DISTINCT` for AQL queries to return unique results:

      FOR doc IN collection
        RETURN DISTINCT doc.status

  This change also introduces `DISTINCT` as an AQL keyword.

* removed `createNamedQueue()` and `addJob()` functions from org/arangodb/tasks

* use less locks and more atomic variables in the internal dispatcher
  and V8 context handling implementations. This leads to improved throughput in
  some ArangoDB internals and allows for higher HTTP request throughput for
  many operations.

  A short overview of the improvements can be found here:

  https://www.arangodb.com/2015/08/throughput-enhancements/

* added shorthand notation for attribute names in AQL object literals:

      LET name = "Peter"
      LET age = 42
      RETURN { name, age }

  The above is the shorthand equivalent of the generic form

      LET name = "Peter"
      LET age = 42
      RETURN { name : name, age : age }

* removed configure option `--enable-timings`

  This option did not have any effect.

* removed configure option `--enable-figures`

  This option previously controlled whether HTTP request statistics code was
  compiled into ArangoDB or not. The previous default value was `true` so
  statistics code was available in official packages. Setting the option to
  `false` led to compile errors so it is doubtful the default value was
  ever changed. By removing the option some internal statistics code was also
  simplified.

* removed run-time manipulation methods for server endpoints:

  * `db._removeEndpoint()`
  * `db._configureEndpoint()`
  * HTTP POST `/_api/endpoint`
  * HTTP DELETE `/_api/endpoint`

* AQL query result cache

  The query result cache can optionally cache the complete results of all or selected AQL queries.
  It can be operated in the following modes:

  * `off`: the cache is disabled. No query results will be stored
  * `on`: the cache will store the results of all AQL queries unless their `cache`
    attribute flag is set to `false`
  * `demand`: the cache will store the results of AQL queries that have their
    `cache` attribute set to `true`, but will ignore all others

  The mode can be set at server startup using the `--database.query-cache-mode` configuration
  option and later changed at runtime.

  The following HTTP REST APIs have been added for controlling the query cache:

  * HTTP GET `/_api/query-cache/properties`: returns the global query cache configuration
  * HTTP PUT `/_api/query-cache/properties`: modifies the global query cache configuration
  * HTTP DELETE `/_api/query-cache`: invalidates all results in the query cache

  The following JavaScript functions have been added for controlling the query cache:

  * `require("org/arangodb/aql/cache").properties()`: returns the global query cache configuration
  * `require("org/arangodb/aql/cache").properties(properties)`: modifies the global query cache configuration
  * `require("org/arangodb/aql/cache").clear()`: invalidates all results in the query cache

* do not link arangoimp against V8

* AQL function call arguments optimization

  This will lead to arguments in function calls inside AQL queries not being copied but passed
  by reference. This may speed up calls to functions with bigger argument values or queries that
  call functions a lot of times.

* upgraded V8 version to 4.3.61

* removed deprecated AQL `SKIPLIST` function.

  This function was introduced in older versions of ArangoDB with a less powerful query optimizer to
  retrieve data from a skiplist index using a `LIMIT` clause. It was marked as deprecated in ArangoDB
  2.6.

  Since ArangoDB 2.3 the behavior of the `SKIPLIST` function can be emulated using regular AQL
  constructs, e.g.

      FOR doc IN @@collection
        FILTER doc.value >= @value
        SORT doc.value DESC
        LIMIT 1
        RETURN doc

* the `skip()` function for simple queries does not accept negative input any longer.
  This feature was deprecated in 2.6.0.

* fix exception handling

  In some cases JavaScript exceptions would re-throw without information of the original problem.
  Now the original exception is logged for failure analysis.

* based REST API method PUT `/_api/simple/all` on the cursor API and make it use AQL internally.

  The change speeds up this REST API method and will lead to additional query information being
  returned by the REST API. Clients can use this extra information or ignore it.

* Foxx Queue job success/failure handlers arguments have changed from `(jobId, jobData, result, jobFailures)` to `(result, jobData, job)`.

* added Foxx Queue job options `repeatTimes`, `repeatUntil` and `repeatDelay` to automatically re-schedule jobs when they are completed.

* added Foxx manifest configuration type `password` to mask values in the web interface.

* fixed default values in Foxx manifest configurations sometimes not being used as defaults.

* fixed optional parameters in Foxx manifest configurations sometimes not being cleared correctly.

* Foxx dependencies can now be marked as optional using a slightly more verbose syntax in your manifest file.

* converted Foxx constructors to ES6 classes so you can extend them using class syntax.

* updated aqb to 2.0.

* updated chai to 3.0.

* Use more madvise calls to speed up things when memory is tight, in particular
  at load time but also for random accesses later.

* Overhauled web interface

  The web interface now has a new design.

  The API documentation for ArangoDB has been moved from "Tools" to "Links" in the web interface.

  The "Applications" tab in the web interfaces has been renamed to "Services".


v2.6.12 (2015-12-02)
--------------------

* fixed disappearing of documents for collections transferred via `sync` if the
  the collection was dropped right before synchronization and drop and (re-)create
  collection markers were located in the same WAL file

* added missing lock instruction for primary index in compactor size calculation

* fixed issue #1589

* fixed issue #1583

* Foxx: optional configuration options no longer log validation errors when assigned
  empty values (#1495)


v2.6.11 (2015-11-18)
--------------------

* fixed potentially invalid pointer access in shaper when the currently accessed
  document got re-located by the WAL collector at the very same time


v2.6.10 (2015-11-10)
--------------------

* disable replication appliers when starting in modes `--upgrade`, `--no-server`
  and `--check-upgrade`

* more detailed output in arango-dfdb

* fixed potential deadlock in collection status changing on Windows

* issue #1521: Can't dump/restore with user and password


v2.6.9 (2015-09-29)
-------------------

* added "special" password ARANGODB_DEFAULT_ROOT_PASSWORD. If you pass
  ARANGODB_DEFAULT_ROOT_PASSWORD as password, it will read the password
  from the environment variable ARANGODB_DEFAULT_ROOT_PASSWORD

* fixed failing AQL skiplist, sort and limit combination

  When using a Skiplist index on an attribute (say "a") and then using sort
  and skip on this attribute caused the result to be empty e.g.:

    require("internal").db.test.ensureSkiplist("a");
    require("internal").db._query("FOR x IN test SORT x.a LIMIT 10, 10");

  Was always empty no matter how many documents are stored in test.
  This is now fixed.

v2.6.8 (2015-09-09)
-------------------

* ARM only:

  The ArangoDB packages for ARM require the kernel to allow unaligned memory access.
  How the kernel handles unaligned memory access is configurable at runtime by
  checking and adjusting the contents `/proc/cpu/alignment`.

  In order to operate on ARM, ArangoDB requires the bit 1 to be set. This will
  make the kernel trap and adjust unaligned memory accesses. If this bit is not
  set, the kernel may send a SIGBUS signal to ArangoDB and terminate it.

  To set bit 1 in `/proc/cpu/alignment` use the following command as a privileged
  user (e.g. root):

      echo "2" > /proc/cpu/alignment

  Note that this setting affects all user processes and not just ArangoDB. Setting
  the alignment with the above command will also not make the setting permanent,
  so it will be lost after a restart of the system. In order to make the setting
  permanent, it should be executed during system startup or before starting arangod.

  The ArangoDB start/stop scripts do not adjust the alignment setting, but rely on
  the environment to have the correct alignment setting already. The reason for this
  is that the alignment settings also affect all other user processes (which ArangoDB
  is not aware of) and thus may have side-effects outside of ArangoDB. It is therefore
  more reasonable to have the system administrator carry out the change.


v2.6.7 (2015-08-25)
-------------------

* improved AssocMulti index performance when resizing.

  This makes the edge index perform less I/O when under memory pressure.


v2.6.6 (2015-08-23)
-------------------

* added startup option `--server.additional-threads` to create separate queues
  for slow requests.


v2.6.5 (2015-08-17)
-------------------

* added startup option `--database.throw-collection-not-loaded-error`

  Accessing a not-yet loaded collection will automatically load a collection
  on first access. This flag controls what happens in case an operation
  would need to wait for another thread to finalize loading a collection. If
  set to *true*, then the first operation that accesses an unloaded collection
  will load it. Further threads that try to access the same collection while
  it is still loading immediately fail with an error (1238, *collection not loaded*).
  This is to prevent all server threads from being blocked while waiting on the
  same collection to finish loading. When the first thread has completed loading
  the collection, the collection becomes regularly available, and all operations
  from that point on can be carried out normally, and error 1238 will not be
  thrown anymore for that collection.

  If set to *false*, the first thread that accesses a not-yet loaded collection
  will still load it. Other threads that try to access the collection while
  loading will not fail with error 1238 but instead block until the collection
  is fully loaded. This configuration might lead to all server threads being
  blocked because they are all waiting for the same collection to complete
  loading. Setting the option to *true* will prevent this from happening, but
  requires clients to catch error 1238 and react on it (maybe by scheduling
  a retry for later).

  The default value is *false*.

* fixed busy wait loop in scheduler threads that sometimes consumed 100% CPU while
  waiting for events on connections closed unexpectedly by the client side

* handle attribute `indexBuckets` when restoring collections via arangorestore.
  Previously the `indexBuckets` attribute value from the dump was ignored, and the
   server default value for `indexBuckets` was used when restoring a collection.

* fixed "EscapeValue already set error" crash in V8 actions that might have occurred when
  canceling V8-based operations.


v2.6.4 (2015-08-01)
-------------------

* V8: Upgrade to version 4.1.0.27 - this is intended to be the stable V8 version.

* fixed issue #1424: Arango shell should not processing arrows pushing on keyboard


v2.6.3 (2015-07-21)
-------------------

* issue #1409: Document values with null character truncated


v2.6.2 (2015-07-04)
-------------------

* fixed issue #1383: bindVars for HTTP API doesn't work with empty string

* fixed handling of default values in Foxx manifest configurations

* fixed handling of optional parameters in Foxx manifest configurations

* fixed a reference error being thrown in Foxx queues when a function-based job type is used that is not available and no options object is passed to queue.push


v2.6.1 (2015-06-24)
-------------------

* Add missing swagger files to cmake build. fixes #1368

* fixed documentation errors


v2.6.0 (2015-06-20)
-------------------

* using negative values for `SimpleQuery.skip()` is deprecated.
  This functionality will be removed in future versions of ArangoDB.

* The following simple query functions are now deprecated:

  * collection.near
  * collection.within
  * collection.geo
  * collection.fulltext
  * collection.range
  * collection.closedRange

  This also lead to the following REST API methods being deprecated from now on:

  * PUT /_api/simple/near
  * PUT /_api/simple/within
  * PUT /_api/simple/fulltext
  * PUT /_api/simple/range

  It is recommended to replace calls to these functions or APIs with equivalent AQL queries,
  which are more flexible because they can be combined with other operations:

      FOR doc IN NEAR(@@collection, @latitude, @longitude, @limit)
        RETURN doc

      FOR doc IN WITHIN(@@collection, @latitude, @longitude, @radius, @distanceAttributeName)
        RETURN doc

      FOR doc IN FULLTEXT(@@collection, @attributeName, @queryString, @limit)
        RETURN doc

      FOR doc IN @@collection
        FILTER doc.value >= @left && doc.value < @right
        LIMIT @skip, @limit
        RETURN doc`

  The above simple query functions and REST API methods may be removed in future versions
  of ArangoDB.

* deprecated now-obsolete AQL `SKIPLIST` function

  The function was introduced in older versions of ArangoDB with a less powerful query optimizer to
  retrieve data from a skiplist index using a `LIMIT` clause.

  Since 2.3 the same goal can be achieved by using regular AQL constructs, e.g.

      FOR doc IN collection FILTER doc.value >= @value SORT doc.value DESC LIMIT 1 RETURN doc

* fixed issues when switching the database inside tasks and during shutdown of database cursors

  These features were added during 2.6 alpha stage so the fixes affect devel/2.6-alpha builds only

* issue #1360: improved foxx-manager help

* added `--enable-tcmalloc` configure option.

  When this option is set, arangod and the client tools will be linked against tcmalloc, which replaces
  the system allocator. When the option is set, a tcmalloc library must be present on the system under
  one of the names `libtcmalloc`, `libtcmalloc_minimal` or `libtcmalloc_debug`.

  As this is a configure option, it is supported for manual builds on Linux-like systems only. tcmalloc
  support is currently experimental.

* issue #1353: Windows: HTTP API - incorrect path in errorMessage

* issue #1347: added option `--create-database` for arangorestore.

  Setting this option to `true` will now create the target database if it does not exist. When creating
  the target database, the username and passwords passed to arangorestore will be used to create an
  initial user for the new database.

* issue #1345: advanced debug information for User Functions

* issue #1341: Can't use bindvars in UPSERT

* fixed vulnerability in JWT implementation.

* changed default value of option `--database.ignore-datafile-errors` from `true` to `false`

  If the new default value of `false` is used, then arangod will refuse loading collections that contain
  datafiles with CRC mismatches or other errors. A collection with datafile errors will then become
  unavailable. This prevents follow up errors from happening.

  The only way to access such collection is to use the datafile debugger (arango-dfdb) and try to repair
  or truncate the datafile with it.

  If `--database.ignore-datafile-errors` is set to `true`, then collections will become available
  even if parts of their data cannot be loaded. This helps availability, but may cause (partial) data
  loss and follow up errors.

* added server startup option `--server.session-timeout` for controlling the timeout of user sessions
  in the web interface

* add sessions and cookie authentication for ArangoDB's web interface

  ArangoDB's built-in web interface now uses sessions. Session information ids are stored in cookies,
  so clients using the web interface must accept cookies in order to use it

* web interface: display query execution time in AQL editor

* web interface: renamed AQL query *submit* button to *execute*

* web interface: added query explain feature in AQL editor

* web interface: demo page added. only working if demo data is available, hidden otherwise

* web interface: added support for custom app scripts with optional arguments and results

* web interface: mounted apps that need to be configured are now indicated in the app overview

* web interface: added button for running tests to app details

* web interface: added button for configuring app dependencies to app details

* web interface: upgraded API documentation to use Swagger 2

* INCOMPATIBLE CHANGE

  removed startup option `--log.severity`

  The docs for `--log.severity` mentioned lots of severities (e.g. `exception`, `technical`, `functional`, `development`)
  but only a few severities (e.g. `all`, `human`) were actually used, with `human` being the default and `all` enabling the
  additional logging of requests. So the option pretended to control a lot of things which it actually didn't. Additionally,
  the option `--log.requests-file` was around for a long time already, also controlling request logging.

  Because the `--log.severity` option effectively did not control that much, it was removed. A side effect of removing the
  option is that 2.5 installations which used `--log.severity all` will not log requests after the upgrade to 2.6. This can
  be adjusted by setting the `--log.requests-file` option.

* add backtrace to fatal log events

* added optional `limit` parameter for AQL function `FULLTEXT`

* make fulltext index also index text values contained in direct sub-objects of the indexed
  attribute.

  Previous versions of ArangoDB only indexed the attribute value if it was a string. Sub-attributes
  of the index attribute were ignored when fulltext indexing.

  Now, if the index attribute value is an object, the object's values will each be included in the
  fulltext index if they are strings. If the index attribute value is an array, the array's values
  will each be included in the fulltext index if they are strings.

  For example, with a fulltext index present on the `translations` attribute, the following text
  values will now be indexed:

      var c = db._create("example");
      c.ensureFulltextIndex("translations");
      c.insert({ translations: { en: "fox", de: "Fuchs", fr: "renard", ru: "лиса" } });
      c.insert({ translations: "Fox is the English translation of the German word Fuchs" });
      c.insert({ translations: [ "ArangoDB", "document", "database", "Foxx" ] });

      c.fulltext("translations", "лиса").toArray();       // returns only first document
      c.fulltext("translations", "Fox").toArray();        // returns first and second documents
      c.fulltext("translations", "prefix:Fox").toArray(); // returns all three documents

* added batch document removal and lookup commands:

      collection.lookupByKeys(keys)
      collection.removeByKeys(keys)

  These commands can be used to perform multi-document lookup and removal operations efficiently
  from the ArangoShell. The argument to these operations is an array of document keys.

  Also added HTTP APIs for batch document commands:

  * PUT /_api/simple/lookup-by-keys
  * PUT /_api/simple/remove-by-keys

* properly prefix document address URLs with the current database name for calls to the REST
  API method GET `/_api/document?collection=...` (that method will return partial URLs to all
  documents in the collection).

  Previous versions of ArangoDB returned the URLs starting with `/_api/` but without the current
  database name, e.g. `/_api/document/mycollection/mykey`. Starting with 2.6, the response URLs
  will include the database name as well, e.g. `/_db/_system/_api/document/mycollection/mykey`.

* added dedicated collection export HTTP REST API

  ArangoDB now provides a dedicated collection export API, which can take snapshots of entire
  collections more efficiently than the general-purpose cursor API. The export API is useful
  to transfer the contents of an entire collection to a client application. It provides optional
  filtering on specific attributes.

  The export API is available at endpoint `POST /_api/export?collection=...`. The API has the
  same return value structure as the already established cursor API (`POST /_api/cursor`).

  An introduction to the export API is given in this blog post:
  http://jsteemann.github.io/blog/2015/04/04/more-efficient-data-exports/

* subquery optimizations for AQL queries

  This optimization avoids copying intermediate results into subqueries that are not required
  by the subquery.

  A brief description can be found here:
  http://jsteemann.github.io/blog/2015/05/04/subquery-optimizations/

* return value optimization for AQL queries

  This optimization avoids copying the final query result inside the query's main `ReturnNode`.

  A brief description can be found here:
  http://jsteemann.github.io/blog/2015/05/04/return-value-optimization-for-aql/

* speed up AQL queries containing big `IN` lists for index lookups

  `IN` lists used for index lookups had performance issues in previous versions of ArangoDB.
  These issues have been addressed in 2.6 so using bigger `IN` lists for filtering is much
  faster.

  A brief description can be found here:
  http://jsteemann.github.io/blog/2015/05/07/in-list-improvements/

* allow `@` and `.` characters in document keys, too

  This change also leads to document keys being URL-encoded when returned in HTTP `location`
  response headers.

* added alternative implementation for AQL COLLECT

  The alternative method uses a hash table for grouping and does not require its input elements
  to be sorted. It will be taken into account by the optimizer for `COLLECT` statements that do
  not use an `INTO` clause.

  In case a `COLLECT` statement can use the hash table variant, the optimizer will create an extra
  plan for it at the beginning of the planning phase. In this plan, no extra `SORT` node will be
  added in front of the `COLLECT` because the hash table variant of `COLLECT` does not require
  sorted input. Instead, a `SORT` node will be added after it to sort its output. This `SORT` node
  may be optimized away again in later stages. If the sort order of the result is irrelevant to
  the user, adding an extra `SORT null` after a hash `COLLECT` operation will allow the optimizer to
  remove the sorts altogether.

  In addition to the hash table variant of `COLLECT`, the optimizer will modify the original plan
  to use the regular `COLLECT` implementation. As this implementation requires sorted input, the
  optimizer will insert a `SORT` node in front of the `COLLECT`. This `SORT` node may be optimized
  away in later stages.

  The created plans will then be shipped through the regular optimization pipeline. In the end,
  the optimizer will pick the plan with the lowest estimated total cost as usual. The hash table
  variant does not require an up-front sort of the input, and will thus be preferred over the
  regular `COLLECT` if the optimizer estimates many input elements for the `COLLECT` node and
  cannot use an index to sort them.

  The optimizer can be explicitly told to use the regular *sorted* variant of `COLLECT` by
  suffixing a `COLLECT` statement with `OPTIONS { "method" : "sorted" }`. This will override the
  optimizer guesswork and only produce the *sorted* variant of `COLLECT`.

  A blog post on the new `COLLECT` implementation can be found here:
  http://jsteemann.github.io/blog/2015/04/22/collecting-with-a-hash-table/

* refactored HTTP REST API for cursors

  The HTTP REST API for cursors (`/_api/cursor`) has been refactored to improve its performance
  and use less memory.

  A post showing some of the performance improvements can be found here:
  http://jsteemann.github.io/blog/2015/04/01/improvements-for-the-cursor-api/

* simplified return value syntax for data-modification AQL queries

  ArangoDB 2.4 since version allows to return results from data-modification AQL queries. The
  syntax for this was quite limited and verbose:

      FOR i IN 1..10
        INSERT { value: i } IN test
        LET inserted = NEW
        RETURN inserted

  The `LET inserted = NEW RETURN inserted` was required literally to return the inserted
  documents. No calculations could be made using the inserted documents.

  This is now more flexible. After a data-modification clause (e.g. `INSERT`, `UPDATE`, `REPLACE`,
  `REMOVE`, `UPSERT`) there can follow any number of `LET` calculations. These calculations can
  refer to the pseudo-values `OLD` and `NEW` that are created by the data-modification statements.

  This allows returning projections of inserted or updated documents, e.g.:

      FOR i IN 1..10
        INSERT { value: i } IN test
        RETURN { _key: NEW._key, value: i }

  Still not every construct is allowed after a data-modification clause. For example, no functions
  can be called that may access documents.

  More information can be found here:
  http://jsteemann.github.io/blog/2015/03/27/improvements-for-data-modification-queries/

* added AQL `UPSERT` statement

  This adds an `UPSERT` statement to AQL that is a combination of both `INSERT` and `UPDATE` /
  `REPLACE`. The `UPSERT` will search for a matching document using a user-provided example.
  If no document matches the example, the *insert* part of the `UPSERT` statement will be
  executed. If there is a match, the *update* / *replace* part will be carried out:

      UPSERT { page: 'index.html' }                 /* search example */
        INSERT { page: 'index.html', pageViews: 1 } /* insert part */
        UPDATE { pageViews: OLD.pageViews + 1 }     /* update part */
        IN pageViews

  `UPSERT` can be used with an `UPDATE` or `REPLACE` clause. The `UPDATE` clause will perform
  a partial update of the found document, whereas the `REPLACE` clause will replace the found
  document entirely. The `UPDATE` or `REPLACE` parts can refer to the pseudo-value `OLD`, which
  contains all attributes of the found document.

  `UPSERT` statements can optionally return values. In the following query, the return
  attribute `found` will return the found document before the `UPDATE` was applied. If no
  document was found, `found` will contain a value of `null`. The `updated` result attribute will
  contain the inserted / updated document:

      UPSERT { page: 'index.html' }                 /* search example */
        INSERT { page: 'index.html', pageViews: 1 } /* insert part */
        UPDATE { pageViews: OLD.pageViews + 1 }     /* update part */
        IN pageViews
        RETURN { found: OLD, updated: NEW }

  A more detailed description of `UPSERT` can be found here:
  http://jsteemann.github.io/blog/2015/03/27/preview-of-the-upsert-command/

* adjusted default configuration value for `--server.backlog-size` from 10 to 64.

* issue #1231: bug xor feature in AQL: LENGTH(null) == 4

  This changes the behavior of the AQL `LENGTH` function as follows:

  - if the single argument to `LENGTH()` is `null`, then the result will now be `0`. In previous
    versions of ArangoDB, the result of `LENGTH(null)` was `4`.

  - if the single argument to `LENGTH()` is `true`, then the result will now be `1`. In previous
    versions of ArangoDB, the result of `LENGTH(true)` was `4`.

  - if the single argument to `LENGTH()` is `false`, then the result will now be `0`. In previous
    versions of ArangoDB, the result of `LENGTH(false)` was `5`.

  The results of `LENGTH()` with string, numeric, array object argument values do not change.

* issue #1298: Bulk import if data already exists (#1298)

  This change extends the HTTP REST API for bulk imports as follows:

  When documents are imported and the `_key` attribute is specified for them, the import can be
  used for inserting and updating/replacing documents. Previously, the import could be used for
  inserting new documents only, and re-inserting a document with an existing key would have failed
  with a *unique key constraint violated* error.

  The above behavior is still the default. However, the API now allows controlling the behavior
  in case of a unique key constraint error via the optional URL parameter `onDuplicate`.

  This parameter can have one of the following values:

  - `error`: when a unique key constraint error occurs, do not import or update the document but
    report an error. This is the default.

  - `update`: when a unique key constraint error occurs, try to (partially) update the existing
    document with the data specified in the import. This may still fail if the document would
    violate secondary unique indexes. Only the attributes present in the import data will be
    updated and other attributes already present will be preserved. The number of updated documents
    will be reported in the `updated` attribute of the HTTP API result.

  - `replace`: when a unique key constraint error occurs, try to fully replace the existing
    document with the data specified in the import. This may still fail if the document would
    violate secondary unique indexes. The number of replaced documents will be reported in the
    `updated` attribute of the HTTP API result.

  - `ignore`: when a unique key constraint error occurs, ignore this error. There will be no
    insert, update or replace for the particular document. Ignored documents will be reported
    separately in the `ignored` attribute of the HTTP API result.

  The result of the HTTP import API will now contain the attributes `ignored` and `updated`, which
  contain the number of ignored and updated documents respectively. These attributes will contain a
  value of zero unless the `onDuplicate` URL parameter is set to either `update` or `replace`
  (in this case the `updated` attribute may contain non-zero values) or `ignore` (in this case the
  `ignored` attribute may contain a non-zero value).

  To support the feature, arangoimp also has a new command line option `--on-duplicate` which can
  have one of the values `error`, `update`, `replace`, `ignore`. The default value is `error`.

  A few examples for using arangoimp with the `--on-duplicate` option can be found here:
  http://jsteemann.github.io/blog/2015/04/14/updating-documents-with-arangoimp/

* changed behavior of `db._query()` in the ArangoShell:

  if the command's result is printed in the shell, the first 10 results will be printed. Previously
  only a basic description of the underlying query result cursor was printed. Additionally, if the
  cursor result contains more than 10 results, the cursor is assigned to a global variable `more`,
  which can be used to iterate over the cursor result.

  Example:

      arangosh [_system]> db._query("FOR i IN 1..15 RETURN i")
      [object ArangoQueryCursor, count: 15, hasMore: true]

      [
        1,
        2,
        3,
        4,
        5,
        6,
        7,
        8,
        9,
        10
      ]

      type 'more' to show more documents


      arangosh [_system]> more
      [object ArangoQueryCursor, count: 15, hasMore: false]

      [
        11,
        12,
        13,
        14,
        15
      ]

* Disallow batchSize value 0 in HTTP `POST /_api/cursor`:

  The HTTP REST API `POST /_api/cursor` does not accept a `batchSize` parameter value of
  `0` any longer. A batch size of 0 never made much sense, but previous versions of ArangoDB
  did not check for this value. Now creating a cursor using a `batchSize` value 0 will
  result in an HTTP 400 error response

* REST Server: fix memory leaks when failing to add jobs

* 'EDGES' AQL Function

  The AQL function `EDGES` got a new fifth option parameter.
  Right now only one option is available: 'includeVertices'. This is a boolean parameter
  that allows to modify the result of the `EDGES` function.
  Default is 'includeVertices: false' which does not have any effect.
  'includeVertices: true' modifies the result, such that
  {vertex: <vertexDocument>, edge: <edgeDocument>} is returned.

* INCOMPATIBLE CHANGE:

  The result format of the AQL function `NEIGHBORS` has been changed.
  Before it has returned an array of objects containing 'vertex' and 'edge'.
  Now it will only contain the vertex directly.
  Also an additional option 'includeData' has been added.
  This is used to define if only the 'vertex._id' value should be returned (false, default),
  or if the vertex should be looked up in the collection and the complete JSON should be returned
  (true).
  Using only the id values can lead to significantly improved performance if this is the only information
  required.

  In order to get the old result format prior to ArangoDB 2.6, please use the function EDGES instead.
  Edges allows for a new option 'includeVertices' which, set to true, returns exactly the format of NEIGHBORS.
  Example:

      NEIGHBORS(<vertexCollection>, <edgeCollection>, <vertex>, <direction>, <example>)

  This can now be achieved by:

      EDGES(<edgeCollection>, <vertex>, <direction>, <example>, {includeVertices: true})

  If you are nesting several NEIGHBORS steps you can speed up their performance in the following way:

  Old Example:

  FOR va IN NEIGHBORS(Users, relations, 'Users/123', 'outbound') FOR vc IN NEIGHBORS(Products, relations, va.vertex._id, 'outbound') RETURN vc

  This can now be achieved by:

  FOR va IN NEIGHBORS(Users, relations, 'Users/123', 'outbound') FOR vc IN NEIGHBORS(Products, relations, va, 'outbound', null, {includeData: true}) RETURN vc
                                                                                                          ^^^^                  ^^^^^^^^^^^^^^^^^^^
                                                                                                  Use intermediate directly     include Data for final

* INCOMPATIBLE CHANGE:

  The AQL function `GRAPH_NEIGHBORS` now provides an additional option `includeData`.
  This option allows controlling whether the function should return the complete vertices
  or just their IDs. Returning only the IDs instead of the full vertices can lead to
  improved performance .

  If provided, `includeData` is set to `true`, all vertices in the result will be returned
  with all their attributes. The default value of `includeData` is `false`.
  This makes the default function results incompatible with previous versions of ArangoDB.

  To get the old result style in ArangoDB 2.6, please set the options as follows in calls
  to `GRAPH_NEIGHBORS`:

      GRAPH_NEIGHBORS(<graph>, <vertex>, { includeData: true })

* INCOMPATIBLE CHANGE:

  The AQL function `GRAPH_COMMON_NEIGHBORS` now provides an additional option `includeData`.
  This option allows controlling whether the function should return the complete vertices
  or just their IDs. Returning only the IDs instead of the full vertices can lead to
  improved performance .

  If provided, `includeData` is set to `true`, all vertices in the result will be returned
  with all their attributes. The default value of `includeData` is `false`.
  This makes the default function results incompatible with previous versions of ArangoDB.

  To get the old result style in ArangoDB 2.6, please set the options as follows in calls
  to `GRAPH_COMMON_NEIGHBORS`:

      GRAPH_COMMON_NEIGHBORS(<graph>, <vertexExamples1>, <vertexExamples2>, { includeData: true }, { includeData: true })

* INCOMPATIBLE CHANGE:

  The AQL function `GRAPH_SHORTEST_PATH` now provides an additional option `includeData`.
  This option allows controlling whether the function should return the complete vertices
  and edges or just their IDs. Returning only the IDs instead of full vertices and edges
  can lead to improved performance .

  If provided, `includeData` is set to `true`, all vertices and edges in the result will
  be returned with all their attributes. There is also an optional parameter `includePath` of
  type object.
  It has two optional sub-attributes `vertices` and `edges`, both of type boolean.
  Both can be set individually and the result will include all vertices on the path if
  `includePath.vertices == true` and all edges if `includePath.edges == true` respectively.

  The default value of `includeData` is `false`, and paths are now excluded by default.
  This makes the default function results incompatible with previous versions of ArangoDB.

  To get the old result style in ArangoDB 2.6, please set the options as follows in calls
  to `GRAPH_SHORTEST_PATH`:

      GRAPH_SHORTEST_PATH(<graph>, <source>, <target>, { includeData: true, includePath: { edges: true, vertices: true } })

  The attributes `startVertex` and `vertex` that were present in the results of `GRAPH_SHORTEST_PATH`
  in previous versions of ArangoDB will not be produced in 2.6. To calculate these attributes in 2.6,
  please extract the first and last elements from the `vertices` result attribute.

* INCOMPATIBLE CHANGE:

  The AQL function `GRAPH_DISTANCE_TO` will now return only the id the destination vertex
  in the `vertex` attribute, and not the full vertex data with all vertex attributes.

* INCOMPATIBLE CHANGE:

  All graph measurements functions in JavaScript module `general-graph` that calculated a
  single figure previously returned an array containing just the figure. Now these functions
  will return the figure directly and not put it inside an array.

  The affected functions are:

  * `graph._absoluteEccentricity`
  * `graph._eccentricity`
  * `graph._absoluteCloseness`
  * `graph._closeness`
  * `graph._absoluteBetweenness`
  * `graph._betweenness`
  * `graph._radius`
  * `graph._diameter`

* Create the `_graphs` collection in new databases with `waitForSync` attribute set to `false`

  The previous `waitForSync` value was `true`, so default the behavior when creating and dropping
  graphs via the HTTP REST API changes as follows if the new settings are in effect:

  * `POST /_api/graph` by default returns `HTTP 202` instead of `HTTP 201`
  * `DELETE /_api/graph/graph-name` by default returns `HTTP 202` instead of `HTTP 201`

  If the `_graphs` collection still has its `waitForSync` value set to `true`, then the HTTP status
  code will not change.

* Upgraded ICU to version 54; this increases performance in many places.
  based on https://code.google.com/p/chromium/issues/detail?id=428145

* added support for HTTP push aka chunked encoding

* issue #1051: add info whether server is running in service or user mode?

  This will add a "mode" attribute to the result of the result of HTTP GET `/_api/version?details=true`

  "mode" can have the following values:

  - `standalone`: server was started manually (e.g. on command-line)
  - `service`: service is running as Windows service, in daemon mode or under the supervisor

* improve system error messages in Windows port

* increased default value of `--server.request-timeout` from 300 to 1200 seconds for client tools
  (arangosh, arangoimp, arangodump, arangorestore)

* increased default value of `--server.connect-timeout` from 3 to 5 seconds for client tools
  (arangosh, arangoimp, arangodump, arangorestore)

* added startup option `--server.foxx-queues-poll-interval`

  This startup option controls the frequency with which the Foxx queues manager is checking
  the queue (or queues) for jobs to be executed.

  The default value is `1` second. Lowering this value will result in the queue manager waking
  up and checking the queues more frequently, which may increase CPU usage of the server.
  When not using Foxx queues, this value can be raised to save some CPU time.

* added startup option `--server.foxx-queues`

  This startup option controls whether the Foxx queue manager will check queue and job entries.
  Disabling this option can reduce server load but will prevent jobs added to Foxx queues from
  being processed at all.

  The default value is `true`, enabling the Foxx queues feature.

* make Foxx queues really database-specific.

  Foxx queues were and are stored in a database-specific collection `_queues`. However, a global
  cache variable for the queues led to the queue names being treated database-independently, which
  was wrong.

  Since 2.6, Foxx queues names are truly database-specific, so the same queue name can be used in
  two different databases for two different queues. Until then, it is advisable to think of queues
  as already being database-specific, and using the database name as a queue name prefix to be
  avoid name conflicts, e.g.:

      var queueName = "myQueue";
      var Foxx = require("org/arangodb/foxx");
      Foxx.queues.create(db._name() + ":" + queueName);

* added support for Foxx queue job types defined as app scripts.

  The old job types introduced in 2.4 are still supported but are known to cause issues in 2.5
  and later when the server is restarted or the job types are not defined in every thread.

  The new job types avoid this issue by storing an explicit mount path and script name rather
  than an assuming the job type is defined globally. It is strongly recommended to convert your
  job types to the new script-based system.

* renamed Foxx sessions option "sessionStorageApp" to "sessionStorage". The option now also accepts session storages directly.

* Added the following JavaScript methods for file access:
  * fs.copyFile() to copy single files
  * fs.copyRecursive() to copy directory trees
  * fs.chmod() to set the file permissions (non-Windows only)

* Added process.env for accessing the process environment from JavaScript code

* Cluster: kickstarter shutdown routines will more precisely follow the shutdown of its nodes.

* Cluster: don't delete agency connection objects that are currently in use.

* Cluster: improve passing along of HTTP errors

* fixed issue #1247: debian init script problems

* multi-threaded index creation on collection load

  When a collection contains more than one secondary index, they can be built in memory in
  parallel when the collection is loaded. How many threads are used for parallel index creation
  is determined by the new configuration parameter `--database.index-threads`. If this is set
  to 0, indexes are built by the opening thread only and sequentially. This is equivalent to
  the behavior in 2.5 and before.

* speed up building up primary index when loading collections

* added `count` attribute to `parameters.json` files of collections. This attribute indicates
  the number of live documents in the collection on unload. It is read when the collection is
  (re)loaded to determine the initial size for the collection's primary index

* removed remainders of MRuby integration, removed arangoirb

* simplified `controllers` property in Foxx manifests. You can now specify a filename directly
  if you only want to use a single file mounted at the base URL of your Foxx app.

* simplified `exports` property in Foxx manifests. You can now specify a filename directly if
  you only want to export variables from a single file in your Foxx app.

* added support for node.js-style exports in Foxx exports. Your Foxx exports file can now export
  arbitrary values using the `module.exports` property instead of adding properties to the
  `exports` object.

* added `scripts` property to Foxx manifests. You should now specify the `setup` and `teardown`
  files as properties of the `scripts` object in your manifests and can define custom,
  app-specific scripts that can be executed from the web interface or the CLI.

* added `tests` property to Foxx manifests. You can now define test cases using the `mocha`
  framework which can then be executed inside ArangoDB.

* updated `joi` package to 6.0.8.

* added `extendible` package.

* added Foxx model lifecycle events to repositories. See #1257.

* speed up resizing of edge index.

* allow to split an edge index into buckets which are resized individually.
  This is controlled by the `indexBuckets` attribute in the `properties`
  of the collection.

* fix a cluster deadlock bug in larger clusters by marking a thread waiting
  for a lock on a DBserver as blocked


v2.5.7 (2015-08-02)
-------------------

* V8: Upgrade to version 4.1.0.27 - this is intended to be the stable V8 version.


v2.5.6 (2015-07-21)
-------------------

* alter Windows build infrastructure so we can properly store pdb files.

* potentially fixed issue #1313: Wrong metric calculation at dashboard

  Escape whitespace in process name when scanning /proc/pid/stats

  This fixes statistics values read from that file

* Fixed variable naming in AQL `COLLECT INTO` results in case the COLLECT is placed
  in a subquery which itself is followed by other constructs that require variables


v2.5.5 (2015-05-29)
-------------------

* fixed vulnerability in JWT implementation.

* fixed format string for reading /proc/pid/stat

* take into account barriers used in different V8 contexts


v2.5.4 (2015-05-14)
-------------------

* added startup option `--log.performance`: specifying this option at startup will log
  performance-related info messages, mainly timings via the regular logging mechanisms

* cluster fixes

* fix for recursive copy under Windows


v2.5.3 (2015-04-29)
-------------------

* Fix fs.move to work across filesystem borders; Fixes Foxx app installation problems;
  issue #1292.

* Fix Foxx app install when installed on a different drive on Windows

* issue #1322: strange AQL result

* issue #1318: Inconsistent db._create() syntax

* issue #1315: queries to a collection fail with an empty response if the
  collection contains specific JSON data

* issue #1300: Make arangodump not fail if target directory exists but is empty

* allow specifying higher values than SOMAXCONN for `--server.backlog-size`

  Previously, arangod would not start when a `--server.backlog-size` value was
  specified that was higher than the platform's SOMAXCONN header value.

  Now, arangod will use the user-provided value for `--server.backlog-size` and
  pass it to the listen system call even if the value is higher than SOMAXCONN.
  If the user-provided value is higher than SOMAXCONN, arangod will log a warning
  on startup.

* Fixed a cluster deadlock bug. Mark a thread that is in a RemoteBlock as
  blocked to allow for additional dispatcher threads to be started.

* Fix locking in cluster by using another ReadWriteLock class for collections.

* Add a second DispatcherQueue for AQL in the cluster. This fixes a
  cluster-AQL thread explosion bug.


v2.5.2 (2015-04-11)
-------------------

* modules stored in _modules are automatically flushed when changed

* added missing query-id parameter in documentation of HTTP DELETE `/_api/query` endpoint

* added iterator for edge index in AQL queries

  this change may lead to less edges being read when used together with a LIMIT clause

* make graph viewer in web interface issue less expensive queries for determining
  a random vertex from the graph, and for determining vertex attributes

* issue #1285: syntax error, unexpected $undefined near '@_to RETURN obj

  this allows AQL bind parameter names to also start with underscores

* moved /_api/query to C++

* issue #1289: Foxx models created from database documents expose an internal method

* added `Foxx.Repository#exists`

* parallelize initialization of V8 context in multiple threads

* fixed a possible crash when the debug-level was TRACE

* cluster: do not initialize statistics collection on each
  coordinator, this fixes a race condition at startup

* cluster: fix a startup race w.r.t. the _configuration collection

* search for db:// JavaScript modules only after all local files have been
  considered, this speeds up the require command in a cluster considerably

* general cluster speedup in certain areas


v2.5.1 (2015-03-19)
-------------------

* fixed bug that caused undefined behavior when an AQL query was killed inside
  a calculation block

* fixed memleaks in AQL query cleanup in case out-of-memory errors are thrown

* by default, Debian and RedHat packages are built with debug symbols

* added option `--database.ignore-logfile-errors`

  This option controls how collection datafiles with a CRC mismatch are treated.

  If set to `false`, CRC mismatch errors in collection datafiles will lead
  to a collection not being loaded at all. If a collection needs to be loaded
  during WAL recovery, the WAL recovery will also abort (if not forced with
  `--wal.ignore-recovery-errors true`). Setting this flag to `false` protects
  users from unintentionally using a collection with corrupted datafiles, from
  which only a subset of the original data can be recovered.

  If set to `true`, CRC mismatch errors in collection datafiles will lead to
  the datafile being partially loaded. All data up to until the mismatch will
  be loaded. This will enable users to continue with collection datafiles
  that are corrupted, but will result in only a partial load of the data.
  The WAL recovery will still abort when encountering a collection with a
  corrupted datafile, at least if `--wal.ignore-recovery-errors` is not set to
  `true`.

  The default value is *true*, so for collections with corrupted datafiles
  there might be partial data loads once the WAL recovery has finished. If
  the WAL recovery will need to load a collection with a corrupted datafile,
  it will still stop when using the default values.

* INCOMPATIBLE CHANGE:

  make the arangod server refuse to start if during startup it finds a non-readable
  `parameter.json` file for a database or a collection.

  Stopping the startup process in this case requires manual intervention (fixing
  the unreadable files), but prevents follow-up errors due to ignored databases or
  collections from happening.

* datafiles and `parameter.json` files written by arangod are now created with read and write
  privileges for the arangod process user, and with read and write privileges for the arangod
  process group.

  Previously, these files were created with user read and write permissions only.

* INCOMPATIBLE CHANGE:

  abort WAL recovery if one of the collection's datafiles cannot be opened

* INCOMPATIBLE CHANGE:

  never try to raise the privileges after dropping them, this can lead to a race condition while
  running the recovery

  If you require to run ArangoDB on a port lower than 1024, you must run ArangoDB as root.

* fixed inefficiencies in `remove` methods of general-graph module

* added option `--database.slow-query-threshold` for controlling the default AQL slow query
  threshold value on server start

* add system error strings for Windows on many places

* rework service startup so we announce 'RUNNING' only when we're finished starting.

* use the Windows eventlog for FATAL and ERROR - log messages

* fix service handling in NSIS Windows installer, specify human readable name

* add the ICU_DATA environment variable to the fatal error messages

* fixed issue #1265: arangod crashed with SIGSEGV

* fixed issue #1241: Wildcards in examples


v2.5.0 (2015-03-09)
-------------------

* installer fixes for Windows

* fix for downloading Foxx

* fixed issue #1258: http pipelining not working?


v2.5.0-beta4 (2015-03-05)
-------------------------

* fixed issue #1247: debian init script problems


v2.5.0-beta3 (2015-02-27)
-------------------------

* fix Windows install path calculation in arango

* fix Windows logging of long strings

* fix possible undefinedness of const strings in Windows


v2.5.0-beta2 (2015-02-23)
-------------------------

* fixed issue #1256: agency binary not found #1256

* fixed issue #1230: API: document/col-name/_key and cursor return different floats

* front-end: dashboard tries not to (re)load statistics if user has no access

* V8: Upgrade to version 3.31.74.1

* etcd: Upgrade to version 2.0 - This requires go 1.3 to compile at least.

* refuse to startup if ICU wasn't initialized, this will i.e. prevent errors from being printed,
  and libraries from being loaded.

* front-end: unwanted removal of index table header after creating new index

* fixed issue #1248: chrome: applications filtering not working

* fixed issue #1198: queries remain in aql editor (front-end) if you navigate through different tabs

* Simplify usage of Foxx

  Thanks to our user feedback we learned that Foxx is a powerful, yet rather complicated concept.
  With this release we tried to make it less complicated while keeping all its strength.
  That includes a rewrite of the documentation as well as some code changes as listed below:

  * Moved Foxx applications to a different folder.

    The naming convention now is: <app-path>/_db/<dbname>/<mountpoint>/APP
    Before it was: <app-path>/databases/<dbname>/<appname>:<appversion>
    This caused some trouble as apps where cached based on name and version and updates did not apply.
    Hence the path on filesystem and the app's access URL had no relation to one another.
    Now the path on filesystem is identical to the URL (except for slashes and the appended APP)

  * Rewrite of Foxx routing

    The routing of Foxx has been exposed to major internal changes we adjusted because of user feedback.
    This allows us to set the development mode per mountpoint without having to change paths and hold
    apps at separate locations.

  * Foxx Development mode

    The development mode used until 2.4 is gone. It has been replaced by a much more mature version.
    This includes the deprecation of the javascript.dev-app-path parameter, which is useless since 2.5.
    Instead of having two separate app directories for production and development, apps now reside in
    one place, which is used for production as well as for development.
    Apps can still be put into development mode, changing their behavior compared to production mode.
    Development mode apps are still reread from disk at every request, and still they ship more debug
    output.

    This change has also made the startup options `--javascript.frontend-development-mode` and
    `--javascript.dev-app-path` obsolete. The former option will not have any effect when set, and the
    latter option is only read and used during the upgrade to 2.5 and does not have any effects later.

  * Foxx install process

    Installing Foxx apps has been a two step process: import them into ArangoDB and mount them at a
    specific mountpoint. These operations have been joined together. You can install an app at one
    mountpoint, that's it. No fetch, mount, unmount, purge cycle anymore. The commands have been
    simplified to just:

    * install: get your Foxx app up and running
    * uninstall: shut it down and erase it from disk

  * Foxx error output

    Until 2.4 the errors produced by Foxx were not optimal. Often, the error message was just
    `unable to parse manifest` and contained only an internal stack trace.
    In 2.5 we made major improvements there, including a much more fine-grained error output that
    helps you debug your Foxx apps. The error message printed is now much closer to its source and
    should help you track it down.

    Also we added the default handlers for unhandled errors in Foxx apps:

    * You will get a nice internal error page whenever your Foxx app is called but was not installed
      due to any error
    * You will get a proper error message when having an uncaught error appears in any app route

    In production mode the messages above will NOT contain any information about your Foxx internals
    and are safe to be exposed to third party users.
    In development mode the messages above will contain the stacktrace (if available), making it easier for
    your in-house devs to track down errors in the application.

* added `console` object to Foxx apps. All Foxx apps now have a console object implementing
  the familiar Console API in their global scope, which can be used to log diagnostic
  messages to the database.

* added `org/arangodb/request` module, which provides a simple API for making HTTP requests
  to external services.

* added optimizer rule `propagate-constant-attributes`

  This rule will look inside `FILTER` conditions for constant value equality comparisons,
  and insert the constant values in other places in `FILTER`s. For example, the rule will
  insert `42` instead of `i.value` in the second `FILTER` of the following query:

      FOR i IN c1 FOR j IN c2 FILTER i.value == 42 FILTER j.value == i.value RETURN 1

* added `filtered` value to AQL query execution statistics

  This value indicates how many documents were filtered by `FilterNode`s in the AQL query.
  Note that `IndexRangeNode`s can also filter documents by selecting only the required ranges
  from the index. The `filtered` value will not include the work done by `IndexRangeNode`s,
  but only the work performed by `FilterNode`s.

* added support for sparse hash and skiplist indexes

  Hash and skiplist indexes can optionally be made sparse. Sparse indexes exclude documents
  in which at least one of the index attributes is either not set or has a value of `null`.

  As such documents are excluded from sparse indexes, they may contain fewer documents than
  their non-sparse counterparts. This enables faster indexing and can lead to reduced memory
  usage in case the indexed attribute does occur only in some, but not all documents of the
  collection. Sparse indexes will also reduce the number of collisions in non-unique hash
  indexes in case non-existing or optional attributes are indexed.

  In order to create a sparse index, an object with the attribute `sparse` can be added to
  the index creation commands:

      db.collection.ensureHashIndex(attributeName, { sparse: true });
      db.collection.ensureHashIndex(attributeName1, attributeName2, { sparse: true });
      db.collection.ensureUniqueConstraint(attributeName, { sparse: true });
      db.collection.ensureUniqueConstraint(attributeName1, attributeName2, { sparse: true });

      db.collection.ensureSkiplist(attributeName, { sparse: true });
      db.collection.ensureSkiplist(attributeName1, attributeName2, { sparse: true });
      db.collection.ensureUniqueSkiplist(attributeName, { sparse: true });
      db.collection.ensureUniqueSkiplist(attributeName1, attributeName2, { sparse: true });

  Note that in place of the above specialized index creation commands, it is recommended to use
  the more general index creation command `ensureIndex`:

  ```js
  db.collection.ensureIndex({ type: "hash", sparse: true, unique: true, fields: [ attributeName ] });
  db.collection.ensureIndex({ type: "skiplist", sparse: false, unique: false, fields: [ "a", "b" ] });
  ```

  When not explicitly set, the `sparse` attribute defaults to `false` for new indexes.

  This causes a change in behavior when creating a unique hash index without specifying the
  sparse flag: in 2.4, unique hash indexes were implicitly sparse, always excluding `null` values.
  There was no option to control this behavior, and sparsity was neither supported for non-unique
  hash indexes nor skiplists in 2.4. This implicit sparsity of unique hash indexes was considered
  an inconsistency, and therefore the behavior was cleaned up in 2.5. As of 2.5, indexes will
  only be created sparse if sparsity is explicitly requested. Existing unique hash indexes from 2.4
  or before will automatically be migrated so they are still sparse after the upgrade to 2.5.

  Geo indexes are implicitly sparse, meaning documents without the indexed location attribute or
  containing invalid location coordinate values will be excluded from the index automatically. This
  is also a change when compared to pre-2.5 behavior, when documents with missing or invalid
  coordinate values may have caused errors on insertion when the geo index' `unique` flag was set
  and its `ignoreNull` flag was not.

  This was confusing and has been rectified in 2.5. The method `ensureGeoConstaint()` now does the
  same as `ensureGeoIndex()`. Furthermore, the attributes `constraint`, `unique`, `ignoreNull` and
  `sparse` flags are now completely ignored when creating geo indexes.

  The same is true for fulltext indexes. There is no need to specify non-uniqueness or sparsity for
  geo or fulltext indexes. They will always be non-unique and sparse.

  As sparse indexes may exclude some documents, they cannot be used for every type of query.
  Sparse hash indexes cannot be used to find documents for which at least one of the indexed
  attributes has a value of `null`. For example, the following AQL query cannot use a sparse
  index, even if one was created on attribute `attr`:

      FOR doc In collection
        FILTER doc.attr == null
        RETURN doc

  If the lookup value is non-constant, a sparse index may or may not be used, depending on
  the other types of conditions in the query. If the optimizer can safely determine that
  the lookup value cannot be `null`, a sparse index may be used. When uncertain, the optimizer
  will not make use of a sparse index in a query in order to produce correct results.

  For example, the following queries cannot use a sparse index on `attr` because the optimizer
  will not know beforehand whether the comparison values for `doc.attr` will include `null`:

      FOR doc In collection
        FILTER doc.attr == SOME_FUNCTION(...)
        RETURN doc

      FOR other IN otherCollection
        FOR doc In collection
          FILTER doc.attr == other.attr
          RETURN doc

  Sparse skiplist indexes can be used for sorting if the optimizer can safely detect that the
  index range does not include `null` for any of the index attributes.

* inspection of AQL data-modification queries will now detect if the data-modification part
  of the query can run in lockstep with the data retrieval part of the query, or if the data
  retrieval part must be executed before the data modification can start.

  Executing the two in lockstep allows using much smaller buffers for intermediate results
  and starts the actual data-modification operations much earlier than if the two phases
  were executed separately.

* Allow dynamic attribute names in AQL object literals

  This allows using arbitrary expressions to construct attribute names in object
  literals specified in AQL queries. To disambiguate expressions and other unquoted
  attribute names, dynamic attribute names need to be enclosed in brackets (`[` and `]`).
  Example:

      FOR i IN 1..100
        RETURN { [ CONCAT('value-of-', i) ] : i }

* make AQL optimizer rule "use-index-for-sort" remove sort also in case a non-sorted
  index (e.g. a hash index) is used for only equality lookups and all sort attributes
  are covered by the index.

  Example that does not require an extra sort (needs hash index on `value`):

      FOR doc IN collection FILTER doc.value == 1 SORT doc.value RETURN doc

  Another example that does not require an extra sort (with hash index on `value1`, `value2`):

      FOR doc IN collection FILTER doc.value1 == 1 && doc.value2 == 2 SORT doc.value1, doc.value2 RETURN doc

* make AQL optimizer rule "use-index-for-sort" remove sort also in case the sort criteria
  excludes the left-most index attributes, but the left-most index attributes are used
  by the index for equality-only lookups.

  Example that can use the index for sorting (needs skiplist index on `value1`, `value2`):

      FOR doc IN collection FILTER doc.value1 == 1 SORT doc.value2 RETURN doc

* added selectivity estimates for primary index, edge index, and hash index

  The selectivity estimates are returned by the `GET /_api/index` REST API method
  in a sub-attribute `selectivityEstimate` for each index that supports it. This
  attribute will be omitted for indexes that do not provide selectivity estimates.
  If provided, the selectivity estimate will be a numeric value between 0 and 1.

  Selectivity estimates will also be reported in the result of `collection.getIndexes()`
  for all indexes that support this. If no selectivity estimate can be determined for
  an index, the attribute `selectivityEstimate` will be omitted here, too.

  The web interface also shows selectivity estimates for each index that supports this.

  Currently the following index types can provide selectivity estimates:
  - primary index
  - edge index
  - hash index (unique and non-unique)

  No selectivity estimates will be provided when running in cluster mode.

* fixed issue #1226: arangod log issues

* added additional logger if arangod is started in foreground mode on a tty

* added AQL optimizer rule "move-calculations-down"

* use exclusive native SRWLocks on Windows instead of native mutexes

* added AQL functions `MD5`, `SHA1`, and `RANDOM_TOKEN`.

* reduced number of string allocations when parsing certain AQL queries

  parsing numbers (integers or doubles) does not require a string allocation
  per number anymore

* RequestContext#bodyParam now accepts arbitrary joi schemas and rejects invalid (but well-formed) request bodies.

* enforce that AQL user functions are wrapped inside JavaScript function () declarations

  AQL user functions were always expected to be wrapped inside a JavaScript function, but previously
  this was not enforced when registering a user function. Enforcing the AQL user functions to be contained
  inside functions prevents functions from doing some unexpected things that may have led to undefined
  behavior.

* Windows service uninstalling: only remove service if it points to the currently running binary,
  or --force was specified.

* Windows (debug only): print stacktraces on crash and run minidump

* Windows (cygwin): if you run arangosh in a cygwin shell or via ssh we will detect this and use
  the appropriate output functions.

* Windows: improve process management

* fix IPv6 reverse ip lookups - so far we only did IPv4 addresses.

* improve join documentation, add outer join example

* run jslint for unit tests too, to prevent "memory leaks" by global js objects with native code.

* fix error logging for exceptions - we wouldn't log the exception message itself so far.

* improve error reporting in the http client (Windows & *nix)

* improve error reports in cluster

* Standard errors can now contain custom messages.


v2.4.7 (XXXX-XX-XX)
-------------------

* fixed issue #1282: Geo WITHIN_RECTANGLE for nested lat/lng


v2.4.6 (2015-03-18)
-------------------

* added option `--database.ignore-logfile-errors`

  This option controls how collection datafiles with a CRC mismatch are treated.

  If set to `false`, CRC mismatch errors in collection datafiles will lead
  to a collection not being loaded at all. If a collection needs to be loaded
  during WAL recovery, the WAL recovery will also abort (if not forced with
  `--wal.ignore-recovery-errors true`). Setting this flag to `false` protects
  users from unintentionally using a collection with corrupted datafiles, from
  which only a subset of the original data can be recovered.

  If set to `true`, CRC mismatch errors in collection datafiles will lead to
  the datafile being partially loaded. All data up to until the mismatch will
  be loaded. This will enable users to continue with a collection datafiles
  that are corrupted, but will result in only a partial load of the data.
  The WAL recovery will still abort when encountering a collection with a
  corrupted datafile, at least if `--wal.ignore-recovery-errors` is not set to
  `true`.

  The default value is *true*, so for collections with corrupted datafiles
  there might be partial data loads once the WAL recovery has finished. If
  the WAL recovery will need to load a collection with a corrupted datafile,
  it will still stop when using the default values.

* INCOMPATIBLE CHANGE:

  make the arangod server refuse to start if during startup it finds a non-readable
  `parameter.json` file for a database or a collection.

  Stopping the startup process in this case requires manual intervention (fixing
  the unreadable files), but prevents follow-up errors due to ignored databases or
  collections from happening.

* datafiles and `parameter.json` files written by arangod are now created with read and write
  privileges for the arangod process user, and with read and write privileges for the arangod
  process group.

  Previously, these files were created with user read and write permissions only.

* INCOMPATIBLE CHANGE:

  abort WAL recovery if one of the collection's datafiles cannot be opened

* INCOMPATIBLE CHANGE:

  never try to raise the privileges after dropping them, this can lead to a race condition while
  running the recovery

  If you require to run ArangoDB on a port lower than 1024, you must run ArangoDB as root.

* fixed inefficiencies in `remove` methods of general-graph module

* added option `--database.slow-query-threshold` for controlling the default AQL slow query
  threshold value on server start


v2.4.5 (2015-03-16)
-------------------

* added elapsed time to HTTP request logging output (`--log.requests-file`)

* added AQL current and slow query tracking, killing of AQL queries

  This change enables retrieving the list of currently running AQL queries inside the selected database.
  AQL queries with an execution time beyond a certain threshold can be moved to a "slow query" facility
  and retrieved from there. Queries can also be killed by specifying the query id.

  This change adds the following HTTP REST APIs:

  - `GET /_api/query/current`: for retrieving the list of currently running queries
  - `GET /_api/query/slow`: for retrieving the list of slow queries
  - `DELETE /_api/query/slow`: for clearing the list of slow queries
  - `GET /_api/query/properties`: for retrieving the properties for query tracking
  - `PUT /_api/query/properties`: for adjusting the properties for query tracking
  - `DELETE /_api/query/<id>`: for killing an AQL query

  The following JavaScript APIs have been added:

  - require("org/arangodb/aql/queries").current();
  - require("org/arangodb/aql/queries").slow();
  - require("org/arangodb/aql/queries").clearSlow();
  - require("org/arangodb/aql/queries").properties();
  - require("org/arangodb/aql/queries").kill();

* fixed issue #1265: arangod crashed with SIGSEGV

* fixed issue #1241: Wildcards in examples

* fixed comment parsing in Foxx controllers


v2.4.4 (2015-02-24)
-------------------

* fixed the generation template for foxx apps. It now does not create deprecated functions anymore

* add custom visitor functionality for `GRAPH_NEIGHBORS` function, too

* increased default value of traversal option *maxIterations* to 100 times of its previous
  default value


v2.4.3 (2015-02-06)
-------------------

* fix multi-threading with openssl when running under Windows

* fix timeout on socket operations when running under Windows

* Fixed an error in Foxx routing which caused some apps that worked in 2.4.1 to fail with status 500: `undefined is not a function` errors in 2.4.2
  This error was occurring due to seldom internal rerouting introduced by the malformed application handler.


v2.4.2 (2015-01-30)
-------------------

* added custom visitor functionality for AQL traversals

  This allows more complex result processing in traversals triggered by AQL. A few examples
  are shown in [this article](http://jsteemann.github.io/blog/2015/01/28/using-custom-visitors-in-aql-graph-traversals/).

* improved number of results estimated for nodes of type EnumerateListNode and SubqueryNode
  in AQL explain output

* added AQL explain helper to explain arbitrary AQL queries

  The helper function prints the query execution plan and the indexes to be used in the
  query. It can be invoked from the ArangoShell or the web interface as follows:

      require("org/arangodb/aql/explainer").explain(query);

* enable use of indexes for certain AQL conditions with non-equality predicates, in
  case the condition(s) also refer to indexed attributes

  The following queries will now be able to use indexes:

      FILTER a.indexed == ... && a.indexed != ...
      FILTER a.indexed == ... && a.nonIndexed != ...
      FILTER a.indexed == ... && ! (a.indexed == ...)
      FILTER a.indexed == ... && ! (a.nonIndexed == ...)
      FILTER a.indexed == ... && ! (a.indexed != ...)
      FILTER a.indexed == ... && ! (a.nonIndexed != ...)
      FILTER (a.indexed == ... && a.nonIndexed == ...) || (a.indexed == ... && a.nonIndexed == ...)
      FILTER (a.indexed == ... && a.nonIndexed != ...) || (a.indexed == ... && a.nonIndexed != ...)

* Fixed spuriously occurring "collection not found" errors when running queries on local
  collections on a cluster DB server

* Fixed upload of Foxx applications to the server for apps exceeding approx. 1 MB zipped.

* Malformed Foxx applications will now return a more useful error when any route is requested.

  In Production a Foxx app mounted on /app will display an html page on /app/* stating a 503 Service temporarily not available.
  It will not state any information about your Application.
  Before it was a 404 Not Found without any information and not distinguishable from a correct not found on your route.

  In Development Mode the html page also contains information about the error occurred.

* Unhandled errors thrown in Foxx routes are now handled by the Foxx framework itself.

  In Production the route will return a status 500 with a body {error: "Error statement"}.
  In Development the route will return a status 500 with a body {error: "Error statement", stack: "..."}

  Before, it was status 500 with a plain text stack including ArangoDB internal routing information.

* The Applications tab in web interface will now request development apps more often.
  So if you have a fixed a syntax error in your app it should always be visible after reload.


v2.4.1 (2015-01-19)
-------------------

* improved WAL recovery output

* fixed certain OR optimizations in AQL optimizer

* better diagnostics for arangoimp

* fixed invalid result of HTTP REST API method `/_admin/foxx/rescan`

* fixed possible segmentation fault when passing a Buffer object into a V8 function
  as a parameter

* updated AQB module to 1.8.0.


v2.4.0 (2015-01-13)
-------------------

* updated AQB module to 1.7.0.

* fixed V8 integration-related crashes

* make `fs.move(src, dest)` also fail when both `src` and `dest` are
  existing directories. This ensures the same behavior of the move operation
  on different platforms.

* fixed AQL insert operation for multi-shard collections in cluster

* added optional return value for AQL data-modification queries.
  This allows returning the documents inserted, removed or updated with the query, e.g.

      FOR doc IN docs REMOVE doc._key IN docs LET removed = OLD RETURN removed
      FOR doc IN docs INSERT { } IN docs LET inserted = NEW RETURN inserted
      FOR doc IN docs UPDATE doc._key WITH { } IN docs LET previous = OLD RETURN previous
      FOR doc IN docs UPDATE doc._key WITH { } IN docs LET updated = NEW RETURN updated

  The variables `OLD` and `NEW` are automatically available when a `REMOVE`, `INSERT`,
  `UPDATE` or `REPLACE` statement is immediately followed by a `LET` statement.
  Note that the `LET` and `RETURN` statements in data-modification queries are not as
  flexible as the general versions of `LET` and `RETURN`. When returning documents from
  data-modification operations, only a single variable can be assigned using `LET`, and
  the assignment can only be either `OLD` or `NEW`, but not an arbitrary expression. The
  `RETURN` statement also allows using the just-created variable only, and no arbitrary
  expressions.


v2.4.0-beta1 (2014-12-26)
--------------------------

* fixed superstates in FoxxGenerator

* fixed issue #1065: Aardvark: added creation of documents and edges with _key property

* fixed issue #1198: Aardvark: current AQL editor query is now cached

* Upgraded V8 version from 3.16.14 to 3.29.59

  The built-in version of V8 has been upgraded from 3.16.14 to 3.29.59.
  This activates several ES6 (also dubbed *Harmony* or *ES.next*) features in
  ArangoDB, both in the ArangoShell and the ArangoDB server. They can be
  used for scripting and in server-side actions such as Foxx routes, traversals
  etc.

  The following ES6 features are available in ArangoDB 2.4 by default:

  * iterators
  * the `of` operator
  * symbols
  * predefined collections types (Map, Set etc.)
  * typed arrays

  Many other ES6 features are disabled by default, but can be made available by
  starting arangod or arangosh with the appropriate options:

  * arrow functions
  * proxies
  * generators
  * String, Array, and Number enhancements
  * constants
  * enhanced object and numeric literals

  To activate all these ES6 features in arangod or arangosh, start it with
  the following options:

      arangosh --javascript.v8-options="--harmony --harmony_generators"

  More details on the available ES6 features can be found in
  [this blog](https://jsteemann.github.io/blog/2014/12/19/using-es6-features-in-arangodb/).

* Added Foxx generator for building Hypermedia APIs

  A more detailed description is [here](https://www.arangodb.com/2014/12/08/building-hypermedia-apis-foxxgenerator)

* New `Applications` tab in web interface:

  The `applications` tab got a complete redesign.
  It will now only show applications that are currently running on ArangoDB.
  For a selected application, a new detailed view has been created.
  This view provides a better overview of the app:
  * author
  * license
  * version
  * contributors
  * download links
  * API documentation

  To install a new application, a new dialog is now available.
  It provides the features already available in the console application `foxx-manager` plus some more:
  * install an application from Github
  * install an application from a zip file
  * install an application from ArangoDB's application store
  * create a new application from scratch: this feature uses a generator to
    create a Foxx application with pre-defined CRUD methods for a given list
    of collections. The generated Foxx app can either be downloaded as a zip file or
    be installed on the server. Starting with a new Foxx app has never been easier.

* fixed issue #1102: Aardvark: Layout bug in documents overview

  The documents overview was entirely destroyed in some situations on Firefox.
  We replaced the plugin we used there.

* fixed issue #1168: Aardvark: pagination buttons jumping

* fixed issue #1161: Aardvark: Click on Import JSON imports previously uploaded file

* removed configure options `--enable-all-in-one-v8`, `--enable-all-in-one-icu`,
  and `--enable-all-in-one-libev`.

* global internal rename to fix naming incompatibilities with JSON:

  Internal functions with names containing `array` have been renamed to `object`,
  internal functions with names containing `list` have been renamed to `array`.
  The renaming was mainly done in the C++ parts. The documentation has also been
  adjusted so that the correct JSON type names are used in most places.

  The change also led to the addition of a few function aliases in AQL:

  * `TO_LIST` now is an alias of the new `TO_ARRAY`
  * `IS_LIST` now is an alias of the new `IS_ARRAY`
  * `IS_DOCUMENT` now is an alias of the new `IS_OBJECT`

  The changed also renamed the option `mergeArrays` to `mergeObjects` for AQL
  data-modification query options and HTTP document modification API

* AQL: added optimizer rule "remove-filter-covered-by-index"

  This rule removes FilterNodes and CalculationNodes from an execution plan if the
  filter is already covered by a previous IndexRangeNode. Removing the CalculationNode
  and the FilterNode will speed up query execution because the query requires less
  computation.

* AQL: added optimizer rule "remove-sort-rand"

  This rule removes a `SORT RAND()` expression from a query and moves the random
  iteration into the appropriate `EnumerateCollectionNode`. This is more efficient
  than individually enumerating and then sorting randomly.

* AQL: range optimizations for IN and OR

  This change enables usage of indexes for several additional cases. Filters containing
  the `IN` operator can now make use of indexes, and multiple OR- or AND-combined filter
  conditions can now also use indexes if the filters are accessing the same indexed
  attribute.

  Here are a few examples of queries that can now use indexes but couldn't before:

    FOR doc IN collection
      FILTER doc.indexedAttribute == 1 || doc.indexedAttribute > 99
      RETURN doc

    FOR doc IN collection
      FILTER doc.indexedAttribute IN [ 3, 42 ] || doc.indexedAttribute > 99
      RETURN doc

    FOR doc IN collection
      FILTER (doc.indexedAttribute > 2 && doc.indexedAttribute < 10) ||
             (doc.indexedAttribute > 23 && doc.indexedAttribute < 42)
      RETURN doc

* fixed issue #500: AQL parentheses issue

  This change allows passing subqueries as AQL function parameters without using
  duplicate brackets (e.g. `FUNC(query)` instead of `FUNC((query))`

* added optional `COUNT` clause to AQL `COLLECT`

  This allows more efficient group count calculation queries, e.g.

      FOR doc IN collection
        COLLECT age = doc.age WITH COUNT INTO length
        RETURN { age: age, count: length }

  A count-only query is also possible:

      FOR doc IN collection
        COLLECT WITH COUNT INTO length
        RETURN length

* fixed missing makeDirectory when fetching a Foxx application from a zip file

* fixed issue #1134: Change the default endpoint to localhost

  This change will modify the IP address ArangoDB listens on to 127.0.0.1 by default.
  This will make new ArangoDB installations unaccessible from clients other than
  localhost unless changed. This is a security feature.

  To make ArangoDB accessible from any client, change the server's configuration
  (`--server.endpoint`) to either `tcp://0.0.0.0:8529` or the server's publicly
  visible IP address.

* deprecated `Repository#modelPrototype`. Use `Repository#model` instead.

* IMPORTANT CHANGE: by default, system collections are included in replication and all
  replication API return values. This will lead to user accounts and credentials
  data being replicated from master to slave servers. This may overwrite
  slave-specific database users.

  If this is undesired, the `_users` collection can be excluded from replication
  easily by setting the `includeSystem` attribute to `false` in the following commands:

  * replication.sync({ includeSystem: false });
  * replication.applier.properties({ includeSystem: false });

  This will exclude all system collections (including `_aqlfunctions`, `_graphs` etc.)
  from the initial synchronization and the continuous replication.

  If this is also undesired, it is also possible to specify a list of collections to
  exclude from the initial synchronization and the continuous replication using the
  `restrictCollections` attribute, e.g.:

      replication.applier.properties({
        includeSystem: true,
        restrictType: "exclude",
        restrictCollections: [ "_users", "_graphs", "foo" ]
      });

  The HTTP API methods for fetching the replication inventory and for dumping collections
  also support the `includeSystem` control flag via a URL parameter.

* removed DEPRECATED replication methods:
  * `replication.logger.start()`
  * `replication.logger.stop()`
  * `replication.logger.properties()`
  * HTTP PUT `/_api/replication/logger-start`
  * HTTP PUT `/_api/replication/logger-stop`
  * HTTP GET `/_api/replication/logger-config`
  * HTTP PUT `/_api/replication/logger-config`

* fixed issue #1174, which was due to locking problems in distributed
  AQL execution

* improved cluster locking for AQL avoiding deadlocks

* use DistributeNode for modifying queries with REPLACE and UPDATE, if
  possible


v2.3.6 (2015-XX-XX)
-------------------

* fixed AQL subquery optimization that produced wrong result when multiple subqueries
  directly followed each other and and a directly following `LET` statement did refer
  to any but the first subquery.


v2.3.5 (2015-01-16)
-------------------

* fixed intermittent 404 errors in Foxx apps after mounting or unmounting apps

* fixed issue #1200: Expansion operator results in "Cannot call method 'forEach' of null"

* fixed issue #1199: Cannot unlink root node of plan


v2.3.4 (2014-12-23)
-------------------

* fixed cerberus path for MyArangoDB


v2.3.3 (2014-12-17)
-------------------

* fixed error handling in instantiation of distributed AQL queries, this
  also fixes a bug in cluster startup with many servers

* issue #1185: parse non-fractional JSON numbers with exponent (e.g. `4e-261`)

* issue #1159: allow --server.request-timeout and --server.connect-timeout of 0


v2.3.2 (2014-12-09)
-------------------

* fixed issue #1177: Fix bug in the user app's storage

* fixed issue #1173: AQL Editor "Save current query" resets user password

* fixed missing makeDirectory when fetching a Foxx application from a zip file

* put in warning about default changed: fixed issue #1134: Change the default endpoint to localhost

* fixed issue #1163: invalid fullCount value returned from AQL

* fixed range operator precedence

* limit default maximum number of plans created by AQL optimizer to 256 (from 1024)

* make AQL optimizer not generate an extra plan if an index can be used, but modify
  existing plans in place

* fixed AQL cursor ttl (time-to-live) issue

  Any user-specified cursor ttl value was not honored since 2.3.0.

* fixed segfault in AQL query hash index setup with unknown shapes

* fixed memleaks

* added AQL optimizer rule for removing `INTO` from a `COLLECT` statement if not needed

* fixed issue #1131

  This change provides the `KEEP` clause for `COLLECT ... INTO`. The `KEEP` clause
  allows controlling which variables will be kept in the variable created by `INTO`.

* fixed issue #1147, must protect dispatcher ID for etcd

v2.3.1 (2014-11-28)
-------------------

* recreate password if missing during upgrade

* fixed issue #1126

* fixed non-working subquery index optimizations

* do not restrict summary of Foxx applications to 60 characters

* fixed display of "required" path parameters in Foxx application documentation

* added more optimizations of constants values in AQL FILTER conditions

* fixed invalid or-to-in optimization for FILTERs containing comparisons
  with boolean values

* fixed replication of `_graphs` collection

* added AQL list functions `PUSH`, `POP`, `UNSHIFT`, `SHIFT`, `REMOVE_VALUES`,
  `REMOVE_VALUE`, `REMOVE_NTH` and `APPEND`

* added AQL functions `CALL` and `APPLY` to dynamically call other functions

* fixed AQL optimizer cost estimation for LIMIT node

* prevent Foxx queues from permanently writing to the journal even when
  server is idle

* fixed AQL COLLECT statement with INTO clause, which copied more variables
  than v2.2 and thus lead to too much memory consumption.
  This deals with #1107.

* fixed AQL COLLECT statement, this concerned every COLLECT statement,
  only the first group had access to the values of the variables before
  the COLLECT statement. This deals with #1127.

* fixed some AQL internals, where sometimes too many items were
  fetched from upstream in the presence of a LIMIT clause. This should
  generally improve performance.


v2.3.0 (2014-11-18)
-------------------

* fixed syslog flags. `--log.syslog` is deprecated and setting it has no effect,
  `--log.facility` now works as described. Application name has been changed from
  `triagens` to `arangod`. It can be changed using `--log.application`. The syslog
  will only contain the actual log message. The datetime prefix is omitted.

* fixed deflate in SimpleHttpClient

* fixed issue #1104: edgeExamples broken or changed

* fixed issue #1103: Error while importing user queries

* fixed issue #1100: AQL: HAS() fails on doc[attribute_name]

* fixed issue #1098: runtime error when creating graph vertex

* hide system applications in **Applications** tab by default

  Display of system applications can be toggled by using the *system applications*
  toggle in the UI.

* added HTTP REST API for managing tasks (`/_api/tasks`)

* allow passing character lists as optional parameter to AQL functions `TRIM`,
  `LTRIM` and `RTRIM`

  These functions now support trimming using custom character lists. If no character
  lists are specified, all whitespace characters will be removed as previously:

      TRIM("  foobar\t \r\n ")         // "foobar"
      TRIM(";foo;bar;baz, ", "; ")     // "foo;bar;baz"

* added AQL string functions `LTRIM`, `RTRIM`, `FIND_FIRST`, `FIND_LAST`, `SPLIT`,
  `SUBSTITUTE`

* added AQL functions `ZIP`, `VALUES` and `PERCENTILE`

* made AQL functions `CONCAT` and `CONCAT_SEPARATOR` work with list arguments

* dynamically create extra dispatcher threads if required

* fixed issue #1097: schemas in the API docs no longer show required properties as optional


v2.3.0-beta2 (2014-11-08)
-------------------------

* front-end: new icons for uploading and downloading JSON documents into a collection

* front-end: fixed documents pagination css display error

* front-end: fixed flickering of the progress view

* front-end: fixed missing event for documents filter function

* front-end: jsoneditor: added CMD+Return (Mac) CTRL+Return (Linux/Win) shortkey for
  saving a document

* front-end: added information tooltip for uploading json documents.

* front-end: added database management view to the collapsed navigation menu

* front-end: added collection truncation feature

* fixed issue #1086: arangoimp: Odd errors if arguments are not given properly

* performance improvements for AQL queries that use JavaScript-based expressions
  internally

* added AQL geo functions `WITHIN_RECTANGLE` and `IS_IN_POLYGON`

* fixed non-working query results download in AQL editor of web interface

* removed debug print message in AQL editor query export routine

* fixed issue #1075: Aardvark: user name required even if auth is off #1075

  The fix for this prefills the username input field with the current user's
  account name if any and `root` (the default username) otherwise. Additionally,
  the tooltip text has been slightly adjusted.

* fixed issue #1069: Add 'raw' link to swagger ui so that the raw swagger
  json can easily be retrieved

  This adds a link to the Swagger API docs to an application's detail view in
  the **Applications** tab of the web interface. The link produces the Swagger
  JSON directly. If authentication is turned on, the link requires authentication,
  too.

* documentation updates


v2.3.0-beta1 (2014-11-01)
-------------------------

* added dedicated `NOT IN` operator for AQL

  Previously, a `NOT IN` was only achievable by writing a negated `IN` condition:

      FOR i IN ... FILTER ! (i IN [ 23, 42 ]) ...

  This can now alternatively be expressed more intuitively as follows:

      FOR i IN ... FILTER i NOT IN [ 23, 42 ] ...

* added alternative logical operator syntax for AQL

  Previously, the logical operators in AQL could only be written as:
  - `&&`: logical and
  - `||`: logical or
  - `!`: negation

  ArangoDB 2.3 introduces the alternative variants for these operators:
  - `AND`: logical and
  - `OR`: logical or
  - `NOT`: negation

  The new syntax is just an alternative to the old syntax, allowing easier
  migration from SQL. The old syntax is still fully supported and will be.

* improved output of `ArangoStatement.parse()` and POST `/_api/query`

  If an AQL query can be parsed without problems, The return value of
  `ArangoStatement.parse()` now contains an attribute `ast` with the abstract
  syntax tree of the query (before optimizations). Though this is an internal
  representation of the query and is subject to change, it can be used to inspect
  how ArangoDB interprets a given query.

* improved `ArangoStatement.explain()` and POST `/_api/explain`

  The commands for explaining AQL queries have been improved.

* added command-line option `--javascript.v8-contexts` to control the number of
  V8 contexts created in arangod.

  Previously, the number of V8 contexts was equal to the number of server threads
  (as specified by option `--server.threads`).

  However, it may be sensible to create different amounts of threads and V8
  contexts. If the option is not specified, the number of V8 contexts created
  will be equal to the number of server threads. Thus no change in configuration
  is required to keep the old behavior.

  If you are using the default config files or merge them with your local config
  files, please review if the default number of server threads is okay in your
  environment. Additionally you should verify that the number of V8 contexts
  created (as specified in option `--javascript.v8-contexts`) is okay.

* the number of server.threads specified is now the minimum of threads
  started. There are situation in which threads are waiting for results of
  distributed database servers. In this case the number of threads is
  dynamically increased.

* removed index type "bitarray"

  Bitarray indexes were only half-way documented and integrated in previous versions
  of ArangoDB so their benefit was limited. The support for bitarray indexes has
  thus been removed in ArangoDB 2.3. It is not possible to create indexes of type
  "bitarray" with ArangoDB 2.3.

  When a collection is opened that contains a bitarray index definition created
  with a previous version of ArangoDB, ArangoDB will ignore it and log the following
  warning:

      index type 'bitarray' is not supported in this version of ArangoDB and is ignored

  Future versions of ArangoDB may automatically remove such index definitions so the
  warnings will eventually disappear.

* removed internal "_admin/modules/flush" in order to fix requireApp

* added basic support for handling binary data in Foxx

  Requests with binary payload can be processed in Foxx applications by
  using the new method `res.rawBodyBuffer()`. This will return the unparsed request
  body as a Buffer object.

  There is now also the method `req.requestParts()` available in Foxx to retrieve
  the individual components of a multipart HTTP request.

  Buffer objects can now be used when setting the response body of any Foxx action.
  Additionally, `res.send()` has been added as a convenience method for returning
  strings, JSON objects or buffers from a Foxx action:

      res.send("<p>some HTML</p>");
      res.send({ success: true });
      res.send(new Buffer("some binary data"));

  The convenience method `res.sendFile()` can now be used to easily return the
  contents of a file from a Foxx action:

      res.sendFile(applicationContext.foxxFilename("image.png"));

  `fs.write` now accepts not only strings but also Buffer objects as second parameter:

      fs.write(filename, "some data");
      fs.write(filename, new Buffer("some binary data"));

  `fs.readBuffer` can be used to return the contents of a file in a Buffer object.

* improved performance of insertion into non-unique hash indexes significantly in case
  many duplicate keys are used in the index

* issue #1042: set time zone in log output

  the command-line option `--log.use-local-time` was added to print dates and times in
  the server-local timezone instead of UTC

* command-line options that require a boolean value now validate the
  value given on the command-line

  This prevents issues if no value is specified for an option that
  requires a boolean value. For example, the following command-line would
  have caused trouble in 2.2, because `--server.endpoint` would have been
  used as the value for the `--server.disable-authentication` options
  (which requires a boolean value):

      arangod --server.disable-authentication --server.endpoint tcp://127.0.0.1:8529 data

  In 2.3, running this command will fail with an error and requires to
  be modified to:

      arangod --server.disable-authentication true --server.endpoint tcp://127.0.0.1:8529 data

* improved performance of CSV import in arangoimp

* fixed issue #1027: Stack traces are off-by-one

* fixed issue #1026: Modules loaded in different files within the same app
  should refer to the same module

* fixed issue #1025: Traversal not as expected in undirected graph

* added a _relation function in the general-graph module.

  This deprecated _directedRelation and _undirectedRelation.
  ArangoDB does not offer any constraints for undirected edges
  which caused some confusion of users how undirected relations
  have to be handled. Relation now only supports directed relations
  and the user can actively simulate undirected relations.

* changed return value of Foxx.applicationContext#collectionName:

  Previously, the function could return invalid collection names because
  invalid characters were not replaced in the application name prefix, only
  in the collection name passed.

  Now, the function replaces invalid characters also in the application name
  prefix, which might to slightly different results for application names that
  contained any characters outside the ranges [a-z], [A-Z] and [0-9].

* prevent XSS in AQL editor and logs view

* integrated tutorial into ArangoShell and web interface

* added option `--backslash-escape` for arangoimp when running CSV file imports

* front-end: added download feature for (filtered) documents

* front-end: added download feature for the results of a user query

* front-end: added function to move documents to another collection

* front-end: added sort-by attribute to the documents filter

* front-end: added sorting feature to database, graph management and user management view.

* issue #989: front-end: Databases view not refreshing after deleting a database

* issue #991: front-end: Database search broken

* front-end: added infobox which shows more information about a document (_id, _rev, _key) or
  an edge (_id, _rev, _key, _from, _to). The from and to attributes are clickable and redirect
  to their document location.

* front-end: added edit-mode for deleting multiple documents at the same time.

* front-end: added delete button to the detailed document/edge view.

* front-end: added visual feedback for saving documents/edges inside the editor (error/success).

* front-end: added auto-focusing for the first input field in a modal.

* front-end: added validation for user input in a modal.

* front-end: user defined queries are now stored inside the database and are bound to the current
  user, instead of using the local storage functionality of the browsers. The outcome of this is
  that user defined queries are now independently usable from any device. Also queries can now be
  edited through the standard document editor of the front-end through the _users collection.

* front-end: added import and export functionality for user defined queries.

* front-end: added new keywords and functions to the aql-editor theme

* front-end: applied tile-style to the graph view

* front-end: now using the new graph api including multi-collection support

* front-end: foxx apps are now deletable

* front-end: foxx apps are now installable and updateable through github, if github is their
  origin.

* front-end: added foxx app version control. Multiple versions of a single foxx app are now
  installable and easy to manage and are also arranged in groups.

* front-end: the user-set filter of a collection is now stored until the user navigates to
  another collection.

* front-end: fetching and filtering of documents, statistics, and query operations are now
  handled with asynchronous ajax calls.

* front-end: added progress indicator if the front-end is waiting for a server operation.

* front-end: fixed wrong count of documents in the documents view of a collection.

* front-end: fixed unexpected styling of the manage db view and navigation.

* front-end: fixed wrong handling of select fields in a modal view.

* front-end: fixed wrong positioning of some tooltips.

* automatically call `toJSON` function of JavaScript objects (if present)
  when serializing them into database documents. This change allows
  storing JavaScript date objects in the database in a sensible manner.


v2.2.7 (2014-11-19)
-------------------

* fixed issue #998: Incorrect application URL for non-system Foxx apps

* fixed issue #1079: AQL editor: keyword WITH in UPDATE query is not highlighted

* fix memory leak in cluster nodes

* fixed registration of AQL user-defined functions in Web UI (JS shell)

* fixed error display in Web UI for certain errors
  (now error message is printed instead of 'undefined')

* fixed issue #1059: bug in js module console

* fixed issue #1056: "fs": zip functions fail with passwords

* fixed issue #1063: Docs: measuring unit of --wal.logfile-size?

* fixed issue #1062: Docs: typo in 14.2 Example data


v2.2.6 (2014-10-20)
-------------------

* fixed issue #972: Compilation Issue

* fixed issue #743: temporary directories are now unique and one can read
  off the tool that created them, if empty, they are removed atexit

* Highly improved performance of all AQL GRAPH_* functions.

* Orphan collections in general graphs can now be found via GRAPH_VERTICES
  if either "any" or no direction is defined

* Fixed documentation for AQL function GRAPH_NEIGHBORS.
  The option "vertexCollectionRestriction" is meant to filter the target
  vertices only, and should not filter the path.

* Fixed a bug in GRAPH_NEIGHBORS which enforced only empty results
  under certain conditions


v2.2.5 (2014-10-09)
-------------------

* fixed issue #961: allow non-JSON values in undocument request bodies

* fixed issue 1028: libicu is now statically linked

* fixed cached lookups of collections on the server, which may have caused spurious
  problems after collection rename operations


v2.2.4 (2014-10-01)
-------------------

* fixed accessing `_from` and `_to` attributes in `collection.byExample` and
  `collection.firstExample`

  These internal attributes were not handled properly in the mentioned functions, so
  searching for them did not always produce documents

* fixed issue #1030: arangoimp 2.2.3 crashing, not logging on large Windows CSV file

* fixed issue #1025: Traversal not as expected in undirected graph

* fixed issue #1020

  This requires re-introducing the startup option `--database.force-sync-properties`.

  This option can again be used to force fsyncs of collection, index and database properties
  stored as JSON strings on disk in files named `parameter.json`. Syncing these files after
  a write may be necessary if the underlying storage does not sync file contents by itself
  in a "sensible" amount of time after a file has been written and closed.

  The default value is `true` so collection, index and database properties will always be
  synced to disk immediately. This affects creating, renaming and dropping collections as
  well as creating and dropping databases and indexes. Each of these operations will perform
  an additional fsync on the `parameter.json` file if the option is set to `true`.

  It might be sensible to set this option to `false` for workloads that create and drop a
  lot of collections (e.g. test runs).

  Document operations such as creating, updating and dropping documents are not affected
  by this option.

* fixed issue #1016: AQL editor bug

* fixed issue #1014: WITHIN function returns wrong distance

* fixed AQL shortest path calculation in function `GRAPH_SHORTEST_PATH` to return
  complete vertex objects instead of just vertex ids

* allow changing of attributes of documents stored in server-side JavaScript variables

  Previously, the following did not work:

      var doc = db.collection.document(key);
      doc._key = "abc"; // overwriting internal attributes not supported
      doc.value = 123;  // overwriting existing attributes not supported

  Now, modifying documents stored in server-side variables (e.g. `doc` in the above case)
  is supported. Modifying the variables will not update the documents in the database,
  but will modify the JavaScript object (which can be written back to the database using
  `db.collection.update` or `db.collection.replace`)

* fixed issue #997: arangoimp apparently doesn't support files >2gig on Windows

  large file support (requires using `_stat64` instead of `stat`) is now supported on
  Windows


v2.2.3 (2014-09-02)
-------------------

* added `around` for Foxx controller

* added `type` option for HTTP API `GET /_api/document?collection=...`

  This allows controlling the type of results to be returned. By default, paths to
  documents will be returned, e.g.

      [
        `/_api/document/test/mykey1`,
        `/_api/document/test/mykey2`,
        ...
      ]

  To return a list of document ids instead of paths, the `type` URL parameter can be
  set to `id`:

      [
        `test/mykey1`,
        `test/mykey2`,
        ...
      ]

  To return a list of document keys only, the `type` URL parameter can be set to `key`:

      [
        `mykey1`,
        `mykey2`,
        ...
      ]


* properly capitalize HTTP response header field names in case the `x-arango-async`
  HTTP header was used in a request.

* fixed several documentation issues

* speedup for several general-graph functions, AQL functions starting with `GRAPH_`
  and traversals


v2.2.2 (2014-08-08)
-------------------

* allow storing non-reserved attribute names starting with an underscore

  Previous versions of ArangoDB parsed away all attribute names that started with an
  underscore (e.g. `_test', '_foo', `_bar`) on all levels of a document (root level
  and sub-attribute levels). While this behavior was documented, it was unintuitive and
  prevented storing documents inside other documents, e.g.:

      {
        "_key" : "foo",
        "_type" : "mydoc",
        "references" : [
          {
            "_key" : "something",
            "_rev" : "...",
            "value" : 1
          },
          {
            "_key" : "something else",
            "_rev" : "...",
            "value" : 2
          }
        ]
      }

  In the above example, previous versions of ArangoDB removed all attributes and
  sub-attributes that started with underscores, meaning the embedded documents would lose
  some of their attributes. 2.2.2 should preserve such attributes, and will also allow
  storing user-defined attribute names on the top-level even if they start with underscores
  (such as `_type` in the above example).

* fix conversion of JavaScript String, Number and Boolean objects to JSON.

  Objects created in JavaScript using `new Number(...)`, `new String(...)`, or
  `new Boolean(...)` were not converted to JSON correctly.

* fixed a race condition on task registration (i.e. `require("org/arangodb/tasks").register()`)

  this race condition led to undefined behavior when a just-created task with no offset and
  no period was instantly executed and deleted by the task scheduler, before the `register`
  function returned to the caller.

* changed run-tests.sh to execute all suitable tests.

* switch to new version of gyp

* fixed upgrade button


v2.2.1 (2014-07-24)
-------------------

* fixed hanging write-ahead log recovery for certain cases that involved dropping
  databases

* fixed issue with --check-version: when creating a new database the check failed

* issue #947 Foxx applicationContext missing some properties

* fixed issue with --check-version: when creating a new database the check failed

* added startup option `--wal.suppress-shape-information`

  Setting this option to `true` will reduce memory and disk space usage and require
  less CPU time when modifying documents or edges. It should therefore be turned on
  for standalone ArangoDB servers. However, for servers that are used as replication
  masters, setting this option to `true` will effectively disable the usage of the
  write-ahead log for replication, so it should be set to `false` for any replication
  master servers.

  The default value for this option is `false`.

* added optional `ttl` attribute to specify result cursor expiration for HTTP API method
  `POST /_api/cursor`

  The `ttl` attribute can be used to prevent cursor results from timing out too early.

* issue #947: Foxx applicationContext missing some properties

* (reported by Christian Neubauer):

  The problem was that in Google's V8, signed and unsigned chars are not always declared cleanly.
  so we need to force v8 to compile with forced signed chars which is done by the Flag:
    -fsigned-char
  at least it is enough to follow the instructions of compiling arango on rasperry
  and add "CFLAGS='-fsigned-char'" to the make command of V8 and remove the armv7=0

* Fixed a bug with the replication client. In the case of single document
  transactions the collection was not write locked.


v2.2.0 (2014-07-10)
-------------------

* The replication methods `logger.start`, `logger.stop` and `logger.properties` are
  no-ops in ArangoDB 2.2 as there is no separate replication logger anymore. Data changes
  are logged into the write-ahead log in ArangoDB 2.2, and not separately by the
  replication logger. The replication logger object is still there in ArangoDB 2.2 to
  ensure backwards-compatibility, however, logging cannot be started, stopped or
  configured anymore. Using any of these methods will do nothing.

  This also affects the following HTTP API methods:
  - `PUT /_api/replication/logger-start`
  - `PUT /_api/replication/logger-stop`
  - `GET /_api/replication/logger-config`
  - `PUT /_api/replication/logger-config`

  Using any of these methods is discouraged from now on as they will be removed in
  future versions of ArangoDB.

* INCOMPATIBLE CHANGE: replication of transactions has changed. Previously, transactions
  were logged on a master in one big block and shipped to a slave in one block, too.
  Now transactions will be logged and replicated as separate entries, allowing transactions
  to be bigger and also ensure replication progress.

  This change also affects the behavior of the `stop` method of the replication applier.
  If the replication applier is now stopped manually using the `stop` method and later
  restarted using the `start` method, any transactions that were unfinished at the
  point of stopping will be aborted on a slave, even if they later commit on the master.

  In ArangoDB 2.2, stopping the replication applier manually should be avoided unless the
  goal is to stop replication permanently or to do a full resync with the master anyway.
  If the replication applier still must be stopped, it should be made sure that the
  slave has fetched and applied all pending operations from a master, and that no
  extra transactions are started on the master before the `stop` command on the slave
  is executed.

  Replication of transactions in ArangoDB 2.2 might also lock the involved collections on
  the slave while a transaction is either committed or aborted on the master and the
  change has been replicated to the slave. This change in behavior may be important for
  slave servers that are used for read-scaling. In order to avoid long lasting collection
  locks on the slave, transactions should be kept small.

  The `_replication` system collection is not used anymore in ArangoDB 2.2 and its usage is
  discouraged.

* INCOMPATIBLE CHANGE: the figures reported by the `collection.figures` method
  now only reflect documents and data contained in the journals and datafiles of
  collections. Documents or deletions contained only in the write-ahead log will
  not influence collection figures until the write-ahead log garbage collection
  kicks in. The figures for a collection might therefore underreport the total
  resource usage of a collection.

  Additionally, the attributes `lastTick` and `uncollectedLogfileEntries` have been
  added to the result of the `figures` operation and the HTTP API method
  `PUT /_api/collection/figures`

* added `insert` method as an alias for `save`. Documents can now be inserted into
  a collection using either method:

      db.test.save({ foo: "bar" });
      db.test.insert({ foo: "bar" });

* added support for data-modification AQL queries

* added AQL keywords `INSERT`, `UPDATE`, `REPLACE` and `REMOVE` (and `WITH`) to
  support data-modification AQL queries.

  Unquoted usage of these keywords for attribute names in AQL queries will likely
  fail in ArangoDB 2.2. If any such attribute name needs to be used in a query, it
  should be enclosed in backticks to indicate the usage of a literal attribute
  name.

  For example, the following query will fail in ArangoDB 2.2 with a parse error:

      FOR i IN foo RETURN i.remove

  and needs to be rewritten like this:

      FOR i IN foo RETURN i.`remove`

* disallow storing of JavaScript objects that contain JavaScript native objects
  of type `Date`, `Function`, `RegExp` or `External`, e.g.

      db.test.save({ foo: /bar/ });
      db.test.save({ foo: new Date() });

  will now print

      Error: <data> cannot be converted into JSON shape: could not shape document

  Previously, objects of these types were silently converted into an empty object
  (i.e. `{ }`).

  To store such objects in a collection, explicitly convert them into strings
  like this:

      db.test.save({ foo: String(/bar/) });
      db.test.save({ foo: String(new Date()) });

* The replication methods `logger.start`, `logger.stop` and `logger.properties` are
  no-ops in ArangoDB 2.2 as there is no separate replication logger anymore. Data changes
  are logged into the write-ahead log in ArangoDB 2.2, and not separately by the
  replication logger. The replication logger object is still there in ArangoDB 2.2 to
  ensure backwards-compatibility, however, logging cannot be started, stopped or
  configured anymore. Using any of these methods will do nothing.

  This also affects the following HTTP API methods:
  - `PUT /_api/replication/logger-start`
  - `PUT /_api/replication/logger-stop`
  - `GET /_api/replication/logger-config`
  - `PUT /_api/replication/logger-config`

  Using any of these methods is discouraged from now on as they will be removed in
  future versions of ArangoDB.

* INCOMPATIBLE CHANGE: replication of transactions has changed. Previously, transactions
  were logged on a master in one big block and shipped to a slave in one block, too.
  Now transactions will be logged and replicated as separate entries, allowing transactions
  to be bigger and also ensure replication progress.

  This change also affects the behavior of the `stop` method of the replication applier.
  If the replication applier is now stopped manually using the `stop` method and later
  restarted using the `start` method, any transactions that were unfinished at the
  point of stopping will be aborted on a slave, even if they later commit on the master.

  In ArangoDB 2.2, stopping the replication applier manually should be avoided unless the
  goal is to stop replication permanently or to do a full resync with the master anyway.
  If the replication applier still must be stopped, it should be made sure that the
  slave has fetched and applied all pending operations from a master, and that no
  extra transactions are started on the master before the `stop` command on the slave
  is executed.

  Replication of transactions in ArangoDB 2.2 might also lock the involved collections on
  the slave while a transaction is either committed or aborted on the master and the
  change has been replicated to the slave. This change in behavior may be important for
  slave servers that are used for read-scaling. In order to avoid long lasting collection
  locks on the slave, transactions should be kept small.

  The `_replication` system collection is not used anymore in ArangoDB 2.2 and its usage is
  discouraged.

* INCOMPATIBLE CHANGE: the figures reported by the `collection.figures` method
  now only reflect documents and data contained in the journals and datafiles of
  collections. Documents or deletions contained only in the write-ahead log will
  not influence collection figures until the write-ahead log garbage collection
  kicks in. The figures for a collection might therefore underreport the total
  resource usage of a collection.

  Additionally, the attributes `lastTick` and `uncollectedLogfileEntries` have been
  added to the result of the `figures` operation and the HTTP API method
  `PUT /_api/collection/figures`

* added `insert` method as an alias for `save`. Documents can now be inserted into
  a collection using either method:

      db.test.save({ foo: "bar" });
      db.test.insert({ foo: "bar" });

* added support for data-modification AQL queries

* added AQL keywords `INSERT`, `UPDATE`, `REPLACE` and `REMOVE` (and `WITH`) to
  support data-modification AQL queries.

  Unquoted usage of these keywords for attribute names in AQL queries will likely
  fail in ArangoDB 2.2. If any such attribute name needs to be used in a query, it
  should be enclosed in backticks to indicate the usage of a literal attribute
  name.

  For example, the following query will fail in ArangoDB 2.2 with a parse error:

      FOR i IN foo RETURN i.remove

  and needs to be rewritten like this:

      FOR i IN foo RETURN i.`remove`

* disallow storing of JavaScript objects that contain JavaScript native objects
  of type `Date`, `Function`, `RegExp` or `External`, e.g.

      db.test.save({ foo: /bar/ });
      db.test.save({ foo: new Date() });

  will now print

      Error: <data> cannot be converted into JSON shape: could not shape document

  Previously, objects of these types were silently converted into an empty object
  (i.e. `{ }`).

  To store such objects in a collection, explicitly convert them into strings
  like this:

      db.test.save({ foo: String(/bar/) });
      db.test.save({ foo: String(new Date()) });

* honor startup option `--server.disable-statistics` when deciding whether or not
  to start periodic statistics collection jobs

  Previously, the statistics collection jobs were started even if the server was
  started with the `--server.disable-statistics` flag being set to `true`

* removed startup option `--random.no-seed`

  This option had no effect in previous versions of ArangoDB and was thus removed.

* removed startup option `--database.remove-on-drop`

  This option was used for debugging only.

* removed startup option `--database.force-sync-properties`

  This option is now superfluous as collection properties are now stored in the
  write-ahead log.

* introduced write-ahead log

  All write operations in an ArangoDB server instance are automatically logged
  to the server's write-ahead log. The write-ahead log is a set of append-only
  logfiles, and it is used in case of a crash recovery and for replication.
  Data from the write-ahead log will eventually be moved into the journals or
  datafiles of collections, allowing the server to remove older write-ahead log
  logfiles. Figures of collections will be updated when data are moved from the
  write-ahead log into the journals or datafiles of collections.

  Cross-collection transactions in ArangoDB should benefit considerably by this
  change, as less writes than in previous versions are required to ensure the data
  of multiple collections are atomically and durably committed. All data-modifying
  operations inside transactions (insert, update, remove) will write their
  operations into the write-ahead log directly, making transactions with multiple
  operations also require less physical memory than in previous versions of ArangoDB,
  that required all transaction data to fit into RAM.

  The `_trx` system collection is not used anymore in ArangoDB 2.2 and its usage is
  discouraged.

  The data in the write-ahead log can also be used in the replication context.
  The `_replication` collection that was used in previous versions of ArangoDB to
  store all changes on the server is not used anymore in ArangoDB 2.2. Instead,
  slaves can read from a master's write-ahead log to get informed about most
  recent changes. This removes the need to store data-modifying operations in
  both the actual place and the `_replication` collection.

* removed startup option `--server.disable-replication-logger`

  This option is superfluous in ArangoDB 2.2. There is no dedicated replication
  logger in ArangoDB 2.2. There is now always the write-ahead log, and it is also
  used as the server's replication log. Specifying the startup option
  `--server.disable-replication-logger` will do nothing in ArangoDB 2.2, but the
  option should not be used anymore as it might be removed in a future version.

* changed behavior of replication logger

  There is no dedicated replication logger in ArangoDB 2.2 as there is the
  write-ahead log now. The existing APIs for starting and stopping the replication
  logger still exist in ArangoDB 2.2 for downwards-compatibility, but calling
  the start or stop operations are no-ops in ArangoDB 2.2. When querying the
  replication logger status via the API, the server will always report that the
  replication logger is running. Configuring the replication logger is a no-op
  in ArangoDB 2.2, too. Changing the replication logger configuration has no
  effect. Instead, the write-ahead log configuration can be changed.

* removed MRuby integration for arangod

  ArangoDB had an experimental MRuby integration in some of the publish builds.
  This wasn't continuously developed, and so it has been removed in ArangoDB 2.2.

  This change has led to the following startup options being superfluous:

  - `--ruby.gc-interval`
  - `--ruby.action-directory`
  - `--ruby.modules-path`
  - `--ruby.startup-directory`

  Specifying these startup options will do nothing in ArangoDB 2.2, but the
  options should be avoided from now on as they might be removed in future versions.

* reclaim index memory when last document in collection is deleted

  Previously, deleting documents from a collection did not lead to index sizes being
  reduced. Instead, the already allocated index memory was re-used when a collection
  was refilled.

  Now, index memory for primary indexes and hash indexes is reclaimed instantly when
  the last document from a collection is removed.

* inlined and optimized functions in hash indexes

* added AQL TRANSLATE function

  This function can be used to perform lookups from static lists, e.g.

      LET countryNames = { US: "United States", UK: "United Kingdom", FR: "France" }
      RETURN TRANSLATE("FR", countryNames)

* fixed datafile debugger

* fixed check-version for empty directory

* moved try/catch block to the top of routing chain

* added mountedApp function for foxx-manager

* fixed issue #883: arango 2.1 - when starting multi-machine cluster, UI web
  does not change to cluster overview

* fixed dfdb: should not start any other V8 threads

* cleanup of version-check, added module org/arangodb/database-version,
  added --check-version option

* fixed issue #881: [2.1.0] Bombarded (every 10 sec or so) with
  "WARNING format string is corrupt" when in non-system DB Dashboard

* specialized primary index implementation to allow faster hash table
  rebuilding and reduce lookups in datafiles for the actual value of `_key`.

* issue #862: added `--overwrite` option to arangoimp

* removed number of property lookups for documents during AQL queries that
  access documents

* prevent buffering of long print results in arangosh's and arangod's print
  command

  this change will emit buffered intermediate print results and discard the
  output buffer to quickly deliver print results to the user, and to prevent
  constructing very large buffers for large results

* removed sorting of attribute names for use in a collection's shaper

  sorting attribute names was done on document insert to keep attributes
  of a collection in sorted order for faster comparisons. The sort order
  of attributes was only used in one particular and unlikely case, so it
  was removed. Collections with many different attribute names should
  benefit from this change by faster inserts and slightly less memory usage.

* fixed a bug in arangodump which got the collection name in _from and _to
  attributes of edges wrong (all were "_unknown")

* fixed a bug in arangorestore which did not recognize wrong _from and _to
  attributes of edges

* improved error detection and reporting in arangorestore


v2.1.1 (2014-06-06)
-------------------

* fixed dfdb: should not start any other V8 threads

* signature for collection functions was modified

  The basic change was the substitution of the input parameter of the
  function by an generic options object which can contain multiple
  option parameter of the function.
  Following functions were modified
  remove
  removeBySample
  replace
  replaceBySample
  update
  updateBySample

  Old signature is yet supported but it will be removed in future versions

v2.1.0 (2014-05-29)
-------------------

* implemented upgrade procedure for clusters

* fixed communication issue with agency which prevented reconnect
  after an agent failure

* fixed cluster dashboard in the case that one but not all servers
  in the cluster are down

* fixed a bug with coordinators creating local database objects
  in the wrong order (_system needs to be done first)

* improved cluster dashboard


v2.1.0-rc2 (2014-05-25)
-----------------------

* fixed issue #864: Inconsistent behavior of AQL REVERSE(list) function


v2.1.0-rc1 (XXXX-XX-XX)
-----------------------

* added server-side periodic task management functions:

  - require("org/arangodb/tasks").register(): registers a periodic task
  - require("org/arangodb/tasks").unregister(): unregisters and removes a
    periodic task
  - require("org/arangodb/tasks").get(): retrieves a specific tasks or all
    existing tasks

  the previous undocumented function `internal.definePeriodic` is now
  deprecated and will be removed in a future release.

* decrease the size of some seldom used system collections on creation.

  This will make these collections use less disk space and mapped memory.

* added AQL date functions

* added AQL FLATTEN() list function

* added index memory statistics to `db.<collection>.figures()` function

  The `figures` function will now return a sub-document `indexes`, which lists
  the number of indexes in the `count` sub-attribute, and the total memory
  usage of the indexes in bytes in the `size` sub-attribute.

* added AQL CURRENT_DATABASE() function

  This function returns the current database's name.

* added AQL CURRENT_USER() function

  This function returns the current user from an AQL query. The current user is the
  username that was specified in the `Authorization` HTTP header of the request. If
  authentication is turned off or the query was executed outside a request context,
  the function will return `null`.

* fixed issue #796: Searching with newline chars broken?

  fixed slightly different handling of backslash escape characters in a few
  AQL functions. Now handling of escape sequences should be consistent, and
  searching for newline characters should work the same everywhere

* added OpenSSL version check for configure

  It will report all OpenSSL versions < 1.0.1g as being too old.
  `configure` will only complain about an outdated OpenSSL version but not stop.

* require C++ compiler support (requires g++ 4.8, clang++ 3.4 or Visual Studio 13)

* less string copying returning JSONified documents from ArangoDB, e.g. via
  HTTP GET `/_api/document/<collection>/<document>`

* issue #798: Lower case http headers from arango

  This change allows returning capitalized HTTP headers, e.g.
  `Content-Length` instead of `content-length`.
  The HTTP spec says that headers are case-insensitive, but
  in fact several clients rely on a specific case in response
  headers.
  This change will capitalize HTTP headers if the `X-Arango-Version`
  request header is sent by the client and contains a value of at
  least `20100` (for version 2.1). The default value for the
  compatibility can also be set at server start, using the
  `--server.default-api-compatibility` option.

* simplified usage of `db._createStatement()`

  Previously, the function could not be called with a query string parameter as
  follows:

      db._createStatement(queryString);

  Calling it as above resulted in an error because the function expected an
  object as its parameter. From now on, it's possible to call the function with
  just the query string.

* make ArangoDB not send back a `WWW-Authenticate` header to a client in case the
  client sends the `X-Omit-WWW-Authenticate` HTTP header.

  This is done to prevent browsers from showing their built-in HTTP authentication
  dialog for AJAX requests that require authentication.
  ArangoDB will still return an HTTP 401 (Unauthorized) if the request doesn't
  contain valid credentials, but it will omit the `WWW-Authenticate` header,
  allowing clients to bypass the browser's authentication dialog.

* added REST API method HTTP GET `/_api/job/job-id` to query the status of an
  async job without potentially fetching it from the list of done jobs

* fixed non-intuitive behavior in jobs API: previously, querying the status
  of an async job via the API HTTP PUT `/_api/job/job-id` removed a currently
  executing async job from the list of queryable jobs on the server.
  Now, when querying the result of an async job that is still executing,
  the job is kept in the list of queryable jobs so its result can be fetched
  by a subsequent request.

* use a new data structure for the edge index of an edge collection. This
  improves the performance for the creation of the edge index and in
  particular speeds up removal of edges in graphs. Note however that
  this change might change the order in which edges starting at
  or ending in a vertex are returned. However, this order was never
  guaranteed anyway and it is not sensible to guarantee any particular
  order.

* provide a size hint to edge and hash indexes when initially filling them
  this will lead to less re-allocations when populating these indexes

  this may speed up building indexes when opening an existing collection

* don't requeue identical context methods in V8 threads in case a method is
  already registered

* removed arangod command line option `--database.remove-on-compacted`

* export the sort attribute for graph traversals to the HTTP interface

* add support for arangodump/arangorestore for clusters


v2.0.8 (XXXX-XX-XX)
-------------------

* fixed too-busy iteration over skiplists

  Even when a skiplist query was restricted by a limit clause, the skiplist
  index was queried without the limit. this led to slower-than-necessary
  execution times.

* fixed timeout overflows on 32 bit systems

  this bug has led to problems when select was called with a high timeout
  value (2000+ seconds) on 32bit systems that don't have a forgiving select
  implementation. when the call was made on these systems, select failed
  so no data would be read or sent over the connection

  this might have affected some cluster-internal operations.

* fixed ETCD issues on 32 bit systems

  ETCD was non-functional on 32 bit systems at all. The first call to the
  watch API crashed it. This was because atomic operations worked on data
  structures that were not properly aligned on 32 bit systems.

* fixed issue #848: db.someEdgeCollection.inEdge does not return correct
  value when called the 2nd time after a .save to the edge collection


v2.0.7 (2014-05-05)
-------------------

* issue #839: Foxx Manager missing "unfetch"

* fixed a race condition at startup

  this fixes undefined behavior in case the logger was involved directly at
  startup, before the logger initialization code was called. This should have
  occurred only for code that was executed before the invocation of main(),
  e.g. during ctor calls of statically defined objects.


v2.0.6 (2014-04-22)
-------------------

* fixed issue #835: arangosh doesn't show correct database name



v2.0.5 (2014-04-21)
-------------------

* Fixed a caching problem in IE JS Shell

* added cancelation for async jobs

* upgraded to new gyp for V8

* new Windows installer


v2.0.4 (2014-04-14)
-------------------

* fixed cluster authentication front-end issues for Firefox and IE, there are
  still problems with Chrome


v2.0.3 (2014-04-14)
-------------------

* fixed AQL optimizer bug

* fixed front-end issues

* added password change dialog


v2.0.2 (2014-04-06)
-------------------

* during cluster startup, do not log (somewhat expected) connection errors with
  log level error, but with log level info

* fixed dashboard modals

* fixed connection check for cluster planning front end: firefox does
  not support async:false

* document how to persist a cluster plan in order to relaunch an existing
  cluster later


v2.0.1 (2014-03-31)
-------------------

* make ArangoDB not send back a `WWW-Authenticate` header to a client in case the
  client sends the `X-Omit-WWW-Authenticate` HTTP header.

  This is done to prevent browsers from showing their built-in HTTP authentication
  dialog for AJAX requests that require authentication.
  ArangoDB will still return an HTTP 401 (Unauthorized) if the request doesn't
  contain valid credentials, but it will omit the `WWW-Authenticate` header,
  allowing clients to bypass the browser's authentication dialog.

* fixed isses in arango-dfdb:

  the dfdb was not able to unload certain system collections, so these couldn't be
  inspected with the dfdb sometimes. Additionally, it did not truncate corrupt
  markers from datafiles under some circumstances

* added `changePassword` attribute for users

* fixed non-working "save" button in collection edit view of web interface
  clicking the save button did nothing. one had to press enter in one of the input
  fields to send modified form data

* fixed V8 compile error on MacOS X

* prevent `body length: -9223372036854775808` being logged in development mode for
  some Foxx HTTP responses

* fixed several bugs in web interface dashboard

* fixed issue #783: coffee script not working in manifest file

* fixed issue #783: coffee script not working in manifest file

* fixed issue #781: Cant save current query from AQL editor ui

* bumped version in `X-Arango-Version` compatibility header sent by arangosh and other
  client tools from `1.5` to `2.0`.

* fixed startup options for arango-dfdb, added details option for arango-dfdb

* fixed display of missing error messages and codes in arangosh

* when creating a collection via the web interface, the collection type was always
  "document", regardless of the user's choice


v2.0.0 (2014-03-10)
-------------------

* first 2.0 release


v2.0.0-rc2 (2014-03-07)
-----------------------

* fixed cluster authorization


v2.0.0-rc1 (2014-02-28)
-----------------------

* added sharding :-)

* added collection._dbName attribute to query the name of the database from a collection

  more detailed documentation on the sharding and cluster features can be found in the user
  manual, section **Sharding**

* INCOMPATIBLE CHANGE: using complex values in AQL filter conditions with operators other
  than equality (e.g. >=, >, <=, <) will disable usage of skiplist indexes for filter
  evaluation.

  For example, the following queries will be affected by change:

      FOR doc IN docs FILTER doc.value < { foo: "bar" } RETURN doc
      FOR doc IN docs FILTER doc.value >= [ 1, 2, 3 ] RETURN doc

  The following queries will not be affected by the change:

      FOR doc IN docs FILTER doc.value == 1 RETURN doc
      FOR doc IN docs FILTER doc.value == "foo" RETURN doc
      FOR doc IN docs FILTER doc.value == [ 1, 2, 3 ] RETURN doc
      FOR doc IN docs FILTER doc.value == { foo: "bar" } RETURN doc

* INCOMPATIBLE CHANGE: removed undocumented method `collection.saveOrReplace`

  this feature was never advertised nor documented nor tested.

* INCOMPATIBLE CHANGE: removed undocumented REST API method `/_api/simple/BY-EXAMPLE-HASH`

  this feature was never advertised nor documented nor tested.

* added explicit startup parameter `--server.reuse-address`

  This flag can be used to control whether sockets should be acquired with the SO_REUSEADDR
  flag.

  Regardless of this setting, sockets on Windows are always acquired using the
  SO_EXCLUSIVEADDRUSE flag.

* removed undocumented REST API method GET `/_admin/database-name`

* added user validation API at POST `/_api/user/<username>`

* slightly improved users management API in `/_api/user`:

  Previously, when creating a new user via HTTP POST, the username needed to be
  passed in an attribute `username`. When users were returned via this API,
  the usernames were returned in an attribute named `user`. This was slightly
  confusing and was changed in 2.0 as follows:

  - when adding a user via HTTP POST, the username can be specified in an attribute
  `user`. If this attribute is not used, the API will look into the attribute `username`
  as before and use that value.
  - when users are returned via HTTP GET, the usernames are still returned in an
    attribute `user`.

  This change should be fully downwards-compatible with the previous version of the API.

* added AQL SLICE function to extract slices from lists

* made module loader more node compatible

* the startup option `--javascript.package-path` for arangosh is now deprecated and does
  nothing. Using it will not cause an error, but the option is ignored.

* added coffee script support

* Several UI improvements.

* Exchanged icons in the graphviewer toolbar

* always start networking and HTTP listeners when starting the server (even in
  console mode)

* allow vertex and edge filtering with user-defined functions in TRAVERSAL,
  TRAVERSAL_TREE and SHORTEST_PATH AQL functions:

      // using user-defined AQL functions for edge and vertex filtering
      RETURN TRAVERSAL(friends, friendrelations, "friends/john", "outbound", {
        followEdges: "myfunctions::checkedge",
        filterVertices: "myfunctions::checkvertex"
      })

      // using the following custom filter functions
      var aqlfunctions = require("org/arangodb/aql/functions");
      aqlfunctions.register("myfunctions::checkedge", function (config, vertex, edge, path) {
        return (edge.type !== 'dislikes'); // don't follow these edges
      }, false);

      aqlfunctions.register("myfunctions::checkvertex", function (config, vertex, path) {
        if (vertex.isDeleted || ! vertex.isActive) {
          return [ "prune", "exclude" ]; // exclude these and don't follow them
        }
        return [ ]; // include everything else
      }, false);

* fail if invalid `strategy`, `order` or `itemOrder` attribute values
  are passed to the AQL TRAVERSAL function. Omitting these attributes
  is not considered an error, but specifying an invalid value for any
  of these attributes will make an AQL query fail.

* issue #751: Create database through API should return HTTP status code 201

  By default, the server now returns HTTP 201 (created) when creating a new
  database successfully. To keep compatibility with older ArangoDB versions, the
  startup parameter `--server.default-api-compatibility` can be set to a value
  of `10400` to indicate API compatibility with ArangoDB 1.4. The compatibility
  can also be enforced by setting the `X-Arango-Version` HTTP header in a
  client request to this API on a per-request basis.

* allow direct access from the `db` object to collections whose names start
  with an underscore (e.g. db._users).

  Previously, access to such collections via the `db` object was possible from
  arangosh, but not from arangod (and thus Foxx and actions). The only way
  to access such collections from these places was via the `db._collection(<name>)`
  workaround.

* allow `\n` (as well as `\r\n`) as line terminator in batch requests sent to
  `/_api/batch` HTTP API.

* use `--data-binary` instead of `--data` parameter in generated cURL examples

* issue #703: Also show path of logfile for fm.config()

* issue #675: Dropping a collection used in "graph" module breaks the graph

* added "static" Graph.drop() method for graphs API

* fixed issue #695: arangosh server.password error

* use pretty-printing in `--console` mode by default

* simplified ArangoDB startup options

  Some startup options are now superfluous or their usage is simplified. The
  following options have been changed:

  * `--javascript.modules-path`: this option has been removed. The modules paths
    are determined by arangod and arangosh automatically based on the value of
    `--javascript.startup-directory`.

    If the option is set on startup, it is ignored so startup will not abort with
    an error `unrecognized option`.

  * `--javascript.action-directory`: this option has been removed. The actions
    directory is determined by arangod automatically based on the value of
    `--javascript.startup-directory`.

    If the option is set on startup, it is ignored so startup will not abort with
    an error `unrecognized option`.

  * `--javascript.package-path`: this option is still available but it is not
    required anymore to set the standard package paths (e.g. `js/npm`). arangod
    will automatically use this standard package path regardless of whether it
    was specified via the options.

    It is possible to use this option to add additional package paths to the
    standard value.

  Configuration files included with arangod are adjusted accordingly.

* layout of the graphs tab adapted to better fit with the other tabs

* database selection is moved to the bottom right corner of the web interface

* removed priority queue index type

  this feature was never advertised nor documented nor tested.

* display internal attributes in document source view of web interface

* removed separate shape collections

  When upgrading to ArangoDB 2.0, existing collections will be converted to include
  shapes and attribute markers in the datafiles instead of using separate files for
  shapes.

  When a collection is converted, existing shapes from the SHAPES directory will
  be written to a new datafile in the collection directory, and the SHAPES directory
  will be removed afterwards.

  This saves up to 2 MB of memory and disk space for each collection
  (savings are higher, the less different shapes there are in a collection).
  Additionally, one less file descriptor per opened collection will be used.

  When creating a new collection, the amount of sync calls may be reduced. The same
  may be true for documents with yet-unknown shapes. This may help performance
  in these cases.

* added AQL functions `NTH` and `POSITION`

* added signal handler for arangosh to save last command in more cases

* added extra prompt placeholders for arangosh:
  - `%e`: current endpoint
  - `%u`: current user

* added arangosh option `--javascript.gc-interval` to control amount of
  garbage collection performed by arangosh

* fixed issue #651: Allow addEdge() to take vertex ids in the JS library

* removed command-line option `--log.format`

  In previous versions, this option did not have an effect for most log messages, so
  it got removed.

* removed C++ logger implementation

  Logging inside ArangoDB is now done using the LOG_XXX() macros. The LOGGER_XXX()
  macros are gone.

* added collection status "loading"


v1.4.16 (XXXX-XX-XX)
--------------------

* fixed too eager datafile deletion

  this issue could have caused a crash when the compaction had marked datafiles as obsolete
  and they were removed while "old" temporary query results still pointed to the old datafile
  positions

* fixed issue #826: Replication fails when a collection's configuration changes


v1.4.15 (2014-04-19)
--------------------

* bugfix for AQL query optimizer

  the following type of query was too eagerly optimized, leading to errors in code-generation:

      LET a = (FOR i IN [] RETURN i) LET b = (FOR i IN [] RETURN i) RETURN 1

  the problem occurred when both lists in the subqueries were empty. In this case invalid code
  was generated and the query couldn't be executed.


v1.4.14 (2014-04-05)
--------------------

* fixed race conditions during shape / attribute insertion

  A race condition could have led to spurious `cannot find attribute #xx` or
  `cannot find shape #xx` (where xx is a number) warning messages being logged
  by the server. This happened when a new attribute was inserted and at the same
  time was queried by another thread.

  Also fixed a race condition that may have occurred when a thread tried to
  access the shapes / attributes hash tables while they were resized. In this
  cases, the shape / attribute may have been hashed to a wrong slot.

* fixed a memory barrier / cpu synchronization problem with libev, affecting
  Windows with Visual Studio 2013 (probably earlier versions are affected, too)

  The issue is described in detail here:
  http://lists.schmorp.de/pipermail/libev/2014q1/002318.html


v1.4.13 (2014-03-14)
--------------------

* added diagnostic output for Foxx application upload

* allow dump & restore from ArangoDB 1.4 with an ArangoDB 2.0 server

* allow startup options `temp-path` and `default-language` to be specified from the arangod
  configuration file and not only from the command line

* fixed too eager compaction

  The compaction will now wait for several seconds before trying to re-compact the same
  collection. Additionally, some other limits have been introduced for the compaction.


v1.4.12 (2014-03-05)
--------------------

* fixed display bug in web interface which caused the following problems:
  - documents were displayed in web interface as being empty
  - document attributes view displayed many attributes with content "undefined"
  - document source view displayed many attributes with name "TYPEOF" and value "undefined"
  - an alert popping up in the browser with message "Datatables warning..."

* re-introduced old-style read-write locks to supports Windows versions older than
  Windows 2008R2 and Windows 7. This should re-enable support for Windows Vista and
  Windows 2008.


v1.4.11 (2014-02-27)
--------------------

* added SHORTEST_PATH AQL function

  this calculates the shortest paths between two vertices, using the Dijkstra
  algorithm, employing a min-heap

  By default, ArangoDB does not know the distance between any two vertices and
  will use a default distance of 1. A custom distance function can be registered
  as an AQL user function to make the distance calculation use any document
  attributes or custom logic:

      RETURN SHORTEST_PATH(cities, motorways, "cities/CGN", "cities/MUC", "outbound", {
        paths: true,
        distance: "myfunctions::citydistance"
      })

      // using the following custom distance function
      var aqlfunctions = require("org/arangodb/aql/functions");
      aqlfunctions.register("myfunctions::distance", function (config, vertex1, vertex2, edge) {
        return Math.sqrt(Math.pow(vertex1.x - vertex2.x) + Math.pow(vertex1.y - vertex2.y));
      }, false);

* fixed bug in Graph.pathTo function

* fixed small memleak in AQL optimizer

* fixed access to potentially uninitialized variable when collection had a cap constraint


v1.4.10 (2014-02-21)
--------------------

* fixed graph constructor to allow graph with some parameter to be used

* added node.js "events" and "stream"

* updated npm packages

* added loading of .json file

* Fixed http return code in graph api with waitForSync parameter.

* Fixed documentation in graph, simple and index api.

* removed 2 tests due to change in ruby library.

* issue #756: set access-control-expose-headers on CORS response

  the following headers are now whitelisted by ArangoDB in CORS responses:
  - etag
  - content-encoding
  - content-length
  - location
  - server
  - x-arango-errors
  - x-arango-async-id


v1.4.9 (2014-02-07)
-------------------

* return a document's current etag in response header for HTTP HEAD requests on
  documents that return an HTTP 412 (precondition failed) error. This allows
  retrieving the document's current revision easily.

* added AQL function `SKIPLIST` to directly access skiplist indexes from AQL

  This is a shortcut method to use a skiplist index for retrieving specific documents in
  indexed order. The function capability is rather limited, but it may be used
  for several cases to speed up queries. The documents are returned in index order if
  only one condition is used.

      /* return all documents with mycollection.created > 12345678 */
      FOR doc IN SKIPLIST(mycollection, { created: [[ '>', 12345678 ]] })
        RETURN doc

      /* return first document with mycollection.created > 12345678 */
      FOR doc IN SKIPLIST(mycollection, { created: [[ '>', 12345678 ]] }, 0, 1)
        RETURN doc

      /* return all documents with mycollection.created between 12345678 and 123456790 */
      FOR doc IN SKIPLIST(mycollection, { created: [[ '>', 12345678 ], [ '<=', 123456790 ]] })
        RETURN doc

      /* return all documents with mycollection.a equal 1 and .b equal 2 */
      FOR doc IN SKIPLIST(mycollection, { a: [[ '==', 1 ]], b: [[ '==', 2 ]] })
        RETURN doc

  The function requires a skiplist index with the exact same attributes to
  be present on the specified collection. All attributes present in the skiplist
  index must be specified in the conditions specified for the `SKIPLIST` function.
  Attribute declaration order is important, too: attributes must be specified in the
  same order in the condition as they have been declared in the skiplist index.

* added command-line option `--server.disable-authentication-unix-sockets`

  with this option, authentication can be disabled for all requests coming
  in via UNIX domain sockets, enabling clients located on the same host as
  the ArangoDB server to connect without authentication.
  Other connections (e.g. TCP/IP) are not affected by this option.

  The default value for this option is `false`.
  Note: this option is only supported on platforms that support Unix domain
  sockets.

* call global arangod instance destructor on shutdown

* issue #755: TRAVERSAL does not use strategy, order and itemOrder options

  these options were not honored when configuring a traversal via the AQL
  TRAVERSAL function. Now, these options are used if specified.

* allow vertex and edge filtering with user-defined functions in TRAVERSAL,
  TRAVERSAL_TREE and SHORTEST_PATH AQL functions:

      // using user-defined AQL functions for edge and vertex filtering
      RETURN TRAVERSAL(friends, friendrelations, "friends/john", "outbound", {
        followEdges: "myfunctions::checkedge",
        filterVertices: "myfunctions::checkvertex"
      })

      // using the following custom filter functions
      var aqlfunctions = require("org/arangodb/aql/functions");
      aqlfunctions.register("myfunctions::checkedge", function (config, vertex, edge, path) {
        return (edge.type !== 'dislikes'); // don't follow these edges
      }, false);

      aqlfunctions.register("myfunctions::checkvertex", function (config, vertex, path) {
        if (vertex.isDeleted || ! vertex.isActive) {
          return [ "prune", "exclude" ]; // exclude these and don't follow them
        }
        return [ ]; // include everything else
      }, false);

* issue #748: add vertex filtering to AQL's TRAVERSAL[_TREE]() function


v1.4.8 (2014-01-31)
-------------------

* install foxx apps in the web interface

* fixed a segfault in the import API


v1.4.7 (2014-01-23)
-------------------

* issue #744: Add usage example arangoimp from Command line

* issue #738: added __dirname, __filename pseudo-globals. Fixes #733. (@by pluma)

* mount all Foxx applications in system apps directory on startup


v1.4.6 (2014-01-20)
-------------------

* issue #736: AQL function to parse collection and key from document handle

* added fm.rescan() method for Foxx-Manager

* fixed issue #734: foxx cookie and route problem

* added method `fm.configJson` for arangosh

* include `startupPath` in result of API `/_api/foxx/config`


v1.4.5 (2014-01-15)
-------------------

* fixed issue #726: Alternate Windows Install Method

* fixed issue #716: dpkg -P doesn't remove everything

* fixed bugs in description of HTTP API `_api/index`

* fixed issue #732: Rest API GET revision number

* added missing documentation for several methods in HTTP API `/_api/edge/...`

* fixed typos in description of HTTP API `_api/document`

* defer evaluation of AQL subqueries and logical operators (lazy evaluation)

* Updated font in WebFrontend, it now contains a version that renders properly on Windows

* generally allow function return values as call parameters to AQL functions

* fixed potential deadlock in global context method execution

* added override file "arangod.conf.local" (and co)


v1.4.4 (2013-12-24)
-------------------

* uid and gid are now set in the scripts, there is no longer a separate config file for
  arangod when started from a script

* foxx-manager is now an alias for arangosh

* arango-dfdb is now an alias for arangod, moved from bin to sbin

* changed from readline to linenoise for Windows

* added --install-service and --uninstall-service for Windows

* removed --daemon and --supervisor for Windows

* arangosh and arangod now uses the config-file which maps the binary name, i. e. if you
  rename arangosh to foxx-manager it will use the config file foxx-manager.conf

* fixed lock file for Windows

* fixed issue #711, #687: foxx-manager throws internal errors

* added `--server.ssl-protocol` option for client tools
  this allows connecting from arangosh, arangoimp, arangoimp etc. to an ArangoDB
  server that uses a non-default value for `--server.ssl-protocol`. The default
  value for the SSL protocol is 4 (TLSv1). If the server is configured to use a
  different protocol, it was not possible to connect to it with the client tools.

* added more detailed request statistics

  This adds the number of async-executed HTTP requests plus the number of HTTP
  requests per individual HTTP method type.

* added `--force` option for arangorestore
  this option allows continuing a restore operation even if the server reports errors
  in the middle of the restore operation

* better error reporting for arangorestore
  in case the server returned an HTTP error, arangorestore previously reported this
  error as `internal error` without any details only. Now server-side errors are
  reported by arangorestore with the server's error message

* include more system collections in dumps produced by arangodump
  previously some system collections were intentionally excluded from dumps, even if the
  dump was run with `--include-system-collections`. for example, the collections `_aal`,
  `_modules`, `_routing`, and `_users` were excluded. This makes sense in a replication
  context but not always in a dump context.
  When specifying `--include-system-collections`, arangodump will now include the above-
  mentioned collections in the dump, too. Some other system collections are still excluded
  even when the dump is run with `--include-system-collections`, for example `_replication`
  and `_trx`.

* fixed issue #701: ArangoStatement undefined in arangosh

* fixed typos in configuration files


v1.4.3 (2013-11-25)
-------------------

* fixed a segfault in the AQL optimizer, occurring when a constant non-list value was
  used on the right-hand side of an IN operator that had a collection attribute on the
  left-hand side

* issue #662:

  Fixed access violation errors (crashes) in the Windows version, occurring under some
  circumstances when accessing databases with multiple clients in parallel

* fixed issue #681: Problem with ArchLinux PKGBUILD configuration


v1.4.2 (2013-11-20)
-------------------

* fixed issue #669: Tiny documentation update

* ported Windows version to use native Windows API SRWLocks (slim read-write locks)
  and condition variables instead of homemade versions

  MSDN states the following about the compatibility of SRWLocks and Condition Variables:

      Minimum supported client:
      Windows Server 2008 [desktop apps | Windows Store apps]

      Minimum supported server:
      Windows Vista [desktop apps | Windows Store apps]

* fixed issue #662: ArangoDB on Windows hanging

  This fixes a deadlock issue that occurred on Windows when documents were written to
  a collection at the same time when some other thread tried to drop the collection.

* fixed file-based logging in Windows

  the logger complained on startup if the specified log file already existed

* fixed startup of server in daemon mode (`--daemon` startup option)

* fixed a segfault in the AQL optimizer

* issue #671: Method graph.measurement does not exist

* changed Windows condition variable implementation to use Windows native
  condition variables

  This is an attempt to fix spurious Windows hangs as described in issue #662.

* added documentation for JavaScript traversals

* added --code-page command-line option for Windows version of arangosh

* fixed a problem when creating edges via the web interface.

  The problem only occurred if a collection was created with type "document
  collection" via the web interface, and afterwards was dropped and re-created
  with type "edge collection". If the web interface page was not reloaded,
  the old collection type (document) was cached, making the subsequent creation
  of edges into the (seeming-to-be-document) collection fail.

  The fix is to not cache the collection type in the web interface. Users of
  an older version of the web interface can reload the collections page if they
  are affected.

* fixed a caching problem in arangosh: if a collection was created using the web
  interface, and then removed via arangosh, arangosh did not actually drop the
  collection due to caching.

  Because the `drop` operation was not carried out, this caused misleading error
  messages when trying to re-create the collection (e.g. `cannot create collection:
  duplicate name`).

* fixed ALT-introduced characters for arangosh console input on Windows

  The Windows readline port was not able to handle characters that are built
  using CTRL or ALT keys. Regular characters entered using the CTRL or ALT keys
  were silently swallowed and not passed to the terminal input handler.

  This did not seem to cause problems for the US keyboard layout, but was a
  severe issue for keyboard layouts that require the ALT (or ALT-GR) key to
  construct characters. For example, entering the character `{` with a German
  keyboard layout requires pressing ALT-GR + 9.

* fixed issue #665: Hash/skiplist combo madness bit my ass

  this fixes a problem with missing/non-deterministic rollbacks of inserts in
  case of a unique constraint violation into a collection with multiple secondary
  indexes (with at least one of them unique)

* fixed issue #664: ArangoDB installer on Windows requires drive c:

* partly fixed issue #662: ArangoDB on Windows hanging

  This fixes dropping databases on Windows. In previous 1.4 versions on Windows,
  one shape collection file was not unloaded and removed when dropping a database,
  leaving one directory and one shape collection file in the otherwise-dropped
  database directory.

* fixed issue #660: updated documentation on indexes


v1.4.1 (2013-11-08)
-------------------

* performance improvements for skip-list deletes


v1.4.1-rc1 (2013-11-07)
-----------------------

* fixed issue #635: Web-Interface should have a "Databases" Menu for Management

* fixed issue #624: Web-Interface is missing a Database selector

* fixed segfault in bitarray query

* fixed issue #656: Cannot create unique index through web interface

* fixed issue #654: bitarray index makes server down

* fixed issue #653: Slow query

* fixed issue #650: Randomness of any() should be improved

* made AQL `DOCUMENT()` function polymorphic and work with just one parameter.

  This allows using the `DOCUMENT` function like this:

      DOCUMENT('users/john')
      DOCUMENT([ 'users/john', 'users/amy' ])

  in addition to the existing use cases:

      DOCUMENT(users, 'users/john')
      DOCUMENT(users, 'john')
      DOCUMENT(users, [ 'users/john' ])
      DOCUMENT(users, [ 'users/john', 'users/amy' ])
      DOCUMENT(users, [ 'john', 'amy' ])

* simplified usage of ArangoDB batch API

  It is not necessary anymore to send the batch boundary in the HTTP `Content-Type`
  header. Previously, the batch API expected the client to send a Content-Type header
  of`multipart/form-data; boundary=<some boundary value>`. This is still supported in
  ArangoDB 2.0, but clients can now also omit this header. If the header is not
  present in a client request, ArangoDB will ignore the request content type and
  read the MIME boundary from the beginning of the request body.

  This also allows using the batch API with the Swagger "Try it out" feature (which is
  not too good at sending a different or even dynamic content-type request header).

* added API method GET `/_api/database/user`

  This returns the list of databases a specific user can see without changing the
  username/passwd.

* issue #424: Documentation about IDs needs to be upgraded


v1.4.0 (2013-10-29)
-------------------

* fixed issue #648: /batch API is missing from Web Interface API Documentation (Swagger)

* fixed issue #647: Icon tooltips missing

* fixed issue #646: index creation in web interface

* fixed issue #645: Allow jumping from edge to linked vertices

* merged PR for issue #643: Some minor corrections and a link to "Downloads"

* fixed issue #642: Completion of error handling

* fixed issue #639: compiling v1.4 on maverick produces warnings on -Wstrict-null-sentinel

* fixed issue #634: Web interface bug: Escape does not always propagate

* fixed issue #620: added startup option `--server.default-api-compatibility`

  This adds the following changes to the ArangoDB server and clients:
  - the server provides a new startup option `--server.default-api-compatibility`.
    This option can be used to determine the compatibility of (some) server API
    return values. The value for this parameter is a server version number,
    calculated as follows: `10000 * major + 100 * minor` (e.g. `10400` for ArangoDB
    1.3). The default value is `10400` (1.4), the minimum allowed value is `10300`
    (1.3).

    When setting this option to a value lower than the current server version,
    the server might respond with old-style results to "old" clients, increasing
    compatibility with "old" (non-up-to-date) clients.

  - the server will on each incoming request check for an HTTP header
    `x-arango-version`. Clients can optionally set this header to the API
    version number they support. For example, if a client sends the HTTP header
    `x-arango-version: 10300`, the server will pick this up and might send ArangoDB
    1.3-style responses in some situations.

    Setting either the startup parameter or using the HTTP header (or both) allows
    running "old" clients with newer versions of ArangoDB, without having to adjust
    the clients too much.

  - the `location` headers returned by the server for the APIs `/_api/document/...`
    and `/_api/collection/...` will have different values depending on the used API
    version. If the API compatibility is `10300`, the `location` headers returned
    will look like this:

        location: /_api/document/....

    whereas when an API compatibility of `10400` or higher is used, the `location`
    headers will look like this:

        location: /_db/<database name>/_api/document/...

  Please note that even in the presence of this, old API versions still may not
  be supported forever by the server.

* fixed issue #643: Some minor corrections and a link to "Downloads" by @frankmayer

* started issue #642: Completion of error handling

* fixed issue #639: compiling v1.4 on maverick produces warnings on
  -Wstrict-null-sentinel

* fixed issue #621: Standard Config needs to be fixed

* added function to manage indexes (web interface)

* improved server shutdown time by signaling shutdown to applicationserver,
  logging, cleanup and compactor threads

* added foxx-manager `replace` command

* added foxx-manager `installed` command (a more intuitive alias for `list`)

* fixed issue #617: Swagger API is missing '/_api/version'

* fixed issue #615: Swagger API: Some commands have no parameter entry forms

* fixed issue #614: API : Typo in : Request URL /_api/database/current

* fixed issue #609: Graph viz tool - different background color

* fixed issue #608: arangosh config files - eventually missing in the manual

* fixed issue #607: Admin interface: no core documentation

* fixed issue #603: Aardvark Foxx App Manager

* fixed a bug in type-mapping between AQL user functions and the AQL layer

  The bug caused errors like the following when working with collection documents
  in an AQL user function:

      TypeError: Cannot assign to read only property '_id' of #<ShapedJson>

* create less system collections when creating a new database

  This is achieved by deferring collection creation until the collections are actually
  needed by ArangoDB. The following collections are affected by the change:
  - `_fishbowl`
  - `_structures`


v1.4.0-beta2 (2013-10-14)
-------------------------

* fixed compaction on Windows

  The compaction on Windows did not ftruncate the cleaned datafiles to a smaller size.
  This has been fixed so not only the content of the files is cleaned but also files
  are re-created with potentially smaller sizes.

* only the following system collections will be excluded from replication from now on:
  - `_replication`
  - `_trx`
  - `_users`
  - `_aal`
  - `_fishbowl`
  - `_modules`
  - `_routing`

  Especially the following system collections will now be included in replication:
  - `_aqlfunctions`
  - `_graphs`

  In previous versions of ArangoDB, all system collections were excluded from the
  replication.

  The change also caused a change in the replication logger and applier:
  in previous versions of ArangoDB, only a collection's id was logged for an operation.
  This has not caused problems for non-system collections but for system collections
  there ids might differ. In addition to a collection id ArangoDB will now also log the
  name of a collection for each replication event.

  The replication applier will now look for the collection name attribute in logged
  events preferably.

* added database selection to arango-dfdb

* provide foxx-manager, arangodump, and arangorestore in Windows build

* ArangoDB 1.4 will refuse to start if option `--javascript.app-path` is not set.

* added startup option `--server.allow-method-override`

  This option can be set to allow overriding the HTTP request method in a request using
  one of the following custom headers:

  - x-http-method-override
  - x-http-method
  - x-method-override

  This allows bypassing proxies and tools that would otherwise just let certain types of
  requests pass. Enabling this option may impose a security risk, so it should only be
  used in very controlled environments.

  The default value for this option is `false` (no method overriding allowed).

* added "details" URL parameter for bulk import API

  Setting the `details` URL parameter to `true` in a call to POST `/_api/import` will make
  the import return details about non-imported documents in the `details` attribute. If
  `details` is `false` or omitted, no `details` attribute will be present in the response.
  This is the same behavior that previous ArangoDB versions exposed.

* added "complete" option for bulk import API

  Setting the `complete` URL parameter to `true` in a call to POST `/_api/import` will make
  the import completely fail if at least one of documents cannot be imported successfully.

  It defaults to `false`, which will make ArangoDB continue importing the other documents
  from the import even if some documents cannot be imported. This is the same behavior that
  previous ArangoDB versions exposed.

* added missing swagger documentation for `/_api/log`

* calling `/_api/logs` (or `/_admin/logs`) is only permitted from the `_system` database now.

  Calling this API method for/from other database will result in an HTTP 400.

' ported fix from https://github.com/novus/nvd3/commit/0894152def263b8dee60192f75f66700cea532cc

  This prevents JavaScript errors from occurring in Chrome when in the admin interface,
  section "Dashboard".

* show current database name in web interface (bottom right corner)

* added missing documentation for /_api/import in swagger API docs

* allow specification of database name for replication sync command replication applier

  This allows syncing from a master database with a different name than the slave database.

* issue #601: Show DB in prompt

  arangosh now displays the database name as part of the prompt by default.

  Can change the prompt by using the `--prompt` option, e.g.

      > arangosh --prompt "my db is named \"%d\"> "


v1.4.0-beta1 (2013-10-01)
-------------------------

* make the Foxx manager use per-database app directories

  Each database now has its own subdirectory for Foxx applications. Each database
  can thus use different Foxx applications if required. A Foxx app for a specific
  database resides in `<app-path>/databases/<database-name>/<app-name>`.

  System apps are shared between all databases. They reside in `<app-path>/system/<app-name>`.

* only trigger an engine reset in development mode for URLs starting with `/dev/`

  This prevents ArangoDB from reloading all Foxx applications when it is not
  actually necessary.

* changed error code from 10 (bad parameter) to 1232 (invalid key generator) for
  errors that are due to an invalid key generator specification when creating a new
  collection

* automatic detection of content-type / mime-type for Foxx assets based on filenames,
  added possibility to override auto detection

* added endpoint management API at `/_api/endpoint`

* changed HTTP return code of PUT `/_api/cursor` from 400 to 404 in case a
  non-existing cursor is referred to

* issue #360: added support for asynchronous requests

  Incoming HTTP requests with the headers `x-arango-async: true` or
  `x-arango-async: store` will be answered by the server instantly with a generic
  HTTP 202 (Accepted) response.

  The actual requests will be queued and processed by the server asynchronously,
  allowing the client to continue sending other requests without waiting for the
  server to process the actually requested operation.

  The exact point in time when a queued request is executed is undefined. If an
  error occurs during execution of an asynchronous request, the client will not
  be notified by the server.

  The maximum size of the asynchronous task queue can be controlled using the new
  option `--scheduler.maximal-queue-size`. If the queue contains this many number of
  tasks and a new asynchronous request comes in, the server will reject it with an
  HTTP 500 (internal server error) response.

  Results of incoming requests marked with header `x-arango-async: true` will be
  discarded by the server immediately. Clients have no way of accessing the result
  of such asynchronously executed request. This is just _fire and forget_.

  To later retrieve the result of an asynchronously executed request, clients can
  mark a request with the header `x-arango-async: keep`. This makes the server
  store the result of the request in memory until explicitly fetched by a client
  via the `/_api/job` API. The `/_api/job` API also provides methods for basic
  inspection of which pending or already finished requests there are on the server,
  plus ways for garbage collecting unneeded results.

* Added new option `--scheduler.maximal-queue-size`.

* issue #590: Manifest Lint

* added data dump and restore tools, arangodump and arangorestore.

  arangodump can be used to create a logical dump of an ArangoDB database, or
  just dedicated collections. It can be used to dump both a collection's structure
  (properties and indexes) and data (documents).

  arangorestore can be used to restore data from a dump created with arangodump.
  arangorestore currently does not re-create any indexes, and doesn't yet handle
  referenced documents in edges properly when doing just partial restores.
  This will be fixed until 1.4 stable.

* introduced `--server.database` option for arangosh, arangoimp, and arangob.

  The option allows these client tools to use a certain database for their actions.
  In arangosh, the current database can be switched at any time using the command

      db._useDatabase(<name>);

  When no database is specified, all client tools will assume they should use the
  default database `_system`. This is done for downwards-compatibility reasons.

* added basic multi database support (alpha)

  New databases can be created using the REST API POST `/_api/database` and the
  shell command `db._createDatabase(<name>)`.

  The default database in ArangoDB is called `_system`. This database is always
  present and cannot be deleted by the user. When an older version of ArangoDB is
  upgraded to 1.4, the previously only database will automatically become the
  `_system` database.

  New databases can be created with the above commands, and can be deleted with the
  REST API DELETE `/_api/database/<name>` or the shell command `db._dropDatabase(<name>);`.

  Deleting databases is still unstable in ArangoDB 1.4 alpha and might crash the
  server. This will be fixed until 1.4 stable.

  To access a specific database via the HTTP REST API, the `/_db/<name>/` prefix
  can be used in all URLs. ArangoDB will check if an incoming request starts with
  this prefix, and will automatically pick the database name from it. If the prefix
  is not there, ArangoDB will assume the request is made for the default database
  (`_system`). This is done for downwards-compatibility reasons.

  That means, the following URL pathnames are logically identical:

      /_api/document/mycollection/1234
      /_db/_system/document/mycollection/1234

  To access a different database (e.g. `test`), the URL pathname would look like this:

      /_db/test/document/mycollection/1234

  New databases can also be created and existing databases can only be dropped from
  within the default database (`_system`). It is not possible to drop the `_system`
  database itself.

  Cross-database operations are unintended and unsupported. The intention of the
  multi-database feature is to have the possibility to have a few databases managed
  by ArangoDB in parallel, but to only access one database at a time from a connection
  or a request.

  When accessing the web interface via the URL pathname `/_admin/html/` or `/_admin/aardvark`,
  the web interface for the default database (`_system`) will be displayed.
  To access the web interface for a different database, the database name can be
  put into the URLs as a prefix, e.g. `/_db/test/_admin/html` or
  `/_db/test/_admin/aardvark`.

  All internal request handlers and also all user-defined request handlers and actions
  (including Foxx) will only get to see the unprefixed URL pathnames (i.e. excluding
  any database name prefix). This is to ensure downwards-compatibility.

  To access the name of the requested database from any action (including Foxx), use
  use `req.database`.

  For example, when calling the URL `/myapp/myaction`, the content of `req.database`
  will be `_system` (the default database because no database got specified) and the
  content of `req.url` will be `/myapp/myaction`.

  When calling the URL `/_db/test/myapp/myaction`, the content of `req.database` will be
  `test`, and the content of `req.url` will still be `/myapp/myaction`.

* Foxx now excludes files starting with . (dot) when bundling assets

  This mitigates problems with editor swap files etc.

* made the web interface a Foxx application

  This change caused the files for the web interface to be moved from `html/admin` to
  `js/apps/aardvark` in the file system.

  The base URL for the admin interface changed from `_admin/html/index.html` to
  `_admin/aardvark/index.html`.

  The "old" redirection to `_admin/html/index.html` will now produce a 404 error.

  When starting ArangoDB with the `--upgrade` option, this will automatically be remedied
  by putting in a redirection from `/` to `/_admin/aardvark/index.html`, and from
  `/_admin/html/index.html` to `/_admin/aardvark/index.html`.

  This also obsoletes the following configuration (command-line) options:
  - `--server.admin-directory`
  - `--server.disable-admin-interface`

  when using these now obsolete options when the server is started, no error is produced
  for downwards-compatibility.

* changed User-Agent value sent by arangoimp, arangosh, and arangod from "VOC-Agent" to
  "ArangoDB"

* changed journal file creation behavior as follows:

  Previously, a journal file for a collection was always created when a collection was
  created. When a journal filled up and became full, the current journal was made a
  datafile, and a new (empty) journal was created automatically. There weren't many
  intended situations when a collection did not have at least one journal.

  This is changed now as follows:
  - when a collection is created, no journal file will be created automatically
  - when there is a write into a collection without a journal, the journal will be
    created lazily
  - when there is a write into a collection with a full journal, a new journal will
    be created automatically

  From the end user perspective, nothing should have changed, except that there is now
  less disk usage for empty collections. Disk usage of infrequently updated collections
  might also be reduced significantly by running the `rotate()` method of a collection,
  and not writing into a collection subsequently.

* added method `collection.rotate()`

  This allows premature rotation of a collection's current journal file into a (read-only)
  datafile. The purpose of using `rotate()` is to prematurely allow compaction (which is
  performed on datafiles only) on data, even if the journal was not filled up completely.

  Using `rotate()` may make sense in the following scenario:

      c = db._create("test");
      for (i = 0; i < 1000; ++i) {
        c.save(...); // insert lots of data here
      }

      ...
      c.truncate(); // collection is now empty
      // only data in datafiles will be compacted by following compaction runs
      // all data in the current journal would not be compacted

      // calling rotate will make the current journal a datafile, and thus make it
      // eligible for compaction
      c.rotate();

  Using `rotate()` may also be useful when data in a collection is known to not change
  in the immediate future. After having completed all write operations on a collection,
  performing a `rotate()` will reduce the size of the current journal to the actually
  required size (remember that journals are pre-allocated with a specific size) before
  making the journal a datafile. Thus `rotate()` may cause disk space savings, even if
  the datafiles does not qualify for compaction after rotation.

  Note: rotating the journal is asynchronous, so that the actual rotation may be executed
  after `rotate()` returns to the caller.

* changed compaction to merge small datafiles together (up to 3 datafiles are merged in
  a compaction run)

  In the regular case, this should leave less small datafiles stay around on disk and allow
  using less file descriptors in total.

* added AQL MINUS function

* added AQL UNION_DISTINCT function (more efficient than combination of `UNIQUE(UNION())`)

* updated mruby to 2013-08-22

* issue #587: Add db._create() in help for startup arangosh

* issue #586: Share a link on installation instructions in the User Manual

* issue #585: Bison 2.4 missing on Mac for custom build

* issue #584: Web interface images broken in devel

* issue #583: Small documentation update

* issue #581: Parameter binding for attributes

* issue #580: Small improvements (by @guidoreina)

* issue #577: Missing documentation for collection figures in implementor manual

* issue #576: Get disk usage for collections and graphs

  This extends the result of the REST API for /_api/collection/figures with
  the attributes `compactors.count`, `compactors.fileSize`, `shapefiles.count`,
  and `shapefiles.fileSize`.

* issue #575: installing devel version on mac (low prio)

* issue #574: Documentation (POST /_admin/routing/reload)

* issue #558: HTTP cursors, allow count to ignore LIMIT


v1.4.0-alpha1 (2013-08-02)
--------------------------

* added replication. check online manual for details.

* added server startup options `--server.disable-replication-logger` and
  `--server.disable-replication-applier`

* removed action deployment tool, this now handled with Foxx and its manager or
  by kaerus node utility

* fixed a server crash when using byExample / firstExample inside a transaction
  and the collection contained a usable hash/skiplist index for the example

* defineHttp now only expects a single context

* added collection detail dialog (web interface)

  Shows collection properties, figures (datafiles, journals, attributes, etc.)
  and indexes.

* added documents filter (web interface)

  Allows searching for documents based on attribute values. One or many filter
  conditions can be defined, using comparison operators such as '==', '<=', etc.

* improved AQL editor (web interface)

  Editor supports keyboard shortcuts (Submit, Undo, Redo, Select).
  Editor allows saving and reusing of user-defined queries.
  Added example queries to AQL editor.
  Added comment button.

* added document import (web interface)

  Allows upload of JSON-data from files. Files must have an extension of .json.

* added dashboard (web interface)

  Shows the status of replication and multiple system charts, e.g.
  Virtual Memory Size, Request Time, HTTP Connections etc.

* added API method `/_api/graph` to query all graphs with all properties.

* added example queries in web interface AQL editor

* added arango.reconnect(<host>) method for arangosh to dynamically switch server or
  user name

* added AQL range operator `..`

  The `..` operator can be used to easily iterate over a sequence of numeric
  values. It will produce a list of values in the defined range, with both bounding
  values included.

  Example:

      2010..2013

  will produce the following result:

      [ 2010, 2011, 2012, 2013 ]

* added AQL RANGE function

* added collection.first(count) and collection.last(count) document access functions

  These functions allow accessing the first or last n documents in a collection. The order
  is determined by document insertion/update time.

* added AQL INTERSECTION function

* INCOMPATIBLE CHANGE: changed AQL user function namespace resolution operator from `:` to `::`

  AQL user-defined functions were introduced in ArangoDB 1.3, and the namespace resolution
  operator for them was the single colon (`:`). A function call looked like this:

      RETURN mygroup:myfunc()

  The single colon caused an ambiguity in the AQL grammar, making it indistinguishable from
  named attributes or the ternary operator in some cases, e.g.

      { mygroup:myfunc ? mygroup:myfunc }

  The change of the namespace resolution operator from `:` to `::` fixes this ambiguity.

  Existing user functions in the database will be automatically fixed when starting ArangoDB
  1.4 with the `--upgrade` option. However, queries using user-defined functions need to be
  adjusted on the client side to use the new operator.

* allow multiple AQL LET declarations separated by comma, e.g.
  LET a = 1, b = 2, c = 3

* more useful AQL error messages

  The error position (line/column) is more clearly indicated for parse errors.
  Additionally, if a query references a collection that cannot be found, the error
  message will give a hint on the collection name

* changed return value for AQL `DOCUMENT` function in case document is not found

  Previously, when the AQL `DOCUMENT` function was called with the id of a document and
  the document could not be found, it returned `undefined`. This value is not part of the
  JSON type system and this has caused some problems.
  Starting with ArangoDB 1.4, the `DOCUMENT` function will return `null` if the document
  looked for cannot be found.

  In case the function is called with a list of documents, it will continue to return all
  found documents, and will not return `null` for non-found documents. This has not changed.

* added single line comments for AQL

  Single line comments can be started with a double forward slash: `//`.
  They end at the end of the line, or the end of the query string, whichever is first.

* fixed documentation issues #567, #568, #571.

* added collection.checksum(<withData>) method to calculate CRC checksums for
  collections

  This can be used to
  - check if data in a collection has changed
  - compare the contents of two collections on different ArangoDB instances

* issue #565: add description line to aal.listAvailable()

* fixed several out-of-memory situations when double freeing or invalid memory
  accesses could happen

* less msyncing during the creation of collections

  This is achieved by not syncing the initial (standard) markers in shapes collections.
  After all standard markers are written, the shapes collection will get synced.

* renamed command-line option `--log.filter` to `--log.source-filter` to avoid
  misunderstandings

* introduced new command-line option `--log.content-filter` to optionally restrict
  logging to just specific log messages (containing the filter string, case-sensitive).

  For example, to filter on just log entries which contain `ArangoDB`, use:

      --log.content-filter "ArangoDB"

* added optional command-line option `--log.requests-file` to log incoming HTTP
  requests to a file.

  When used, all HTTP requests will be logged to the specified file, containing the
  client IP address, HTTP method, requests URL, HTTP response code, and size of the
  response body.

* added a signal handler for SIGUSR1 signal:

  when ArangoDB receives this signal, it will respond all further incoming requests
  with an HTTP 503 (Service Unavailable) error. This will be the case until another
  SIGUSR1 signal is caught. This will make ArangoDB start serving requests regularly
  again. Note: this is not implemented on Windows.

* limited maximum request URI length to 16384 bytes:

  Incoming requests with longer request URIs will be responded to with an HTTP
  414 (Request-URI Too Long) error.

* require version 1.0 or 1.1 in HTTP version signature of requests sent by clients:

  Clients sending requests with a non-HTTP 1.0 or non-HTTP 1.1 version number will
  be served with an HTTP 505 (HTTP Version Not Supported) error.

* updated manual on indexes:

  using system attributes such as `_id`, `_key`, `_from`, `_to`, `_rev` in indexes is
  disallowed and will be rejected by the server. This was the case since ArangoDB 1.3,
  but was not properly documented.

* issue #563: can aal become a default object?

  aal is now a prefab object in arangosh

* prevent certain system collections from being renamed, dropped, or even unloaded.

  Which restrictions there are for which system collections may vary from release to
  release, but users should in general not try to modify system collections directly
  anyway.

  Note: there are no such restrictions for user-created collections.

* issue #559: added Foxx documentation to user manual

* added server startup option `--server.authenticate-system-only`. This option can be
  used to restrict the need for HTTP authentication to internal functionality and APIs,
  such as `/_api/*` and `/_admin/*`.
  Setting this option to `true` will thus force authentication for the ArangoDB APIs
  and the web interface, but allow unauthenticated requests for other URLs (including
  user defined actions and Foxx applications).
  The default value of this option is `false`, meaning that if authentication is turned
  on, authentication is still required for *all* incoming requests. Only by setting the
  option to `true` this restriction is lifted and authentication becomes required for
  URLs starting with `/_` only.

  Please note that authentication still needs to be enabled regularly by setting the
  `--server.disable-authentication` parameter to `false`. Otherwise no authentication
  will be required for any URLs as before.

* protect collections against unloading when there are still document barriers around.

* extended cap constraints to optionally limit the active data size in a collection to
  a specific number of bytes.

  The arguments for creating a cap constraint are now:
  `collection.ensureCapConstraint(<count>, <byteSize>);`

  It is supported to specify just a count as in ArangoDB 1.3 and before, to specify
  just a fileSize, or both. The first met constraint will trigger the automated
  document removal.

* added `db._exists(doc)` and `collection.exists(doc)` for easy document existence checks

* added API `/_api/current-database` to retrieve information about the database the
  client is currently connected to (note: the API `/_api/current-database` has been
  removed in the meantime. The functionality is accessible via `/_api/database/current`
  now).

* ensure a proper order of tick values in datafiles/journals/compactors.
  any new files written will have the _tick values of their markers in order. for
  older files, there are edge cases at the beginning and end of the datafiles when
  _tick values are not properly in order.

* prevent caching of static pages in PathHandler.
  whenever a static page is requested that is served by the general PathHandler, the
  server will respond to HTTP GET requests with a "Cache-Control: max-age=86400" header.

* added "doCompact" attribute when creating collections and to collection.properties().
  The attribute controls whether collection datafiles are compacted.

* changed the HTTP return code from 400 to 404 for some cases when there is a referral
  to a non-existing collection or document.

* introduced error code 1909 `too many iterations` that is thrown when graph traversals
  hit the `maxIterations` threshold.

* optionally limit traversals to a certain number of iterations
  the limitation can be achieved via the traversal API by setting the `maxIterations`
  attribute, and also via the AQL `TRAVERSAL` and `TRAVERSAL_TREE` functions by setting
  the same attribute. If traversals are not limited by the end user, a server-defined
  limit for `maxIterations` may be used to prevent server-side traversals from running
  endlessly.

* added graph traversal API at `/_api/traversal`

* added "API" link in web interface, pointing to REST API generated with Swagger

* moved "About" link in web interface into "links" menu

* allow incremental access to the documents in a collection from out of AQL
  this allows reading documents from a collection chunks when a full collection scan
  is required. memory usage might be must lower in this case and queries might finish
  earlier if there is an additional LIMIT statement

* changed AQL COLLECT to use a stable sort, so any previous SORT order is preserved

* issue #547: Javascript error in the web interface

* issue #550: Make AQL graph functions support key in addition to id

* issue #526: Unable to escape when an errorneous command is entered into the js shell

* issue #523: Graph and vertex methods for the javascript api

* issue #517: Foxx: Route parameters with capital letters fail

* issue #512: Binded Parameters for LIMIT


v1.3.3 (2013-08-01)
-------------------

* issue #570: updateFishbowl() fails once

* updated and fixed generated examples

* issue #559: added Foxx documentation to user manual

* added missing error reporting for errors that happened during import of edges


v1.3.2 (2013-06-21)
-------------------

* fixed memleak in internal.download()

* made the shape-collection journal size adaptive:
  if too big shapes come in, a shape journal will be created with a big-enough size
  automatically. the maximum size of a shape journal is still restricted, but to a
  very big value that should never be reached in practice.

* fixed a segfault that occurred when inserting documents with a shape size bigger
  than the default shape journal size (2MB)

* fixed a locking issue in collection.truncate()

* fixed value overflow in accumulated filesizes reported by collection.figures()

* issue #545: AQL FILTER unnecessary (?) loop

* issue #549: wrong return code with --daemon


v1.3.1 (2013-05-24)
-------------------

* removed currently unused _ids collection

* fixed usage of --temp-path in aranogd and arangosh

* issue #540: suppress return of temporary internal variables in AQL

* issue #530: ReferenceError: ArangoError is not a constructor

* issue #535: Problem with AQL user functions javascript API

* set --javascript.app-path for test execution to prevent startup error

* issue #532: Graph _edgesCache returns invalid data?

* issue #531: Arangod errors

* issue #529: Really weird transaction issue

* fixed usage of --temp-path in aranogd and arangosh


v1.3.0 (2013-05-10)
-------------------

* fixed problem on restart ("datafile-xxx is not sealed") when server was killed
  during a compaction run

* fixed leak when using cursors with very small batchSize

* issue #508: `unregistergroup` function not mentioned in http interface docs

* issue #507: GET /_api/aqlfunction returns code inside parentheses

* fixed issue #489: Bug in aal.install

* fixed issue 505: statistics not populated on MacOS


v1.3.0-rc1 (2013-04-24)
-----------------------

* updated documentation for 1.3.0

* added node modules and npm packages

* changed compaction to only compact datafiles with more at least 10% of dead
  documents (byte size-wise)

* issue #498: fixed reload of authentication info when using
  `require("org/arangodb/users").reload()`

* issue #495: Passing an empty array to create a document results in a
  "phantom" document

* added more precision for requests statistics figures

* added "sum" attribute for individual statistics results in statistics API
  at /_admin/statistics

* made "limit" an optional parameter in AQL function NEAR().
  limit can now be either omitted completely, or set to 0. If so, an internal
  default value (currently 100) will be applied for the limit.

* issue #481

* added "attributes.count" to output of `collection.figures()`
  this also affects the REST API /_api/collection/<name>/figures

* added IndexedPropertyGetter for ShapedJson objects

* added API for user-defined AQL functions

* issue #475: A better error message for deleting a non-existent graph

* issue #474: Web interface problems with the JS Shell

* added missing documentation for AQL UNION function

* added transaction support.
  This provides ACID transactions for ArangoDB. Transactions can be invoked
  using the `db._executeTransaction()` function, or the `/_api/transaction`
  REST API.

* switched to semantic versioning (at least for alpha & alpha naming)

* added saveOrReplace() for server-side JS

v1.3.alpha1 (2013-04-05)
------------------------

* cleanup of Module, Package, ArangoApp and modules "internal", "fs", "console"

* use Error instead of string in throw to allow stack-trace

* issue #454: error while creation of Collection

* make `collection.count()` not recalculate the number of documents on the fly, but
  use some internal document counters.

* issue #457: invalid string value in web interface

* make datafile id (datafile->_fid) identical to the numeric part of the filename.
  E.g. the datafile `journal-123456.db` will now have a datafile marker with the same
  fid (i.e. `123456`) instead of a different value. This change will only affect
  datafiles that are created with 1.3 and not any older files.
  The intention behind this change is to make datafile debugging easier.

* consistently discard document attributes with reserved names (system attributes)
  but without any known meaning, for example `_test`, `_foo`, ...

  Previously, these attributes were saved with the document regularly in some cases,
  but were discarded in other cases.
  Now these attributes are discarded consistently. "Real" system attributes such as
  `_key`, `_from`, `_to` are not affected and will work as before.

  Additionally, attributes with an empty name (``) are discarded when documents are
  saved.

  Though using reserved or empty attribute names in documents was not really and
  consistently supported in previous versions of ArangoDB, this change might cause
  an incompatibility for clients that rely on this feature.

* added server startup flag `--database.force-sync-properties` to force syncing of
  collection properties on collection creation, deletion and on property update.
  The default value is true to mimic the behavior of previous versions of ArangoDB.
  If set to false, collection properties are written to disk but no call to sync()
  is made.

* added detailed output of server version and components for REST APIs
  `/_admin/version` and `/_api/version`. To retrieve this extended information,
  call the REST APIs with URL parameter `details=true`.

* issue #443: For git-based builds include commit hash in version

* adjust startup log output to be more compact, less verbose

* set the required minimum number of file descriptors to 256.
  On server start, this number is enforced on systems that have rlimit. If the limit
  cannot be enforced, starting the server will fail.
  Note: 256 is considered to be the absolute minimum value. Depending on the use case
  for ArangoDB, a much higher number of file descriptors should be used.

  To avoid checking & potentially changing the number of maximum open files, use the
  startup option `--server.descriptors-minimum 0`

* fixed shapedjson to json conversion for special numeric values (NaN, +inf, -inf).
  Before, "NaN", "inf", or "-inf" were written into the JSONified output, but these
  values are not allowed in JSON. Now, "null" is written to the JSONified output as
  required.

* added AQL functions VARIANCE_POPULATION(), VARIANCE_SAMPLE(), STDDEV_POPULATION(),
  STDDEV_SAMPLE(), AVERAGE(), MEDIAN() to calculate statistical values for lists

* added AQL SQRT() function

* added AQL TRIM(), LEFT() and RIGHT() string functions

* fixed issue #436: GET /_api/document on edge

* make AQL REVERSE() and LENGTH() functions work on strings, too

* disabled DOT generation in `make doxygen`. this speeds up docs generation

* renamed startup option `--dispatcher.report-intervall` to `--dispatcher.report-interval`

* renamed startup option `--scheduler.report-intervall` to `--scheduler.report-interval`

* slightly changed output of REST API method /_admin/log.
  Previously, the log messages returned also contained the date and log level, now
  they will only contain the log message, and no date and log level information.
  This information can be re-created by API users from the `timestamp` and `level`
  attributes of the result.

* removed configure option `--enable-zone-debug`
  memory zone debugging is now automatically turned on when compiling with ArangoDB
  `--enable-maintainer-mode`

* removed configure option `--enable-arangob`
  arangob is now always included in the build


v1.2.3 (XXXX-XX-XX)
-------------------

* added optional parameter `edgexamples` for AQL function EDGES() and NEIGHBORS()

* added AQL function NEIGHBORS()

* added freebsd support

* fixed firstExample() query with `_id` and `_key` attributes

* issue triAGENS/ArangoDB-PHP#55: AQL optimizer may have mis-optimized duplicate
  filter statements with limit


v1.2.2 (2013-03-26)
-------------------

* fixed save of objects with common sub-objects

* issue #459: fulltext internal memory allocation didn't scale well
  This fix improves loading times for collections with fulltext indexes that have
  lots of equal words indexed.

* issue #212: auto-increment support

  The feature can be used by creating a collection with the extra `keyOptions`
  attribute as follows:

      db._create("mycollection", { keyOptions: { type: "autoincrement", offset: 1, increment: 10, allowUserKeys: true } });

  The `type` attribute will make sure the keys will be auto-generated if no
  `_key` attribute is specified for a document.

  The `allowUserKeys` attribute determines whether users might still supply own
  `_key` values with documents or if this is considered an error.

  The `increment` value determines the actual increment value, whereas the `offset`
  value can be used to seed to value sequence with a specific starting value.
  This will be useful later in a multi-master setup, when multiple servers can use
  different auto-increment seed values and thus generate non-conflicting auto-increment values.

  The default values currently are:

  - `allowUserKeys`: `true`
  - `offset`: `0`
  - `increment`: `1`

  The only other available key generator type currently is `traditional`.
  The `traditional` key generator will auto-generate keys in a fashion as ArangoDB
  always did (some increasing integer value, with a more or less unpredictable
  increment value).

  Note that for the `traditional` key generator there is only the option to disallow
  user-supplied keys and give the server the sole responsibility for key generation.
  This can be achieved by setting the `allowUserKeys` property to `false`.

  This change also introduces the following errors that API implementors may want to check
  the return values for:

  - 1222: `document key unexpected`: will be raised when a document is created with
    a `_key` attribute, but the underlying collection was set up with the `keyOptions`
    attribute `allowUserKeys: false`.

  - 1225: `out of keys`: will be raised when the auto-increment key generator runs
    out of keys. This may happen when the next key to be generated is 2^64 or higher.
    In practice, this will only happen if the values for `increment` or `offset` are
    not set appropriately, or if users are allowed to supply own keys, those keys
    are near the 2^64 threshold, and later the auto-increment feature kicks in and
    generates keys that cross that threshold.

    In practice it should not occur with proper configuration and proper usage of the
    collections.

  This change may also affect the following REST APIs:
  - POST `/_api/collection`: the server does now accept the optional `keyOptions`
    attribute in the second parameter
  - GET `/_api/collection/properties`: will return the `keyOptions` attribute as part
    of the collection's properties. The previous optional attribute `createOptions`
    is now gone.

* fixed `ArangoStatement.explain()` method with bind variables

* fixed misleading "cursor not found" error message in arangosh that occurred when
  `count()` was called for client-side cursors

* fixed handling of empty attribute names, which may have crashed the server under
  certain circumstances before

* fixed usage of invalid pointer in error message output when index description could
  not be opened


v1.2.1 (2013-03-14)
-------------------

* issue #444: please darken light color in arangosh

* issue #442: pls update post install info on osx

* fixed conversion of special double values (NaN, -inf, +inf) when converting from
  shapedjson to JSON

* fixed compaction of markers (location of _key was not updated correctly in memory,
  leading to _keys pointing to undefined memory after datafile rotation)

* fixed edge index key pointers to use document master pointer plus offset instead
  of direct _key address

* fixed case when server could not create any more journal or compactor files.
  Previously a wrong status code may have been returned, and not being able to create
  a new compactor file may have led to an infinite loop with error message
  "could not create compactor".

* fixed value truncation for numeric filename parts when renaming datafiles/journals


v1.2.0 (2013-03-01)
-------------------

* by default statistics are now switch off; in order to enable comment out
  the "disable-statistics = yes" line in "arangod.conf"

* fixed issue #435: csv parser skips data at buffer border

* added server startup option `--server.disable-statistics` to turn off statistics
  gathering without recompilation of ArangoDB.
  This partly addresses issue #432.

* fixed dropping of indexes without collection name, e.g.
  `db.xxx.dropIndex("123456");`
  Dropping an index like this failed with an assertion error.

* fixed issue #426: arangoimp should be able to import edges into edge collections

* fixed issue #425: In case of conflict ArangoDB returns HTTP 400 Bad request
  (with 1207 Error) instead of HTTP 409 Conflict

* fixed too greedy token consumption in AQL for negative values:
  e.g. in the statement `RETURN { a: 1 -2 }` the minus token was consumed as part
  of the value `-2`, and not interpreted as the binary arithmetic operator


v1.2.beta3 (2013-02-22)
-----------------------

* issue #427: ArangoDB Importer Manual has no navigation links (previous|home|next)

* issue #319: Documentation missing for Emergency console and incomplete for datafile debugger.

* issue #370: add documentation for reloadRouting and flushServerModules

* issue #393: added REST API for user management at /_api/user

* issue #393, #128: added simple cryptographic functions for user actions in module "crypto":
  * require("org/arangodb/crypto").md5()
  * require("org/arangodb/crypto").sha256()
  * require("org/arangodb/crypto").rand()

* added replaceByExample() Javascript and REST API method

* added updateByExample() Javascript and REST API method

* added optional "limit" parameter for removeByExample() Javascript and REST API method

* fixed issue #413

* updated bundled V8 version from 3.9.4 to 3.16.14.1
  Note: the Windows version used a more recent version (3.14.0.1) and was not updated.

* fixed issue #404: keep original request url in request object


v1.2.beta2 (2013-02-15)
-----------------------

* fixed issue #405: 1.2 compile warnings

* fixed issue #333: [debian] Group "arangodb" is not used when starting vie init.d script

* added optional parameter 'excludeSystem' to GET /_api/collection
  This parameter can be used to disable returning system collections in the list
  of all collections.

* added AQL functions KEEP() and UNSET()

* fixed issue #348: "HTTP Interface for Administration and Monitoring"
  documentation errors.

* fix stringification of specific positive int64 values. Stringification of int64
  values with the upper 32 bits cleared and the 33rd bit set were broken.

* issue #395:  Collection properties() function should return 'isSystem' for
  Javascript and REST API

* make server stop after upgrade procedure when invoked with `--upgrade option`.
  When started with the `--upgrade` option, the server will perfom
  the upgrade, and then exit with a status code indicating the result of the
  upgrade (0 = success, 1 = failure). To start the server regularly in either
  daemon or console mode, the `--upgrade` option must not be specified.
  This change was introduced to allow init.d scripts check the result of
  the upgrade procedure, even in case an upgrade was successful.
  this was introduced as part of issue #391.

* added AQL function EDGES()

* added more crash-protection when reading corrupted collections at startup

* added documentation for AQL function CONTAINS()

* added AQL function LIKE()

* replaced redundant error return code 1520 (Unable to open collection) with error code
  1203 (Collection not found). These error codes have the same meanings, but one of
  them was returned from AQL queries only, the other got thrown by other parts of
  ArangoDB. Now, error 1203 (Collection not found) is used in AQL too in case a
  non-existing collection is used.

v1.2.beta1 (2013-02-01)
-----------------------

* fixed issue #382: [Documentation error] Maschine... should be Machine...

* unified history file locations for arangod, arangosh, and arangoirb.
  - The readline history for arangod (emergency console) is now stored in file
    $HOME/.arangod. It was stored in $HOME/.arango before.
  - The readline history for arangosh is still stored in $HOME/.arangosh.
  - The readline history for arangoirb is now stored in $HOME/.arangoirb. It was
    stored in $HOME/.arango-mrb before.

* fixed issue #381: _users user should have a unique constraint

* allow negative list indexes in AQL to access elements from the end of a list,
  e.g. ```RETURN values[-1]``` will return the last element of the `values` list.

* collection ids, index ids, cursor ids, and document revision ids created and
  returned by ArangoDB are now returned as strings with numeric content inside.
  This is done to prevent some value overrun/truncation in any part of the
  complete client/server workflow.
  In ArangoDB 1.1 and before, these values were previously returned as
  (potentially very big) integer values. This may cause problems (clipping, overrun,
  precision loss) for clients that do not support big integers natively and store
  such values in IEEE754 doubles internally. This type loses precision after about
  52 bits and is thus not safe to hold an id.
  Javascript and 32 bit-PHP are examples for clients that may cause such problems.
  Therefore, ids are now returned by ArangoDB as strings, with the string
  content being the integer value as before.

  Example for documents ("_rev" attribute):
  - Document returned by ArangoDB 1.1: { "_rev": 1234, ... }
  - Document returned by ArangoDB 1.2: { "_rev": "1234", ... }

  Example for collections ("id" attribute / "_id" property):
  - Collection returned by ArangoDB 1.1: { "id": 9327643, "name": "test", ... }
  - Collection returned by ArangoDB 1.2: { "id": "9327643", "name": "test", ... }

  Example for cursors ("id" attribute):
  - Collection returned by ArangoDB 1.1: { "id": 11734292, "hasMore": true, ... }
  - Collection returned by ArangoDB 1.2: { "id": "11734292", "hasMore": true, ... }

* global variables are not automatically available anymore when starting the
  arangod Javascript emergency console (i.e. ```arangod --console```).

  Especially, the variables `db`, `edges`, and `internal` are not available
  anymore. `db` and `internal` can be made available in 1.2 by
  ```var db = require("org/arangodb").db;``` and
  ```var internal = require("internal");```, respectively.
  The reason for this change is to get rid of global variables in the server
  because this will allow more specific inclusion of functionality.

  For convenience, the global variable `db` is still available by default in
  arangosh. The global variable `edges`, which since ArangoDB 1.1 was kind of
  a redundant wrapper of `db`, has been removed in 1.2 completely.
  Please use `db` instead, and if creating an edge collection, use the explicit
  ```db._createEdgeCollection()``` command.

* issue #374: prevent endless redirects when calling admin interface with
  unexpected URLs

* issue #373: TRAVERSAL() `trackPaths` option does not work. Instead `paths` does work

* issue #358: added support for CORS

* honor optional waitForSync property for document removal, replace, update, and
  save operations in arangosh. The waitForSync parameter for these operations
  was previously honored by the REST API and on the server-side, but not when
  the waitForSync parameter was specified for a document operation in arangosh.

* calls to db.collection.figures() and /_api/collection/<collection>/figures now
  additionally return the number of shapes used in the collection in the
  extra attribute "shapes.count"

* added AQL TRAVERSAL_TREE() function to return a hierarchical result from a traversal

* added AQL TRAVERSAL() function to return the results from a traversal

* added AQL function ATTRIBUTES() to return the attribute names of a document

* removed internal server-side AQL functions from global scope.

  Now the AQL internal functions can only be accessed via the exports of the
  ahuacatl module, which can be included via ```require("org/arangodb/ahuacatl")```.
  It shouldn't be necessary for clients to access this module at all, but
  internal code may use this module.

  The previously global AQL-related server-side functions were moved to the
  internal namespace. This produced the following function name changes on
  the server:

     old name              new name
     ------------------------------------------------------
     AHUACATL_RUN       => require("internal").AQL_QUERY
     AHUACATL_EXPLAIN   => require("internal").AQL_EXPLAIN
     AHUACATL_PARSE     => require("internal").AQL_PARSE

  Again, clients shouldn't have used these functions at all as there is the
  ArangoStatement object to execute AQL queries.

* fixed issue #366: Edges index returns strange description

* added AQL function MATCHES() to check a document against a list of examples

* added documentation and tests for db.collection.removeByExample

* added --progress option for arangoimp. This will show the percentage of the input
  file that has been processed by arangoimp while the import is still running. It can
  be used as a rough indicator of progress for the entire import.

* make the server log documents that cannot be imported via /_api/import into the
  logfile using the warning log level. This may help finding illegal documents in big
  import runs.

* check on server startup whether the database directory and all collection directories
  are writable. if not, the server startup will be aborted. this prevents serious
  problems with collections being non-writable and this being detected at some pointer
  after the server has been started

* allow the following AQL constructs: FUNC(...)[...], FUNC(...).attribute

* fixed issue #361: Bug in Admin Interface. Header disappears when clicking new collection

* Added in-memory only collections

  Added collection creation parameter "isVolatile":
  if set to true, the collection is created as an in-memory only collection,
  meaning that all document data of that collection will reside in memory only,
  and will not be stored permanently to disk.
  This means that all collection data will be lost when the collection is unloaded
  or the server is shut down.
  As this collection type does not have datafile disk overhead for the regular
  document operations, it may be faster than normal disk-backed collections. The
  actual performance gains strongly depend on the underlying OS, filesystem, and
  settings though.
  This collection type should be used for caches only and not for any sensible data
  that cannot be re-created otherwise.
  Some platforms, namely Windows, currently do not support this collection type.
  When creating an in-memory collection on such platform, an error message will be
  returned by ArangoDB telling the user the platform does not support it.

  Note: in-memory collections are an experimental feature. The feature might
  change drastically or even be removed altogether in a future version of ArangoDB.

* fixed issue #353: Please include "pretty print" in Emergency Console

* fixed issue #352: "pretty print" console.log
  This was achieved by adding the dump() function for the "internal" object

* reduced insertion time for edges index
  Inserting into the edges index now avoids costly comparisons in case of a hash
  collision, reducing the prefilling/loading timer for bigger edge collections

* added fulltext queries to AQL via FULLTEXT() function. This allows search
  fulltext indexes from an AQL query to find matching documents

* added fulltext index type. This index type allows indexing words and prefixes of
  words from a specific document attribute. The index can be queries using a
  SimpleQueryFull object, the HTTP REST API at /_api/simple/fulltext, or via AQL

* added collection.revision() method to determine whether a collection has changed.
  The revision method returns a revision string that can be used by client programs
  for equality/inequality comparisons. The value returned by the revision method
  should be treated by clients as an opaque string and clients should not try to
  figure out the sense of the revision id. This is still useful enough to check
  whether data in a collection has changed.

* issue #346: adaptively determine NUMBER_HEADERS_PER_BLOCK

* issue #338: arangosh cursor positioning problems

* issue #326: use limit optimization with filters

* issue #325: use index to avoid sorting

* issue #324: add limit optimization to AQL

* removed arango-password script and added Javascript functionality to add/delete
  users instead. The functionality is contained in module `users` and can be invoked
  as follows from arangosh and arangod:
  * require("users").save("name", "passwd");
  * require("users").replace("name", "newPasswd");
  * require("users").remove("name");
  * require("users").reload();
  These functions are intentionally not offered via the web interface.
  This also addresses issue #313

* changed print output in arangosh and the web interface for JSON objects.
  Previously, printing a JSON object in arangosh resulted in the attribute values
  being printed as proper JSON, but attribute names were printed unquoted and
  unescaped. This was fine for the purpose of arangosh, but lead to invalid
  JSON being produced. Now, arangosh will produce valid JSON that can be used
  to send it back to ArangoDB or use it with arangoimp etc.

* fixed issue #300: allow importing documents via the REST /_api/import API
  from a JSON list, too.
  So far, the API only supported importing from a format that had one JSON object
  on each line. This is sometimes inconvenient, e.g. when the result of an AQL
  query or any other list is to be imported. This list is a JSON list and does not
  necessary have a document per line if pretty-printed.
  arangoimp now supports the JSON list format, too. However, the format requires
  arangoimp and the server to read the entire dataset at once. If the dataset is
  too big (bigger than --max-upload-size) then the import will be rejected. Even if
  increased, the entire list must fit in memory on both the client and the server,
  and this may be more resource-intensive than importing individual lines in chunks.

* removed unused parameter --reuse-ids for arangoimp. This parameter did not have
  any effect in 1.2, was never publicly announced and did evil (TM) things.

* fixed issue #297 (partly): added whitespace between command line and
  command result in arangosh, added shell colors for better usability

* fixed issue #296: system collections not usable from AQL

* fixed issue #295: deadlock on shutdown

* fixed issue #293: AQL queries should exploit edges index

* fixed issue #292: use index when filtering on _key in AQL

* allow user-definable document keys
  users can now define their own document keys by using the _key attribute
  when creating new documents or edges. Once specified, the value of _key is
  immutable.
  The restrictions for user-defined key values are:
  * the key must be at most 254 bytes long
  * it must consist of the letters a-z (lower or upper case), the digits 0-9,
    the underscore (_) or dash (-) characters only
  * any other characters, especially multi-byte sequences, whitespace or
    punctuation characters cannot be used inside key values

  Specifying a document key is optional when creating new documents. If no
  document key is specified, ArangoDB will create a document key itself.
  There are no guarantees about the format and pattern of auto-generated document
  keys other than the above restrictions.
  Clients should therefore treat auto-generated document keys as opaque values.
  Keys can be used to look up and reference documents, e.g.:
  * saving a document: `db.users.save({ "_key": "fred", ... })`
  * looking up a document: `db.users.document("fred")`
  * referencing other documents: `edges.relations.save("users/fred", "users/john", ...)`

  This change is downwards-compatible to ArangoDB 1.1 because in ArangoDB 1.1
  users were not able to define their own keys. If the user does not supply a _key
  attribute when creating a document, ArangoDB 1.2 will still generate a key of
  its own as ArangoDB 1.1 did. However, all documents returned by ArangoDB 1.2 will
  include a _key attribute and clients should be able to handle that (e.g. by
  ignoring it if not needed). Documents returned will still include the _id attribute
  as in ArangoDB 1.1.

* require collection names everywhere where a collection id was allowed in
  ArangoDB 1.1 & 1.0
  This change requires clients to use a collection name in place of a collection id
  at all places the client deals with collections.
  Examples:
  * creating edges: the _from and _to attributes must now contain collection names instead
    of collection ids: `edges.relations.save("test/my-key1", "test/my-key2", ...)`
  * retrieving edges: the returned _from and _to attributes now will contain collection
    names instead of ids, too: _from: `test/fred` instead of `1234/3455`
  * looking up documents: db.users.document("fred") or db._document("users/fred")

  Collection names must be used in REST API calls instead of collection ids, too.
  This change is thus not completely downwards-compatible to ArangoDB 1.1. ArangoDB 1.1
  required users to use collection ids in many places instead of collection names.
  This was unintuitive and caused overhead in cases when just the collection name was
  known on client-side but not its id. This overhead can now be avoided so clients can
  work with the collection names directly. There is no need to work with collection ids
  on the client side anymore.
  This change will likely require adjustments to API calls issued by clients, and also
  requires a change in how clients handle the _id value of returned documents. Previously,
  the _id value of returned documents contained the collection id, a slash separator and
  the document number. Since 1.2, _id will contain the collection name, a slash separator
  and the document key. The same applies to the _from and _to attribute values of edges
  that are returned by ArangoDB.

  Also removed (now unnecessary) location header in responses of the collections REST API.
  The location header was previously returned because it was necessary for clients.
  When clients created a collection, they specified the collection name. The collection
  id was generated on the server, but the client needed to use the server-generated
  collection id for further API calls, e.g. when creating edges etc. Therefore, the
  full collection URL, also containing the collection id, was returned by the server in
  responses to the collection API, in the HTTP location header.
  Returning the location header has become unnecessary in ArangoDB 1.2 because users
  can access collections by name and do not need to care about collection ids.


v1.1.3 (2013-XX-XX)
-------------------

* fix case when an error message was looked up for an error code but no error
  message was found. In this case a NULL ptr was returned and not checked everywhere.
  The place this error popped up was when inserting into a non-unique hash index
  failed with a specific, invalid error code.

* fixed issue #381:  db._collection("_users").getIndexes();

* fixed issue #379: arango-password fatal issue javscript.startup-directory

* fixed issue #372: Command-Line Options for the Authentication and Authorization


v1.1.2 (2013-01-20)
-------------------

* upgraded to mruby 2013-01-20 583983385b81c21f82704b116eab52d606a609f4

* fixed issue #357: Some spelling and grammar errors

* fixed issue #355: fix quotes in pdf manual

* fixed issue #351: Strange arangosh error message for long running query

* fixed randomly hanging connections in arangosh on MacOS

* added "any" query method: this returns a random document from a collection. It
  is also available via REST HTTP at /_api/simple/any.

* added deployment tool

* added getPeerVertex

* small fix for logging of long messages: the last character of log messages longer
  than 256 bytes was not logged.

* fixed truncation of human-readable log messages for web interface: the trailing \0
  byte was not appended for messages longer than 256 bytes

* fixed issue #341: ArangoDB crashes when stressed with Batch jobs
  Contrary to the issue title, this did not have anything to do with batch jobs but
  with too high memory usage. The memory usage of ArangoDB is now reduced for cases
   when there are lots of small collections with few documents each

* started with issue #317: Feature Request (from Google Groups): DATE handling

* backported issue #300: Extend arangoImp to Allow importing resultset-like
  (list of documents) formatted files

* fixed issue #337: "WaitForSync" on new collection does not work on Win/X64

* fixed issue #336: Collections REST API docs

* fixed issue #335: mmap errors due to wrong memory address calculation

* fixed issue #332: arangoimp --use-ids parameter seems to have no impact

* added option '--server.disable-authentication' for arangosh as well. No more passwd
  prompts if not needed

* fixed issue #330: session logging for arangosh

* fixed issue #329: Allow passing script file(s) as parameters for arangosh to run

* fixed issue #328: 1.1 compile warnings

* fixed issue #327: Javascript parse errors in front end


v1.1.1 (2012-12-18)
-------------------

* fixed issue #339: DELETE /_api/cursor/cursor-identifier return incollect errorNum

  The fix for this has led to a signature change of the function actions.resultNotFound().
  The meaning of parameter #3 for This function has changed from the error message string
  to the error code. The error message string is now parameter #4.
  Any client code that uses this function in custom actions must be adjusted.

* fixed issue #321: Problem upgrading arangodb 1.0.4 to 1.1.0 with Homebrew (OSX 10.8.2)

* fixed issue #230: add navigation and search for online documentation

* fixed issue #315: Strange result in PATH

* fixed issue #323: Wrong function returned in error message of AQL CHAR_LENGTH()

* fixed some log errors on startup / shutdown due to pid file handling and changing
  of directories


v1.1.0 (2012-12-05)
-------------------

* WARNING:
  arangod now performs a database version check at startup. It will look for a file
  named "VERSION" in its database directory. If the file is not present, arangod will
  perform an automatic upgrade of the database directory. This should be the normal
  case when upgrading from ArangoDB 1.0 to ArangoDB 1.1.

  If the VERSION file is present but is from an older version of ArangoDB, arangod
  will refuse to start and ask the user to run a manual upgrade first. A manual upgrade
  can be performed by starting arangod with the option `--upgrade`.

  This upgrade procedure shall ensure that users have full control over when they
  perform any updates/upgrades of their data, and can plan backups accordingly. The
  procedure also guarantees that the server is not run without any required system
  collections or with in incompatible data state.

* added AQL function DOCUMENT() to retrieve a document by its _id value

* fixed issue #311: fixed segfault on unload

* fixed issue #309: renamed stub "import" button from web interface

* fixed issue #307: added WaitForSync column in collections list in in web interface

* fixed issue #306: naming in web interface

* fixed issue #304: do not clear AQL query text input when switching tabs in
  web interface

* fixed issue #303: added documentation about usage of var keyword in web interface

* fixed issue #301: PATCH does not work in web interface

# fixed issue #269: fix make distclean & clean

* fixed issue #296: system collections not usable from AQL

* fixed issue #295: deadlock on shutdown

* added collection type label to web interface

* fixed issue #290: the web interface now disallows creating non-edges in edge collections
  when creating collections via the web interface, the collection type must also be
  specified (default is document collection)

* fixed issue #289: tab-completion does not insert any spaces

* fixed issue #282: fix escaping in web interface

* made AQL function NOT_NULL take any number of arguments. Will now return its
  first argument that is not null, or null if all arguments are null. This is downwards
  compatible.

* changed misleading AQL function name NOT_LIST() to FIRST_LIST() and slightly changed
  the behavior. The function will now return its first argument that is a list, or null
  if none of the arguments are lists.
  This is mostly downwards-compatible. The only change to the previous implementation in
  1.1-beta will happen if two arguments were passed and the 1st and 2nd arguments were
  both no lists. In previous 1.1, the 2nd argument was returned as is, but now null
  will be returned.

* add AQL function FIRST_DOCUMENT(), with same behavior as FIRST_LIST(), but working
  with documents instead of lists.

* added UPGRADING help text

* fixed issue #284: fixed Javascript errors when adding edges/vertices without own
  attributes

* fixed issue #283: AQL LENGTH() now works on documents, too

* fixed issue #281: documentation for skip lists shows wrong example

* fixed AQL optimizer bug, related to OR-combined conditions that filtered on the
  same attribute but with different conditions

* fixed issue #277: allow usage of collection names when creating edges
  the fix of this issue also implies validation of collection names / ids passed to
  the REST edge create method. edges with invalid collection ids or names in the
  "from" or "to" values will be rejected and not saved


v1.1.beta2 (2012-11-13)
-----------------------

* fixed arangoirb compilation

* fixed doxygen


v1.1.beta1 (2012-10-24)
-----------------------

* fixed AQL optimizer bug

* WARNING:
  - the user has changed from "arango" to "arangodb", the start script has changed from
    "arangod" to "arangodb", the database directory has changed from "/var/arangodb" to
    "/var/lib/arangodb" to be compliant with various Linux policies

  - In 1.1, we have introduced types for collections: regular documents go into document
    collections, and edges go into edge collections. The prefixing (db.xxx vs. edges.xxx)
    works slightly different in 1.1: edges.xxx can still be used to access collections,
    however, it will not determine the type of existing collections anymore. To create an
    edge collection 1.1, you can use db._createEdgeCollection() or edges._create().
    And there's of course also db._createDocumentCollection().
    db._create() is also still there and will create a document collection by default,
    whereas edges._create() will create an edge collection.

  - the admin web interface that was previously available via the simple URL suffix /
    is now available via a dedicated URL suffix only: /_admin/html
    The reason for this is that routing and URLs are now subject to changes by the end user,
    and only URLs parts prefixed with underscores (e.g. /_admin or /_api) are reserved
    for ArangoDB's internal usage.

* the server now handles requests with invalid Content-Length header values as follows:
  - if Content-Length is negative, the server will respond instantly with HTTP 411
    (length required)

  - if Content-Length is positive but shorter than the supplied body, the server will
    respond with HTTP 400 (bad request)

  - if Content-Length is positive but longer than the supplied body, the server will
    wait for the client to send the missing bytes. The server allows 90 seconds for this
    and will close the connection if the client does not send the remaining data

  - if Content-Length is bigger than the maximum allowed size (512 MB), the server will
    fail with HTTP 413 (request entity too large).

  - if the length of the HTTP headers is greater than the maximum allowed size (1 MB),
    the server will fail with HTTP 431 (request header fields too large)

* issue #265: allow optional base64 encoding/decoding of action response data

* issue #252: create _modules collection using arango-upgrade (note: arango-upgrade was
  finally replaced by the `--upgrade` option for arangod)

* issue #251: allow passing arbitrary options to V8 engine using new command line option:
  --javascript.v8-options. Using this option, the Harmony features or other settings in
  v8 can be enabled if the end user requires them

* issue #248: allow AQL optimizer to pull out completely uncorrelated subqueries to the
  top level, resulting in less repeated evaluation of the subquery

* upgraded to Doxygen 1.8.0

* issue #247: added AQL function MERGE_RECURSIVE

* issue #246: added clear() function in arangosh

* issue #245: Documentation: Central place for naming rules/limits inside ArangoDB

* reduced size of hash index elements by 50 %, allowing more index elements to fit in
  memory

* issue #235: GUI Shell throws Error:ReferenceError: db is not defined

* issue #229: methods marked as "under construction"

* issue #228: remove unfinished APIs (/_admin/config/*)

* having the OpenSSL library installed is now a prerequisite to compiling ArangoDB
  Also removed the --enable-ssl configure option because ssl is always required.

* added AQL functions TO_LIST, NOT_LIST

* issue #224: add optional Content-Id for batch requests

* issue #221: more documentation on AQL explain functionality. Also added
  ArangoStatement.explain() client method

* added db._createStatement() method on server as well (was previously available
  on the client only)

* issue #219: continue in case of "document not found" error in PATHS() function

* issue #213: make waitForSync overridable on specific actions

* changed AQL optimizer to use indexes in more cases. Previously, indexes might
  not have been used when in a reference expression the inner collection was
  specified last. Example: FOR u1 IN users FOR u2 IN users FILTER u1._id == u2._id
  Previously, this only checked whether an index could be used for u2._id (not
  possible). It was not checked whether an index on u1._id could be used (possible).
  Now, for expressions that have references/attribute names on both sides of the
  above as above, indexes are checked for both sides.

* issue #204: extend the CSV import by TSV and by user configurable
  separator character(s)

* issue #180: added support for batch operations

* added startup option --server.backlog-size
  this allows setting the value of the backlog for the listen() system call.
  the default value is 10, the maximum value is platform-dependent

* introduced new configure option "--enable-maintainer-mode" for
  ArangoDB maintainers. this option replaces the previous compile switches
  --with-boost-test, --enable-bison, --enable-flex and --enable-errors-dependency
  the individual configure options have been removed. --enable-maintainer-mode
  turns them all on.

* removed potentially unused configure option --enable-memfail

* fixed issue #197: HTML web interface calls /_admin/user-manager/session

* fixed issue #195: VERSION file in database directory

* fixed issue #193: REST API HEAD request returns a message body on 404

* fixed issue #188: intermittent issues with 1.0.0
  (server-side cursors not cleaned up in all cases, pthreads deadlock issue)

* issue #189: key store should use ISO datetime format bug

* issue #187: run arango-upgrade on server start (note: arango-upgrade was finally
  replaced by the `--upgrade` option for arangod)n

* fixed issue #183: strange unittest error

* fixed issue #182: manual pages

* fixed issue #181: use getaddrinfo

* moved default database directory to "/var/lib/arangodb" in accordance with
  http://www.pathname.com/fhs/pub/fhs-2.3.html

* fixed issue #179: strange text in import manual

* fixed issue #178: test for aragoimp is missing

* fixed issue #177: a misleading error message was returned if unknown variables
  were used in certain positions in an AQL query.

* fixed issue #176: explain how to use AQL from the arangosh

* issue #175: re-added hidden (and deprecated) option --server.http-port. This
  option is only there to be downwards-compatible to Arango 1.0.

* fixed issue #174: missing Documentation for `within`

* fixed issue #170: add db.<coll_name>.all().toArray() to arangosh help screen

* fixed issue #169: missing argument in Simple Queries

* added program arango-upgrade. This program must be run after installing ArangoDB
  and after upgrading from a previous version of ArangoDB. The arango-upgrade script
  will ensure all system collections are created and present in the correct state.
  It will also perform any necessary data updates.
  Note: arango-upgrade was finally replaced by the `--upgrade` option for arangod.

* issue #153: edge collection should be a flag for a collection
  collections now have a type so that the distinction between document and edge
  collections can now be done at runtime using a collection's type value.
  A collection's type can be queried in Javascript using the <collection>.type() method.

  When new collections are created using db._create(), they will be document
  collections by default. When edge._create() is called, an edge collection will be created.
  To explicitly create a collection of a specific/different type, use the methods
  _createDocumentCollection() or _createEdgeCollection(), which are available for
  both the db and the edges object.
  The Javascript objects ArangoEdges and ArangoEdgesCollection have been removed
  completely.
  All internal and test code has been adjusted for this, and client code
  that uses edges.* should also still work because edges is still there and creates
  edge collections when _create() is called.

  INCOMPATIBLE CHANGE: Client code might still need to be changed in the following aspect:
  Previously, collections did not have a type so documents and edges could be inserted
  in the same collection. This is now disallowed. Edges can only be inserted into
  edge collections now. As there were no collection types in 1.0, ArangoDB will perform
  an automatic upgrade when migrating from 1.0 to 1.1.
  The automatic upgrade will check every collection and determine its type as follows:
  - if among the first 50 documents in the collection there are documents with
    attributes "_from" and "_to", the collection is typed as an edge collection
  - if among the first 50 documents in the collection there are no documents with
    attributes "_from" and "_to", the collection is made as a document collection

* issue #150: call V8 garbage collection on server periodically

* issue #110: added support for partial updates

  The REST API for documents now offers an HTTP PATCH method to partially update
  documents. Overwriting/replacing documents is still available via the HTTP PUT method
  as before. The Javascript API in the shell also offers a new update() method in extension to
  the previously existing replace() method.


v1.0.4 (2012-11-12)
-------------------

* issue #275: strange error message in arangosh 1.0.3 at startup


v1.0.3 (2012-11-08)
-------------------

* fixed AQL optimizer bug

* issue #273: fixed segfault in arangosh on HTTP 40x

* issue #265: allow optional base64 encoding/decoding of action response data

* issue #252: _modules collection not created automatically


v1.0.2 (2012-10-22)
-------------------

* repository CentOS-X.Y moved to CentOS-X, same for Debian

* bugfix for rollback from edges

* bugfix for hash indexes

* bugfix for StringBuffer::erase_front

* added autoload for modules

* added AQL function TO_LIST


v1.0.1 (2012-09-30)
-------------------

* draft for issue #165: front-end application howto

* updated mruby to cf8fdea4a6598aa470e698e8cbc9b9b492319d

* fix for issue #190: install doesn't create log directory

* fix for issue #194: potential race condition between creating and dropping collections

* fix for issue #193: REST API HEAD request returns a message body on 404

* fix for issue #188: intermittent issues with 1.0.0

* fix for issue #163: server cannot create collection because of abandoned files

* fix for issue #150: call V8 garbage collection on server periodically


v1.0.0 (2012-08-17)
-------------------

* fix for issue #157: check for readline and ncurses headers, not only libraries


v1.0.beta4 (2012-08-15)
-----------------------

* fix for issue #152: fix memleak for barriers


v1.0.beta3 (2012-08-10)
-----------------------

* fix for issue #151: Memleak, collection data not removed

* fix for issue #149: Inconsistent port for admin interface

* fix for issue #163: server cannot create collection because of abandoned files

* fix for issue #157: check for readline and ncurses headers, not only libraries

* fix for issue #108: db.<collection>.truncate() inefficient

* fix for issue #109: added startup note about cached collection names and how to
  refresh them

* fix for issue #156: fixed memleaks in /_api/import

* fix for issue #59: added tests for /_api/import

* modified return value for calls to /_api/import: now, the attribute "empty" is
  returned as well, stating the number of empty lines in the input. Also changed the
  return value of the error code attribute ("errorNum") from 1100 ("corrupted datafile")
  to 400 ("bad request") in case invalid/unexpected JSON data was sent to the server.
  This error code is more appropriate as no datafile is broken but just input data is
  incorrect.

* fix for issue #152: Memleak for barriers

* fix for issue #151: Memleak, collection data not removed

* value of --database.maximal-journal-size parameter is now validated on startup. If
  value is smaller than the minimum value (currently 1048576), an error is thrown and
  the server will not start. Before this change, the global value of maximal journal
  size was not validated at server start, but only on collection level

* increased sleep value in statistics creation loop from 10 to 500 microseconds. This
  reduces accuracy of statistics values somewhere after the decimal points but saves
  CPU time.

* avoid additional sync() calls when writing partial shape data (attribute name data)
  to disk. sync() will still be called when the shape marker (will be written after
  the attributes) is written to disk

* issue #147: added flag --database.force-sync-shapes to force synching of shape data
  to disk. The default value is true so it is the same behavior as in version 1.0.
  if set to false, shape data is synched to disk if waitForSync for the collection is
  set to true, otherwise, shape data is not synched.

* fix for issue #145: strange issue on Travis: added epsilon for numeric comparison in
  geo index

* fix for issue #136: adjusted message during indexing

* issue #131: added timeout for HTTP keep-alive connections. The default value is 300
  seconds. There is a startup parameter server.keep-alive-timeout to configure the value.
  Setting it to 0 will disable keep-alive entirely on the server.

* fix for issue #137: AQL optimizer should use indexes for ref accesses with
  2 named attributes


v1.0.beta2 (2012-08-03)
-----------------------

* fix for issue #134: improvements for centos RPM

* fixed problem with disable-admin-interface in config file


v1.0.beta1 (2012-07-29)
-----------------------

* fixed issue #118: We need a collection "debugger"

* fixed issue #126: Access-Shaper must be cached

* INCOMPATIBLE CHANGE: renamed parameters "connect-timeout" and "request-timeout"
  for arangosh and arangoimp to "--server.connect-timeout" and "--server.request-timeout"

* INCOMPATIBLE CHANGE: authorization is now required on the server side
  Clients sending requests without HTTP authorization will be rejected with HTTP 401
  To allow backwards compatibility, the server can be started with the option
  "--server.disable-authentication"

* added options "--server.username" and "--server.password" for arangosh and arangoimp
  These parameters must be used to specify the user and password to be used when
  connecting to the server. If no password is given on the command line, arangosh/
  arangoimp will interactively prompt for a password.
  If no user name is specified on the command line, the default user "root" will be
  used.

* added startup option "--server.ssl-cipher-list" to determine which ciphers to
  use in SSL context. also added SSL_OP_CIPHER_SERVER_PREFERENCE to SSL default
  options so ciphers are tried in server and not in client order

* changed default SSL protocol to TLSv1 instead of SSLv2

* changed log-level of SSL-related messages

* added SSL connections if server is compiled with OpenSSL support. Use --help-ssl

* INCOMPATIBLE CHANGE: removed startup option "--server.admin-port".
  The new endpoints feature (see --server.endpoint) allows opening multiple endpoints
  anyway, and the distinction between admin and "other" endpoints can be emulated
  later using privileges.

* INCOMPATIBLE CHANGE: removed startup options "--port", "--server.port", and
  "--server.http-port" for arangod.
  These options have been replaced by the new "--server.endpoint" parameter

* INCOMPATIBLE CHANGE: removed startup option "--server" for arangosh and arangoimp.
  These options have been replaced by the new "--server.endpoint" parameter

* Added "--server.endpoint" option to arangod, arangosh, and arangoimp.
  For arangod, this option allows specifying the bind endpoints for the server
  The server can be bound to one or multiple endpoints at once. For arangosh
  and arangoimp, the option specifies the server endpoint to connect to.
  The following endpoint syntax is currently supported:
  - tcp://host:port or http@tcp://host:port (HTTP over IPv4)
  - tcp://[host]:port or http@tcp://[host]:port (HTTP over IPv6)
  - ssl://host:port or http@tcp://host:port (HTTP over SSL-encrypted IPv4)
  - ssl://[host]:port or http@tcp://[host]:port (HTTP over SSL-encrypted IPv6)
  - unix:///path/to/socket or http@unix:///path/to/socket (HTTP over UNIX socket)

  If no port is specified, the default port of 8529 will be used.

* INCOMPATIBLE CHANGE: removed startup options "--server.require-keep-alive" and
  "--server.secure-require-keep-alive".
  The server will now behave as follows which should be more conforming to the
  HTTP standard:
  * if a client sends a "Connection: close" header, the server will close the
    connection
  * if a client sends a "Connection: keep-alive" header, the server will not
    close the connection
  * if a client does not send any "Connection" header, the server will assume
    "keep-alive" if the request was an HTTP/1.1 request, and "close" if the
    request was an HTTP/1.0 request

* (minimal) internal optimizations for HTTP request parsing and response header
  handling

* fixed Unicode unescaping bugs for \f and surrogate pairs in BasicsC/strings.c

* changed implementation of TRI_BlockCrc32 algorithm to use 8 bytes at a time

* fixed issue #122: arangod doesn't start if <log.file> cannot be created

* fixed issue #121: wrong collection size reported

* fixed issue #98: Unable to change journalSize

* fixed issue #88: fds not closed

* fixed escaping of document data in HTML admin front end

* added HTTP basic authentication, this is always turned on

* added server startup option --server.disable-admin-interface to turn off the
  HTML admin interface

* honor server startup option --database.maximal-journal-size when creating new
  collections without specific journalsize setting. Previously, these
  collections were always created with journal file sizes of 32 MB and the
  --database.maximal-journal-size setting was ignored

* added server startup option --database.wait-for-sync to control the default
  behavior

* renamed "--unit-tests" to "--javascript.unit-tests"


v1.0.alpha3 (2012-06-30)
------------------------

* fixed issue #116: createCollection=create option doesn't work

* fixed issue #115: Compilation issue under OSX 10.7 Lion & 10.8 Mountain Lion
  (homebrew)

* fixed issue #114: image not found

* fixed issue #111: crash during "make unittests"

* fixed issue #104: client.js -> ARANGO_QUIET is not defined


v1.0.alpha2 (2012-06-24)
------------------------

* fixed issue #112: do not accept document with duplicate attribute names

* fixed issue #103: Should we cleanup the directory structure

* fixed issue #100: "count" attribute exists in cursor response with "count:
  false"

* fixed issue #84 explain command

* added new MRuby version (2012-06-02)

* added --log.filter

* cleanup of command line options:
** --startup.directory => --javascript.startup-directory
** --quite => --quiet
** --gc.interval => --javascript.gc-interval
** --startup.modules-path => --javascript.modules-path
** --action.system-directory => --javascript.action-directory
** --javascript.action-threads => removed (is now the same pool as --server.threads)

* various bug-fixes

* support for import

* added option SKIP_RANGES=1 for make unittests

* fixed several range-related assertion failures in the AQL query optimizer

* fixed AQL query optimizations for some edge cases (e.g. nested subqueries with
  invalid constant filter expressions)


v1.0.alpha1 (2012-05-28)
------------------------

Alpha Release of ArangoDB 1.0<|MERGE_RESOLUTION|>--- conflicted
+++ resolved
@@ -1,16 +1,9 @@
 v3.3.19 (XXXX-XX-XX)
-<<<<<<< HEAD
 --------------------
 
 * The single database or single coordinator statistics in a cluster
   environment within the Web UI sometimes got called way too often.
   This caused artifacts in the graphs, which is now fixed.
-
-
-v3.3.18 (2018-10-12)
-=======
->>>>>>> 6a31068e
---------------------
 
 * An aardvark statistics route could not collect and sum up the statistics of
   all coordinators if one of them was ahead and had more results than the others
