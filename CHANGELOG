v3.4.0-rc.3 (XXXX-XX-XX)
------------------------

<<<<<<< HEAD
* added AQL query optimizer rules `simplify-conditions` and `fuse-filters`
=======
* improve inter-server communication performance:
  - move all response processing off Communicator's socket management thread
  - create multiple Communicator objects with ClusterComm, route via round robin
  - adjust Scheduler threads to always be active, and have designated priorities.
>>>>>>> 1c612ff5

* fix internal issue #2770: the Query Profiling modal dialog in the Web UI
  was slightly malformed.

* fix internal issue #2035: the Web UI now updates its indices view to check
  whether new indices exist or not.

* fix internal issue #6808: newly created databases within the Web UI did not
  appear when used Internet Explorer 11 as a browser.

* fix internal issue #2957: the Web UI was not able to display more than 1000
  documents, even when it was set to a higher amount.

* fix internal issue #2688: the Web UI's graph viewer created malformed node
  labels if a node was expanded multiple times.

* fix internal issue #2785: web ui's sort dialog sometimes got rendered, even
  if it should not.

* fix internal issue #2764: the waitForSync property of a satellite collection
  could not be changed via the Web UI

* dynamically manage libcurl's number of open connections to increase performance
  by reducing the number of socket close and then reopen cycles

* recover short server id from agency after a restart of a cluster node

  this fixes problems with short server ids being set to 0 after a node restart,
  which then prevented cursor result load-forwarding between multiple coordinators
  to work properly

  this should fix arangojs#573

* include forward-ported diagnostic options for debugging LDAP connections

* fixed internal issue #3065: fix variable replacements by the AQL query
  optimizer in arangosearch view search conditions

  The consequence of the missing replacements was that some queries using view
  search conditions could have failed with error messages such as

  "missing variable #3 (a) for node #7 (EnumerateViewNode) while planning registers"

* fixed internal issue #1983: the Web UI was showing a deletion confirmation
  multiple times.

* Restricted usage of views in AQL, they will throw an error now
  (e.g. "FOR v, e, p IN 1 OUTBOUND @start edgeCollection, view")
  instead of failing the server.

* Allow VIEWs within the AQL "WITH" statement in cluster environment.
  This will now prepare the query for all collections linked within a view.
  (e.g. "WITH view FOR v, e, p IN OUTBOUND 'collectionInView/123' edgeCollection"
  will now be executed properly and not fail with unregistered collection any more)

* Properly check permissions for all collections linked to a view when
  instantiating an AQL query in cluster environment

* support installation of ArangoDB on Windows into directories with multibyte
  character filenames on Windows platforms that used a non-UTF8-codepage

  This was supported on other platforms before, but never worked for ArangoDB's
  Windows version

* display shard synchronization progress for collections outside of the
  `_system` database

* change memory protection settings for memory given back to by the bundled
  JEMalloc memory allocator. This avoids splitting of existing memory mappings
  due to changes of the protection settings

* added missing implementation for `DeleteRangeCF` in RocksDB WAL tailing handler

* fixed agents busy looping gossip


v3.4.0-rc.2 (2018-09-30)
------------------------

* upgraded arangosync version to 0.6.0

* upgraded arangodb starter version to 0.13.3

* fixed issue #6611: Properly display JSON properties of user defined foxx services
  configuration within the web UI

* improved shards display in web UI: included arrows to better visualize that
  collection name sections can be expanded and collapsed

* added nesting support for `aql` template strings

* added support for `undefined` and AQL literals to `aql.literal`

* added `aql.join` function

* fixed issue #6583: Agency node segfaults if sent an authenticated HTTP
  request is sent to its port

* fixed issue #6601: Context cancelled (never ending query)

* added more AQL query results cache inspection and control functionality

* fixed undefined behavior in AQL query result cache

* the query editor within the web UI is now catching HTTP 501 responses
  properly

* added AQL VERSION function to return the server version as a string

* added startup parameter `--cluster.advertised-endpoints`

* AQL query optimizer now makes better choices regarding indexes to use in a
  query when there are multiple competing indexes and some of them are prefixes
  of others

  In this case, the optimizer could have preferred indexes that covered less
  attributes, but it should rather pick the indexes that covered more attributes.

  For example, if there was an index on ["a"] and another index on ["a", "b"], then
  previously the optimizer may have picked the index on just ["a"] instead the
  index on ["a", "b"] for queries that used all index attributes but did range
  queries on them (e.g. `FILTER doc.a == @val1 && doc.b >= @val2`).

* Added compression for the AQL intermediate results transfer in the cluster,
  leading to less data being transferred between coordinator and database servers
  in many cases

* forward-ported a bugfix from RocksDB (https://github.com/facebook/rocksdb/pull/4386)
  that fixes range deletions (used internally in ArangoDB when dropping or truncating
  collections)

  The non-working range deletes could have triggered errors such as
  `deletion check in index drop failed - not all documents in the index have been deleted.`
  when dropping or truncating collections

* improve error messages in Windows installer

* allow retrying installation in Windows installer in case an existing database is still
  running and needs to be manually shut down before continuing with the installation

* fix database backup functionality in Windows installer

* fixed memory leak in `/_api/batch` REST handler

* `db._profileQuery()` now also tracks operations triggered when using `LIMIT`
  clauses in a query

* added proper error messages when using views as an argument to AQL functions
  (doing so triggered an `internal error` before)

* fixed return value encoding for collection ids ("cid" attribute") in REST API
  `/_api/replication/logger-follow`

* fixed dumping and restoring of views with arangodump and arangorestore

* fix replication from 3.3 to 3.4

* fixed some TLS errors that occurred when combining HTTPS/TLS transport with the
  VelocyStream protocol (VST)

  That combination could have led to spurious errors such as "TLS padding error"
  or "Tag mismatch" and connections being closed

* make synchronous replication detect more error cases when followers cannot
  apply the changes from the leader

* fixed issue #6379: RocksDB arangorestore time degeneration on dead documents

* fixed issue #6495: Document not found when removing records

* fixed undefined behavior in cluster plan-loading procedure that may have
  unintentionally modified a shared structure

* reduce overhead of function initialization in AQL COLLECT aggregate functions,
  for functions COUNT/LENGTH, SUM and AVG

  this optimization will only be noticable when the COLLECT produces many groups
  and the "hash" COLLECT variant is used

* fixed potential out-of-bounds access in admin log REST handler `/_admin/log`,
  which could have led to the server returning an HTTP 500 error

* catch more exceptions in replication and handle them appropriately

* agency endpoint updates now go through RAFT

* fixed a cleanup issue in Current when a follower was removed from Plan

* catch exceptions in MaintenanceWorker thread

* fixed a bug in cleanOutServer which could lead to a cleaned out server
  still being a follower for some shard


v3.4.0-rc.1 (2018-09-06)
------------------------

* Release Candidate for 3.4.0, please check the `ReleaseNotes/KnownIssues34.md`
  file for a list of known issues.

* upgraded bundled RocksDB version to 5.16.0

* upgraded bundled Snappy compression library to 1.1.7

* fixed issue #5941: if using breadth first search in traversals uniqueness checks
  on path (vertices and edges) have not been applied. In SmartGraphs the checks
  have been executed properly.

* added more detailed progress output to arangorestore, showing the percentage of
  how much data is restored for bigger collections plus a set of overview statistics
  after each processed collection

* added option `--rocksdb.use-file-logging` to enable writing of RocksDB's own
  informational LOG files into RocksDB's database directory.

  This option is turned off by default, but can be enabled for debugging RocksDB
  internals and performance.

* improved error messages when managing Foxx services

  Install/replace/upgrade will now provide additional information when an error
  is encountered during setup. Errors encountered during a `require` call will
  also include information about the underlying cause in the error message.

* fixed some Foxx script names being displayed incorrectly in web UI and Foxx CLI

* major revision of the maintenance feature

* added `uuidv4` and `genRandomBytes` methods to crypto module

* added `hexSlice` methods `hexWrite` to JS Buffer type

* added `Buffer.from`, `Buffer.of`, `Buffer.alloc` and `Buffer.allocUnsafe`
  for improved compatibility with Node.js

* Foxx HTTP API errors now log stacktraces

* fixed issue #5831: custom queries in the ui could not be loaded if the user
  only has read access to the _system database.

* fixed issue #6128: ArangoDb Cluster: Task moved from DBS to Coordinator

* fixed some web ui action events related to Running Queries view and Slow
  Queries History view

* fixed internal issue #2566: corrected web UI alignment of the nodes table

* fixed issue #5736: Foxx HTTP API responds with 500 error when request body
  is too short

* fixed issue #6106: Arithmetic operator type casting documentation incorrect

* The arangosh now supports the velocystream transport protocol via the schemas
  "vst+tcp://", "vst+ssl://", "vst+unix://" schemes.

* The server will no longer lowercase the input in --server.endpoint. This means
  Unix domain socket paths will now  be treated as specified, previously they were lowercased

* fixed logging of requests. A wrong log level was used

* fixed issue #5943: misplaced database ui icon and wrong cursor type were used

* fixed issue #5354: updated the web UI JSON editor, improved usability

* fixed issue #5648: fixed error message when saving unsupported document types

* fixed internal issue #2812: Cluster fails to create many indexes in parallel

* Added C++ implementation, load balancer support, and user restriction to Pregel API.

  If an execution is accessed on a different coordinator than where it was
  created, the request(s) will be forwarded to the correct coordinator. If an
  execution is accessed by a different user than the one who created it, the
  request will be denied.

* the AQL editor in the web UI now supports detailed AQL query profiling

* fixed issue #5884: Subquery nodes are no longer created on DBServers

* intermediate commits in the RocksDB engine are now only enabled in standalone AQL queries

  (not within a JS transaction), standalone truncate as well as for the "import" API

* the AQL editor in the web UI now supports GeoJSON types and is able to render them.

* fixed issue #5035: fixed a vulnerability issue within the web ui's index view

* PR #5552: add "--latency true" option to arangoimport.  Lists microsecond latency

* added `"pbkdf2"` method to `@arangodb/foxx/auth` module

* the `@arangodb/foxx/auth` module now uses a different method to generate salts,
  so salts are no longer guaranteed to be alphanumeric

* fixed internal issue #2567: the Web UI was showing the possibility to move a shard
  from a follower to the current leader

* Renamed RocksDB engine-specific statistics figure `rocksdb.block-cache-used`
  to `rocksdb.block-cache-usage` in output of `db._engineStats()`

  The new figure name is in line with the statistics that the RocksDB library
  provides in its new versions.

* Added RocksDB engine-specific statistics figures `rocksdb.block-cache-capacity`,
  `rocksdb.block-cache-pinned-usage` as well as level-specific figures
  `rocksdb.num-files-at-level` and `rocksdb.compression-ratio-at-level` in
  output of `db._engineStats()`

* Added RocksDB-engine configuration option `--rocksdb.block-align-data-blocks`

  If set to true, data blocks are aligned on lesser of page size and block size,
  which may waste some memory but may reduce the number of cross-page I/Os operations.

* Usage RocksDB format version 3 for new block-based tables

* Bugfix: The AQL syntax variants `UPDATE/REPLACE k WITH d` now correctly take
  _rev from k instead of d (when ignoreRevs is false) and ignore d._rev.

* Added C++ implementation, load balancer support, and user restriction to tasks API

  If a task is accessed on a different coordinator than where it was created,
  the request(s) will be forwarded to the correct coordinator. If a
  task is accessed by a different user than the one who created it, the request
  will be denied.

* Added load balancer support and user-restriction to async jobs API.

  If an async job is accessed on a different coordinator than where it was
  created, the request(s) will be forwarded to the correct coordinator. If a
  job is accessed by a different user than the one who created it, the request
  will be denied.

* switch default storage engine from MMFiles to RocksDB

  In ArangoDB 3.4, the default storage engine for new installations is the RocksDB
  engine. This differs to previous versions (3.2 and 3.3), in which the default
  storage engine was the MMFiles engine.

  The MMFiles engine can still be explicitly selected as the storage engine for
  all new installations. It's only that the "auto" setting for selecting the storage
  engine will now use the RocksDB engine instead of MMFiles engine.

  In the following scenarios, the effectively selected storage engine for new
  installations will be RocksDB:

  * `--server.storage-engine rocksdb`
  * `--server.storage-engine auto`
  * `--server.storage-engine` option not specified

  The MMFiles storage engine will be selected for new installations only when
  explicitly selected:

  * `--server.storage-engine mmfiles`

  On upgrade, any existing ArangoDB installation will keep its previously selected
  storage engine. The change of the default storage engine is thus only relevant
  for new ArangoDB installations and/or existing cluster setups for which new server
  nodes get added later. All server nodes in a cluster setup should use the same
  storage engine to work reliably. Using different storage engines in a cluster is
  unsupported.

* added collection.indexes() as an alias for collection.getIndexes()

* disable V8 engine and JavaScript APIs for agency nodes

* renamed MMFiles engine compactor thread from "Compactor" to "MMFilesCompactor".

  This change will be visible only on systems which allow assigning names to
  threads.

* added configuration option `--rocksdb.sync-interval`

  This option specifies interval (in milliseconds) that ArangoDB will use to
  automatically synchronize data in RocksDB's write-ahead log (WAL) files to
  disk. Automatic syncs will only be performed for not-yet synchronized data,
  and only for operations that have been executed without the *waitForSync*
  attribute.

  Automatic synchronization is performed by a background thread. The default
  sync interval is 100 milliseconds.

  Note: this option is not supported on Windows platforms. Setting the sync
  interval to a value greater 0 will produce a startup warning.

* added AQL functions `TO_BASE64`, `TO_HEX`, `ENCODE_URI_COMPONENT` and `SOUNDEX`

* PR #5857: RocksDB engine would frequently request a new DelayToken.  This caused
  excessive write delay on the next Put() call.  Alternate approach taken.

* changed the thread handling in the scheduler. `--server.maximal-threads` will be
  the maximum number of threads for the scheduler.

* The option `--server.threads` is now obsolete.

* use sparse indexes in more cases now, when it is clear that the index attribute
  value cannot be null

* introduce SingleRemoteOperationNode via "optimize-cluster-single-document-operations"
  optimizer rule, which triggers single document operations directly from the coordinator
  instead of using a full-featured AQL setup. This saves cluster roundtrips.

  Queries directly referencing the document key benefit from this:

      UPDATE {_key: '1'} WITH {foo: 'bar'} IN collection RETURN OLD

* Added load balancer support and user-restriction to cursor API.

  If a cursor is accessed on a different coordinator than where it was created,
  the requests will be forwarded to the correct coordinator. If a cursor is
  accessed by a different user than the one who created it, the request will
  be denied.

* if authentication is turned on requests to databases by users with insufficient rights
 will be answered with the HTTP forbidden (401) response.

* upgraded bundled RocksDB library version to 5.15

* added key generators `uuid` and `padded`

  The `uuid` key generator generates universally unique 128 bit keys, which are
  stored in hexadecimal human-readable format.
  The `padded` key generator generates keys of a fixed length (16 bytes) in
  ascending lexicographical sort order.

* The REST API of `/_admin/status` added: "operationMode" filed with same meaning as
  the "mode" field and field "readOnly" that has the inverted meaning of the field
  "writeOpsEnabled". The old field names will be deprecated in upcoming versions.

* added `COUNT_DISTINCT` AQL function

* make AQL optimizer rule `collect-in-cluster` optimize aggregation functions
  `AVERAGE`, `VARIANCE`, `STDDEV`, `UNIQUE`, `SORTED_UNIQUE` and `COUNT_DISTINCT`
  in a cluster by pushing parts of the aggregation onto the DB servers and only
  doing the total aggregation on the coordinator

* replace JavaScript functions FULLTEXT, NEAR, WITHIN and WITHIN_RECTANGLE with
  regular AQL subqueries via a new optimizer rule "replace-function-with-index".

* the existing "fulltext-index-optimizer" optimizer rule has been removed because its
  duty is now handled by the "replace-function-with-index" rule.

* added option "--latency true" option to arangoimport. Lists microsecond latency
  statistics on 10 second intervals.

* fixed internal issue #2256: ui, document id not showing up when deleting a document

* fixed internal issue #2163: wrong labels within foxx validation of service
  input parameters

* fixed internal issue #2160: fixed misplaced tooltips in indices view

* Added exclusive option for rocksdb collections. Modifying AQL queries can
  now set the exclusive option as well as it can be set on JavaScript transactions.

* added optimizer rule "optimize-subqueries", which makes qualifying subqueries
  return less data

  The rule fires in the following situations:
  * in case only a few results are used from a non-modifying subquery, the rule
    will add a LIMIT statement into the subquery. For example

        LET docs = (
          FOR doc IN collection
            FILTER ...
            RETURN doc
        )
        RETURN docs[0]

    will be turned into

        LET docs = (
          FOR doc IN collection
            FILTER ...
            LIMIT 1
            RETURN doc
        )
        RETURN docs[0]

    Another optimization performed by this rule is to modify the result value
    of subqueries in case only the number of results is checked later. For example

        RETURN LENGTH(
          FOR doc IN collection
            FILTER ...
            RETURN doc
        )

    will be turned into

        RETURN LENGTH(
          FOR doc IN collection
            FILTER ...
            RETURN true
        )

  This saves copying the document data from the subquery to the outer scope and may
  enable follow-up optimizations.

* fixed Foxx queues bug when queues are created in a request handler with an
  ArangoDB authentication header

* abort startup when using SSLv2 for a server endpoint, or when connecting with
  a client tool via an SSLv2 connection.

  SSLv2 has been disabled in the OpenSSL library by default in recent versions
  because of security vulnerabilities inherent in this protocol.

  As it is not safe at all to use this protocol, the support for it has also
  been stopped in ArangoDB. End users that use SSLv2 for connecting to ArangoDB
  should change the protocol from SSLv2 to TLSv12 if possible, by adjusting
  the value of the `--ssl.protocol` startup option.

* added `overwrite` option to document insert operations to allow for easier syncing.

  This implements almost the much inquired UPSERT. In reality it is a REPSERT
  (replace/insert) because only replacement and not modification of documents
  is possible. The option does not work in cluster collections with custom
  sharding.

* added startup option `--log.escape`

  This option toggles the escaping of log output.

  If set to `true` (which is the default value), then the logging will work
  as before, and the following characters in the log output are escaped:

  * the carriage return character (hex 0d)
  * the newline character (hex 0a)
  * the tabstop character (hex 09)
  * any other characters with an ordinal value less than hex 20

  If the option is set to `false`, no characters are escaped. Characters with
  an ordinal value less than hex 20 will not be printed in this mode but will
  be replaced with a space character (hex 20).

  A side effect of turning off the escaping is that it will reduce the CPU
  overhead for the logging. However, this will only be noticable when logging
  is set to a very verbose level (e.g. debug or trace).

* increased the default values for the startup options `--javascript.gc-interval`
  from every 1000 to every 2000 requests, and for `--javascript.gc-frequency` from
  30 to 60 seconds

  This will make the V8 garbage collection run less often by default than in previous
  versions, reducing CPU load a bit and leaving more contexts available on average.

* added `/_admin/repair/distributeShardsLike` that repairs collections with
  distributeShardsLike where the shards aren't actually distributed like in the
  prototype collection, as could happen due to internal issue #1770

* Fixed issue #4271: Change the behavior of the `fullCount` option for AQL query
  cursors so that it will only take into account `LIMIT` statements on the top level
  of the query.

  `LIMIT` statements in subqueries will not have any effect on the `fullCount` results
  any more.

* We added a new geo-spatial index implementation. On the RocksDB storage engine all
  installations will need to be upgraded with `--database.auto-upgrade true`. New geo
  indexes will now only report with the type `geo` instead of `geo1` or `geo2`.
  The index types `geo1` and `geo2` are now deprecated.
  Additionally we removed the deprecated flags `constraint` and `ignoreNull` from geo
  index definitions, these fields were initially deprecated in ArangoDB 2.5

* Add revision id to RocksDB values in primary indexes to speed up replication (~10x).

* PR #5238: Create a default pacing algorithm for arangoimport to avoid TimeoutErrors
  on VMs with limited disk throughput

* Starting a cluster with coordinators and DB servers using different storage engines
  is unsupported. Doing it anyway will now produce a warning on startup

* fixed issue #4919: C++ implementation of LIKE function now matches the old and correct
  behaviour of the javascript implementation.

* added `--json` option to arangovpack, allowing to treat its input as plain JSON data
  make arangovpack work without any configuration file

* added experimental arangodb startup option `--javascript.enabled` to enable/disable the
  initialization of the V8 JavaScript engine. Only expected to work on single-servers and
  agency deployments

* pull request #5201: eliminate race scenario where handlePlanChange could run infinite times
  after an execution exceeded 7.4 second time span

* UI: fixed an unreasonable event bug within the modal view engine

* pull request #5114: detect shutdown more quickly on heartbeat thread of coordinator and
  DB servers

* fixed issue #3811: gharial api is now checking existence of `_from` and `_to` vertices
  during edge creation

* There is a new method `_profileQuery` on the database object to execute a query and
  print an explain with annotated runtime information.

* Query cursors can now be created with option `profile`, with a value of 0, 1 or 2.
  This will cause queries to include more statistics in their results and will allow tracing
  of queries.

* fixed internal issue #2147: fixed database filter in UI

* fixed internal issue #2149: number of documents in the UI is not adjusted after moving them

* fixed internal issue #2150: UI - loading a saved query does not update the list of bind
  parameters

* removed option `--cluster.my-local-info` in favor of persisted server UUIDs

  The option `--cluster.my-local-info` was deprecated since ArangoDB 3.3.

* added new collection property `cacheEnabled` which enables in-memory caching for
  documents and primary index entries. Available only when using RocksDB

* arangodump now supports `--threads` option to dump collections in parallel

* arangorestore now supports `--threads` option to restore collections in parallel

* Improvement: The AQL query planner in cluster is now a bit more clever and
  can prepare AQL queries with less network overhead.

  This should speed up simple queries in cluster mode, on complex queries it
  will most likely not show any performance effect.
  It will especially show effects on collections with a very high amount of Shards.

* removed remainders of dysfunctional `/_admin/cluster-test` and `/_admin/clusterCheckPort`
  API endpoints and removed them from documentation

* added new query option `stream` to enable streaming query execution via the
  `POST /_api/cursor` rest interface.

* fixed issue #4698: databases within the UI are now displayed in a sorted order.

* Behavior of permissions for databases and collections changed:
  The new fallback rule for databases for which an access level is not explicitly specified:
  Choose the higher access level of:
    * A wildcard database grant
    * A database grant on the `_system` database
  The new fallback rule for collections for which an access level is not explicitly specified:
  Choose the higher access level of:
    * Any wildcard access grant in the same database, or on "*/*"
    * The access level for the current database
    * The access level for the `_system` database

* fixed issue #4583: add AQL ASSERT and AQL WARN

* renamed startup option `--replication.automatic-failover` to
  `--replication.active-failover`
  using the old option name will still work in ArangoDB 3.4, but the old option
  will be removed afterwards

* index selectivity estimates for RocksDB engine are now eventually consistent

  This change addresses a previous issue where some index updates could be
  "lost" from the view of the internal selectivity estimate, leading to
  inaccurate estimates. The issue is solved now, but there can be up to a second
  or so delay before updates are reflected in the estimates.

* support `returnOld` and `returnNew` attributes for in the following HTTP REST
  APIs:

  * /_api/gharial/<graph>/vertex/<collection>
  * /_api/gharial/<graph>/edge/<collection>

  The exception from this is that the HTTP DELETE verb for these APIs does not
  support `returnOld` because that would make the existing API incompatible

* fixed internal issue #478: remove unused and undocumented REST API endpoints
  _admin/statistics/short and _admin/statistics/long

  These APIs were available in ArangoDB's REST API, but have not been called by
  ArangoDB itself nor have they been part of the documented API. They have been
  superseded by other REST APIs and were partially dysfunctional. Therefore
  these two endpoints have been removed entirely.

* fixed issue #1532: reload users on restore

* fixed internal issue #1475: when restoring a cluster dump to a single server
  ignore indexes of type primary and edge since we mustn't create them here.

* fixed internal issue #1439: improve performance of any-iterator for RocksDB

* issue #1190: added option `--create-database` for arangoimport

* UI: updated dygraph js library to version 2.1.0

* renamed arangoimp to arangoimport for consistency
  Release packages will still install arangoimp as a symlink so user scripts
  invoking arangoimp do not need to be changed

* UI: Shard distribution view now has an accordion view instead of displaying
  all shards of all collections at once.

* fixed issue #4393: broken handling of unix domain sockets in JS_Download

* added AQL function `IS_KEY`
  this function checks if the value passed to it can be used as a document key,
  i.e. as the value of the `_key` attribute

* added AQL functions `SORTED` and `SORTED_UNIQUE`

  `SORTED` will return a sorted version of the input array using AQL's internal
  comparison order
  `SORTED_UNIQUE` will do the same, but additionally removes duplicates.

* added C++ implementation for AQL functions `DATE_NOW`, `DATE_ISO8601`,
  `DATE_TIMESTAMP`, `IS_DATESTRING`, `DATE_DAYOFWEEK`, `DATE_YEAR`,
  `DATE_MONTH`, `DATE_DAY`, `DATE_HOUR`, `DATE_MINUTE`, `DATE_SECOND`,
  `DATE_MILLISECOND`, `DATE_DAYOFYEAR`, `DATE_ISOWEEK`, `DATE_LEAPYEAR`,
  `DATE_QUARTER`, `DATE_DAYS_IN_MONTH`, `DATE_ADD`, `DATE_SUBTRACT`,
  `DATE_DIFF`, `DATE_COMPARE`, `TRANSLATE` and `SHA512`

* fixed a bug where clusterinfo missed changes to plan after agency
  callback is registred for create collection

* Foxx manifest.json files can now contain a $schema key with the value
  of "http://json.schemastore.org/foxx-manifest" to improve tooling support.

* fixed agency restart from compaction without data

* fixed agency's log compaction for internal issue #2249

* only load Plan and Current from agency when actually needed


v3.3.18 (XXXX-XX-XX)
--------------------

* improved logging in case of replication errors

* recover short server id from agency after a restart of a cluster node

  this fixes problems with short server ids being set to 0 after a node restart,
  which then prevented cursor result load-forwarding between multiple coordinators
  to work properly

  this should fix arangojs#573

* increased default timeouts in replication

  this decreases the chances of followers not getting in sync with leaders because
  of replication operations timing out

* fixed internal issue #1983: the Web UI was showing a deletion confirmation
  multiple times.

* handle missing `_frontend` collections gracefully

  the `_frontend` system collection is not required for normal ArangoDB operations,
  so if it is missing for whatever reason, ensure that normal operations can go
  on.


v3.3.17 (2018-10-04)
--------------------

* upgraded arangosync version to 0.6.0

* added several advanced options for configuring and debugging LDAP connections.
  Please note that some of the following options are platform-specific and may not 
  work on all platforms or with all LDAP servers reliably:

  - `--ldap.serialized`: whether or not calls into the underlying LDAP library 
    should be serialized.
    This option can be used to work around thread-unsafe LDAP library functionality.
  - `--ldap.serialize-timeout`: sets the timeout value that is used when waiting to 
    enter the LDAP library call serialization lock. This is only meaningful when 
    `--ldap.serialized` has been set to `true`. 
  - `--ldap.retries`: number of tries to attempt a connection. Setting this to values 
    greater than one will make ArangoDB retry to contact the LDAP server in case no 
    connection can be made initially.
  - `--ldap.restart`: whether or not the LDAP library should implicitly restart 
    connections
  - `--ldap.referrals`: whether or not the LDAP library should implicitly chase 
    referrals
  - `--ldap.debug`: turn on internal OpenLDAP library output (warning: will print 
    to stdout).
  - `--ldap.timeout`: timeout value (in seconds) for synchronous LDAP API calls 
    (a value of 0 means default timeout).
  - `--ldap.network-timeout`: timeout value (in seconds) after which network operations 
    following the initial connection return in case of no activity (a value of 0 means 
    default timeout).
  - `--ldap.async-connect`: whether or not the connection to the LDAP library will 
    be done asynchronously.

* fixed a shutdown race in ArangoDB's logger, which could have led to some buffered
  log messages being discarded on shutdown

* display shard synchronization progress for collections outside of the
  `_system` database

* fixed issue #6611: Properly display JSON properties of user defined foxx services
  configuration within the web UI

* fixed issue #6583: Agency node segfaults if sent an authenticated HTTP request is sent to its port

* when cleaning out a leader it could happen that it became follower instead of 
  being removed completely

* make synchronous replication detect more error cases when followers cannot
  apply the changes from the leader

* fix some TLS errors that occurred when combining HTTPS/TLS transport with the
  VelocyStream protocol (VST)

  That combination could have led to spurious errors such as "TLS padding error"
  or "Tag mismatch" and connections being closed 

* agency endpoint updates now go through RAFT


v3.3.16 (2018-09-19)
--------------------

* fix undefined behavior in AQL query result cache

* the query editor within the web ui is now catching http 501 responses
  properly

* fixed issue #6495 (Document not found when removing records)

* fixed undefined behavior in cluster plan-loading procedure that may have 
  unintentionally modified a shared structure

* reduce overhead of function initialization in AQL COLLECT aggregate functions,
  for functions COUNT/LENGTH, SUM and AVG

  this optimization will only be noticable when the COLLECT produces many groups
  and the "hash" COLLECT variant is used

* fixed potential out-of-bounds access in admin log REST handler /_admin/log,
  which could have led to the server returning an HTTP 500 error

* catch more exceptions in replication and handle them appropriately


v3.3.15 (2018-09-10)
--------------------

* fixed an issue in the "sorted" AQL COLLECT variant, that may have led to producing
  an incorrect number of results

* upgraded arangodb starter version to 0.13.3

* fixed issue #5941 if using breadth-first search in traversals uniqueness checks
  on path (vertices and edges) have not been applied. In SmartGraphs the checks
  have been executed properly.

* added more detailed progress output to arangorestore, showing the percentage of
  how much data is restored for bigger collections plus a set of overview statistics
  after each processed collection

* added option `--rocksdb.use-file-logging` to enable writing of RocksDB's own
  informational LOG files into RocksDB's database directory.

  This option is turned off by default, but can be enabled for debugging RocksDB
  internals and performance.

* improved error messages when managing Foxx services

  Install/replace/upgrade will now provide additional information when an error
  is encountered during setup. Errors encountered during a `require` call will
  also include information about the underlying cause in the error message.

* fixed some Foxx script names being displayed incorrectly in web UI and Foxx CLI

* added startup option `--query.optimizer-max-plans value`

  This option allows limiting the number of query execution plans created by the 
  AQL optimizer for any incoming queries. The default value is `128`.

  By adjusting this value it can be controlled how many different query execution 
  plans the AQL query optimizer will generate at most for any given AQL query. 
  Normally the AQL query optimizer will generate a single execution plan per AQL query, 
  but there are some cases in which it creates multiple competing plans. More plans
  can lead to better optimized queries, however, plan creation has its costs. The
  more plans are created and shipped through the optimization pipeline, the more time 
  will be spent in the optimizer.

  Lowering this option's value will make the optimizer stop creating additional plans 
  when it has already created enough plans.

  Note that this setting controls the default maximum number of plans to create. The
  value can still be adjusted on a per-query basis by setting the *maxNumberOfPlans*
  attribute when running a query.

  This change also lowers the default maximum number of query plans from 192 to 128.

* bug fix: facilitate faster shutdown of coordinators and db servers

* cluster nodes should retry registering in agency until successful

* fixed some web ui action events related to Running Queries view and Slow
  Queries History view

* Create a default pacing algorithm for arangoimport to avoid TimeoutErrors
  on VMs with limited disk throughput

* backport PR 6150: establish unique function to indicate when
  application is terminating and therefore network retries should not occur

* backport PR #5201: eliminate race scenario where handlePlanChange
  could run infinite times after an execution exceeded 7.4 second time span


v3.3.14 (2018-08-15)
--------------------

* upgraded arangodb starter version to 0.13.1

* Foxx HTTP API errors now log stacktraces

* fixed issue #5736: Foxx HTTP API responds with 500 error when request body
  is too short

* fixed issue #5831: custom queries in the ui could not be loaded if the user
  only has read access to the _system database.

* fixed internal issue #2566: corrected web UI alignment of the nodes table

* fixed internal issue #2869: when attaching a follower with global applier to an
  authenticated leader already existing users have not been replicated, all users
  created/modified later are replicated.

* fixed internal issue #2865: dumping from an authenticated arangodb the users have
  not been included

* fixed issue #5943: misplaced database ui icon and wrong cursor type were used

* fixed issue #5354: updated the web UI JSON editor, improved usability

* fixed issue #5648: fixed error message when saving unsupported document types

* fixed issue #6076: Segmentation fault after AQL query

  This also fixes issues #6131 and #6174

* fixed issue #5884: Subquery nodes are no longer created on DBServers

* fixed issue #6031: Broken LIMIT in nested list iterations

* fixed internal issue #2812: Cluster fails to create many indexes in parallel

* intermediate commits in the RocksDB engine are now only enabled in standalone AQL
  queries (not within a JS transaction), standalone truncate as well as for the
  "import" API

* Bug fix: race condition could request data from Agency registry that did not
  exist yet.  This caused a throw that would end the Supervision thread.
  All registry query APIs no longer throw exceptions.


v3.3.13 (2018-07-26)
--------------------

* fixed internal issue #2567: the Web UI was showing the possibility to move a
  shard from a follower to the current leader

* fixed issue #5977: Unexpected execution plan when subquery contains COLLECT

* Bugfix: The AQL syntax variants `UPDATE/REPLACE k WITH d` now correctly take
  _rev from k instead of d (when ignoreRevs is false) and ignore d._rev.

* put an upper bound on the number of documents to be scanned when using
  `db.<collection>.any()` in the RocksDB storage engine

  previous versions of ArangoDB did a scan of a random amount of documents in
  the collection, up to the total number of documents available. this produced
  a random selection with a good quality, but needed to scan half the number
  of documents in the collection on average.

  The new version will only scan up to 500 documents, so it produces a less
  random result, but will be a lot faster especially for large collections.

  The implementation of `any()` for the MMFiles engine remains unchanged. The
  MMFiles engine will pick a random document from the entire range of the
  in-memory primary index without performing scans.

* return an empty result set instead of an "out of memory" exception when
  querying the geo index with invalid (out of range) coordinates

* added load balancer support and user-restriction to cursor API.

  If a cursor is accessed on a different coordinator than where it was created,
  the requests will be forwarded to the correct coordinator. If a cursor is
  accessed by a different user than the one who created it, the request will
  be denied.

* keep failed follower in followers list in Plan.

  This increases the changes of a failed follower getting back into sync if the
  follower comes back after a short time. In this case the follower can try to
  get in sync again, which normally takes less time than seeding a completely
  new follower.

* fix assertion failure and undefined behavior in Unix domain socket connections,
  introduced by 3.3.12

* added configuration option `--rocksdb.sync-interval`

  This option specifies interval (in milliseconds) that ArangoDB will use to
  automatically synchronize data in RocksDB's write-ahead log (WAL) files to
  disk. Automatic syncs will only be performed for not-yet synchronized data,
  and only for operations that have been executed without the *waitForSync*
  attribute.

  Automatic synchronization is performed by a background thread. The default
  sync interval is 0, meaning the automatic background syncing is turned off.
  Background syncing in 3.3 is opt-in, whereas in ArangoDB 3.4 the default sync
  interval will be 100 milliseconds.

  Note: this option is not supported on Windows platforms. Setting the sync
  interval to a value greater 0 will produce a startup warning.

* fixed graph creation sometimes failing with 'edge collection
  already used in edge def' when the edge definition contained multiple vertex
  collections, despite the edge definitions being identical

* inception could get caught in a trap, where agent configuration
  version and timeout multiplier lead to incapacitated agency

* fixed issue #5827: Batch request handling incompatible with .NET's default
  ContentType format

* fixed agency's log compaction for internal issue #2249

* inspector collects additionally disk data size and storage engine statistics


v3.3.12 (2018-07-12)
--------------------

* issue #5854: RocksDB engine would frequently request a new DelayToken.  This caused
  excessive write delay on the next Put() call.  Alternate approach taken.

* fixed graph creation under some circumstances failing with 'edge collection
  already used in edge def' despite the edge definitions being identical

* fixed issue #5727: Edge document with user provided key is inserted as many
  times as the number of shards, violating the primary index

* fixed internal issue #2658: AQL modification queries did not allow `_rev`
  checking. There is now a new option `ignoreRevs` which can be set to `false`
  in order to force AQL modification queries to match revision ids before
  doing any modifications

* fixed issue #5679: Replication applier restrictions will crash synchronisation
  after initial sync

* fixed potential issue in RETURN DISTINCT CollectBlock implementation
  that led to the block producing an empty result

* changed communication tasks to use boost strands instead of locks,
  this fixes a race condition with parallel VST communication over
  SSL

* fixed agency restart from compaction without data

* fixed for agent coming back to agency with changed endpoint and
  total data loss

* more patient agency tests to allow for ASAN tests to successfully finish


v3.3.11 (2018-06-26)
--------------------

* upgraded arangosync version to 0.5.3

* upgraded arangodb starter version to 0.12.0

* fixed internal issue #2559: "unexpected document key" error when custom
  shard keys are used and the "allowUserKeys" key generator option is set
  to false

* fixed AQL DOCUMENT lookup function for documents for sharded collections with
  more than a single shard and using a custom shard key (i.e. some shard
  key attribute other than `_key`).
  The previous implementation of DOCUMENT restricted to lookup to a single
  shard in all cases, though this restriction was invalid. That lead to
  `DOCUMENT` not finding documents in cases the wrong shard was contacted. The
  fixed implementation in 3.3.11 will reach out to all shards to find the
  document, meaning it will produce the correct result, but will cause more
  cluster-internal traffic. This increase in traffic may be high if the number
  of shards is also high, because each invocation of `DOCUMENT` will have to
  contact all shards.
  There will be no performance difference for non-sharded collections or
  collections that are sharded by `_key` or that only have a single shard.

* reimplemented replication view in web UI

* fixed internal issue #2256: ui, document id not showing up when deleting a document

* fixed internal issue #2163: wrong labels within foxx validation of service
  input parameters

* fixed internal issue #2160: fixed misplaced tooltips in indices view

* added new arangoinspect client tool, to help users and customers easily collect
  information of any ArangoDB server setup, and facilitate troubleshooting for the
  ArangoDB Support Team


v3.3.10 (2018-06-04)
--------------------

* make optimizer rule "remove-filter-covered-by-index" not stop after removing
  a sub-condition from a FILTER statement, but pass the optimized FILTER
  statement again into the optimizer rule for further optimizations.
  This allows optimizing away some more FILTER conditions than before.

* allow accessing /_admin/status URL on followers too in active failover setup

* fix cluster COLLECT optimization for attributes that were in "sorted" variant of
  COLLECT and that were provided by a sorted index on the collected attribute

* apply fulltext index optimization rule for multiple fulltext searches in
  the same query

  this fixes https://stackoverflow.com/questions/50496274/two-fulltext-searches-on-arangodb-cluster-v8-is-involved

* validate `_from` and `_to` values of edges on updates consistently

* fixed issue #5400: Unexpected AQL Result

* fixed issue #5429: Frequent 'updated local foxx repository' messages

* fixed issue #5252: Empty result if FULLTEXT() is used together with LIMIT offset

* fixed issue #5035: fixed a vulnerability issue within the web ui's index view

* inception was ignoring leader's configuration


v3.3.9 (2018-05-17)
-------------------

* added `/_admin/repair/distributeShardsLike` that repairs collections with
  distributeShardsLike where the shards aren't actually distributed like in the
  prototype collection, as could happen due to internal issue #1770

* fixed Foxx queues bug when queues are created in a request handler with an
  ArangoDB authentication header

* upgraded arangosync version to 0.5.1

* upgraded arangodb starter version to 0.11.3

* fix cluster upgrading issue introduced in 3.3.8

  the issue made arangod crash when starting a DB server with option
  `--database.auto-upgrade true`

* fix C++ implementation of AQL ZIP function to return each distinct attribute
  name only once. The previous implementation added non-unique attribute names
  multiple times, which led to follow-up issues.
  Now if an attribute name occurs multiple times in the input list of attribute
  names, it will only be incorporated once into the result object, with the
  value that corresponds to the first occurrence.
  This fix also changes the V8 implementation of the ZIP function, which now
  will always return the first value for non-unique attribute names and not the
  last occurring value.

* self heal during a Foxx service install, upgrade or replace no longer breaks
  the respective operation

* make /_api/index, /_api/database and /_api/user REST handlers use the scheduler's
  internal queue, so they do not run in an I/O handling thread

* fixed issue #4919: C++ implementation of LIKE function now matches the old and
  correct behavior of the JavaScript implementation.

* added REST API endpoint /_admin/server/availability for monitoring purposes

* UI: fixed an unreasonable event bug within the modal view engine

* fixed issue #3811: gharial api is now checking existence of _from and _to vertices
  during edge creation

* fixed internal issue #2149: number of documents in the UI is not adjusted after
  moving them

* fixed internal issue #2150: UI - loading a saved query does not update the list
  of bind parameters

* fixed internal issue #2147 - fixed database filter in UI

* fixed issue #4934: Wrong used GeoIndex depending on FILTER order

* added `query` and `aql.literal` helpers to `@arangodb` module.

* remove post-sort from GatherNode in cluster AQL queries that do use indexes
  for filtering but that do not require a sorted result

  This optimization can speed up gathering data from multiple shards, because
  it allows to remove a merge sort of the individual shards' results.

* extend the already existing "reduce-extraction-to-projection" AQL optimizer
  rule for RocksDB to provide projections of up to 5 document attributes. The
  previous implementation only supported a projection for a single document
  attribute. The new implementation will extract up to 5 document attributes from
  a document while scanning a collection via an EnumerateCollectionNode.
  Additionally the new version of the optimizer rule can also produce projections
  when scanning an index via an IndexNode.
  The optimization is benefial especially for huge documents because it will copy
  out only the projected attributes from the document instead of copying the entire
  document data from the storage engine.

  When applied, the explainer will show the projected attributes in a `projections`
  remark for an EnumerateCollectionNode or IndexNode. The optimization is limited
  to the RocksDB storage engine.

* added index-only optimization for AQL queries that can satisfy the retrieval of
  all required document attributes directly from an index.

  This optimization will be triggered for the RocksDB engine if an index is used
  that covers all required attributes of the document used later on in the query.
  If applied, it will save retrieving the actual document data (which would require
  an extra lookup in RocksDB), but will instead build the document data solely
  from the index values found. It will only be applied when using up to 5 attributes
  from the document, and only if the rest of the document data is not used later
  on in the query.

  The optimization is currently available for the RocksDB engine for the index types
  primary, edge, hash, skiplist and persistent.

  If the optimization is applied, it will show up as "index only" in an AQL
  query's execution plan for an IndexNode.

* added scan-only optimization for AQL queries that iterate over collections or
  indexes and that do not need to return the actual document values.

  Not fetching the document values from the storage engine will provide a
  considerable speedup when using the RocksDB engine, but may also help a bit
  in case of the MMFiles engine. The optimization will only be applied when
  full-scanning or index-scanning a collection without refering to any of its
  documents later on, and, for an IndexNode, if all filter conditions for the
  documents of the collection are covered by the index.

  If the optimization is applied, it will show up as "scan only" in an AQL
  query's execution plan for an EnumerateCollectionNode or an IndexNode.

* extend existing "collect-in-cluster" optimizer rule to run grouping, counting
  and deduplication on the DB servers in several cases, so that the coordinator
  will only need to sum up the potentially smaller results from the individual shards.

  The following types of COLLECT queries are covered now:
  - RETURN DISTINCT expr
  - COLLECT WITH COUNT INTO ...
  - COLLECT var1 = expr1, ..., varn = exprn (WITH COUNT INTO ...), without INTO or KEEP
  - COLLECT var1 = expr1, ..., varn = exprn AGGREGATE ..., without INTO or KEEP, for
    aggregate functions COUNT/LENGTH, SUM, MIN and MAX.

* honor specified COLLECT method in AQL COLLECT options

  for example, when the user explicitly asks for the COLLECT method
  to be `sorted`, the optimizer will now not produce an alternative
  version of the plan using the hash method.

  additionally, if the user explcitly asks for the COLLECT method to
  be `hash`, the optimizer will now change the existing plan to use
  the hash method if possible instead of just creating an alternative
  plan.

  `COLLECT ... OPTIONS { method: 'sorted' }` => always use sorted method
  `COLLECT ... OPTIONS { method: 'hash' }`   => use hash if this is technically possible
  `COLLECT ...` (no options)                 => create a plan using sorted, and another plan using hash method

* added bulk document lookups for MMFiles engine, which will improve the performance
  of document lookups from an inside an index in case the index lookup produces many
  documents


v3.3.8 (2018-04-24)
-------------------

* included version of ArangoDB Starter (`arangodb` binary) updated to v0.10.11,
  see [Starter changelog](https://github.com/arangodb-helper/arangodb/blob/master/CHANGELOG.md)

* added arangod startup option `--dump-options` to print all configuration parameters
  as a JSON object

* fixed: (Enterprise only) If you restore a SmartGraph where the collections
  are still existing and are supposed to be dropped on restore we ended up in
  duplicate name error. This is now gone and the SmartGraph is correctly restored.

* fix lookups by `_id` in smart graph edge collections

* improve startup resilience in case there are datafile errors (MMFiles)

  also allow repairing broken VERSION files automatically on startup by
  specifying the option `--database.ignore-datafile-errors true`

* fix issue #4582: UI query editor now supports usage of empty string as bind parameter value

* fixed internal issue #2148: Number of documents found by filter is misleading in web UI

* added startup option `--database.required-directory-state`

  using this option it is possible to require the database directory to be
  in a specific state on startup. the options for this value are:

  - non-existing: database directory must not exist
  - existing: database directory must exist
  - empty: database directory must exist but be empty
  - populated: database directory must exist and contain specific files already
  - any: any state allowed

* field "$schema" in Foxx manifest.json files no longer produce warnings

* added `@arangodb/locals` module to expose the Foxx service context as an
  alternative to using `module.context` directly.

* `db._executeTransaction` now accepts collection objects as collections.

* supervision can be put into maintenance mode


v3.3.7 (2018-04-11)
-------------------

* added hidden option `--query.registry-ttl` to control the lifetime of cluster AQL
  query parts

* fixed internal issue #2237: AQL queries on collections with replicationFactor:
  "satellite" crashed arangod in single server mode

* fixed restore of satellite collections: replicationFactor was set to 1 during
  restore

* fixed dump and restore of smart graphs:
  a) The dump will not include the hidden shadow collections anymore, they were dumped
     accidentially and only contain duplicated data.
  b) Restore will now ignore hidden shadow collections as all data is contained
     in the smart-edge collection. You can manually include these collections from an
     old dump (3.3.5 or earlier) by using `--force`.
  c) Restore of a smart-graph will now create smart collections properly instead
     of getting into `TIMEOUT_IN_CLUSTER_OPERATION`

* fixed issue in AQL query optimizer rule "restrict-to-single-shard", which
  may have sent documents to a wrong shard in AQL INSERT queries that specified
  the value for `_key` using an expression (and not a constant value)
  Important: if you were affected by this bug in v3.3.5 it is required that you
  recreate your dataset in v3.3.6 (i.e. dumping and restoring) instead of doing
  a simple binary upgrade

* added /_admin/status HTTP API for debugging purposes

* added ArangoShell helper function for packaging all information about an
  AQL query so it can be run and analyzed elsewhere:

  query = "FOR doc IN mycollection FILTER doc.value > 42 RETURN doc";
  require("@arangodb/aql/explainer").debugDump("/tmp/query-debug-info", query);

  Entitled users can send the generated file to the ArangoDB support to facilitate
  reproduction and debugging.

* added hidden option `--server.ask-jwt-secret`. This is an internal option
  for debugging and should not be exposed to end-users.

* fix for internal issue #2215. supervision will now wait for agent to
  fully prepare before adding 10 second grace period after leadership change

* fixed internal issue #2215's FailedLeader timeout bug

v3.3.5 (2018-03-28)
-------------------

* fixed issue #4934: Wrong used GeoIndex depending on FILTER order

* make build id appear in startup log message alongside with other version info

* make AQL data modification operations that are sent to all shards and that are
  supposed to return values (i.e. `RETURN OLD` or `RETURN NEW`) not return fake
  empty result rows if the document to be updated/replaced/removed was not present
  on the target shard

* added AQL optimizer rule `restrict-to-single-shard`

  This rule will kick in if a collection operation (index lookup or data
  modification operation) will only affect a single shard, and the operation can be
  restricted to the single shard and is not applied for all shards. This optimization
  can be applied for queries that access a collection only once in the query, and that
  do not use traversals, shortest path queries and that do not access collection data
  dynamically using the `DOCUMENT`, `FULLTEXT`, `NEAR` or `WITHIN` AQL functions.
  Additionally, the optimizer will only pull off this optimization if can safely
  determine the values of all the collection's shard keys from the query, and when the
  shard keys are covered by a single index (this is always true if the shard key is
  the default `_key`)

* display missing attributes of GatherNodes in AQL explain output

* make AQL optimizer rule `undistribute-remove-after-enum-coll` fire in a few
  more cases in which it is possible

* slightly improve index selection for the RocksDB engine when there are multiple
  competing indexes with the same attribute prefixes, but different amount of
  attributes covered. In this case, the more specialized index will be preferred
  now

* fix issue #4924: removeFollower now prefers to remove the last follower(s)

* added "collect-in-cluster" optimizer rule to have COLLECT WITH COUNT queries
  without grouping being executed on the DB servers and the coordinator only summing
  up the counts from the individual shards

* fixed issue #4900: Nested FOR query uses index but ignores other filters

* properly exit v8::Context in one place where it was missing before

* added hidden option `--cluster.index-create-timeout` for controlling the
  default value of the index creation timeout in cluster
  under normal circumstances, this option does not need to be adjusted

* increase default timeout for index creation in cluster to 3600s

* fixed issue #4843: Query-Result has more Docs than the Collection itself

* fixed the behavior of ClusterInfo when waiting for current to catch
  up with plan in create collection.

* fixed issue #4827: COLLECT on edge _to field doesn't group distinct values as expected (MMFiles)


v3.3.4 (2018-03-01)
-------------------

* fix AQL `fullCount` result value in some cluster cases when it was off a bit

* fix issue #4651: Simple query taking forever until a request timeout error

* fix issue #4657: fixed incomplete content type header

* Vastly improved the Foxx Store UI

* fix issue #4677: AQL WITH with bind parameters results in "access after data-modification"
  for two independent UPSERTs

* remove unused startup option `--ldap.permissions-attribute-name`

* fix issue #4457: create /var/tmp/arangod with correct user in supervisor mode

* remove long disfunctional admin/long_echo handler

* fixed Foxx API:

  * PUT /_api/foxx/service: Respect force flag
  * PATCH /_api/foxx/service: Check whether a service under given mount exists

* internal issue #1726: supervision failed to remove multiple servers
  from health monitoring at once.

* more information from inception, why agent is activated

* fixed a bug where supervision tried to deal with shards of virtual collections

* fix internal issue #1770: collection creation using distributeShardsLike yields
  errors and did not distribute shards correctly in the following cases:
  1. If numberOfShards * replicationFactor % nrDBServers != 0
     (shards * replication is not divisible by DBServers).
  2. If there was failover / move shard case on the leading collection
     and creating the follower collection afterwards.

* fix timeout issues in replication client expiration

* added missing edge filter to neighbors-only traversals
  in case a filter condition was moved into the traverser and the traversal was
  executed in breadth-first mode and was returning each visited vertex exactly
  once, and there was a filter on the edges of the path and the resulting vertices
  and edges were not used later, the edge filter was not applied

* fixed issue #4160: Run arangod with "--database.auto-upgrade" option always crash silently without error log

* fix internal issue #1848: AQL optimizer was trying to resolve attribute accesses
  to attributes of constant object values at query compile time, but only did so far
  the very first attribute in each object

  this fixes https://stackoverflow.com/questions/48648737/beginner-bug-in-for-loops-from-objects

* fix inconvenience: If we want to start server with a non-existing
  --javascript.app-path it will now be created (if possible)

* fixed: REST API `POST _api/foxx` now returns HTTP code 201 on success, as documented.
         returned 200 before.

* fixed: REST API `PATCH _api/foxx/dependencies` now updates the existing dependencies
         instead of replacing them.

* fixed: Foxx upload of single javascript file. You now can upload via http-url pointing
         to a javascript file.

* fixed issue #4395: If your foxx app includes an `APP` folder it got
         accidently removed by selfhealing this is not the case anymore.

* fixed internal issue #1969 - command apt-get purge/remove arangodb3e was failing


v3.3.3 (2018-01-16)
-------------------

* fix issue #4272: VERSION file keeps disappearing

* fix internal issue #81: quotation marks disappeared when switching table/json
  editor in the query editor ui

* added option `--rocksdb.throttle` to control whether write-throttling is enabled
  Write-throttling is turned on by default, to reduce chances of compactions getting
  too far behind and blocking incoming writes.

* fixed issue #4308: Crash when getter for error.name throws an error (on Windows)

* UI: fixed a query editor caching and parsing issue

* Fixed internal issue #1683: fixes an UI issue where a collection name gets wrongly cached
  within the documents overview of a collection.

* Fixed an issue with the index estimates in RocksDB in the case a transaction is aborted.
  Former the index estimates were modified if the transaction commited or not.
  Now they will only be modified if the transaction commited successfully.

* UI: optimized login view for very small screen sizes

* Truncate in RocksDB will now do intermediate commits every 10.000 documents
  if truncate fails or the server crashes during this operation all deletes
  that have been commited so far are persisted.

* make the default value of `--rocksdb.block-cache-shard-bits` use the RocksDB
  default value. This will mostly mean the default number block cache shard
  bits is lower than before, allowing each shard to store more data and cause
  less evictions from block cache

* issue #4222: Permission error preventing AQL query import / export on webui

* UI: optimized error messages for invalid query bind parameter

* UI: upgraded swagger ui to version 3.9.0

* issue #3504: added option `--force-same-database` for arangorestore

  with this option set to true, it is possible to make any arangorestore attempt
  fail if the specified target database does not match the database name
  specified in the source dump's "dump.json" file. it can thus be used to
  prevent restoring data into the "wrong" database

  The option is set to `false` by default to ensure backwards-compatibility

* make the default value of `--rocksdb.block-cache-shard-bits` use the RocksDB
  default value. This will mostly mean the default number block cache shard
  bits is lower than before, allowing each shard to store more data and cause
  less evictions from block cache

* fixed issue #4255: AQL SORT consuming too much memory

* fixed incorrect persistence of RAFT vote and term


v3.3.2 (2018-01-04)
-------------------

* fixed issue #4199: Internal failure: JavaScript exception in file 'arangosh.js'
  at 98,7: ArangoError 4: Expecting type String

* fixed issue in agency supervision with a good server being left in
  failedServers

* distinguish isReady and allInSync in clusterInventory

* fixed issue #4197: AQL statement not working in 3.3.1 when upgraded from 3.2.10

* do not reuse collection ids when restoring collections from a dump, but assign new collection ids, this should prevent collection id conflicts


v3.3.1 (2017-12-28)
-------------------

* UI: displayed wrong wfs property for a collection when using RocksDB as
  storage engine

* added `--ignore-missing` option to arangoimp
  this option allows importing lines with less fields than specified in the CSV
  header line

* changed misleading error message from "no leader" to "not a leader"

* optimize usage of AQL FULLTEXT index function to a FOR loop with index
  usage in some cases
  When the optimization is applied, this especially speeds up fulltext index
  queries in the cluster

* UI: improved the behavior during collection creation in a cluster environment

* Agency lockup fixes for very small machines.

* Agency performance improvement by finer grained locking.

* Use steady_clock in agency whereever possible.

* Agency prevent Supervision thread crash.

* Fix agency integer overflow in timeout calculation.


v3.3.0 (2017-12-14)
-------------------

* release version

* added a missing try/catch block in the supervision thread


v3.3.rc8 (2017-12-12)
---------------------

* UI: fixed broken Foxx configuration keys. Some valid configuration values
  could not be edited via the ui.

* UI: pressing the return key inside a select2 box no longer triggers the modal's
  success function

* UI: coordinators and db servers are now in sorted order (ascending)


v3.3.rc7 (2017-12-07)
---------------------

* fixed issue #3741: fix terminal color output in Windows

* UI: fixed issue #3822: disabled name input field for system collections

* fixed issue #3640: limit in subquery

* fixed issue #3745: Invalid result when using OLD object with array attribute in UPSERT statement

* UI: edge collections were wrongly added to from and to vertices select box during graph creation

* UI: added not found views for documents and collections

* UI: using default user database api during database creation now

* UI: the graph viewer backend now picks one random start vertex of the
  first 1000 documents instead of calling any(). The implementation of
  "any" is known to scale bad on huge collections with RocksDB.

* UI: fixed disappearing of the navigation label in some case special case

* UI: the graph viewer now displays updated label values correctly.
  Additionally the included node/edge editor now closes automatically
  after a successful node/edge update.

* fixed issue #3917: traversals with high maximal depth take extremely long
  in planning phase.


v3.3.rc4 (2017-11-28)
---------------------

* minor bug-fixes


v3.3.rc3 (2017-11-24)
---------------------

* bug-fixes


v3.3.rc2 (2017-11-22)
---------------------

* UI: document/edge editor now remembering their modes (e.g. code or tree)

* UI: optimized error messages for invalid graph definitions. Also fixed a
  graph renderer cleanup error.

* UI: added a delay within the graph viewer while changing the colors of the
  graph. Necessary due different browser behaviour.

* added options `--encryption.keyfile` and `--encryption.key-generator` to arangodump
  and arangorestore

* UI: the graph viewer now displays updated label values correctly.
  Additionally the included node/edge editor now closes automatically
  after a successful node/edge update.

* removed `--recycle-ids` option for arangorestore

  using that option could have led to problems on the restore, with potential
  id conflicts between the originating server (the source dump server) and the
  target server (the restore server)


v3.3.rc1 (2017-11-17)
---------------------

* add readonly mode REST API

* allow compilation of ArangoDB source code with g++ 7

* upgrade minimum required g++ compiler version to g++ 5.4
  That means ArangoDB source code will not compile with g++ 4.x or g++ < 5.4 anymore.

* AQL: during a traversal if a vertex is not found. It will not print an ERROR to the log and continue
  with a NULL value, but will register a warning at the query and continue with a NULL value.
  The situation is not desired as an ERROR as ArangoDB can store edges pointing to non-existing
  vertex which is perfectly valid, but it may be a n issue on the data model, so users
  can directly see it on the query now and do not "by accident" have to check the LOG output.

* introduce `enforceReplicationFactor` attribute for creating collections:
  this optional parameter controls if the coordinator should bail out during collection
  creation if there are not enough DBServers available for the desired `replicationFactor`.

* fixed issue #3516: Show execution time in arangosh

  this change adds more dynamic prompt components for arangosh
  The following components are now available for dynamic prompts,
  settable via the `--console.prompt` option in arangosh:

  - '%t': current time as timestamp
  - '%a': elpased time since ArangoShell start in seconds
  - '%p': duration of last command in seconds
  - '%d': name of current database
  - '%e': current endpoint
  - '%E': current endpoint without protocol
  - '%u': current user

  The time a command takes can be displayed easily by starting arangosh with `--console.prompt "%p> "`.

* make the ArangoShell refill its collection cache when a yet-unknown collection
  is first accessed. This fixes the following problem:

      arangosh1> db._collections();  // shell1 lists all collections
      arangosh2> db._create("test"); // shell2 now creates a new collection 'test'
      arangosh1> db.test.insert({}); // shell1 is not aware of the collection created
                                     // in shell2, so the insert will fail

* make AQL `DISTINCT` not change the order of the results it is applied on

* incremental transfer of initial collection data now can handle partial
  responses for a chunk, allowing the leader/master to send smaller chunks
  (in terms of HTTP response size) and limit memory usage

  this optimization is only active if client applications send the "offset" parameter
  in their requests to PUT `/_api/replication/keys/<id>?type=docs`

* initial creation of shards for cluster collections is now faster with
  `replicationFactor` values bigger than 1. this is achieved by an optimization
  for the case when the collection on the leader is still empty

* potential fix for issue #3517: several "filesystem full" errors in logs
  while there's a lot of disk space

* added C++ implementations for AQL function `SUBSTRING()`, `LEFT()`, `RIGHT()` and `TRIM()`

* show C++ function name of call site in ArangoDB log output

  this requires option `--log.line-number` to be set to *true*

* UI: added word wrapping to query editor

* UI: fixed wrong user attribute name validation, issue #3228

* make AQL return a proper error message in case of a unique key constraint
  violation. previously it only returned the generic "unique constraint violated"
  error message but omitted the details about which index caused the problem.

  This addresses https://stackoverflow.com/questions/46427126/arangodb-3-2-unique-constraint-violation-id-or-key

* added option `--server.local-authentication`

* UI: added user roles

* added config option `--log.color` to toggle colorful logging to terminal

* added config option `--log.thread-name` to additionally log thread names

* usernames must not start with `:role:`, added new options:
    --server.authentication-timeout
    --ldap.roles-attribute-name
    --ldap.roles-transformation
    --ldap.roles-search
    --ldap.superuser-role
    --ldap.roles-include
    --ldap.roles-exclude

* performance improvements for full collection scans and a few other operations
  in MMFiles engine

* added `--rocksdb.encryption-key-generator` for enterprise

* removed `--compat28` parameter from arangodump and replication API

  older ArangoDB versions will no longer be supported by these tools.

* increase the recommended value for `/proc/sys/vm/max_map_count` to a value
  eight times as high as the previous recommended value. Increasing the
  values helps to prevent an ArangoDB server from running out of memory mappings.

  The raised minimum recommended value may lead to ArangoDB showing some startup
  warnings as follows:

      WARNING {memory} maximum number of memory mappings per process is 65530, which seems too low. it is recommended to set it to at least 512000
      WARNING {memory} execute 'sudo sysctl -w "vm.max_map_count=512000"'

* Foxx now warns about malformed configuration/dependency names and aliases in the manifest.


v3.2.17 (XXXX-XX-XX)
--------------------

* added missing virtual destructor for MMFiles transaction data context object

* make synchronous replication detect more error cases when followers cannot
  apply the changes from the leader

* fixed undefined behavior in cluster plan-loading procedure that may have 
  unintentionally modified a shared structure

* cluster nodes should retry registering in agency until successful

* fixed issue #5354: updated the ui json editor, improved usability

* fixed issue #5648: fixed error message when saving unsupported document
  types

* fixed issue #5943: misplaced database ui icon and wrong cursor type were used


v3.2.16 (2018-07-12)
--------------------

* upgraded arangodb starter version to 0.12.0

* make edge cache initialization and invalidation more portable by avoiding memset
  on non-POD types

* fixed internal issue #2256: ui, document id not showing up when deleting a document

* fixed issue #5400: Unexpected AQL Result

* Fixed issue #5035: fixed a vulnerability issue within the web ui's index view

* issue one HTTP call less per cluster AQL query

* self heal during a Foxx service install, upgrade or replace no longer breaks
  the respective operation

* inception was ignoring leader's configuration

* inception could get caught in a trap, where agent configuration
  version and timeout multiplier lead to incapacitated agency

* more patient agency tests to allow for ASAN tests to successfully finish

* fixed for agent coming back to agency with changed endpoint and
  total data loss

* fixed agency restart from compaction without data


v3.2.15 (2018-05-13)
--------------------

* upgraded arangodb starter version to 0.11.2

* make /_api/index and /_api/database REST handlers use the scheduler's internal
  queue, so they do not run in an I/O handling thread

* fixed issue #3811: gharial api is now checking existence of _from and _to vertices
  during edge creation


v3.2.14 (2018-04-20)
--------------------

* field "$schema" in Foxx manifest.json files no longer produce warnings

* added `@arangodb/locals` module to expose the Foxx service context as an
  alternative to using `module.context` directly.

* the internal implementation of REST API `/_api/simple/by-example` now uses
  C++ instead of JavaScript

* supervision can be switched to maintenance mode f.e. for rolling upgrades


v3.2.13 (2018-04-13)
--------------------

* improve startup resilience in case there are datafile errors (MMFiles)

  also allow repairing broken VERSION files automatically on startup by
  specifying the option `--database.ignore-datafile-errors true`

* fix issue #4582: UI query editor now supports usage of empty string as bind parameter value

* fix issue #4924: removeFollower now prefers to remove the last follower(s)

* fixed issue #4934: Wrong used GeoIndex depending on FILTER order

* fixed the behavior of clusterinfo when waiting for current to catch
  up with plan in create collection.

* fix for internal issue #2215. supervision will now wait for agent to
  fully prepare before adding 10 second grace period after leadership change

* fixed interal issue #2215 FailedLeader timeout bug


v3.2.12 (2018-02-27)
--------------------

* remove long disfunctional admin/long_echo handler

* fixed Foxx API:

  * PUT /_api/foxx/service: Respect force flag
  * PATCH /_api/foxx/service: Check whether a service under given mount exists

* fix issue #4457: create /var/tmp/arangod with correct user in supervisor mode

* fix internal issue #1848

  AQL optimizer was trying to resolve attribute accesses
  to attributes of constant object values at query compile time, but only did so far
  the very first attribute in each object

  this fixes https://stackoverflow.com/questions/48648737/beginner-bug-in-for-loops-from-objects

* fix inconvenience: If we want to start server with a non-existing
  --javascript.app-path it will now be created (if possible)

* fixed: REST API `POST _api/foxx` now returns HTTP code 201 on success, as documented.
         returned 200 before.

* fixed: REST API `PATCH _api/foxx/dependencies` now updates the existing dependencies
         instead of replacing them.

* fixed: Foxx upload of single javascript file. You now can upload via http-url pointing
         to a javascript file.

* fixed issue #4395: If your foxx app includes an `APP` folder it got accidently removed by selfhealing
         this is not the case anymore.

* fix internal issue 1770: collection creation using distributeShardsLike yields
  errors and did not distribute shards correctly in the following cases:
  1. If numberOfShards * replicationFactor % nrDBServers != 0
     (shards * replication is not divisible by DBServers).
  2. If there was failover / move shard case on the leading collection
     and creating the follower collection afterwards.

* fix timeout issues in replication client expiration

+ fix some inconsistencies in replication for RocksDB engine that could have led
  to some operations not being shipped from master to slave servers

* fix issue #4272: VERSION file keeps disappearing

* fix internal issue #81: quotation marks disappeared when switching table/json
  editor in the query editor ui

* make the default value of `--rocksdb.block-cache-shard-bits` use the RocksDB
  default value. This will mostly mean the default number block cache shard
  bits is lower than before, allowing each shard to store more data and cause
  less evictions from block cache

* fix issue #4393: broken handling of unix domain sockets in
  JS_Download

* fix internal bug #1726: supervision failed to remove multiple
  removed servers from health UI

* fixed internal issue #1969 - command apt-get purge/remove arangodb3e was failing

* fixed a bug where supervision tried to deal with shards of virtual collections


v3.2.11 (2018-01-17)
--------------------

* Fixed an issue with the index estimates in RocksDB in the case a transaction is aborted.
  Former the index estimates were modified if the transaction commited or not.
  Now they will only be modified if the transaction commited successfully.

* Truncate in RocksDB will now do intermediate commits every 10.000 documents
  if truncate fails or the server crashes during this operation all deletes
  that have been commited so far are persisted.

* fixed issue #4308: Crash when getter for error.name throws an error (on Windows)

* UI: fixed a query editor caching and parsing issue for arrays and objects

* Fixed internal issue #1684: Web UI: saving arrays/objects as bind parameters faulty

* Fixed internal issue #1683: fixes an UI issue where a collection name gets wrongly cached
  within the documents overview of a collection.

* issue #4222: Permission error preventing AQL query import / export on webui

* UI: optimized login view for very small screen sizes

* UI: Shard distribution view now has an accordion view instead of displaying
  all shards of all collections at once.

* UI: optimized error messages for invalid query bind parameter

* fixed missing transaction events in RocksDB asynchronous replication

* fixed issue #4255: AQL SORT consuming too much memory

* fixed issue #4199: Internal failure: JavaScript exception in file 'arangosh.js'
  at 98,7: ArangoError 4: Expecting type String

* fixed issue #3818: Foxx configuration keys cannot contain spaces (will not save)

* UI: displayed wrong "waitForSync" property for a collection when
  using RocksDB as storage engine

* prevent binding to the same combination of IP and port on Windows

* fixed incorrect persistence of RAFT vote and term


v3.2.10 (2017-12-22)
--------------------

* replication: more robust initial sync

* fixed a bug in the RocksDB engine that would prevent recalculated
  collection counts to be actually stored

* fixed issue #4095: Inconsistent query execution plan

* fixed issue #4056: Executing empty query causes crash

* fixed issue #4045: Out of memory in `arangorestore` when no access
  rights to dump files

* fixed issue #3031: New Graph: Edge definitions with edges in
  fromCollections and toCollections

* fixed issue #2668: UI: when following wrong link from edge to vertex in
  nonexisting collection misleading error is printed

* UI: improved the behavior during collection creation in a cluster environment

* UI: the graph viewer backend now picks one random start vertex of the
  first 1000 documents instead of calling any(). The implementation of
  any is known to scale bad on huge collections with rocksdb.

* fixed snapshots becoming potentially invalid after intermediate commits in
  the RocksDB engine

* backport agency inquire API changes

* fixed issue #3822: Field validation error in ArangoDB UI - Minor

* UI: fixed disappearing of the navigation label in some cases

* UI: fixed broken foxx configuration keys. Some valid configuration values
  could not be edited via the ui.

* fixed issue #3640: limit in subquery

* UI: edge collections were wrongly added to from and to vertices select
  box during graph creation

* fixed issue #3741: fix terminal color output in Windows

* fixed issue #3917: traversals with high maximal depth take extremely long
  in planning phase.

* fix equality comparison for MMFiles documents in AQL functions UNIQUE
  and UNION_DISTINCT


v3.2.9 (2017-12-04)
-------------------

* under certain conditions, replication could stop. Now fixed by adding an
  equality check for requireFromPresent tick value

* fixed locking for replication context info in RocksDB engine
  this fixes undefined behavior when parallel requests are made to the
  same replication context

* UI: added not found views for documents and collections

* fixed issue #3858: Foxx queues stuck in 'progress' status

* allow compilation of ArangoDB source code with g++ 7

* fixed issue #3224: Issue in the Foxx microservices examples

* fixed a deadlock in user privilege/permission change routine

* fixed a deadlock on server shutdown

* fixed some collection locking issues in MMFiles engine

* properly report commit errors in AQL write queries to the caller for the
  RocksDB engine

* UI: optimized error messages for invalid graph definitions. Also fixed a
  graph renderer cleanrenderer cleanup error.

* UI: document/edge editor now remembering their modes (e.g. code or tree)

* UI: added a delay within the graph viewer while changing the colors of the
  graph. Necessary due different browser behaviour.

* fix removal of failed cluster nodes via web interface

* back port of ClusterComm::wait fix in devel
  among other things this fixes too eager dropping of other followers in case
  one of the followers does not respond in time

* transact interface in agency should not be inquired as of now

* inquiry tests and blocking of inquiry on AgencyGeneralTransaction

v3.2.8 (2017-11-18)
-------------------

* fixed a race condition occuring when upgrading via linux package manager

* fixed authentication issue during replication


v3.2.7 (2017-11-13)
-------------------

* Cluster customers, which have upgraded from 3.1 to 3.2 need to upgrade
  to 3.2.7. The cluster supervision is otherwise not operational.

* Fixed issue #3597: AQL with path filters returns unexpected results
  In some cases breadth first search in combination with vertex filters
  yields wrong result, the filter was not applied correctly.

* fixed some undefined behavior in some internal value caches for AQL GatherNodes
  and SortNodes, which could have led to sorted results being effectively not
  correctly sorted.

* make the replication applier for the RocksDB engine start automatically after a
  restart of the server if the applier was configured with its `autoStart` property
  set to `true`. previously the replication appliers were only automatically restarted
  at server start for the MMFiles engine.

* fixed arangodump batch size adaptivity in cluster mode and upped default batch size
  for arangodump

  these changes speed up arangodump in cluster context

* smart graphs now return a proper inventory in response to replication inventory
  requests

* fixed issue #3618: Inconsistent behavior of OR statement with object bind parameters

* only users with read/write rights on the "_system" database can now execute
  "_admin/shutdown" as well as modify properties of the write-ahead log (WAL)

* increase default maximum number of V8 contexts to at least 16 if not explicitly
  configured otherwise.
  the procedure for determining the actual maximum value of V8 contexts is unchanged
  apart from the value `16` and works as follows:
  - if explicitly set, the value of the configuration option `--javascript.v8-contexts`
    is used as the maximum number of V8 contexts
  - when the option is not set, the maximum number of V8 contexts is determined
    by the configuration option `--server.threads` if that option is set. if
    `--server.threads` is not set, then the maximum number of V8 contexts is the
    server's reported hardware concurrency (number of processors visible
    to the arangod process). if that would result in a maximum value of less than 16
    in any of these two cases, then the maximum value will be increased to 16.

* fixed issue #3447: ArangoError 1202: AQL: NotFound: (while executing) when
  updating collection

* potential fix for issue #3581: Unexpected "rocksdb unique constraint
  violated" with unique hash index

* fixed geo index optimizer rule for geo indexes with a single (array of coordinates)
  attribute.

* improved the speed of the shards overview in cluster (API endpoint /_api/cluster/shardDistribution API)
  It is now guaranteed to return after ~2 seconds even if the entire cluster is unresponsive.

* fix agency precondition check for complex objects
  this fixes issues with several CAS operations in the agency

* several fixes for agency restart and shutdown

* the cluster-internal representation of planned collection objects is now more
  lightweight than before, using less memory and not allocating any cache for indexes
  etc.

* fixed issue #3403: How to kill long running AQL queries with the browser console's
  AQL (display issue)

* fixed issue #3549: server reading ENGINE config file fails on common standard
  newline character

* UI: fixed error notifications for collection modifications

* several improvements for the truncate operation on collections:

  * the timeout for the truncate operation was increased in cluster mode in
    order to prevent too frequent "could not truncate collection" errors

  * after a truncate operation, collections in MMFiles still used disk space.
    to reclaim disk space used by truncated collection, the truncate actions
    in the web interface and from the ArangoShell now issue an extra WAL flush
    command (in cluster mode, this command is also propagated to all servers).
    the WAL flush allows all servers to write out any pending operations into the
    datafiles of the truncated collection. afterwards, a final journal rotate
    command is sent, which enables the compaction to entirely remove all datafiles
    and journals for the truncated collection, so that all disk space can be
    reclaimed

  * for MMFiles a special method will be called after a truncate operation so that
    all indexes of the collection can free most of their memory. previously some
    indexes (hash and skiplist indexes) partially kept already allocated memory
    in order to avoid future memory allocations

  * after a truncate operation in the RocksDB engine, an additional compaction
    will be triggered for the truncated collection. this compaction removes all
    deletions from the key space so that follow-up scans over the collection's key
    range do not have to filter out lots of already-removed values

  These changes make truncate operations potentially more time-consuming than before,
  but allow for memory/disk space savings afterwards.

* enable JEMalloc background threads for purging and returning unused memory
  back to the operating system (Linux only)

  JEMalloc will create its background threads on demand. The number of background
  threads is capped by the number of CPUs or active arenas. The background threads run
  periodically and purge unused memory pages, allowing memory to be returned to the
  operating system.

  This change will make the arangod process create several additional threads.
  It is accompanied by an increased `TasksMax` value in the systemd service configuration
  file for the arangodb3 service.

* upgraded bundled V8 engine to bugfix version v5.7.492.77

  this upgrade fixes a memory leak in upstream V8 described in
  https://bugs.chromium.org/p/v8/issues/detail?id=5945 that will result in memory
  chunks only getting uncommitted but not unmapped


v3.2.6 (2017-10-26)
-------------------

* UI: fixed event cleanup in cluster shards view

* UI: reduced cluster dashboard api calls

* fixed a permission problem that prevented collection contents to be displayed
  in the web interface

* removed posix_fadvise call from RocksDB's PosixSequentialFile::Read(). This is
  consistent with Facebook PR 2573 (#3505)

  this fix should improve the performance of the replication with the RocksDB
  storage engine

* allow changing of collection replication factor for existing collections

* UI: replicationFactor of a collection is now changeable in a cluster
  environment

* several fixes for the cluster agency

* fixed undefined behavior in the RocksDB-based geo index

* fixed Foxxmaster failover

* purging or removing the Debian/Ubuntu arangodb3 packages now properly stops
  the arangod instance before actuallying purging or removing


v3.2.5 (2017-10-16)
-------------------

* general-graph module and _api/gharial now accept cluster options
  for collection creation. It is now possible to set replicationFactor and
  numberOfShards for all collections created via this graph object.
  So adding a new collection will not result in a singleShard and
  no replication anymore.

* fixed issue #3408: Hard crash in query for pagination

* minimum number of V8 contexts in console mode must be 2, not 1. this is
  required to ensure the console gets one dedicated V8 context and all other
  operations have at least one extra context. This requirement was not enforced
  anymore.

* fixed issue #3395: AQL: cannot instantiate CollectBlock with undetermined
  aggregation method

* UI: fixed wrong user attribute name validation, issue #3228

* fix potential overflow in CRC marker check when a corrupted CRC marker
  is found at the very beginning of an MMFiles datafile

* UI: fixed unresponsive events in cluster shards view

* Add statistics about the V8 context counts and number of available/active/busy
  threads we expose through the server statistics interface.


v3.2.4 (2017-09-26)
-------------------

* UI: no default index selected during index creation

* UI: added replicationFactor option during SmartGraph creation

* make the MMFiles compactor perform less writes during normal compaction
  operation

  This partially fixes issue #3144

* make the MMFiles compactor configurable

  The following options have been added:

* `--compaction.db-sleep-time`: sleep interval between two compaction runs
    (in s)
  * `--compaction.min-interval"`: minimum sleep time between two compaction
     runs (in s)
  * `--compaction.min-small-data-file-size`: minimal filesize threshold
    original datafiles have to be below for a compaction
  * `--compaction.dead-documents-threshold`: minimum unused count of documents
    in a datafile
  * `--compaction.dead-size-threshold`: how many bytes of the source data file
    are allowed to be unused at most
  * `--compaction.dead-size-percent-threshold`: how many percent of the source
    datafile should be unused at least
  * `--compaction.max-files`: Maximum number of files to merge to one file
  * `--compaction.max-result-file-size`: how large may the compaction result
    file become (in bytes)
  * `--compaction.max-file-size-factor`: how large the resulting file may
    be in comparison to the collection's `--database.maximal-journal-size' setting`

* fix downwards-incompatibility in /_api/explain REST handler

* fix Windows implementation for fs.getTempPath() to also create a
  sub-directory as we do on linux

* fixed a multi-threading issue in cluster-internal communication

* performance improvements for traversals and edge lookups

* removed internal memory zone handling code. the memory zones were a leftover
  from the early ArangoDB days and did not provide any value in the current
  implementation.

* (Enterprise only) added `skipInaccessibleCollections` option for AQL queries:
  if set, AQL queries (especially graph traversals) will treat collections to
  which a user has no access rights to as if these collections were empty.

* adjusted scheduler thread handling to start and stop less threads in
  normal operations

* leader-follower replication catchup code has been rewritten in C++

* early stage AQL optimization now also uses the C++ implementations of
  AQL functions if present. Previously it always referred to the JavaScript
  implementations and ignored the C++ implementations. This change gives
  more flexibility to the AQL optimizer.

* ArangoDB tty log output is now colored for log messages with levels
  FATAL, ERR and WARN.

* changed the return values of AQL functions `REGEX_TEST` and `REGEX_REPLACE`
  to `null` when the input regex is invalid. Previous versions of ArangoDB
  partly returned `false` for invalid regexes and partly `null`.

* added `--log.role` option for arangod

  When set to `true`, this option will make the ArangoDB logger print a single
  character with the server's role into each logged message. The roles are:

  - U: undefined/unclear (used at startup)
  - S: single server
  - C: coordinator
  - P: primary
  - A: agent

  The default value for this option is `false`, so no roles will be logged.


v3.2.3 (2017-09-07)
-------------------

* fixed issue #3106: orphan collections could not be registered in general-graph module

* fixed wrong selection of the database inside the internal cluster js api

* added startup option `--server.check-max-memory-mappings` to make arangod check
  the number of memory mappings currently used by the process and compare it with
  the maximum number of allowed mappings as determined by /proc/sys/vm/max_map_count

  The default value is `true`, so the checks will be performed. When the current
  number of mappings exceeds 90% of the maximum number of mappings, the creation
  of further V8 contexts will be deferred.

  Note that this option is effective on Linux systems only.

* arangoimp now has a `--remove-attribute` option

* added V8 context lifetime control options
  `--javascript.v8-contexts-max-invocations` and `--javascript.v8-contexts-max-age`

  These options allow specifying after how many invocations a used V8 context is
  disposed, or after what time a V8 context is disposed automatically after its
  creation. If either of the two thresholds is reached, an idl V8 context will be
  disposed.

  The default value of `--javascript.v8-contexts-max-invocations` is 0, meaning that
  the maximum number of invocations per context is unlimited. The default value
  for `--javascript.v8-contexts-max-age` is 60 seconds.

* fixed wrong UI cluster health information

* fixed issue #3070: Add index in _jobs collection

* fixed issue #3125: HTTP Foxx API JSON parsing

* fixed issue #3120: Foxx queue: job isn't running when server.authentication = true

* fixed supervision failure detection and handling, which happened with simultaneous
  agency leadership change


v3.2.2 (2017-08-23)
-------------------

* make "Rebalance shards" button work in selected database only, and not make
  it rebalance the shards of all databases

* fixed issue #2847: adjust the response of the DELETE `/_api/users/database/*` calls

* fixed issue #3075: Error when upgrading arangoDB on linux ubuntu 16.04

* fixed a buffer overrun in linenoise console input library for long input strings

* increase size of the linenoise input buffer to 8 KB

* abort compilation if the detected GCC or CLANG isn't in the range of compilers
  we support

* fixed spurious cluster hangups by always sending AQL-query related requests
  to the correct servers, even after failover or when a follower drops

  The problem with the previous shard-based approach was that responsibilities
  for shards may change from one server to another at runtime, after the query
  was already instanciated. The coordinator and other parts of the query then
  sent further requests for the query to the servers now responsible for the
  shards.
  However, an AQL query must send all further requests to the same servers on
  which the query was originally instanciated, even in case of failover.
  Otherwise this would potentially send requests to servers that do not know
  about the query, and would also send query shutdown requests to the wrong
  servers, leading to abandoned queries piling up and using resources until
  they automatically time out.

* fixed issue with RocksDB engine acquiring the collection count values too
  early, leading to the collection count values potentially being slightly off
  even in exclusive transactions (for which the exclusive access should provide
  an always-correct count value)

* fixed some issues in leader-follower catch-up code, specifically for the
  RocksDB engine

* make V8 log fatal errors to syslog before it terminates the process.
  This change is effective on Linux only.

* fixed issue with MMFiles engine creating superfluous collection journals
  on shutdown

* fixed issue #3067: Upgrade from 3.2 to 3.2.1 reset autoincrement keys

* fixed issue #3044: ArangoDB server shutdown unexpectedly

* fixed issue #3039: Incorrect filter interpretation

* fixed issue #3037: Foxx, internal server error when I try to add a new service

* improved MMFiles fulltext index document removal performance
  and fulltext index query performance for bigger result sets

* ui: fixed a display bug within the slow and running queries view

* ui: fixed a bug when success event triggers twice in a modal

* ui: fixed the appearance of the documents filter

* ui: graph vertex collections not restricted to 10 anymore

* fixed issue #2835: UI detection of JWT token in case of server restart or upgrade

* upgrade jemalloc version to 5.0.1

  This fixes problems with the memory allocator returing "out of memory" when
  calling munmap to free memory in order to return it to the OS.

  It seems that calling munmap on Linux can increase the number of mappings, at least
  when a region is partially unmapped. This can lead to the process exceeding its
  maximum number of mappings, and munmap and future calls to mmap returning errors.

  jemalloc version 5.0.1 does not have the `--enable-munmap` configure option anymore,
  so the problem is avoided. To return memory to the OS eventually, jemalloc 5's
  background purge threads are used on Linux.

* fixed issue #2978: log something more obvious when you log a Buffer

* fixed issue #2982: AQL parse error?

* fixed issue #3125: HTTP Foxx API Json parsing

v3.2.1 (2017-08-09)
-------------------

* added C++ implementations for AQL functions `LEFT()`, `RIGHT()` and `TRIM()`

* fixed docs for issue #2968: Collection _key autoincrement value increases on error

* fixed issue #3011: Optimizer rule reduce-extraction-to-projection breaks queries

* Now allowing to restore users in a sharded environment as well
  It is still not possible to restore collections that are sharded
  differently than by _key.

* fixed an issue with restoring of system collections and user rights.
  It was not possible to restore users into an authenticated server.

* fixed issue #2977: Documentation for db._createDatabase is wrong

* ui: added bind parameters to slow query history view

* fixed issue #1751: Slow Query API should provide bind parameters, webui should display them

* ui: fixed a bug when moving multiple documents was not possible

* fixed docs for issue #2968: Collection _key autoincrement value increases on error

* AQL CHAR_LENGTH(null) returns now 0. Since AQL TO_STRING(null) is '' (string of length 0)

* ui: now supports single js file upload for Foxx services in addition to zip files

* fixed a multi-threading issue in the agency when callElection was called
  while the Supervision was calling updateSnapshot

* added startup option `--query.tracking-with-bindvars`

  This option controls whether the list of currently running queries
  and the list of slow queries should contain the bind variables used
  in the queries or not.

  The option can be changed at runtime using the commands

      // enables tracking of bind variables
      // set to false to turn tracking of bind variables off
      var value = true;
      require("@arangodb/aql/queries").properties({
        trackBindVars: value
      });

* index selectivity estimates are now available in the cluster as well

* fixed issue #2943: loadIndexesIntoMemory not returning the same structure
  as the rest of the collection APIs

* fixed issue #2949: ArangoError 1208: illegal name

* fixed issue #2874: Collection properties do not return `isVolatile`
  attribute

* potential fix for issue #2939: Segmentation fault when starting
  coordinator node

* fixed issue #2810: out of memory error when running UPDATE/REPLACE
  on medium-size collection

* fix potential deadlock errors in collector thread

* disallow the usage of volatile collections in the RocksDB engine
  by throwing an error when a collection is created with attribute
  `isVolatile` set to `true`.
  Volatile collections are unsupported by the RocksDB engine, so
  creating them should not succeed and silently create a non-volatile
  collection

* prevent V8 from issuing SIGILL instructions when it runs out of memory

  Now arangod will attempt to log a FATAL error into its logfile in case V8
  runs out of memory. In case V8 runs out of memory, it will still terminate the
  entire process. But at least there should be something in the ArangoDB logs
  indicating what the problem was. Apart from that, the arangod process should
  now be exited with SIGABRT rather than SIGILL as it shouldn't return into the
  V8 code that aborted the process with `__builtin_trap`.

  this potentially fixes issue #2920: DBServer crashing automatically post upgrade to 3.2

* Foxx queues and tasks now ensure that the scripts in them run with the same
  permissions as the Foxx code who started the task / queue

* fixed issue #2928: Offset problems

* fixed issue #2876: wrong skiplist index usage in edge collection

* fixed issue #2868: cname missing from logger-follow results in rocksdb

* fixed issue #2889: Traversal query using incorrect collection id

* fixed issue #2884: AQL traversal uniqueness constraints "propagating" to other traversals? Weird results

* arangoexport: added `--query` option for passing an AQL query to export the result

* fixed issue #2879: No result when querying for the last record of a query

* ui: allows now to edit default access level for collections in database
  _system for all users except the root user.

* The _users collection is no longer accessible outside the arngod process, _queues is always read-only

* added new option "--rocksdb.max-background-jobs"

* removed options "--rocksdb.max-background-compactions", "--rocksdb.base-background-compactions" and "--rocksdb.max-background-flushes"

* option "--rocksdb.compaction-read-ahead-size" now defaults to 2MB

* change Windows build so that RocksDB doesn't enforce AVX optimizations by default
  This fixes startup crashes on servers that do not have AVX CPU extensions

* speed up RocksDB secondary index creation and dropping

* removed RocksDB note in Geo index docs


v3.2.0 (2017-07-20)
-------------------

* fixed UI issues

* fixed multi-threading issues in Pregel

* fixed Foxx resilience

* added command-line option `--javascript.allow-admin-execute`

  This option can be used to control whether user-defined JavaScript code
  is allowed to be executed on server by sending via HTTP to the API endpoint
  `/_admin/execute`  with an authenticated user account.
  The default value is `false`, which disables the execution of user-defined
  code. This is also the recommended setting for production. In test environments,
  it may be convenient to turn the option on in order to send arbitrary setup
  or teardown commands for execution on the server.


v3.2.beta6 (2017-07-18)
-----------------------

* various bugfixes


v3.2.beta5 (2017-07-16)
-----------------------

* numerous bugfixes


v3.2.beta4 (2017-07-04)
-----------------------

* ui: fixed document view _from and _to linking issue for special characters

* added function `db._parse(query)` for parsing an AQL query and returning information about it

* fixed one medium priority and two low priority security user interface
  issues found by owasp zap.

* ui: added index deduplicate options

* ui: fixed renaming of collections for the rocksdb storage engine

* documentation and js fixes for secondaries

* RocksDB storage format was changed, users of the previous beta/alpha versions
  must delete the database directory and re-import their data

* enabled permissions on database and collection level

* added and changed some user related REST APIs
    * added `PUT /_api/user/{user}/database/{database}/{collection}` to change collection permission
    * added `GET /_api/user/{user}/database/{database}/{collection}`
    * added optional `full` parameter to the `GET /_api/user/{user}/database/` REST call

* added user functions in the arangoshell `@arangodb/users` module
    * added `grantCollection` and `revokeCollection` functions
    * added `permission(user, database, collection)` to retrieve collection specific rights

* added "deduplicate" attribute for array indexes, which controls whether inserting
  duplicate index values from the same document into a unique array index will lead to
  an error or not:

      // with deduplicate = true, which is the default value:
      db._create("test");
      db.test.ensureIndex({ type: "hash", fields: ["tags[*]"], deduplicate: true });
      db.test.insert({ tags: ["a", "b"] });
      db.test.insert({ tags: ["c", "d", "c"] }); // will work, because deduplicate = true
      db.test.insert({ tags: ["a"] }); // will fail

      // with deduplicate = false
      db._create("test");
      db.test.ensureIndex({ type: "hash", fields: ["tags[*]"], deduplicate: false });
      db.test.insert({ tags: ["a", "b"] });
      db.test.insert({ tags: ["c", "d", "c"] }); // will not work, because deduplicate = false
      db.test.insert({ tags: ["a"] }); // will fail

  The "deduplicate" attribute is now also accepted by the index creation HTTP
  API endpoint POST /_api/index and is returned by GET /_api/index.

* added optimizer rule "remove-filters-covered-by-traversal"

* Debian/Ubuntu installer: make messages about future package upgrades more clear

* fix a hangup in VST

  The problem happened when the two first chunks of a VST message arrived
  together on a connection that was newly switched to VST.

* fix deletion of outdated WAL files in RocksDB engine

* make use of selectivity estimates in hash, skiplist and persistent indexes
  in RocksDB engine

* changed VM overcommit recommendation for user-friendliness

* fix a shutdown bug in the cluster: a destroyed query could still be active

* do not terminate the entire server process if a temp file cannot be created
  (Windows only)

* fix log output in the front-end, it stopped in case of too many messages


v3.2.beta3 (2017-06-27)
-----------------------

* numerous bugfixes


v3.2.beta2 (2017-06-20)
-----------------------

* potentially fixed issue #2559: Duplicate _key generated on insertion

* fix invalid results (too many) when a skipping LIMIT was used for a
  traversal. `LIMIT x` or `LIMIT 0, x` were not affected, but `LIMIT s, x`
  may have returned too many results

* fix races in SSL communication code

* fix invalid locking in JWT authentication cache, which could have
  crashed the server

* fix invalid first group results for sorted AQL COLLECT when LIMIT
  was used

* fix potential race, which could make arangod hang on startup

* removed `exception` field from transaction error result; users should throw
  explicit `Error` instances to return custom exceptions (addresses issue #2561)

* fixed issue #2613: Reduce log level when Foxx manager tries to self heal missing database

* add a read only mode for users and collection level authorization

* removed `exception` field from transaction error result; users should throw
  explicit `Error` instances to return custom exceptions (addresses issue #2561)

* fixed issue #2677: Foxx disabling development mode creates non-deterministic service bundle

* fixed issue #2684: Legacy service UI not working


v3.2.beta1 (2017-06-12)
-----------------------

* provide more context for index errors (addresses issue #342)

* arangod now validates several OS/environment settings on startup and warns if
  the settings are non-ideal. Most of the checks are executed on Linux systems only.

* fixed issue #2515: The replace-or-with-in optimization rule might prevent use of indexes

* added `REGEX_REPLACE` AQL function

* the RocksDB storage format was changed, users of the previous alpha versions
  must delete the database directory and re-import their data

* added server startup option `--query.fail-on-warning`

  setting this option to `true` will abort any AQL query with an exception if
  it causes a warning at runtime. The value can be overridden per query by
  setting the `failOnWarning` attribute in a query's options.

* added --rocksdb.num-uncompressed-levels to adjust number of non-compressed levels

* added checks for memory managment and warn (i. e. if hugepages are enabled)

* set default SSL cipher suite string to "HIGH:!EXPORT:!aNULL@STRENGTH"

* fixed issue #2469: Authentication = true does not protect foxx-routes

* fixed issue #2459: compile success but can not run with rocksdb

* `--server.maximal-queue-size` is now an absolute maximum. If the queue is
  full, then 503 is returned. Setting it to 0 means "no limit".

* (Enterprise only) added authentication against an LDAP server

* fixed issue #2083: Foxx services aren't distributed to all coordinators

* fixed issue #2384: new coordinators don't pick up existing Foxx services

* fixed issue #2408: Foxx service validation causes unintended side-effects

* extended HTTP API with routes for managing Foxx services

* added distinction between hasUser and authorized within Foxx
  (cluster internal requests are authorized requests but don't have a user)

* arangoimp now has a `--threads` option to enable parallel imports of data

* PR #2514: Foxx services that can't be fixed by self-healing now serve a 503 error

* added `time` function to `@arangodb` module


v3.2.alpha4 (2017-04-25)
------------------------

* fixed issue #2450: Bad optimization plan on simple query

* fixed issue #2448: ArangoDB Web UI takes no action when Delete button is clicked

* fixed issue #2442: Frontend shows already deleted databases during login

* added 'x-content-type-options: nosniff' to avoid MSIE bug

* set default value for `--ssl.protocol` from TLSv1 to TLSv1.2.

* AQL breaking change in cluster:
  The SHORTEST_PATH statement using edge-collection names instead
  of a graph name now requires to explicitly name the vertex-collection names
  within the AQL query in the cluster. It can be done by adding `WITH <name>`
  at the beginning of the query.

  Example:
  ```
  FOR v,e IN OUTBOUND SHORTEST_PATH @start TO @target edges [...]
  ```

  Now has to be:

  ```
  WITH vertices
  FOR v,e IN OUTBOUND SHORTEST_PATH @start TO @target edges [...]
  ```

  This change is due to avoid dead-lock sitations in clustered case.
  An error stating the above is included.

* add implicit use of geo indexes when using SORT/FILTER in AQL, without
  the need to use the special-purpose geo AQL functions `NEAR` or `WITHIN`.

  the special purpose `NEAR` AQL function can now be substituted with the
  following AQL (provided there is a geo index present on the `doc.latitude`
  and `doc.longitude` attributes):

      FOR doc in geoSort
        SORT DISTANCE(doc.latitude, doc.longitude, 0, 0)
        LIMIT 5
        RETURN doc

  `WITHIN` can be substituted with the following AQL:

      FOR doc in geoFilter
        FILTER DISTANCE(doc.latitude, doc.longitude, 0, 0) < 2000
        RETURN doc

  Compared to using the special purpose AQL functions this approach has the
  advantage that it is more composable, and will also honor any `LIMIT` values
  used in the AQL query.

* potential fix for shutdown hangs on OSX

* added KB, MB, GB prefix for integer parameters, % for integer parameters
  with a base value

* added JEMALLOC 4.5.0

* added `--vm.resident-limit` and `--vm.path` for file-backed memory mapping
  after reaching a configurable maximum RAM size

* try recommended limit for file descriptors in case of unlimited
  hard limit

* issue #2413: improve logging in case of lock timeout and deadlocks

* added log topic attribute to /_admin/log api

* removed internal build option `USE_DEV_TIMERS`

  Enabling this option activated some proprietary timers for only selected
  events in arangod. Instead better use `perf` to gather timings.


v3.2.alpha3 (2017-03-22)
------------------------

* increase default collection lock timeout from 30 to 900 seconds

* added function `db._engine()` for retrieval of storage engine information at
  server runtime

  There is also an HTTP REST handler at GET /_api/engine that returns engine
  information.

* require at least cmake 3.2 for building ArangoDB

* make arangod start with less V8 JavaScript contexts

  This speeds up the server start (a little bit) and makes it use less memory.
  Whenever a V8 context is needed by a Foxx action or some other operation and
  there is no usable V8 context, a new one will be created dynamically now.

  Up to `--javascript.v8-contexts` V8 contexts will be created, so this option
  will change its meaning. Previously as many V8 contexts as specified by this
  option were created at server start, and the number of V8 contexts did not
  change at runtime. Now up to this number of V8 contexts will be in use at the
  same time, but the actual number of V8 contexts is dynamic.

  The garbage collector thread will automatically delete unused V8 contexts after
  a while. The number of spare contexts will go down to as few as configured in
  the new option `--javascript.v8-contexts-minimum`. Actually that many V8 contexts
  are also created at server start.

  The first few requests in new V8 contexts will take longer than in contexts
  that have been there already. Performance may therefore suffer a bit for the
  initial requests sent to ArangoDB or when there are only few but performance-
  critical situations in which new V8 contexts will be created. If this is a
  concern, it can easily be fixed by setting `--javascipt.v8-contexts-minimum`
  and `--javascript.v8-contexts` to a relatively high value, which will guarantee
  that many number of V8 contexts to be created at startup and kept around even
  when unused.

  Waiting for an unused V8 context will now also abort if no V8 context can be
  acquired/created after 120 seconds.

* improved diagnostic messages written to logfiles by supervisor process

* fixed issue #2367

* added "bindVars" to attributes of currently running and slow queries

* added "jsonl" as input file type for arangoimp

* upgraded version of bundled zlib library from 1.2.8 to 1.2.11

* added input file type `auto` for arangoimp so it can automatically detect the
  type of the input file from the filename extension

* fixed variables parsing in GraphQL

* added `--translate` option for arangoimp to translate attribute names from
  the input files to attriubte names expected by ArangoDB

  The `--translate` option can be specified multiple times (once per translation
  to be executed). The following example renames the "id" column from the input
  file to "_key", and the "from" column to "_from", and the "to" column to "_to":

      arangoimp --type csv --file data.csv --translate "id=_key" --translate "from=_from" --translate "to=_to"

  `--translate` works for CSV and TSV inputs only.

* changed default value for `--server.max-packet-size` from 128 MB to 256 MB

* fixed issue #2350

* fixed issue #2349

* fixed issue #2346

* fixed issue #2342

* change default string truncation length from 80 characters to 256 characters for
  `print`/`printShell` functions in ArangoShell and arangod. This will emit longer
  prefixes of string values before truncating them with `...`, which is helpful
  for debugging.

* always validate incoming JSON HTTP requests for duplicate attribute names

  Incoming JSON data with duplicate attribute names will now be rejected as
  invalid. Previous versions of ArangoDB only validated the uniqueness of
  attribute names inside incoming JSON for some API endpoints, but not
  consistently for all APIs.

* don't let read-only transactions block the WAL collector

* allow passing own `graphql-sync` module instance to Foxx GraphQL router

* arangoexport can now export to csv format

* arangoimp: fixed issue #2214

* Foxx: automatically add CORS response headers

* added "OPTIONS" to CORS `access-control-allow-methods` header

* Foxx: Fix arangoUser sometimes not being set correctly

* fixed issue #1974


v3.2.alpha2 (2017-02-20)
------------------------

* ui: fixed issue #2065

* ui: fixed a dashboard related memory issue

* Internal javascript rest actions will now hide their stack traces to the client
  unless maintainer mode is activated. Instead they will always log to the logfile

* Removed undocumented internal HTTP API:
  * PUT _api/edges

  The documented GET _api/edges and the undocumented POST _api/edges remains unmodified.

* updated V8 version to 5.7.0.0

* change undocumented behaviour in case of invalid revision ids in
  If-Match and If-None-Match headers from 400 (BAD) to 412 (PRECONDITION
  FAILED).

* change undocumented behaviour in case of invalid revision ids in
  JavaScript document operations from 1239 ("illegal document revision")
  to 1200 ("conflict").

* added data export tool, arangoexport.

  arangoexport can be used to export collections to json, jsonl or xml
  and export a graph or collections to xgmml.

* fixed a race condition when closing a connection

* raised default hard limit on threads for very small to 64

* fixed negative counting of http connection in UI


v3.2.alpha1 (2017-02-05)
------------------------

* added figure `httpRequests` to AQL query statistics

* removed revisions cache intermediate layer implementation

* obsoleted startup options `--database.revision-cache-chunk-size` and
  `--database.revision-cache-target-size`

* fix potential port number over-/underruns

* added startup option `--log.shorten-filenames` for controlling whether filenames
  in log messages should be shortened to just the filename with the absolute path

* removed IndexThreadFeature, made `--database.index-threads` option obsolete

* changed index filling to make it more parallel, dispatch tasks to boost::asio

* more detailed stacktraces in Foxx apps

* generated Foxx services now use swagger tags


v3.1.24 (XXXX-XX-XX)
--------------------

* fixed one more LIMIT issue in traversals


v3.1.23 (2017-06-19)
--------------------

* potentially fixed issue #2559: Duplicate _key generated on insertion

* fix races in SSL communication code

* fix invalid results (too many) when a skipping LIMIT was used for a
  traversal. `LIMIT x` or `LIMIT 0, x` were not affected, but `LIMIT s, x`
  may have returned too many results

* fix invalid first group results for sorted AQL COLLECT when LIMIT
  was used

* fix invalid locking in JWT authentication cache, which could have
  crashed the server

* fix undefined behavior in traverser when traversals were used inside
  a FOR loop


v3.1.22 (2017-06-07)
--------------------

* fixed issue #2505: Problem with export + report of a bug

* documented changed behavior of WITH

* fixed ui glitch in aardvark

* avoid agency compaction bug

* fixed issue #2283: disabled proxy communication internally


v3.1.21 (2017-05-22)
--------------------

* fixed issue #2488:  AQL operator IN error when data use base64 chars

* more randomness in seeding RNG

v3.1.20 (2016-05-16)
--------------------

* fixed incorrect sorting for distributeShardsLike

* improve reliability of AgencyComm communication with Agency

* fixed shard numbering bug, where ids were erouneously incremented by 1

* remove an unnecessary precondition in createCollectionCoordinator

* funny fail rotation fix

* fix in SimpleHttpClient for correct advancement of readBufferOffset

* forward SIG_HUP in supervisor process to the server process to fix logrotaion
  You need to stop the remaining arangod server process manually for the upgrade to work.


v3.1.19 (2017-04-28)
--------------------

* Fixed a StackOverflow issue in Traversal and ShortestPath. Occured if many (>1000) input
  values in a row do not return any result. Fixes issue: #2445

* fixed issue #2448

* fixed issue #2442

* added 'x-content-type-options: nosniff' to avoid MSIE bug

* fixed issue #2441

* fixed issue #2440

* Fixed a StackOverflow issue in Traversal and ShortestPath. Occured if many (>1000) input
  values in a row do not return any result. Fixes issue: #2445

* fix occasional hanging shutdowns on OS X


v3.1.18 (2017-04-18)
--------------------

* fixed error in continuous synchronization of collections

* fixed spurious hangs on server shutdown

* better error messages during restore collection

* completely overhaul supervision. More detailed tests

* Fixed a dead-lock situation in cluster traversers, it could happen in
  rare cases if the computation on one DBServer could be completed much earlier
  than the other server. It could also be restricted to SmartGraphs only.

* (Enterprise only) Fixed a bug in SmartGraph DepthFirstSearch. In some
  more complicated queries, the maxDepth limit of 1 was not considered strictly
  enough, causing the traverser to do unlimited depth searches.

* fixed issue #2415

* fixed issue #2422

* fixed issue #1974


v3.1.17 (2017-04-04)
--------------------

* (Enterprise only) fixed a bug where replicationFactor was not correctly
  forwarded in SmartGraph creation.

* fixed issue #2404

* fixed issue #2397

* ui - fixed smart graph option not appearing

* fixed issue #2389

* fixed issue #2400


v3.1.16 (2017-03-27)
--------------------

* fixed issue #2392

* try to raise file descriptors to at least 8192, warn otherwise

* ui - aql editor improvements + updated ace editor version (memory leak)

* fixed lost HTTP requests

* ui - fixed some event issues

* avoid name resolution when given connection string is a valid ip address

* helps with issue #1842, bug in COLLECT statement in connection with LIMIT.

* fix locking bug in cluster traversals

* increase lock timeout defaults

* increase various cluster timeouts

* limit default target size for revision cache to 1GB, which is better for
  tight RAM situations (used to be 40% of (totalRAM - 1GB), use
  --database.revision-cache-target-size <VALUEINBYTES> to get back the
  old behaviour

* fixed a bug with restarted servers indicating status as "STARTUP"
  rather that "SERVING" in Nodes UI.


v3.1.15 (2017-03-20)
--------------------

* add logrotate configuration as requested in #2355

* fixed issue #2376

* ui - changed document api due a chrome bug

* ui - fixed a submenu bug

* added endpoint /_api/cluster/endpoints in cluster case to get all
  coordinator endpoints

* fix documentation of /_api/endpoint, declaring this API obsolete.

* Foxx response objects now have a `type` method for manipulating the content-type header

* Foxx tests now support `xunit` and `tap` reporters


v3.1.14 (2017-03-13)
--------------------

* ui - added feature request (multiple start nodes within graph viewer) #2317

* added missing locks to authentication cache methods

* ui - added feature request (multiple start nodes within graph viewer) #2317

* ui - fixed wrong merge of statistics information from different coordinators

* ui - fixed issue #2316

* ui - fixed wrong protocol usage within encrypted environment

* fixed compile error on Mac Yosemite

* minor UI fixes


v3.1.13 (2017-03-06)
--------------------

* fixed variables parsing in GraphQL

* fixed issue #2214

* fixed issue #2342

* changed thread handling to queue only user requests on coordinator

* use exponential backoff when waiting for collection locks

* repair short name server lookup in cluster in the case of a removed
  server


v3.1.12 (2017-02-28)
--------------------

* disable shell color escape sequences on Windows

* fixed issue #2326

* fixed issue #2320

* fixed issue #2315

* fixed a race condition when closing a connection

* raised default hard limit on threads for very small to 64

* fixed negative counting of http connection in UI

* fixed a race when renaming collections

* fixed a race when dropping databases


v3.1.11 (2017-02-17)
--------------------

* fixed a race between connection closing and sending out last chunks of data to clients
  when the "Connection: close" HTTP header was set in requests

* ui: optimized smart graph creation usability

* ui: fixed #2308

* fixed a race in async task cancellation via `require("@arangodb/tasks").unregisterTask()`

* fixed spuriously hanging threads in cluster AQL that could sit idle for a few minutes

* fixed potential numeric overflow for big index ids in index deletion API

* fixed sort issue in cluster, occurring when one of the local sort buffers of a
  GatherNode was empty

* reduce number of HTTP requests made for certain kinds of join queries in cluster,
  leading to speedup of some join queries

* supervision deals with demised coordinators correctly again

* implement a timeout in TraverserEngineRegistry

* agent communication reduced in large batches of append entries RPCs

* inception no longer estimates RAFT timings

* compaction in agents has been moved to a separate thread

* replicated logs hold local timestamps

* supervision jobs failed leader and failed follower revisited for
  function in precarious stability situations

* fixed bug in random number generator for 64bit int


v3.1.10 (2017-02-02)
--------------------

* updated versions of bundled node modules:
  - joi: from 8.4.2 to 9.2.0
  - joi-to-json-schema: from 2.2.0 to 2.3.0
  - sinon: from 1.17.4 to 1.17.6
  - lodash: from 4.13.1 to 4.16.6

* added shortcut for AQL ternary operator
  instead of `condition ? true-part : false-part` it is now possible to also use a
  shortcut variant `condition ? : false-part`, e.g.

      FOR doc IN docs RETURN doc.value ?: 'not present'

  instead of

      FOR doc IN docs RETURN doc.value ? doc.value : 'not present'

* fixed wrong sorting order in cluster, if an index was used to sort with many
  shards.

* added --replication-factor, --number-of-shards and --wait-for-sync to arangobench

* turn on UTF-8 string validation for VelocyPack values received via VST connections

* fixed issue #2257

* upgraded Boost version to 1.62.0

* added optional detail flag for db.<collection>.count()
  setting the flag to `true` will make the count operation returned the per-shard
  counts for the collection:

      db._create("test", { numberOfShards: 10 });
      for (i = 0; i < 1000; ++i) {
        db.test.insert({value: i});
      }
      db.test.count(true);

      {
        "s100058" : 99,
        "s100057" : 103,
        "s100056" : 100,
        "s100050" : 94,
        "s100055" : 90,
        "s100054" : 122,
        "s100051" : 109,
        "s100059" : 99,
        "s100053" : 95,
        "s100052" : 89
      }

* added optional memory limit for AQL queries:

      db._query("FOR i IN 1..100000 SORT i RETURN i", {}, { options: { memoryLimit: 100000 } });

  This option limits the default maximum amount of memory (in bytes) that a single
  AQL query can use.
  When a single AQL query reaches the specified limit value, the query will be
  aborted with a *resource limit exceeded* exception. In a cluster, the memory
  accounting is done per shard, so the limit value is effectively a memory limit per
  query per shard.

  The global limit value can be overriden per query by setting the *memoryLimit*
  option value for individual queries when running an AQL query.

* added server startup option `--query.memory-limit`

* added convenience function to create vertex-centric indexes.

  Usage: `db.collection.ensureVertexCentricIndex("label", {type: "hash", direction: "outbound"})`
  That will create an index that can be used on OUTBOUND with filtering on the
  edge attribute `label`.

* change default log output for tools to stdout (instead of stderr)

* added option -D to define a configuration file environment key=value

* changed encoding behavior for URLs encoded in the C++ code of ArangoDB:
  previously the special characters `-`, `_`, `~` and `.` were returned as-is
  after URL-encoding, now `.` will be encoded to be `%2e`.
  This also changes the behavior of how incoming URIs are processed: previously
  occurrences of `..` in incoming request URIs were collapsed (e.g. `a/../b/` was
  collapsed to a plain `b/`). Now `..` in incoming request URIs are not collapsed.

* Foxx request URL suffix is no longer unescaped

* @arangodb/request option json now defaults to `true` if the response body is not empty and encoding is not explicitly set to `null` (binary).
  The option can still be set to `false` to avoid unnecessary attempts at parsing the response as JSON.

* Foxx configuration values for unknown options will be discarded when saving the configuration in production mode using the web interface

* module.context.dependencies is now immutable

* process.stdout.isTTY now returns `true` in arangosh and when running arangod with the `--console` flag

* add support for Swagger tags in Foxx


v3.1.9 (XXXX-XX-XX)
-------------------

* macos CLI package: store databases and apps in the users home directory

* ui: fixed re-login issue within a non system db, when tab was closed

* fixed a race in the VelocyStream Commtask implementation

* fixed issue #2256


v3.1.8 (2017-01-09)
-------------------

* add Windows silent installer

* add handling of debug symbols during Linux & windows release builds.

* fixed issue #2181

* fixed issue #2248: reduce V8 max old space size from 3 GB to 1 GB on 32 bit systems

* upgraded Boost version to 1.62.0

* fixed issue #2238

* fixed issue #2234

* agents announce new endpoints in inception phase to leader

* agency leadership accepts updatet endpoints to given uuid

* unified endpoints replace localhost with 127.0.0.1

* fix several problems within an authenticated cluster


v3.1.7 (2016-12-29)
-------------------

* fixed one too many elections in RAFT

* new agency comm backported from devel


v3.1.6 (2016-12-20)
-------------------

* fixed issue #2227

* fixed issue #2220

* agency constituent/agent bug fixes in race conditions picking up
  leadership

* supervision does not need waking up anymore as it is running
  regardless

* agents challenge their leadership more rigorously


v3.1.5 (2016-12-16)
-------------------

* lowered default value of `--database.revision-cache-target-size` from 75% of
  RAM to less than 40% of RAM

* fixed issue #2218

* fixed issue #2217

* Foxx router.get/post/etc handler argument can no longer accidentally omitted

* fixed issue #2223


v3.1.4 (2016-12-08)
-------------------

* fixed issue #2211

* fixed issue #2204

* at cluster start, coordinators wait until at least one DBserver is there,
  and either at least two DBservers are there or 15s have passed, before they
  initiate the bootstrap of system collections.

* more robust agency startup from devel

* supervision's AddFollower adds many followers at once

* supervision has new FailedFollower job

* agency's Node has new method getArray

* agency RAFT timing estimates more conservative in waitForSync
  scenario

* agency RAFT timing estimates capped at maximum 2.0/10.0 for low/high


v3.1.3 (2016-12-02)
-------------------

* fix a traversal bug when using skiplist indexes:
  if we have a skiplist of ["a", "unused", "_from"] and a traversal like:
  FOR v,e,p IN OUTBOUND @start @@edges
    FILTER p.edges[0].a == 'foo'
    RETURN v
  And the above index applied on "a" is considered better than EdgeIndex, than
  the executor got into undefined behaviour.

* fix endless loop when trying to create a collection with replicationFactor: -1


v3.1.2 (2016-11-24)
-------------------

* added support for descriptions field in Foxx dependencies

* (Enterprise only) fixed a bug in the statistic report for SmartGraph traversals.
Now they state correctly how many documents were fetched from the index and how many
have been filtered.

* Prevent uniform shard distribution when replicationFactor == numServers

v3.1.1 (2016-11-15)
-------------------

* fixed issue #2176

* fixed issue #2168

* display index usage of traversals in AQL explainer output (previously missing)

* fixed issue #2163

* preserve last-used HLC value across server starts

* allow more control over handling of pre-3.1 _rev values

  this changes the server startup option `--database.check-30-revisions` from a boolean (true/false)
  parameter to a string parameter with the following possible values:

  - "fail":
    will validate _rev values of 3.0 collections on collection loading and throw an exception when invalid _rev values are found.
    in this case collections with invalid _rev values are marked as corrupted and cannot be used in the ArangoDB 3.1 instance.
    the fix procedure for such collections is to export the collections from 3.0 database with arangodump and restore them in 3.1 with arangorestore.
    collections that do not contain invalid _rev values are marked as ok and will not be re-checked on following loads.
    collections that contain invalid _rev values will be re-checked on following loads.

  - "true":
    will validate _rev values of 3.0 collections on collection loading and print a warning when invalid _rev values are found.
    in this case collections with invalid _rev values can be used in the ArangoDB 3.1 instance.
    however, subsequent operations on documents with invalid _rev values may silently fail or fail with explicit errors.
    the fix procedure for such collections is to export the collections from 3.0 database with arangodump and restore them in 3.1 with arangorestore.
    collections that do not contain invalid _rev values are marked as ok and will not be re-checked on following loads.
    collections that contain invalid _rev values will be re-checked on following loads.

  - "false":
    will not validate _rev values on collection loading and not print warnings.
    no hint is given when invalid _rev values are found.
    subsequent operations on documents with invalid _rev values may silently fail or fail with explicit errors.
    this setting does not affect whether collections are re-checked later.
    collections will be re-checked on following loads if `--database.check-30-revisions` is later set to either `true` or `fail`.

  The change also suppresses warnings that were printed when collections were restored using arangorestore, and the restore
  data contained invalid _rev values. Now these warnings are suppressed, and new HLC _rev values are generated for these documents
  as before.

* added missing functions to AQL syntax highlighter in web interface

* fixed display of `ANY` direction in traversal explainer output (direction `ANY` was shown as either
  `INBOUND` or `OUTBOUND`)

* changed behavior of toJSON() function when serializing an object before saving it in the database

  if an object provides a toJSON() function, this function is still called for serializing it.
  the change is that the result of toJSON() is not stringified anymore, but saved as is. previous
  versions of ArangoDB called toJSON() and after that additionally stringified its result.

  This change will affect the saving of JS Buffer objects, which will now be saved as arrays of
  bytes instead of a comma-separated string of the Buffer's byte contents.

* allow creating unique indexes on more attributes than present in shardKeys

  The following combinations of shardKeys and indexKeys are allowed/not allowed:

  shardKeys     indexKeys
      a             a        ok
      a             b    not ok
      a           a b        ok
    a b             a    not ok
    a b             b    not ok
    a b           a b        ok
    a b         a b c        ok
  a b c           a b    not ok
  a b c         a b c        ok

* fixed wrong version in web interface login screen (EE only)

* make web interface not display an exclamation mark next to ArangoDB version number 3.1

* fixed search for arbitrary document attributes in web interface in case multiple
  search values were used on different attribute names. in this case, the search always
  produced an empty result

* disallow updating `_from` and `_to` values of edges in Smart Graphs. Updating these
  attributes would lead to potential redistribution of edges to other shards, which must be
  avoided.

* fixed issue #2148

* updated graphql-sync dependency to 0.6.2

* fixed issue #2156

* fixed CRC4 assembly linkage


v3.1.0 (2016-10-29)
-------------------

* AQL breaking change in cluster:

  from ArangoDB 3.1 onwards `WITH` is required for traversals in a
  clustered environment in order to avoid deadlocks.

  Note that for queries that access only a single collection or that have all
  collection names specified somewhere else in the query string, there is no
  need to use *WITH*. *WITH* is only useful when the AQL query parser cannot
  automatically figure out which collections are going to be used by the query.
  *WITH* is only useful for queries that dynamically access collections, e.g.
  via traversals, shortest path operations or the *DOCUMENT()* function.

  more info can be found [here](https://github.com/arangodb/arangodb/blob/devel/Documentation/Books/AQL/Operations/With.md)

* added AQL function `DISTANCE` to calculate the distance between two arbitrary
  coordinates (haversine formula)

* fixed issue #2110

* added Auto-aptation of RAFT timings as calculations only


v3.1.rc2 (2016-10-10)
---------------------

* second release candidate


v3.1.rc1 (2016-09-30)
---------------------

* first release candidate


v3.1.alpha2 (2016-09-01)
------------------------

* added module.context.createDocumentationRouter to replace module.context.apiDocumentation

* bug in RAFT implementation of reads. dethroned leader still answered requests in isolation

* ui: added new graph viewer

* ui: aql-editor added tabular & graph display

* ui: aql-editor improved usability

* ui: aql-editor: query profiling support

* fixed issue #2109

* fixed issue #2111

* fixed issue #2075

* added AQL function `DISTANCE` to calculate the distance between two arbitrary
  coordinates (haversine formula)

* rewrote scheduler and dispatcher based on boost::asio

  parameters changed:
    `--scheduler.threads` and `--server.threads` are now merged into a single one: `--server.threads`

    hidden `--server.extra-threads` has been removed

    hidden `--server.aql-threads` has been removed

    hidden `--server.backend` has been removed

    hidden `--server.show-backends` has been removed

    hidden `--server.thread-affinity` has been removed

* fixed issue #2086

* fixed issue #2079

* fixed issue #2071

  make the AQL query optimizer inject filter condition expressions referred to
  by variables during filter condition aggregation.
  For example, in the following query

      FOR doc IN collection
        LET cond1 = (doc.value == 1)
        LET cond2 = (doc.value == 2)
        FILTER cond1 || cond2
        RETURN { doc, cond1, cond2 }

  the optimizer will now inject the conditions for `cond1` and `cond2` into the filter
  condition `cond1 || cond2`, expanding it to `(doc.value == 1) || (doc.value == 2)`
  and making these conditions available for index searching.

  Note that the optimizer previously already injected some conditions into other
  conditions, but only if the variable that defined the condition was not used
  elsewhere. For example, the filter condition in the query

      FOR doc IN collection
        LET cond = (doc.value == 1)
        FILTER cond
        RETURN { doc }

  already got optimized before because `cond` was only used once in the query and
  the optimizer decided to inject it into the place where it was used.

  This only worked for variables that were referred to once in the query.
  When a variable was used multiple times, the condition was not injected as
  in the following query:

      FOR doc IN collection
        LET cond = (doc.value == 1)
        FILTER cond
        RETURN { doc, cond }

  The fix for #2070 now will enable this optimization so that the query can
  use an index on `doc.value` if available.

* changed behavior of AQL array comparison operators for empty arrays:
  * `ALL` and `ANY` now always return `false` when the left-hand operand is an
    empty array. The behavior for non-empty arrays does not change:
    * `[] ALL == 1` will return `false`
    * `[1] ALL == 1` will return `true`
    * `[1, 2] ALL == 1` will return `false`
    * `[2, 2] ALL == 1` will return `false`
    * `[] ANY == 1` will return `false`
    * `[1] ANY == 1` will return `true`
    * `[1, 2] ANY == 1` will return `true`
    * `[2, 2] ANY == 1` will return `false`
  * `NONE` now always returns `true` when the left-hand operand is an empty array.
    The behavior for non-empty arrays does not change:
    * `[] NONE == 1` will return `true`
    * `[1] NONE == 1` will return `false`
    * `[1, 2] NONE == 1` will return `false`
    * `[2, 2] NONE == 1` will return `true`

* added experimental AQL functions `JSON_STRINGIFY` and `JSON_PARSE`

* added experimental support for incoming gzip-compressed requests

* added HTTP REST APIs for online log level adjustments:

  - GET `/_admin/log/level` returns the current log level settings
  - PUT `/_admin/log/level` modifies the current log level settings

* PATCH /_api/gharial/{graph-name}/vertex/{collection-name}/{vertex-key}
  - changed default value for keepNull to true

* PATCH /_api/gharial/{graph-name}/edge/{collection-name}/{edge-key}
  - changed default value for keepNull to true

* renamed `maximalSize` attribute in parameter.json files to `journalSize`

  The `maximalSize` attribute will still be picked up from collections that
  have not been adjusted. Responses from the replication API will now also use
  `journalSize` instead of `maximalSize`.

* added `--cluster.system-replication-factor` in order to adjust the
  replication factor for new system collections

* fixed issue #2012

* added a memory expection in case V8 memory gets too low

* added Optimizer Rule for other indexes in Traversals
  this allows AQL traversals to use other indexes than the edge index.
  So traversals with filters on edges can now make use of more specific
  indexes, e.g.

      FOR v, e, p IN 2 OUTBOUND @start @@edge FILTER p.edges[0].foo == "bar"

  will prefer a Hash Index on [_from, foo] above the EdgeIndex.

* fixed epoch computation in hybrid logical clock

* fixed thread affinity

* replaced require("internal").db by require("@arangodb").db

* added option `--skip-lines` for arangoimp
  this allows skipping the first few lines from the import file in case the
  CSV or TSV import are used

* fixed periodic jobs: there should be only one instance running - even if it
  runs longer than the period

* improved performance of primary index and edge index lookups

* optimizations for AQL `[*]` operator in case no filter, no projection and
  no offset/limit are used

* added AQL function `OUTERSECTION` to return the symmetric difference of its
  input arguments

* Foxx manifests of installed services are now saved to disk with indentation

* Foxx tests and scripts in development mode should now always respect updated
  files instead of loading stale modules

* When disabling Foxx development mode the setup script is now re-run

* Foxx now provides an easy way to directly serve GraphQL requests using the
  `@arangodb/foxx/graphql` module and the bundled `graphql-sync` dependency

* Foxx OAuth2 module now correctly passes the `access_token` to the OAuth2 server

* added iconv-lite and timezone modules

* web interface now allows installing GitHub and zip services in legacy mode

* added module.context.createDocumentationRouter to replace module.context.apiDocumentation

* bug in RAFT implementation of reads. dethroned leader still answered
  requests in isolation

* all lambdas in ClusterInfo might have been left with dangling references.

* Agency bug fix for handling of empty json objects as values.

* Foxx tests no longer support the Mocha QUnit interface as this resulted in weird
  inconsistencies in the BDD and TDD interfaces. This fixes the TDD interface
  as well as out-of-sequence problems when using the BDD before/after functions.

* updated bundled JavaScript modules to latest versions; joi has been updated from 8.4 to 9.2
  (see [joi 9.0.0 release notes](https://github.com/hapijs/joi/issues/920) for information on
  breaking changes and new features)

* fixed issue #2139

* updated graphql-sync dependency to 0.6.2

* fixed issue #2156


v3.0.13 (XXXX-XX-XX)
--------------------

* fixed issue #2315

* fixed issue #2210


v3.0.12 (2016-11-23)
--------------------

* fixed issue #2176

* fixed issue #2168

* fixed issues #2149, #2159

* fixed error reporting for issue #2158

* fixed assembly linkage bug in CRC4 module

* added support for descriptions field in Foxx dependencies


v3.0.11 (2016-11-08)
--------------------

* fixed issue #2140: supervisor dies instead of respawning child

* fixed issue #2131: use shard key value entered by user in web interface

* fixed issue #2129: cannot kill a long-run query

* fixed issue #2110

* fixed issue #2081

* fixed issue #2038

* changes to Foxx service configuration or dependencies should now be
  stored correctly when options are cleared or omitted

* Foxx tests no longer support the Mocha QUnit interface as this resulted in weird
  inconsistencies in the BDD and TDD interfaces. This fixes the TDD interface
  as well as out-of-sequence problems when using the BDD before/after functions.

* fixed issue #2148


v3.0.10 (2016-09-26)
--------------------

* fixed issue #2072

* fixed issue #2070

* fixed slow cluster starup issues. supervision will demonstrate more
  patience with db servers


v3.0.9 (2016-09-21)
-------------------

* fixed issue #2064

* fixed issue #2060

* speed up `collection.any()` and skiplist index creation

* fixed multiple issues where ClusterInfo bug hung agency in limbo
  timeouting on multiple collection and database callbacks


v3.0.8 (2016-09-14)
-------------------

* fixed issue #2052

* fixed issue #2005

* fixed issue #2039

* fixed multiple issues where ClusterInfo bug hung agency in limbo
  timeouting on multiple collection and database callbacks


v3.0.7 (2016-09-05)
-------------------

* new supervision job handles db server failure during collection creation.


v3.0.6 (2016-09-02)
-------------------

* fixed issue #2026

* slightly better error diagnostics for AQL query compilation and replication

* fixed issue #2018

* fixed issue #2015

* fixed issue #2012

* fixed wrong default value for arangoimp's `--on-duplicate` value

* fix execution of AQL traversal expressions when there are multiple
  conditions that refer to variables set outside the traversal

* properly return HTTP 503 in JS actions when backend is gone

* supervision creates new key in agency for failed servers

* new shards will not be allocated on failed or cleaned servers


v3.0.5 (2016-08-18)
-------------------

* execute AQL ternary operator via C++ if possible

* fixed issue #1977

* fixed extraction of _id attribute in AQL traversal conditions

* fix SSL agency endpoint

* Minimum RAFT timeout was one order of magnitude to short.

* Optimized RAFT RPCs from leader to followers for efficiency.

* Optimized RAFT RPC handling on followers with respect to compaction.

* Fixed bug in handling of duplicates and overlapping logs

* Fixed bug in supervision take over after leadership change.

v3.0.4 (2016-08-01)
-------------------

* added missing lock for periodic jobs access

* fix multiple Foxx related cluster issues

* fix handling of empty AQL query strings

* fixed issue in `INTERSECTION` AQL function with duplicate elements
  in the source arrays

* fixed issue #1970

* fixed issue #1968

* fixed issue #1967

* fixed issue #1962

* fixed issue #1959

* replaced require("internal").db by require("@arangodb").db

* fixed issue #1954

* fixed issue #1953

* fixed issue #1950

* fixed issue #1949

* fixed issue #1943

* fixed segfault in V8, by backporting https://bugs.chromium.org/p/v8/issues/detail?id=5033

* Foxx OAuth2 module now correctly passes the `access_token` to the OAuth2 server

* fixed credentialed CORS requests properly respecting --http.trusted-origin

* fixed a crash in V8Periodic task (forgotten lock)

* fixed two bugs in synchronous replication (syncCollectionFinalize)


v3.0.3 (2016-07-17)
-------------------

* fixed issue #1942

* fixed issue #1941

* fixed array index batch insertion issues for hash indexes that caused problems when
  no elements remained for insertion

* fixed AQL MERGE() function with External objects originating from traversals

* fixed some logfile recovery errors with error message "document not found"

* fixed issue #1937

* fixed issue #1936

* improved performance of arangorestore in clusters with synchronous
  replication

* Foxx tests and scripts in development mode should now always respect updated
  files instead of loading stale modules

* When disabling Foxx development mode the setup script is now re-run

* Foxx manifests of installed services are now saved to disk with indentation


v3.0.2 (2016-07-09)
-------------------

* fixed assertion failure in case multiple remove operations were used in the same query

* fixed upsert behavior in case upsert was used in a loop with the same document example

* fixed issue #1930

* don't expose local file paths in Foxx error messages.

* fixed issue #1929

* make arangodump dump the attribute `isSystem` when dumping the structure
  of a collection, additionally make arangorestore not fail when the attribute
  is missing

* fixed "Could not extract custom attribute" issue when using COLLECT with
  MIN/MAX functions in some contexts

* honor presence of persistent index for sorting

* make AQL query optimizer not skip "use-indexes-rule", even if enough
  plans have been created already

* make AQL optimizer not skip "use-indexes-rule", even if enough execution plans
  have been created already

* fix double precision value loss in VelocyPack JSON parser

* added missing SSL support for arangorestore

* improved cluster import performance

* fix Foxx thumbnails on DC/OS

* fix Foxx configuration not being saved

* fix Foxx app access from within the frontend on DC/OS

* add option --default-replication-factor to arangorestore and simplify
  the control over the number of shards when restoring

* fix a bug in the VPack -> V8 conversion if special attributes _key,
  _id, _rev, _from and _to had non-string values, which is allowed
  below the top level

* fix malloc_usable_size for darwin


v3.0.1 (2016-06-30)
-------------------

* fixed periodic jobs: there should be only one instance running - even if it
  runs longer than the period

* increase max. number of collections in AQL queries from 32 to 256

* fixed issue #1916: header "authorization" is required" when opening
  services page

* fixed issue #1915: Explain: member out of range

* fixed issue #1914: fix unterminated buffer

* don't remove lockfile if we are the same (now stale) pid
  fixes docker setups (our pid will always be 1)

* do not use revision id comparisons in compaction for determining whether a
  revision is obsolete, but marker memory addresses
  this ensures revision ids don't matter when compacting documents

* escape Unicode characters in JSON HTTP responses
  this converts UTF-8 characters in HTTP responses of arangod into `\uXXXX`
  escape sequences. This makes the HTTP responses fit into the 7 bit ASCII
  character range, which speeds up HTTP response parsing for some clients,
  namely node.js/v8

* add write before read collections when starting a user transaction
  this allows specifying the same collection in both read and write mode without
  unintended side effects

* fixed buffer overrun that occurred when building very large result sets

* index lookup optimizations for primary index and edge index

* fixed "collection is a nullptr" issue when starting a traversal from a transaction

* enable /_api/import on coordinator servers


v3.0.0 (2016-06-22)
-------------------

* minor GUI fixxes

* fix for replication and nonces


v3.0.0-rc3 (2016-06-19)
-----------------------

* renamed various Foxx errors to no longer refer to Foxx services as apps

* adjusted various error messages in Foxx to be more informative

* specifying "files" in a Foxx manifest to be mounted at the service root
  no longer results in 404s when trying to access non-file routes

* undeclared path parameters in Foxx no longer break the service

* trusted reverse proxy support is now handled more consistently

* ArangoDB request compatibility and user are now exposed in Foxx

* all bundled NPM modules have been upgraded to their latest versions


v3.0.0-rc2 (2016-06-12)
-----------------------

* added option `--server.max-packet-size` for client tools

* renamed option `--server.ssl-protocol` to `--ssl.protocol` in client tools
  (was already done for arangod, but overlooked for client tools)

* fix handling of `--ssl.protocol` value 5 (TLS v1.2) in client tools, which
  claimed to support it but didn't

* config file can use '@include' to include a different config file as base


v3.0.0-rc1 (2016-06-10)
-----------------------

* the user management has changed: it now has users that are independent of
  databases. A user can have one or more database assigned to the user.

* forward ported V8 Comparator bugfix for inline heuristics from
  https://github.com/v8/v8/commit/5ff7901e24c2c6029114567de5a08ed0f1494c81

* changed to-string conversion for AQL objects and arrays, used by the AQL
  function `TO_STRING()` and implicit to-string casts in AQL

  - arrays are now converted into their JSON-stringify equivalents, e.g.

    - `[ ]` is now converted to `[]`
    - `[ 1, 2, 3 ]` is now converted to `[1,2,3]`
    - `[ "test", 1, 2 ] is now converted to `["test",1,2]`

    Previous versions of ArangoDB converted arrays with no members into the
    empty string, and non-empty arrays into a comma-separated list of member
    values, without the surrounding angular brackets. Additionally, string
    array members were not enclosed in quotes in the result string:

    - `[ ]` was converted to ``
    - `[ 1, 2, 3 ]` was converted to `1,2,3`
    - `[ "test", 1, 2 ] was converted to `test,1,2`

  - objects are now converted to their JSON-stringify equivalents, e.g.

    - `{ }` is converted to `{}`
    - `{ a: 1, b: 2 }` is converted to `{"a":1,"b":2}`
    - `{ "test" : "foobar" }` is converted to `{"test":"foobar"}`

    Previous versions of ArangoDB always converted objects into the string
    `[object Object]`

  This change affects also the AQL functions `CONCAT()` and `CONCAT_SEPARATOR()`
  which treated array values differently in previous versions. Previous versions
  of ArangoDB automatically flattened array values on the first level of the array,
  e.g. `CONCAT([1, 2, 3, [ 4, 5, 6 ]])` produced `1,2,3,4,5,6`. Now this will produce
  `[1,2,3,[4,5,6]]`. To flatten array members on the top level, you can now use
  the more explicit `CONCAT(FLATTEN([1, 2, 3, [4, 5, 6]], 1))`.

* added C++ implementations for AQL functions `SLICE()`, `CONTAINS()` and
  `RANDOM_TOKEN()`

* as a consequence of the upgrade to V8 version 5, the implementation of the
  JavaScript `Buffer` object had to be changed. JavaScript `Buffer` objects in
  ArangoDB now always store their data on the heap. There is no shared pool
  for small Buffer values, and no pointing into existing Buffer data when
  extracting slices. This change may increase the cost of creating Buffers with
  short contents or when peeking into existing Buffers, but was required for
  safer memory management and to prevent leaks.

* the `db` object's function `_listDatabases()` was renamed to just `_databases()`
  in order to make it more consistent with the existing `_collections()` function.
  Additionally the `db` object's `_listEndpoints()` function was renamed to just
  `_endpoints()`.

* changed default value of `--server.authentication` from `false` to `true` in
  configuration files etc/relative/arangod.conf and etc/arangodb/arangod.conf.in.
  This means the server will be started with authentication enabled by default,
  requiring all client connections to provide authentication data when connecting
  to ArangoDB. Authentication can still be turned off via setting the value of
  `--server.authentication` to `false` in ArangoDB's configuration files or by
  specifying the option on the command-line.

* Changed result format for querying all collections via the API GET `/_api/collection`.

  Previous versions of ArangoDB returned an object with an attribute named `collections`
  and an attribute named `names`. Both contained all available collections, but
  `collections` contained the collections as an array, and `names` contained the
  collections again, contained in an object in which the attribute names were the
  collection names, e.g.

  ```
  {
    "collections": [
      {"id":"5874437","name":"test","isSystem":false,"status":3,"type":2},
      {"id":"17343237","name":"something","isSystem":false,"status":3,"type":2},
      ...
    ],
    "names": {
      "test": {"id":"5874437","name":"test","isSystem":false,"status":3,"type":2},
      "something": {"id":"17343237","name":"something","isSystem":false,"status":3,"type":2},
      ...
    }
  }
  ```
  This result structure was redundant, and therefore has been simplified to just

  ```
  {
    "result": [
      {"id":"5874437","name":"test","isSystem":false,"status":3,"type":2},
      {"id":"17343237","name":"something","isSystem":false,"status":3,"type":2},
      ...
    ]
  }
  ```

  in ArangoDB 3.0.

* added AQL functions `TYPENAME()` and `HASH()`

* renamed arangob tool to arangobench

* added AQL string comparison operator `LIKE`

  The operator can be used to compare strings like this:

      value LIKE search

  The operator is currently implemented by calling the already existing AQL
  function `LIKE`.

  This change also makes `LIKE` an AQL keyword. Using `LIKE` in either case as
  an attribute or collection name in AQL thus requires quoting.

* make AQL optimizer rule "remove-unnecessary-calculations" fire in more cases

  The rule will now remove calculations that are used exactly once in other
  expressions (e.g. `LET a = doc RETURN a.value`) and calculations,
  or calculations that are just references (e.g. `LET a = b`).

* renamed AQL optimizer rule "merge-traversal-filter" to "optimize-traversals"
  Additionally, the optimizer rule will remove unused edge and path result variables
  from the traversal in case they are specified in the `FOR` section of the traversal,
  but not referenced later in the query. This saves constructing edges and paths
  results.

* added AQL optimizer rule "inline-subqueries"

  This rule can pull out certain subqueries that are used as an operand to a `FOR`
  loop one level higher, eliminating the subquery completely. For example, the query

      FOR i IN (FOR j IN [1,2,3] RETURN j) RETURN i

  will be transformed by the rule to:

      FOR i IN [1,2,3] RETURN i

  The query

      FOR name IN (FOR doc IN _users FILTER doc.status == 1 RETURN doc.name) LIMIT 2 RETURN name

  will be transformed into

      FOR tmp IN _users FILTER tmp.status == 1 LIMIT 2 RETURN tmp.name

  The rule will only fire when the subquery is used as an operand to a `FOR` loop, and
  if the subquery does not contain a `COLLECT` with an `INTO` variable.

* added new endpoint "srv://" for DNS service records

* The result order of the AQL functions VALUES and ATTRIBUTES has never been
  guaranteed and it only had the "correct" ordering by accident when iterating
  over objects that were not loaded from the database. This accidental behavior
  is now changed by introduction of VelocyPack. No ordering is guaranteed unless
  you specify the sort parameter.

* removed configure option `--enable-logger`

* added AQL array comparison operators

  All AQL comparison operators now also exist in an array variant. In the
  array variant, the operator is preceded with one of the keywords *ALL*, *ANY*
  or *NONE*. Using one of these keywords changes the operator behavior to
  execute the comparison operation for all, any, or none of its left hand
  argument values. It is therefore expected that the left hand argument
  of an array operator is an array.

  Examples:

      [ 1, 2, 3 ] ALL IN [ 2, 3, 4 ]   // false
      [ 1, 2, 3 ] ALL IN [ 1, 2, 3 ]   // true
      [ 1, 2, 3 ] NONE IN [ 3 ]        // false
      [ 1, 2, 3 ] NONE IN [ 23, 42 ]   // true
      [ 1, 2, 3 ] ANY IN [ 4, 5, 6 ]   // false
      [ 1, 2, 3 ] ANY IN [ 1, 42 ]     // true
      [ 1, 2, 3 ] ANY == 2             // true
      [ 1, 2, 3 ] ANY == 4             // false
      [ 1, 2, 3 ] ANY > 0              // true
      [ 1, 2, 3 ] ANY <= 1             // true
      [ 1, 2, 3 ] NONE < 99            // false
      [ 1, 2, 3 ] NONE > 10            // true
      [ 1, 2, 3 ] ALL > 2              // false
      [ 1, 2, 3 ] ALL > 0              // true
      [ 1, 2, 3 ] ALL >= 3             // false
      ["foo", "bar"] ALL != "moo"      // true
      ["foo", "bar"] NONE == "bar"     // false
      ["foo", "bar"] ANY == "foo"      // true

* improved AQL optimizer to remove unnecessary sort operations in more cases

* allow enclosing AQL identifiers in forward ticks in addition to using
  backward ticks

  This allows for convenient writing of AQL queries in JavaScript template strings
  (which are delimited with backticks themselves), e.g.

      var q = `FOR doc IN ´collection´ RETURN doc.´name´`;

* allow to set `print.limitString` to configure the number of characters
  to output before truncating

* make logging configurable per log "topic"

  `--log.level <level>` sets the global log level to <level>, e.g. `info`,
  `debug`, `trace`.

  `--log.level topic=<level>` sets the log level for a specific topic.
  Currently, the following topics exist: `collector`, `compactor`, `mmap`,
  `performance`, `queries`, and `requests`. `performance` and `requests` are
  set to FATAL by default. `queries` is set to info. All others are
  set to the global level by default.

  The new log option `--log.output <definition>` allows directing the global
  or per-topic log output to different outputs. The output definition
  "<definition>" can be one of

    "-" for stdin
    "+" for stderr
    "syslog://<syslog-facility>"
    "syslog://<syslog-facility>/<application-name>"
    "file://<relative-path>"

  The option can be specified multiple times in order to configure the output
  for different log topics. To set up a per-topic output configuration, use
  `--log.output <topic>=<definition>`, e.g.

    queries=file://queries.txt

  logs all queries to the file "queries.txt".

* the option `--log.requests-file` is now deprecated. Instead use

    `--log.level requests=info`
    `--log.output requests=file://requests.txt`

* the option `--log.facility` is now deprecated. Instead use

    `--log.output requests=syslog://facility`

* the option `--log.performance` is now deprecated. Instead use

    `--log.level performance=trace`

* removed option `--log.source-filter`

* removed configure option `--enable-logger`

* change collection directory names to include a random id component at the end

  The new pattern is `collection-<id>-<random>`, where `<id>` is the collection
  id and `<random>` is a random number. Previous versions of ArangoDB used a
  pattern `collection-<id>` without the random number.

  ArangoDB 3.0 understands both the old and name directory name patterns.

* removed mostly unused internal spin-lock implementation

* removed support for pre-Windows 7-style locks. This removes compatibility for
  Windows versions older than Windows 7 (e.g. Windows Vista, Windows XP) and
  Windows 2008R2 (e.g. Windows 2008).

* changed names of sub-threads started by arangod

* added option `--default-number-of-shards` to arangorestore, allowing creating
  collections with a specifiable number of shards from a non-cluster dump

* removed support for CoffeeScript source files

* removed undocumented SleepAndRequeue

* added WorkMonitor to inspect server threads

* when downloading a Foxx service from the web interface the suggested filename
  is now based on the service's mount path instead of simply "app.zip"

* the `@arangodb/request` response object now stores the parsed JSON response
  body in a property `json` instead of `body` when the request was made using the
  `json` option. The `body` instead contains the response body as a string.

* the Foxx API has changed significantly, 2.8 services are still supported
  using a backwards-compatible "legacy mode"


v2.8.12 (XXXX-XX-XX)
--------------------

* issue #2091: decrease connect timeout to 5 seconds on startup

* fixed issue #2072

* slightly better error diagnostics for some replication errors

* fixed issue #1977

* fixed issue in `INTERSECTION` AQL function with duplicate elements
  in the source arrays

* fixed issue #1962

* fixed issue #1959

* export aqlQuery template handler as require('org/arangodb').aql for forwards-compatibility


v2.8.11 (2016-07-13)
--------------------

* fixed array index batch insertion issues for hash indexes that caused problems when
  no elements remained for insertion

* fixed issue #1937


v2.8.10 (2016-07-01)
--------------------

* make sure next local _rev value used for a document is at least as high as the
  _rev value supplied by external sources such as replication

* make adding a collection in both read- and write-mode to a transaction behave as
  expected (write includes read). This prevents the `unregister collection used in
  transaction` error

* fixed sometimes invalid result for `byExample(...).count()` when an index plus
  post-filtering was used

* fixed "collection is a nullptr" issue when starting a traversal from a transaction

* honor the value of startup option `--database.wait-for-sync` (that is used to control
  whether new collections are created with `waitForSync` set to `true` by default) also
  when creating collections via the HTTP API (and thus the ArangoShell). When creating
  a collection via these mechanisms, the option was ignored so far, which was inconsistent.

* fixed issue #1826: arangosh --javascript.execute: internal error (geo index issue)

* fixed issue #1823: Arango crashed hard executing very simple query on windows


v2.8.9 (2016-05-13)
-------------------

* fixed escaping and quoting of extra parameters for executables in Mac OS X App

* added "waiting for" status variable to web interface collection figures view

* fixed undefined behavior in query cache invaldation

* fixed access to /_admin/statistics API in case statistics are disable via option
  `--server.disable-statistics`

* Foxx manager will no longer fail hard when Foxx store is unreachable unless installing
  a service from the Foxx store (e.g. when behind a firewall or GitHub is unreachable).


v2.8.8 (2016-04-19)
-------------------

* fixed issue #1805: Query: internal error (location: arangod/Aql/AqlValue.cpp:182).
  Please report this error to arangodb.com (while executing)

* allow specifying collection name prefixes for `_from` and `_to` in arangoimp:

  To avoid specifying complete document ids (consisting of collection names and document
  keys) for *_from* and *_to* values when importing edges with arangoimp, there are now
  the options *--from-collection-prefix* and *--to-collection-prefix*.

  If specified, these values will be automatically prepended to each value in *_from*
  (or *_to* resp.). This allows specifying only document keys inside *_from* and/or *_to*.

  *Example*

      > arangoimp --from-collection-prefix users --to-collection-prefix products ...

  Importing the following document will then create an edge between *users/1234* and
  *products/4321*:

  ```js
  { "_from" : "1234", "_to" : "4321", "desc" : "users/1234 is connected to products/4321" }
  ```

* requests made with the interactive system API documentation in the web interface
  (Swagger) will now respect the active database instead of always using `_system`


v2.8.7 (2016-04-07)
-------------------

* optimized primary=>secondary failover

* fix to-boolean conversion for documents in AQL

* expose the User-Agent HTTP header from the ArangoShell since Github seems to
  require it now, and we use the ArangoShell for fetching Foxx repositories from Github

* work with http servers that only send

* fixed potential race condition between compactor and collector threads

* fix removal of temporary directories on arangosh exit

* javadoc-style comments in Foxx services are no longer interpreted as
  Foxx comments outside of controller/script/exports files (#1748)

* removed remaining references to class syntax for Foxx Model and Repository
  from the documentation

* added a safe-guard for corrupted master-pointer


v2.8.6 (2016-03-23)
-------------------

* arangosh can now execute JavaScript script files that contain a shebang
  in the first line of the file. This allows executing script files directly.

  Provided there is a script file `/path/to/script.js` with the shebang
  `#!arangosh --javascript.execute`:

      > cat /path/to/script.js
      #!arangosh --javascript.execute
      print("hello from script.js");

  If the script file is made executable

      > chmod a+x /path/to/script.js

  it can be invoked on the shell directly and use arangosh for its execution:

      > /path/to/script.js
      hello from script.js

  This did not work in previous versions of ArangoDB, as the whole script contents
  (including the shebang) were treated as JavaScript code.
  Now shebangs in script files will now be ignored for all files passed to arangosh's
  `--javascript.execute` parameter.

  The alternative way of executing a JavaScript file with arangosh still works:

      > arangosh --javascript.execute /path/to/script.js
      hello from script.js

* added missing reset of traversal state for nested traversals.
  The state of nested traversals (a traversal in an AQL query that was
  located in a repeatedly executed subquery or inside another FOR loop)
  was not reset properly, so that multiple invocations of the same nested
  traversal with different start vertices led to the nested traversal
  always using the start vertex provided on the first invocation.

* fixed issue #1781: ArangoDB startup time increased tremendously

* fixed issue #1783: SIGHUP should rotate the log


v2.8.5 (2016-03-11)
-------------------

* Add OpenSSL handler for TLS V1.2 as sugested by kurtkincaid in #1771

* fixed issue #1765 (The webinterface should display the correct query time)
  and #1770 (Display ACTUAL query time in aardvark's AQL editor)

* Windows: the unhandled exception handler now calls the windows logging
  facilities directly without locks.
  This fixes lockups on crashes from the logging framework.

* improve nullptr handling in logger.

* added new endpoint "srv://" for DNS service records

* `org/arangodb/request` no longer sets the content-type header to the
  string "undefined" when no content-type header should be sent (issue #1776)


v2.8.4 (2016-03-01)
-------------------

* global modules are no longer incorrectly resolved outside the ArangoDB
  JavaScript directory or the Foxx service's root directory (issue #1577)

* improved error messages from Foxx and JavaScript (issues #1564, #1565, #1744)


v2.8.3 (2016-02-22)
-------------------

* fixed AQL filter condition collapsing for deeply-nested cases, potentially
  enabling usage of indexes in some dedicated cases

* added parentheses in AQL explain command output to correctly display precedence
  of logical and arithmetic operators

* Foxx Model event listeners defined on the model are now correctly invoked by
  the Repository methods (issue #1665)

* Deleting a Foxx service in the frontend should now always succeed even if the
  files no longer exist on the file system (issue #1358)

* Routing actions loaded from the database no longer throw exceptions when
  trying to load other modules using "require"

* The `org/arangodb/request` response object now sets a property `json` to the
  parsed JSON response body in addition to overwriting the `body` property when
  the request was made using the `json` option.

* Improved Windows stability

* Fixed a bug in the interactive API documentation that would escape slashes
  in document-handle fields. Document handles are now provided as separate
  fields for collection name and document key.


v2.8.2 (2016-02-09)
-------------------

* the continuous replication applier will now prevent the master's WAL logfiles
  from being removed if they are still needed by the applier on the slave. This
  should help slaves that suffered from masters garbage collection WAL logfiles
  which would have been needed by the slave later.

  The initial synchronization will block removal of still needed WAL logfiles
  on the master for 10 minutes initially, and will extend this period when further
  requests are made to the master. Initial synchronization hands over its handle
  for blocking logfile removal to the continuous replication when started via
  the *setupReplication* function. In this case, continuous replication will
  extend the logfile removal blocking period for the required WAL logfiles when
  the slave makes additional requests.

  All handles that block logfile removal will time out automatically after at
  most 5 minutes should a master not be contacted by the slave anymore (e.g. in
  case the slave's replication is turned off, the slaves loses the connection
  to the master or the slave goes down).

* added all-in-one function *setupReplication* to synchronize data from master
  to slave and start the continuous replication:

      require("@arangodb/replication").setupReplication(configuration);

  The command will return when the initial synchronization is finished and the
  continuous replication has been started, or in case the initial synchronization
  has failed.

  If the initial synchronization is successful, the command will store the given
  configuration on the slave. It also configures the continuous replication to start
  automatically if the slave is restarted, i.e. *autoStart* is set to *true*.

  If the command is run while the slave's replication applier is already running,
  it will first stop the running applier, drop its configuration and do a
  resynchronization of data with the master. It will then use the provided configration,
  overwriting any previously existing replication configuration on the slave.

  The following example demonstrates how to use the command for setting up replication
  for the *_system* database. Note that it should be run on the slave and not the
  master:

      db._useDatabase("_system");
      require("@arangodb/replication").setupReplication({
        endpoint: "tcp://master.domain.org:8529",
        username: "myuser",
        password: "mypasswd",
        verbose: false,
        includeSystem: false,
        incremental: true,
        autoResync: true
      });

* the *sync* and *syncCollection* functions now always start the data synchronization
  as an asynchronous server job. The call to *sync* or *syncCollection* will block
  until synchronization is either complete or has failed with an error. The functions
  will automatically poll the slave periodically for status updates.

  The main benefit is that the connection to the slave does not need to stay open
  permanently and is thus not affected by timeout issues. Additionally the caller does
  not need to query the synchronization status from the slave manually as this is
  now performed automatically by these functions.

* fixed undefined behavior when explaining some types of AQL traversals, fixed
  display of some types of traversals in AQL explain output


v2.8.1 (2016-01-29)
-------------------

* Improved AQL Pattern matching by allowing to specify a different traversal
  direction for one or many of the edge collections.

      FOR v, e, p IN OUTBOUND @start @@ec1, INBOUND @@ec2, @@ec3

  will traverse *ec1* and *ec3* in the OUTBOUND direction and for *ec2* it will use
  the INBOUND direction. These directions can be combined in arbitrary ways, the
  direction defined after *IN [steps]* will we used as default direction and can
  be overriden for specific collections.
  This feature is only available for collection lists, it is not possible to
  combine it with graph names.

* detect more types of transaction deadlocks early

* fixed display of relational operators in traversal explain output

* fixed undefined behavior in AQL function `PARSE_IDENTIFIER`

* added "engines" field to Foxx services generated in the admin interface

* added AQL function `IS_SAME_COLLECTION`:

  *IS_SAME_COLLECTION(collection, document)*: Return true if *document* has the same
  collection id as the collection specified in *collection*. *document* can either be
  a [document handle](../Glossary/README.md#document-handle) string, or a document with
  an *_id* attribute. The function does not validate whether the collection actually
  contains the specified document, but only compares the name of the specified collection
  with the collection name part of the specified document.
  If *document* is neither an object with an *id* attribute nor a *string* value,
  the function will return *null* and raise a warning.

      /* true */
      IS_SAME_COLLECTION('_users', '_users/my-user')
      IS_SAME_COLLECTION('_users', { _id: '_users/my-user' })

      /* false */
      IS_SAME_COLLECTION('_users', 'foobar/baz')
      IS_SAME_COLLECTION('_users', { _id: 'something/else' })


v2.8.0 (2016-01-25)
-------------------

* avoid recursive locking


v2.8.0-beta8 (2016-01-19)
-------------------------

* improved internal datafile statistics for compaction and compaction triggering
  conditions, preventing excessive growth of collection datafiles under some
  workloads. This should also fix issue #1596.

* renamed AQL optimizer rule `remove-collect-into` to `remove-collect-variables`

* fixed primary and edge index lookups prematurely aborting searches when the
  specified id search value contained a different collection than the collection
  the index was created for


v2.8.0-beta7 (2016-01-06)
-------------------------

* added vm.runInThisContext

* added AQL keyword `AGGREGATE` for use in AQL `COLLECT` statement

  Using `AGGREGATE` allows more efficient aggregation (incrementally while building
  the groups) than previous versions of AQL, which built group aggregates afterwards
  from the total of all group values.

  `AGGREGATE` can be used inside a `COLLECT` statement only. If used, it must follow
  the declaration of grouping keys:

      FOR doc IN collection
        COLLECT gender = doc.gender AGGREGATE minAge = MIN(doc.age), maxAge = MAX(doc.age)
        RETURN { gender, minAge, maxAge }

  or, if no grouping keys are used, it can follow the `COLLECT` keyword:

      FOR doc IN collection
        COLLECT AGGREGATE minAge = MIN(doc.age), maxAge = MAX(doc.age)
        RETURN {
  minAge, maxAge
}

  Only specific expressions are allowed on the right-hand side of each `AGGREGATE`
  assignment:

  - on the top level the expression must be a call to one of the supported aggregation
    functions `LENGTH`, `MIN`, `MAX`, `SUM`, `AVERAGE`, `STDDEV_POPULATION`, `STDDEV_SAMPLE`,
    `VARIANCE_POPULATION`, or `VARIANCE_SAMPLE`

  - the expression must not refer to variables introduced in the `COLLECT` itself

* Foxx: mocha test paths with wildcard characters (asterisks) now work on Windows

* reserved AQL keyword `NONE` for future use

* web interface: fixed a graph display bug concerning dashboard view

* web interface: fixed several bugs during the dashboard initialize process

* web interface: included several bugfixes: #1597, #1611, #1623

* AQL query optimizer now converts `LENGTH(collection-name)` to an optimized
  expression that returns the number of documents in a collection

* adjusted the behavior of the expansion (`[*]`) operator in AQL for non-array values

  In ArangoDB 2.8, calling the expansion operator on a non-array value will always
  return an empty array. Previous versions of ArangoDB expanded non-array values by
  calling the `TO_ARRAY()` function for the value, which for example returned an
  array with a single value for boolean, numeric and string input values, and an array
  with the object's values for an object input value. This behavior was inconsistent
  with how the expansion operator works for the array indexes in 2.8, so the behavior
  is now unified:

  - if the left-hand side operand of `[*]` is an array, the array will be returned as
    is when calling `[*]` on it
  - if the left-hand side operand of `[*]` is not an array, an empty array will be
    returned by `[*]`

  AQL queries that rely on the old behavior can be changed by either calling `TO_ARRAY`
  explicitly or by using the `[*]` at the correct position.

  The following example query will change its result in 2.8 compared to 2.7:

      LET values = "foo" RETURN values[*]

  In 2.7 the query has returned the array `[ "foo" ]`, but in 2.8 it will return an
  empty array `[ ]`. To make it return the array `[ "foo" ]` again, an explicit
  `TO_ARRAY` function call is needed in 2.8 (which in this case allows the removal
  of the `[*]` operator altogether). This also works in 2.7:

      LET values = "foo" RETURN TO_ARRAY(values)

  Another example:

      LET values = [ { name: "foo" }, { name: "bar" } ]
      RETURN values[*].name[*]

  The above returned `[ [ "foo" ], [ "bar" ] ] in 2.7. In 2.8 it will return
  `[ [ ], [ ] ]`, because the value of `name` is not an array. To change the results
  to the 2.7 style, the query can be changed to

      LET values = [ { name: "foo" }, { name: "bar" } ]
      RETURN values[* RETURN TO_ARRAY(CURRENT.name)]

  The above also works in 2.7.
  The following types of queries won't change:

      LET values = [ 1, 2, 3 ] RETURN values[*]
      LET values = [ { name: "foo" }, { name: "bar" } ] RETURN values[*].name
      LET values = [ { names: [ "foo", "bar" ] }, { names: [ "baz" ] } ] RETURN values[*].names[*]
      LET values = [ { names: [ "foo", "bar" ] }, { names: [ "baz" ] } ] RETURN values[*].names[**]

* slightly adjusted V8 garbage collection strategy so that collection eventually
  happens in all contexts that hold V8 external references to documents and
  collections.

  also adjusted default value of `--javascript.gc-frequency` from 10 seconds to
  15 seconds, as less internal operations are carried out in JavaScript.

* fixes for AQL optimizer and traversal

* added `--create-collection-type` option to arangoimp

  This allows specifying the type of the collection to be created when
  `--create-collection` is set to `true`.

* Foxx export cache should no longer break if a broken app is loaded in the
  web admin interface.


v2.8.0-beta2 (2015-12-16)
-------------------------

* added AQL query optimizer rule "sort-in-values"

  This rule pre-sorts the right-hand side operand of the `IN` and `NOT IN`
  operators so the operation can use a binary search with logarithmic complexity
  instead of a linear search. The rule is applied when the right-hand side
  operand of an `IN` or `NOT IN` operator in a filter condition is a variable that
  is defined in a different loop/scope than the operator itself. Additionally,
  the filter condition must consist of solely the `IN` or `NOT IN` operation
  in order to avoid any side-effects.

* changed collection status terminology in web interface for collections for
  which an unload request has been issued from `in the process of being unloaded`
  to `will be unloaded`.

* unloading a collection via the web interface will now trigger garbage collection
  in all v8 contexts and force a WAL flush. This increases the chances of perfoming
  the unload faster.

* added the following attributes to the result of `collection.figures()` and the
  corresponding HTTP API at `PUT /_api/collection/<name>/figures`:

  - `documentReferences`: The number of references to documents in datafiles
    that JavaScript code currently holds. This information can be used for
    debugging compaction and unload issues.
  - `waitingFor`: An optional string value that contains information about
    which object type is at the head of the collection's cleanup queue. This
    information can be used for debugging compaction and unload issues.
  - `compactionStatus.time`: The point in time the compaction for the collection
    was last executed. This information can be used for debugging compaction
    issues.
  - `compactionStatus.message`: The action that was performed when the compaction
    was last run for the collection. This information can be used for debugging
    compaction issues.

  Note: `waitingFor` and `compactionStatus` may be empty when called on a coordinator
  in a cluster.

* the compaction will now provide queryable status info that can be used to track
  its progress. The compaction status is displayed in the web interface, too.

* better error reporting for arangodump and arangorestore

* arangodump will now fail by default when trying to dump edges that
  refer to already dropped collections. This can be circumvented by
  specifying the option `--force true` when invoking arangodump

* fixed cluster upgrade procedure

* the AQL functions `NEAR` and `WITHIN` now have stricter validations
  for their input parameters `limit`, `radius` and `distance`. They may now throw
  exceptions when invalid parameters are passed that may have not led
  to exceptions in previous versions.

* deprecation warnings now log stack traces

* Foxx: improved backwards compatibility with 2.5 and 2.6

  - reverted Model and Repository back to non-ES6 "classes" because of
    compatibility issues when using the extend method with a constructor

  - removed deprecation warnings for extend and controller.del

  - restored deprecated method Model.toJSONSchema

  - restored deprecated `type`, `jwt` and `sessionStorageApp` options
    in Controller#activateSessions

* Fixed a deadlock problem in the cluster


v2.8.0-beta1 (2015-12-06)
-------------------------

* added AQL function `IS_DATESTRING(value)`

  Returns true if *value* is a string that can be used in a date function.
  This includes partial dates such as *2015* or *2015-10* and strings containing
  invalid dates such as *2015-02-31*. The function will return false for all
  non-string values, even if some of them may be usable in date functions.


v2.8.0-alpha1 (2015-12-03)
--------------------------

* added AQL keywords `GRAPH`, `OUTBOUND`, `INBOUND` and `ANY` for use in graph
  traversals, reserved AQL keyword `ALL` for future use

  Usage of these keywords as collection names, variable names or attribute names
  in AQL queries will not be possible without quoting. For example, the following
  AQL query will still work as it uses a quoted collection name and a quoted
  attribute name:

      FOR doc IN `OUTBOUND`
        RETURN doc.`any`

* issue #1593: added AQL `POW` function for exponentation

* added cluster execution site info in explain output for AQL queries

* replication improvements:

  - added `autoResync` configuration parameter for continuous replication.

    When set to `true`, a replication slave will automatically trigger a full data
    re-synchronization with the master when the master cannot provide the log data
    the slave had asked for. Note that `autoResync` will only work when the option
    `requireFromPresent` is also set to `true` for the continuous replication, or
    when the continuous syncer is started and detects that no start tick is present.

    Automatic re-synchronization may transfer a lot of data from the master to the
    slave and may be expensive. It is therefore turned off by default.
    When turned off, the slave will never perform an automatic re-synchronization
    with the master.

  - added `idleMinWaitTime` and `idleMaxWaitTime` configuration parameters for
    continuous replication.

    These parameters can be used to control the minimum and maximum wait time the
    slave will (intentionally) idle and not poll for master log changes in case the
    master had sent the full logs already.
    The `idleMaxWaitTime` value will only be used when `adapativePolling` is set
    to `true`. When `adaptivePolling` is disable, only `idleMinWaitTime` will be
    used as a constant time span in which the slave will not poll the master for
    further changes. The default values are 0.5 seconds for `idleMinWaitTime` and
    2.5 seconds for `idleMaxWaitTime`, which correspond to the hard-coded values
    used in previous versions of ArangoDB.

  - added `initialSyncMaxWaitTime` configuration parameter for initial and continuous
    replication

    This option controls the maximum wait time (in seconds) that the initial
    synchronization will wait for a response from the master when fetching initial
    collection data. If no response is received within this time period, the initial
    synchronization will give up and fail. This option is also relevant for
    continuous replication in case *autoResync* is set to *true*, as then the
    continuous replication may trigger a full data re-synchronization in case
    the master cannot the log data the slave had asked for.

  - HTTP requests sent from the slave to the master during initial synchronization
    will now be retried if they fail with connection problems.

  - the initial synchronization now logs its progress so it can be queried using
    the regular replication status check APIs.

  - added `async` attribute for `sync` and `syncCollection` operations called from
    the ArangoShell. Setthing this attribute to `true` will make the synchronization
    job on the server go into the background, so that the shell does not block. The
    status of the started asynchronous synchronization job can be queried from the
    ArangoShell like this:

        /* starts initial synchronization */
        var replication = require("@arangodb/replication");
        var id = replication.sync({
          endpoint: "tcp://master.domain.org:8529",
          username: "myuser",
          password: "mypasswd",
          async: true
       });

       /* now query the id of the returned async job and print the status */
       print(replication.getSyncResult(id));

    The result of `getSyncResult()` will be `false` while the server-side job
    has not completed, and different to `false` if it has completed. When it has
    completed, all job result details will be returned by the call to `getSyncResult()`.


* fixed non-deterministic query results in some cluster queries

* fixed issue #1589

* return HTTP status code 410 (gone) instead of HTTP 408 (request timeout) for
  server-side operations that are canceled / killed. Sending 410 instead of 408
  prevents clients from re-starting the same (canceled) operation. Google Chrome
  for example sends the HTTP request again in case it is responded with an HTTP
  408, and this is exactly the opposite of the desired behavior when an operation
  is canceled / killed by the user.

* web interface: queries in AQL editor now cancelable

* web interface: dashboard - added replication information

* web interface: AQL editor now supports bind parameters

* added startup option `--server.hide-product-header` to make the server not send
  the HTTP response header `"Server: ArangoDB"` in its HTTP responses. By default,
  the option is turned off so the header is still sent as usual.

* added new AQL function `UNSET_RECURSIVE` to recursively unset attritutes from
  objects/documents

* switched command-line editor in ArangoShell and arangod to linenoise-ng

* added automatic deadlock detection for transactions

  In case a deadlock is detected, a multi-collection operation may be rolled back
  automatically and fail with error 29 (`deadlock detected`). Client code for
  operations containing more than one collection should be aware of this potential
  error and handle it accordingly, either by giving up or retrying the transaction.

* Added C++ implementations for the AQL arithmetic operations and the following
  AQL functions:
  - ABS
  - APPEND
  - COLLECTIONS
  - CURRENT_DATABASE
  - DOCUMENT
  - EDGES
  - FIRST
  - FIRST_DOCUMENT
  - FIRST_LIST
  - FLATTEN
  - FLOOR
  - FULLTEXT
  - LAST
  - MEDIAN
  - MERGE_RECURSIVE
  - MINUS
  - NEAR
  - NOT_NULL
  - NTH
  - PARSE_IDENTIFIER
  - PERCENTILE
  - POP
  - POSITION
  - PUSH
  - RAND
  - RANGE
  - REMOVE_NTH
  - REMOVE_VALUE
  - REMOVE_VALUES
  - ROUND
  - SHIFT
  - SQRT
  - STDDEV_POPULATION
  - STDDEV_SAMPLE
  - UNSHIFT
  - VARIANCE_POPULATION
  - VARIANCE_SAMPLE
  - WITHIN
  - ZIP

* improved performance of skipping over many documents in an AQL query when no
  indexes and no filters are used, e.g.

      FOR doc IN collection
        LIMIT 1000000, 10
        RETURN doc

* Added array indexes

  Hash indexes and skiplist indexes can now optionally be defined for array values
  so they index individual array members.

  To define an index for array values, the attribute name is extended with the
  expansion operator `[*]` in the index definition:

      arangosh> db.colName.ensureHashIndex("tags[*]");

  When given the following document

      { tags: [ "AQL", "ArangoDB", "Index" ] }

  the index will now contain the individual values `"AQL"`, `"ArangoDB"` and `"Index"`.

  Now the index can be used for finding all documents having `"ArangoDB"` somewhere in their
  tags array using the following AQL query:

      FOR doc IN colName
        FILTER "ArangoDB" IN doc.tags[*]
        RETURN doc

* rewrote AQL query optimizer rule `use-index-range` and renamed it to `use-indexes`.
  The name change affects rule names in the optimizer's output.

* rewrote AQL execution node `IndexRangeNode` and renamed it to `IndexNode`. The name
  change affects node names in the optimizer's explain output.

* added convenience function `db._explain(query)` for human-readable explanation
  of AQL queries

* module resolution as used by `require` now behaves more like in node.js

* the `org/arangodb/request` module now returns response bodies for error responses
  by default. The old behavior of not returning bodies for error responses can be
  re-enabled by explicitly setting the option `returnBodyOnError` to `false` (#1437)


v2.7.6 (2016-01-30)
-------------------

* detect more types of transaction deadlocks early


v2.7.5 (2016-01-22)
-------------------

* backported added automatic deadlock detection for transactions

  In case a deadlock is detected, a multi-collection operation may be rolled back
  automatically and fail with error 29 (`deadlock detected`). Client code for
  operations containing more than one collection should be aware of this potential
  error and handle it accordingly, either by giving up or retrying the transaction.

* improved internal datafile statistics for compaction and compaction triggering
  conditions, preventing excessive growth of collection datafiles under some
  workloads. This should also fix issue #1596.

* Foxx export cache should no longer break if a broken app is loaded in the
  web admin interface.

* Foxx: removed some incorrect deprecation warnings.

* Foxx: mocha test paths with wildcard characters (asterisks) now work on Windows


v2.7.4 (2015-12-21)
-------------------

* slightly adjusted V8 garbage collection strategy so that collection eventually
  happens in all contexts that hold V8 external references to documents and
  collections.

* added the following attributes to the result of `collection.figures()` and the
  corresponding HTTP API at `PUT /_api/collection/<name>/figures`:

  - `documentReferences`: The number of references to documents in datafiles
    that JavaScript code currently holds. This information can be used for
    debugging compaction and unload issues.
  - `waitingFor`: An optional string value that contains information about
    which object type is at the head of the collection's cleanup queue. This
    information can be used for debugging compaction and unload issues.
  - `compactionStatus.time`: The point in time the compaction for the collection
    was last executed. This information can be used for debugging compaction
    issues.
  - `compactionStatus.message`: The action that was performed when the compaction
    was last run for the collection. This information can be used for debugging
    compaction issues.

  Note: `waitingFor` and `compactionStatus` may be empty when called on a coordinator
  in a cluster.

* the compaction will now provide queryable status info that can be used to track
  its progress. The compaction status is displayed in the web interface, too.


v2.7.3 (2015-12-17)
-------------------

* fixed some replication value conversion issues when replication applier properties
  were set via ArangoShell

* fixed disappearing of documents for collections transferred via `sync` or
  `syncCollection` if the collection was dropped right before synchronization
  and drop and (re-)create collection markers were located in the same WAL file

* fixed an issue where overwriting the system sessions collection would break
  the web interface when authentication is enabled


v2.7.2 (2015-12-01)
-------------------

* replication improvements:

  - added `autoResync` configuration parameter for continuous replication.

    When set to `true`, a replication slave will automatically trigger a full data
    re-synchronization with the master when the master cannot provide the log data
    the slave had asked for. Note that `autoResync` will only work when the option
    `requireFromPresent` is also set to `true` for the continuous replication, or
    when the continuous syncer is started and detects that no start tick is present.

    Automatic re-synchronization may transfer a lot of data from the master to the
    slave and may be expensive. It is therefore turned off by default.
    When turned off, the slave will never perform an automatic re-synchronization
    with the master.

  - added `idleMinWaitTime` and `idleMaxWaitTime` configuration parameters for
    continuous replication.

    These parameters can be used to control the minimum and maximum wait time the
    slave will (intentionally) idle and not poll for master log changes in case the
    master had sent the full logs already.
    The `idleMaxWaitTime` value will only be used when `adapativePolling` is set
    to `true`. When `adaptivePolling` is disable, only `idleMinWaitTime` will be
    used as a constant time span in which the slave will not poll the master for
    further changes. The default values are 0.5 seconds for `idleMinWaitTime` and
    2.5 seconds for `idleMaxWaitTime`, which correspond to the hard-coded values
    used in previous versions of ArangoDB.

  - added `initialSyncMaxWaitTime` configuration parameter for initial and continuous
    replication

    This option controls the maximum wait time (in seconds) that the initial
    synchronization will wait for a response from the master when fetching initial
    collection data. If no response is received within this time period, the initial
    synchronization will give up and fail. This option is also relevant for
    continuous replication in case *autoResync* is set to *true*, as then the
    continuous replication may trigger a full data re-synchronization in case
    the master cannot the log data the slave had asked for.

  - HTTP requests sent from the slave to the master during initial synchronization
    will now be retried if they fail with connection problems.

  - the initial synchronization now logs its progress so it can be queried using
    the regular replication status check APIs.

* fixed non-deterministic query results in some cluster queries

* added missing lock instruction for primary index in compactor size calculation

* fixed issue #1589

* fixed issue #1583

* fixed undefined behavior when accessing the top level of a document with the `[*]`
  operator

* fixed potentially invalid pointer access in shaper when the currently accessed
  document got re-located by the WAL collector at the very same time

* Foxx: optional configuration options no longer log validation errors when assigned
  empty values (#1495)

* Foxx: constructors provided to Repository and Model sub-classes via extend are
  now correctly called (#1592)


v2.7.1 (2015-11-07)
-------------------

* switch to linenoise next generation

* exclude `_apps` collection from replication

  The slave has its own `_apps` collection which it populates on server start.
  When replicating data from the master to the slave, the data from the master may
  clash with the slave's own data in the `_apps` collection. Excluding the `_apps`
  collection from replication avoids this.

* disable replication appliers when starting in modes `--upgrade`, `--no-server`
  and `--check-upgrade`

* more detailed output in arango-dfdb

* fixed "no start tick" issue in replication applier

  This error could occur after restarting a slave server after a shutdown
  when no data was ever transferred from the master to the slave via the
  continuous replication

* fixed problem during SSL client connection abort that led to scheduler thread
  staying at 100% CPU saturation

* fixed potential segfault in AQL `NEIGHBORS` function implementation when C++ function
  variant was used and collection names were passed as strings

* removed duplicate target for some frontend JavaScript files from the Makefile

* make AQL function `MERGE()` work on a single array parameter, too.
  This allows combining the attributes of multiple objects from an array into
  a single object, e.g.

      RETURN MERGE([
        { foo: 'bar' },
        { quux: 'quetzalcoatl', ruled: true },
        { bar: 'baz', foo: 'done' }
      ])

  will now return:

      {
        "foo": "done",
        "quux": "quetzalcoatl",
        "ruled": true,
        "bar": "baz"
      }

* fixed potential deadlock in collection status changing on Windows

* fixed hard-coded `incremental` parameter in shell implementation of
  `syncCollection` function in replication module

* fix for GCC5: added check for '-stdlib' option


v2.7.0 (2015-10-09)
-------------------

* fixed request statistics aggregation
  When arangod was started in supervisor mode, the request statistics always showed
  0 requests, as the statistics aggregation thread did not run then.

* read server configuration files before dropping privileges. this ensures that
  the SSL keyfile specified in the configuration can be read with the server's start
  privileges (i.e. root when using a standard ArangoDB package).

* fixed replication with a 2.6 replication configuration and issues with a 2.6 master

* raised default value of `--server.descriptors-minimum` to 1024

* allow Foxx apps to be installed underneath URL path `/_open/`, so they can be
  (intentionally) accessed without authentication.

* added *allowImplicit* sub-attribute in collections declaration of transactions.
  The *allowImplicit* attributes allows making transactions fail should they
  read-access a collection that was not explicitly declared in the *collections*
  array of the transaction.

* added "special" password ARANGODB_DEFAULT_ROOT_PASSWORD. If you pass
  ARANGODB_DEFAULT_ROOT_PASSWORD as password, it will read the password
  from the environment variable ARANGODB_DEFAULT_ROOT_PASSWORD


v2.7.0-rc2 (2015-09-22)
-----------------------

* fix over-eager datafile compaction

  This should reduce the need to compact directly after loading a collection when a
  collection datafile contained many insertions and updates for the same documents. It
  should also prevent from re-compacting already merged datafiles in case not many
  changes were made. Compaction will also make fewer index lookups than before.

* added `syncCollection()` function in module `org/arangodb/replication`

  This allows synchronizing the data of a single collection from a master to a slave
  server. Synchronization can either restore the whole collection by transferring all
  documents from the master to the slave, or incrementally by only transferring documents
  that differ. This is done by partitioning the collection's entire key space into smaller
  chunks and comparing the data chunk-wise between master and slave. Only chunks that are
  different will be re-transferred.

  The `syncCollection()` function can be used as follows:

      require("org/arangodb/replication").syncCollection(collectionName, options);

  e.g.

      require("org/arangodb/replication").syncCollection("myCollection", {
        endpoint: "tcp://127.0.0.1:8529",  /* master */
        username: "root",                  /* username for master */
        password: "secret",                /* password for master */
        incremental: true                  /* use incremental mode */
      });


* additionally allow the following characters in document keys:

  `(` `)` `+` `,` `=` `;` `$` `!` `*` `'` `%`


v2.7.0-rc1 (2015-09-17)
-----------------------

* removed undocumented server-side-only collection functions:
  * collection.OFFSET()
  * collection.NTH()
  * collection.NTH2()
  * collection.NTH3()

* upgraded Swagger to version 2.0 for the Documentation

  This gives the user better prepared test request structures.
  More conversions will follow so finally client libraries can be auto-generated.

* added extra AQL functions for date and time calculation and manipulation.
  These functions were contributed by GitHub users @CoDEmanX and @friday.
  A big thanks for their work!

  The following extra date functions are available from 2.7 on:

  * `DATE_DAYOFYEAR(date)`: Returns the day of year number of *date*.
    The return values range from 1 to 365, or 366 in a leap year respectively.

  * `DATE_ISOWEEK(date)`: Returns the ISO week date of *date*.
    The return values range from 1 to 53. Monday is considered the first day of the week.
    There are no fractional weeks, thus the last days in December may belong to the first
    week of the next year, and the first days in January may be part of the previous year's
    last week.

  * `DATE_LEAPYEAR(date)`: Returns whether the year of *date* is a leap year.

  * `DATE_QUARTER(date)`: Returns the quarter of the given date (1-based):
    * 1: January, February, March
    * 2: April, May, June
    * 3: July, August, September
    * 4: October, November, December

  - *DATE_DAYS_IN_MONTH(date)*: Returns the number of days in *date*'s month (28..31).

  * `DATE_ADD(date, amount, unit)`: Adds *amount* given in *unit* to *date* and
    returns the calculated date.

    *unit* can be either of the following to specify the time unit to add or
    subtract (case-insensitive):
    - y, year, years
    - m, month, months
    - w, week, weeks
    - d, day, days
    - h, hour, hours
    - i, minute, minutes
    - s, second, seconds
    - f, millisecond, milliseconds

    *amount* is the number of *unit*s to add (positive value) or subtract
    (negative value).

  * `DATE_SUBTRACT(date, amount, unit)`: Subtracts *amount* given in *unit* from
    *date* and returns the calculated date.

    It works the same as `DATE_ADD()`, except that it subtracts. It is equivalent
    to calling `DATE_ADD()` with a negative amount, except that `DATE_SUBTRACT()`
    can also subtract ISO durations. Note that negative ISO durations are not
    supported (i.e. starting with `-P`, like `-P1Y`).

  * `DATE_DIFF(date1, date2, unit, asFloat)`: Calculate the difference
    between two dates in given time *unit*, optionally with decimal places.
    Returns a negative value if *date1* is greater than *date2*.

  * `DATE_COMPARE(date1, date2, unitRangeStart, unitRangeEnd)`: Compare two
    partial dates and return true if they match, false otherwise. The parts to
    compare are defined by a range of time units.

    The full range is: years, months, days, hours, minutes, seconds, milliseconds.
    Pass the unit to start from as *unitRangeStart*, and the unit to end with as
    *unitRangeEnd*. All units in between will be compared. Leave out *unitRangeEnd*
    to only compare *unitRangeStart*.

  * `DATE_FORMAT(date, format)`: Format a date according to the given format string.
    It supports the following placeholders (case-insensitive):
    - %t: timestamp, in milliseconds since midnight 1970-01-01
    - %z: ISO date (0000-00-00T00:00:00.000Z)
    - %w: day of week (0..6)
    - %y: year (0..9999)
    - %yy: year (00..99), abbreviated (last two digits)
    - %yyyy: year (0000..9999), padded to length of 4
    - %yyyyyy: year (-009999 .. +009999), with sign prefix and padded to length of 6
    - %m: month (1..12)
    - %mm: month (01..12), padded to length of 2
    - %d: day (1..31)
    - %dd: day (01..31), padded to length of 2
    - %h: hour (0..23)
    - %hh: hour (00..23), padded to length of 2
    - %i: minute (0..59)
    - %ii: minute (00..59), padded to length of 2
    - %s: second (0..59)
    - %ss: second (00..59), padded to length of 2
    - %f: millisecond (0..999)
    - %fff: millisecond (000..999), padded to length of 3
    - %x: day of year (1..366)
    - %xxx: day of year (001..366), padded to length of 3
    - %k: ISO week date (1..53)
    - %kk: ISO week date (01..53), padded to length of 2
    - %l: leap year (0 or 1)
    - %q: quarter (1..4)
    - %a: days in month (28..31)
    - %mmm: abbreviated English name of month (Jan..Dec)
    - %mmmm: English name of month (January..December)
    - %www: abbreviated English name of weekday (Sun..Sat)
    - %wwww: English name of weekday (Sunday..Saturday)
    - %&: special escape sequence for rare occasions
    - %%: literal %
    - %: ignored

* new WAL logfiles and datafiles are now created non-sparse

  This prevents SIGBUS signals being raised when memory of a sparse datafile is accessed
  and the disk is full and the accessed file part is not actually disk-backed. In
  this case the mapped memory region is not necessarily backed by physical memory, and
  accessing the memory may raise SIGBUS and crash arangod.

* the `internal.download()` function and the module `org/arangodb/request` used some
  internal library function that handled the sending of HTTP requests from inside of
  ArangoDB. This library unconditionally set an HTTP header `Accept-Encoding: gzip`
  in all outgoing HTTP requests.

  This has been fixed in 2.7, so `Accept-Encoding: gzip` is not set automatically anymore.
  Additionally, the header `User-Agent: ArangoDB` is not set automatically either. If
  client applications desire to send these headers, they are free to add it when
  constructing the requests using the `download` function or the request module.

* fixed issue #1436: org/arangodb/request advertises deflate without supporting it

* added template string generator function `aqlQuery` for generating AQL queries

  This can be used to generate safe AQL queries with JavaScript parameter
  variables or expressions easily:

      var name = 'test';
      var attributeName = '_key';
      var query = aqlQuery`FOR u IN users FILTER u.name == ${name} RETURN u.${attributeName}`;
      db._query(query);

* report memory usage for document header data (revision id, pointer to data etc.)
  in `db.collection.figures()`. The memory used for document headers will now
  show up in the already existing attribute `indexes.size`. Due to that, the index
  sizes reported by `figures()` in 2.7 will be higher than those reported by 2.6,
  but the 2.7 values are more accurate.

* IMPORTANT CHANGE: the filenames in dumps created by arangodump now contain
  not only the name of the dumped collection, but also an additional 32-digit hash
  value. This is done to prevent overwriting dump files in case-insensitive file
  systems when there exist multiple collections with the same name (but with
  different cases).

  For example, if a database has two collections: `test` and `Test`, previous
  versions of ArangoDB created the files

  * `test.structure.json` and `test.data.json` for collection `test`
  * `Test.structure.json` and `Test.data.json` for collection `Test`

  This did not work for case-insensitive filesystems, because the files for the
  second collection would have overwritten the files of the first. arangodump in
  2.7 will create the following filenames instead:

  * `test_098f6bcd4621d373cade4e832627b4f6.structure.json` and `test_098f6bcd4621d373cade4e832627b4f6.data.json`
  * `Test_0cbc6611f5540bd0809a388dc95a615b.structure.json` and `Test_0cbc6611f5540bd0809a388dc95a615b.data.json`

  These filenames will be unambiguous even in case-insensitive filesystems.

* IMPORTANT CHANGE: make arangod actually close lingering client connections
  when idle for at least the duration specified via `--server.keep-alive-timeout`.
  In previous versions of ArangoDB, connections were not closed by the server
  when the timeout was reached and the client was still connected. Now the
  connection is properly closed by the server in case of timeout. Client
  applications relying on the old behavior may now need to reconnect to the
  server when their idle connections time out and get closed (note: connections
  being idle for a long time may be closed by the OS or firewalls anyway -
  client applications should be aware of that and try to reconnect).

* IMPORTANT CHANGE: when starting arangod, the server will drop the process
  privileges to the specified values in options `--server.uid` and `--server.gid`
  instantly after parsing the startup options.

  That means when either `--server.uid` or `--server.gid` are set, the privilege
  change will happen earlier. This may prevent binding the server to an endpoint
  with a port number lower than 1024 if the arangodb user has no privileges
  for that. Previous versions of ArangoDB changed the privileges later, so some
  startup actions were still carried out under the invoking user (i.e. likely
  *root* when started via init.d or system scripts) and especially binding to
  low port numbers was still possible there.

  The default privileges for user *arangodb* will not be sufficient for binding
  to port numbers lower than 1024. To have an ArangoDB 2.7 bind to a port number
  lower than 1024, it needs to be started with either a different privileged user,
  or the privileges of the *arangodb* user have to raised manually beforehand.

* added AQL optimizer rule `patch-update-statements`

* Linux startup scripts and systemd configuration for arangod now try to
  adjust the NOFILE (number of open files) limits for the process. The limit
  value is set to 131072 (128k) when ArangoDB is started via start/stop
  commands

* When ArangoDB is started/stopped manually via the start/stop commands, the
  main process will wait for up to 10 seconds after it forks the supervisor
  and arangod child processes. If the startup fails within that period, the
  start/stop script will fail with an exit code other than zero. If the
  startup of the supervisor or arangod is still ongoing after 10 seconds,
  the main program will still return with exit code 0. The limit of 10 seconds
  is arbitrary because the time required for a startup is not known in advance.

* added startup option `--database.throw-collection-not-loaded-error`

  Accessing a not-yet loaded collection will automatically load a collection
  on first access. This flag controls what happens in case an operation
  would need to wait for another thread to finalize loading a collection. If
  set to *true*, then the first operation that accesses an unloaded collection
  will load it. Further threads that try to access the same collection while
  it is still loading immediately fail with an error (1238, *collection not loaded*).
  This is to prevent all server threads from being blocked while waiting on the
  same collection to finish loading. When the first thread has completed loading
  the collection, the collection becomes regularly available, and all operations
  from that point on can be carried out normally, and error 1238 will not be
  thrown anymore for that collection.

  If set to *false*, the first thread that accesses a not-yet loaded collection
  will still load it. Other threads that try to access the collection while
  loading will not fail with error 1238 but instead block until the collection
  is fully loaded. This configuration might lead to all server threads being
  blocked because they are all waiting for the same collection to complete
  loading. Setting the option to *true* will prevent this from happening, but
  requires clients to catch error 1238 and react on it (maybe by scheduling
  a retry for later).

  The default value is *false*.

* added better control-C support in arangosh

  When CTRL-C is pressed in arangosh, it will now print a `^C` first. Pressing
  CTRL-C again will reset the prompt if something was entered before, or quit
  arangosh if no command was entered directly before.

  This affects the arangosh version build with Readline-support only (Linux
  and MacOS).

  The MacOS version of ArangoDB for Homebrew now depends on Readline, too. The
  Homebrew formula has been changed accordingly.
  When self-compiling ArangoDB on MacOS without Homebrew, Readline now is a
  prerequisite.

* increased default value for collection-specific `indexBuckets` value from 1 to 8

  Collections created from 2.7 on will use the new default value of `8` if not
  overridden on collection creation or later using
  `collection.properties({ indexBuckets: ... })`.

  The `indexBuckets` value determines the number of buckets to use for indexes of
  type `primary`, `hash` and `edge`. Having multiple index buckets allows splitting
  an index into smaller components, which can be filled in parallel when a collection
  is loading. Additionally, resizing and reallocation of indexes are faster and
  less intrusive if the index uses multiple buckets, because resize and reallocation
  will affect only data in a single bucket instead of all index values.

  The index buckets will be filled in parallel when loading a collection if the collection
  has an `indexBuckets` value greater than 1 and the collection contains a significant
  amount of documents/edges (the current threshold is 256K documents but this value
  may change in future versions of ArangoDB).

* changed HTTP client to use poll instead of select on Linux and MacOS

  This affects the ArangoShell and user-defined JavaScript code running inside
  arangod that initiates its own HTTP calls.

  Using poll instead of select allows using arbitrary high file descriptors
  (bigger than the compiled in FD_SETSIZE). Server connections are still handled using
  epoll, which has never been affected by FD_SETSIZE.

* implemented AQL `LIKE` function using ICU regexes

* added `RETURN DISTINCT` for AQL queries to return unique results:

      FOR doc IN collection
        RETURN DISTINCT doc.status

  This change also introduces `DISTINCT` as an AQL keyword.

* removed `createNamedQueue()` and `addJob()` functions from org/arangodb/tasks

* use less locks and more atomic variables in the internal dispatcher
  and V8 context handling implementations. This leads to improved throughput in
  some ArangoDB internals and allows for higher HTTP request throughput for
  many operations.

  A short overview of the improvements can be found here:

  https://www.arangodb.com/2015/08/throughput-enhancements/

* added shorthand notation for attribute names in AQL object literals:

      LET name = "Peter"
      LET age = 42
      RETURN { name, age }

  The above is the shorthand equivalent of the generic form

      LET name = "Peter"
      LET age = 42
      RETURN { name : name, age : age }

* removed configure option `--enable-timings`

  This option did not have any effect.

* removed configure option `--enable-figures`

  This option previously controlled whether HTTP request statistics code was
  compiled into ArangoDB or not. The previous default value was `true` so
  statistics code was available in official packages. Setting the option to
  `false` led to compile errors so it is doubtful the default value was
  ever changed. By removing the option some internal statistics code was also
  simplified.

* removed run-time manipulation methods for server endpoints:

  * `db._removeEndpoint()`
  * `db._configureEndpoint()`
  * HTTP POST `/_api/endpoint`
  * HTTP DELETE `/_api/endpoint`

* AQL query result cache

  The query result cache can optionally cache the complete results of all or selected AQL queries.
  It can be operated in the following modes:

  * `off`: the cache is disabled. No query results will be stored
  * `on`: the cache will store the results of all AQL queries unless their `cache`
    attribute flag is set to `false`
  * `demand`: the cache will store the results of AQL queries that have their
    `cache` attribute set to `true`, but will ignore all others

  The mode can be set at server startup using the `--database.query-cache-mode` configuration
  option and later changed at runtime.

  The following HTTP REST APIs have been added for controlling the query cache:

  * HTTP GET `/_api/query-cache/properties`: returns the global query cache configuration
  * HTTP PUT `/_api/query-cache/properties`: modifies the global query cache configuration
  * HTTP DELETE `/_api/query-cache`: invalidates all results in the query cache

  The following JavaScript functions have been added for controlling the query cache:

  * `require("org/arangodb/aql/cache").properties()`: returns the global query cache configuration
  * `require("org/arangodb/aql/cache").properties(properties)`: modifies the global query cache configuration
  * `require("org/arangodb/aql/cache").clear()`: invalidates all results in the query cache

* do not link arangoimp against V8

* AQL function call arguments optimization

  This will lead to arguments in function calls inside AQL queries not being copied but passed
  by reference. This may speed up calls to functions with bigger argument values or queries that
  call functions a lot of times.

* upgraded V8 version to 4.3.61

* removed deprecated AQL `SKIPLIST` function.

  This function was introduced in older versions of ArangoDB with a less powerful query optimizer to
  retrieve data from a skiplist index using a `LIMIT` clause. It was marked as deprecated in ArangoDB
  2.6.

  Since ArangoDB 2.3 the behavior of the `SKIPLIST` function can be emulated using regular AQL
  constructs, e.g.

      FOR doc IN @@collection
        FILTER doc.value >= @value
        SORT doc.value DESC
        LIMIT 1
        RETURN doc

* the `skip()` function for simple queries does not accept negative input any longer.
  This feature was deprecated in 2.6.0.

* fix exception handling

  In some cases JavaScript exceptions would re-throw without information of the original problem.
  Now the original exception is logged for failure analysis.

* based REST API method PUT `/_api/simple/all` on the cursor API and make it use AQL internally.

  The change speeds up this REST API method and will lead to additional query information being
  returned by the REST API. Clients can use this extra information or ignore it.

* Foxx Queue job success/failure handlers arguments have changed from `(jobId, jobData, result, jobFailures)` to `(result, jobData, job)`.

* added Foxx Queue job options `repeatTimes`, `repeatUntil` and `repeatDelay` to automatically re-schedule jobs when they are completed.

* added Foxx manifest configuration type `password` to mask values in the web interface.

* fixed default values in Foxx manifest configurations sometimes not being used as defaults.

* fixed optional parameters in Foxx manifest configurations sometimes not being cleared correctly.

* Foxx dependencies can now be marked as optional using a slightly more verbose syntax in your manifest file.

* converted Foxx constructors to ES6 classes so you can extend them using class syntax.

* updated aqb to 2.0.

* updated chai to 3.0.

* Use more madvise calls to speed up things when memory is tight, in particular
  at load time but also for random accesses later.

* Overhauled web interface

  The web interface now has a new design.

  The API documentation for ArangoDB has been moved from "Tools" to "Links" in the web interface.

  The "Applications" tab in the web interfaces has been renamed to "Services".


v2.6.12 (2015-12-02)
--------------------

* fixed disappearing of documents for collections transferred via `sync` if the
  the collection was dropped right before synchronization and drop and (re-)create
  collection markers were located in the same WAL file

* added missing lock instruction for primary index in compactor size calculation

* fixed issue #1589

* fixed issue #1583

* Foxx: optional configuration options no longer log validation errors when assigned
  empty values (#1495)


v2.6.11 (2015-11-18)
--------------------

* fixed potentially invalid pointer access in shaper when the currently accessed
  document got re-located by the WAL collector at the very same time


v2.6.10 (2015-11-10)
--------------------

* disable replication appliers when starting in modes `--upgrade`, `--no-server`
  and `--check-upgrade`

* more detailed output in arango-dfdb

* fixed potential deadlock in collection status changing on Windows

* issue #1521: Can't dump/restore with user and password


v2.6.9 (2015-09-29)
-------------------

* added "special" password ARANGODB_DEFAULT_ROOT_PASSWORD. If you pass
  ARANGODB_DEFAULT_ROOT_PASSWORD as password, it will read the password
  from the environment variable ARANGODB_DEFAULT_ROOT_PASSWORD

* fixed failing AQL skiplist, sort and limit combination

  When using a Skiplist index on an attribute (say "a") and then using sort
  and skip on this attribute caused the result to be empty e.g.:

    require("internal").db.test.ensureSkiplist("a");
    require("internal").db._query("FOR x IN test SORT x.a LIMIT 10, 10");

  Was always empty no matter how many documents are stored in test.
  This is now fixed.

v2.6.8 (2015-09-09)
-------------------

* ARM only:

  The ArangoDB packages for ARM require the kernel to allow unaligned memory access.
  How the kernel handles unaligned memory access is configurable at runtime by
  checking and adjusting the contents `/proc/cpu/alignment`.

  In order to operate on ARM, ArangoDB requires the bit 1 to be set. This will
  make the kernel trap and adjust unaligned memory accesses. If this bit is not
  set, the kernel may send a SIGBUS signal to ArangoDB and terminate it.

  To set bit 1 in `/proc/cpu/alignment` use the following command as a privileged
  user (e.g. root):

      echo "2" > /proc/cpu/alignment

  Note that this setting affects all user processes and not just ArangoDB. Setting
  the alignment with the above command will also not make the setting permanent,
  so it will be lost after a restart of the system. In order to make the setting
  permanent, it should be executed during system startup or before starting arangod.

  The ArangoDB start/stop scripts do not adjust the alignment setting, but rely on
  the environment to have the correct alignment setting already. The reason for this
  is that the alignment settings also affect all other user processes (which ArangoDB
  is not aware of) and thus may have side-effects outside of ArangoDB. It is therefore
  more reasonable to have the system administrator carry out the change.


v2.6.7 (2015-08-25)
-------------------

* improved AssocMulti index performance when resizing.

  This makes the edge index perform less I/O when under memory pressure.


v2.6.6 (2015-08-23)
-------------------

* added startup option `--server.additional-threads` to create separate queues
  for slow requests.


v2.6.5 (2015-08-17)
-------------------

* added startup option `--database.throw-collection-not-loaded-error`

  Accessing a not-yet loaded collection will automatically load a collection
  on first access. This flag controls what happens in case an operation
  would need to wait for another thread to finalize loading a collection. If
  set to *true*, then the first operation that accesses an unloaded collection
  will load it. Further threads that try to access the same collection while
  it is still loading immediately fail with an error (1238, *collection not loaded*).
  This is to prevent all server threads from being blocked while waiting on the
  same collection to finish loading. When the first thread has completed loading
  the collection, the collection becomes regularly available, and all operations
  from that point on can be carried out normally, and error 1238 will not be
  thrown anymore for that collection.

  If set to *false*, the first thread that accesses a not-yet loaded collection
  will still load it. Other threads that try to access the collection while
  loading will not fail with error 1238 but instead block until the collection
  is fully loaded. This configuration might lead to all server threads being
  blocked because they are all waiting for the same collection to complete
  loading. Setting the option to *true* will prevent this from happening, but
  requires clients to catch error 1238 and react on it (maybe by scheduling
  a retry for later).

  The default value is *false*.

* fixed busy wait loop in scheduler threads that sometimes consumed 100% CPU while
  waiting for events on connections closed unexpectedly by the client side

* handle attribute `indexBuckets` when restoring collections via arangorestore.
  Previously the `indexBuckets` attribute value from the dump was ignored, and the
   server default value for `indexBuckets` was used when restoring a collection.

* fixed "EscapeValue already set error" crash in V8 actions that might have occurred when
  canceling V8-based operations.


v2.6.4 (2015-08-01)
-------------------

* V8: Upgrade to version 4.1.0.27 - this is intended to be the stable V8 version.

* fixed issue #1424: Arango shell should not processing arrows pushing on keyboard


v2.6.3 (2015-07-21)
-------------------

* issue #1409: Document values with null character truncated


v2.6.2 (2015-07-04)
-------------------

* fixed issue #1383: bindVars for HTTP API doesn't work with empty string

* fixed handling of default values in Foxx manifest configurations

* fixed handling of optional parameters in Foxx manifest configurations

* fixed a reference error being thrown in Foxx queues when a function-based job type is used that is not available and no options object is passed to queue.push


v2.6.1 (2015-06-24)
-------------------

* Add missing swagger files to cmake build. fixes #1368

* fixed documentation errors


v2.6.0 (2015-06-20)
-------------------

* using negative values for `SimpleQuery.skip()` is deprecated.
  This functionality will be removed in future versions of ArangoDB.

* The following simple query functions are now deprecated:

  * collection.near
  * collection.within
  * collection.geo
  * collection.fulltext
  * collection.range
  * collection.closedRange

  This also lead to the following REST API methods being deprecated from now on:

  * PUT /_api/simple/near
  * PUT /_api/simple/within
  * PUT /_api/simple/fulltext
  * PUT /_api/simple/range

  It is recommended to replace calls to these functions or APIs with equivalent AQL queries,
  which are more flexible because they can be combined with other operations:

      FOR doc IN NEAR(@@collection, @latitude, @longitude, @limit)
        RETURN doc

      FOR doc IN WITHIN(@@collection, @latitude, @longitude, @radius, @distanceAttributeName)
        RETURN doc

      FOR doc IN FULLTEXT(@@collection, @attributeName, @queryString, @limit)
        RETURN doc

      FOR doc IN @@collection
        FILTER doc.value >= @left && doc.value < @right
        LIMIT @skip, @limit
        RETURN doc`

  The above simple query functions and REST API methods may be removed in future versions
  of ArangoDB.

* deprecated now-obsolete AQL `SKIPLIST` function

  The function was introduced in older versions of ArangoDB with a less powerful query optimizer to
  retrieve data from a skiplist index using a `LIMIT` clause.

  Since 2.3 the same goal can be achieved by using regular AQL constructs, e.g.

      FOR doc IN collection FILTER doc.value >= @value SORT doc.value DESC LIMIT 1 RETURN doc

* fixed issues when switching the database inside tasks and during shutdown of database cursors

  These features were added during 2.6 alpha stage so the fixes affect devel/2.6-alpha builds only

* issue #1360: improved foxx-manager help

* added `--enable-tcmalloc` configure option.

  When this option is set, arangod and the client tools will be linked against tcmalloc, which replaces
  the system allocator. When the option is set, a tcmalloc library must be present on the system under
  one of the names `libtcmalloc`, `libtcmalloc_minimal` or `libtcmalloc_debug`.

  As this is a configure option, it is supported for manual builds on Linux-like systems only. tcmalloc
  support is currently experimental.

* issue #1353: Windows: HTTP API - incorrect path in errorMessage

* issue #1347: added option `--create-database` for arangorestore.

  Setting this option to `true` will now create the target database if it does not exist. When creating
  the target database, the username and passwords passed to arangorestore will be used to create an
  initial user for the new database.

* issue #1345: advanced debug information for User Functions

* issue #1341: Can't use bindvars in UPSERT

* fixed vulnerability in JWT implementation.

* changed default value of option `--database.ignore-datafile-errors` from `true` to `false`

  If the new default value of `false` is used, then arangod will refuse loading collections that contain
  datafiles with CRC mismatches or other errors. A collection with datafile errors will then become
  unavailable. This prevents follow up errors from happening.

  The only way to access such collection is to use the datafile debugger (arango-dfdb) and try to repair
  or truncate the datafile with it.

  If `--database.ignore-datafile-errors` is set to `true`, then collections will become available
  even if parts of their data cannot be loaded. This helps availability, but may cause (partial) data
  loss and follow up errors.

* added server startup option `--server.session-timeout` for controlling the timeout of user sessions
  in the web interface

* add sessions and cookie authentication for ArangoDB's web interface

  ArangoDB's built-in web interface now uses sessions. Session information ids are stored in cookies,
  so clients using the web interface must accept cookies in order to use it

* web interface: display query execution time in AQL editor

* web interface: renamed AQL query *submit* button to *execute*

* web interface: added query explain feature in AQL editor

* web interface: demo page added. only working if demo data is available, hidden otherwise

* web interface: added support for custom app scripts with optional arguments and results

* web interface: mounted apps that need to be configured are now indicated in the app overview

* web interface: added button for running tests to app details

* web interface: added button for configuring app dependencies to app details

* web interface: upgraded API documentation to use Swagger 2

* INCOMPATIBLE CHANGE

  removed startup option `--log.severity`

  The docs for `--log.severity` mentioned lots of severities (e.g. `exception`, `technical`, `functional`, `development`)
  but only a few severities (e.g. `all`, `human`) were actually used, with `human` being the default and `all` enabling the
  additional logging of requests. So the option pretended to control a lot of things which it actually didn't. Additionally,
  the option `--log.requests-file` was around for a long time already, also controlling request logging.

  Because the `--log.severity` option effectively did not control that much, it was removed. A side effect of removing the
  option is that 2.5 installations which used `--log.severity all` will not log requests after the upgrade to 2.6. This can
  be adjusted by setting the `--log.requests-file` option.

* add backtrace to fatal log events

* added optional `limit` parameter for AQL function `FULLTEXT`

* make fulltext index also index text values contained in direct sub-objects of the indexed
  attribute.

  Previous versions of ArangoDB only indexed the attribute value if it was a string. Sub-attributes
  of the index attribute were ignored when fulltext indexing.

  Now, if the index attribute value is an object, the object's values will each be included in the
  fulltext index if they are strings. If the index attribute value is an array, the array's values
  will each be included in the fulltext index if they are strings.

  For example, with a fulltext index present on the `translations` attribute, the following text
  values will now be indexed:

      var c = db._create("example");
      c.ensureFulltextIndex("translations");
      c.insert({ translations: { en: "fox", de: "Fuchs", fr: "renard", ru: "лиса" } });
      c.insert({ translations: "Fox is the English translation of the German word Fuchs" });
      c.insert({ translations: [ "ArangoDB", "document", "database", "Foxx" ] });

      c.fulltext("translations", "лиса").toArray();       // returns only first document
      c.fulltext("translations", "Fox").toArray();        // returns first and second documents
      c.fulltext("translations", "prefix:Fox").toArray(); // returns all three documents

* added batch document removal and lookup commands:

      collection.lookupByKeys(keys)
      collection.removeByKeys(keys)

  These commands can be used to perform multi-document lookup and removal operations efficiently
  from the ArangoShell. The argument to these operations is an array of document keys.

  Also added HTTP APIs for batch document commands:

  * PUT /_api/simple/lookup-by-keys
  * PUT /_api/simple/remove-by-keys

* properly prefix document address URLs with the current database name for calls to the REST
  API method GET `/_api/document?collection=...` (that method will return partial URLs to all
  documents in the collection).

  Previous versions of ArangoDB returned the URLs starting with `/_api/` but without the current
  database name, e.g. `/_api/document/mycollection/mykey`. Starting with 2.6, the response URLs
  will include the database name as well, e.g. `/_db/_system/_api/document/mycollection/mykey`.

* added dedicated collection export HTTP REST API

  ArangoDB now provides a dedicated collection export API, which can take snapshots of entire
  collections more efficiently than the general-purpose cursor API. The export API is useful
  to transfer the contents of an entire collection to a client application. It provides optional
  filtering on specific attributes.

  The export API is available at endpoint `POST /_api/export?collection=...`. The API has the
  same return value structure as the already established cursor API (`POST /_api/cursor`).

  An introduction to the export API is given in this blog post:
  http://jsteemann.github.io/blog/2015/04/04/more-efficient-data-exports/

* subquery optimizations for AQL queries

  This optimization avoids copying intermediate results into subqueries that are not required
  by the subquery.

  A brief description can be found here:
  http://jsteemann.github.io/blog/2015/05/04/subquery-optimizations/

* return value optimization for AQL queries

  This optimization avoids copying the final query result inside the query's main `ReturnNode`.

  A brief description can be found here:
  http://jsteemann.github.io/blog/2015/05/04/return-value-optimization-for-aql/

* speed up AQL queries containing big `IN` lists for index lookups

  `IN` lists used for index lookups had performance issues in previous versions of ArangoDB.
  These issues have been addressed in 2.6 so using bigger `IN` lists for filtering is much
  faster.

  A brief description can be found here:
  http://jsteemann.github.io/blog/2015/05/07/in-list-improvements/

* allow `@` and `.` characters in document keys, too

  This change also leads to document keys being URL-encoded when returned in HTTP `location`
  response headers.

* added alternative implementation for AQL COLLECT

  The alternative method uses a hash table for grouping and does not require its input elements
  to be sorted. It will be taken into account by the optimizer for `COLLECT` statements that do
  not use an `INTO` clause.

  In case a `COLLECT` statement can use the hash table variant, the optimizer will create an extra
  plan for it at the beginning of the planning phase. In this plan, no extra `SORT` node will be
  added in front of the `COLLECT` because the hash table variant of `COLLECT` does not require
  sorted input. Instead, a `SORT` node will be added after it to sort its output. This `SORT` node
  may be optimized away again in later stages. If the sort order of the result is irrelevant to
  the user, adding an extra `SORT null` after a hash `COLLECT` operation will allow the optimizer to
  remove the sorts altogether.

  In addition to the hash table variant of `COLLECT`, the optimizer will modify the original plan
  to use the regular `COLLECT` implementation. As this implementation requires sorted input, the
  optimizer will insert a `SORT` node in front of the `COLLECT`. This `SORT` node may be optimized
  away in later stages.

  The created plans will then be shipped through the regular optimization pipeline. In the end,
  the optimizer will pick the plan with the lowest estimated total cost as usual. The hash table
  variant does not require an up-front sort of the input, and will thus be preferred over the
  regular `COLLECT` if the optimizer estimates many input elements for the `COLLECT` node and
  cannot use an index to sort them.

  The optimizer can be explicitly told to use the regular *sorted* variant of `COLLECT` by
  suffixing a `COLLECT` statement with `OPTIONS { "method" : "sorted" }`. This will override the
  optimizer guesswork and only produce the *sorted* variant of `COLLECT`.

  A blog post on the new `COLLECT` implementation can be found here:
  http://jsteemann.github.io/blog/2015/04/22/collecting-with-a-hash-table/

* refactored HTTP REST API for cursors

  The HTTP REST API for cursors (`/_api/cursor`) has been refactored to improve its performance
  and use less memory.

  A post showing some of the performance improvements can be found here:
  http://jsteemann.github.io/blog/2015/04/01/improvements-for-the-cursor-api/

* simplified return value syntax for data-modification AQL queries

  ArangoDB 2.4 since version allows to return results from data-modification AQL queries. The
  syntax for this was quite limited and verbose:

      FOR i IN 1..10
        INSERT { value: i } IN test
        LET inserted = NEW
        RETURN inserted

  The `LET inserted = NEW RETURN inserted` was required literally to return the inserted
  documents. No calculations could be made using the inserted documents.

  This is now more flexible. After a data-modification clause (e.g. `INSERT`, `UPDATE`, `REPLACE`,
  `REMOVE`, `UPSERT`) there can follow any number of `LET` calculations. These calculations can
  refer to the pseudo-values `OLD` and `NEW` that are created by the data-modification statements.

  This allows returning projections of inserted or updated documents, e.g.:

      FOR i IN 1..10
        INSERT { value: i } IN test
        RETURN { _key: NEW._key, value: i }

  Still not every construct is allowed after a data-modification clause. For example, no functions
  can be called that may access documents.

  More information can be found here:
  http://jsteemann.github.io/blog/2015/03/27/improvements-for-data-modification-queries/

* added AQL `UPSERT` statement

  This adds an `UPSERT` statement to AQL that is a combination of both `INSERT` and `UPDATE` /
  `REPLACE`. The `UPSERT` will search for a matching document using a user-provided example.
  If no document matches the example, the *insert* part of the `UPSERT` statement will be
  executed. If there is a match, the *update* / *replace* part will be carried out:

      UPSERT { page: 'index.html' }                 /* search example */
        INSERT { page: 'index.html', pageViews: 1 } /* insert part */
        UPDATE { pageViews: OLD.pageViews + 1 }     /* update part */
        IN pageViews

  `UPSERT` can be used with an `UPDATE` or `REPLACE` clause. The `UPDATE` clause will perform
  a partial update of the found document, whereas the `REPLACE` clause will replace the found
  document entirely. The `UPDATE` or `REPLACE` parts can refer to the pseudo-value `OLD`, which
  contains all attributes of the found document.

  `UPSERT` statements can optionally return values. In the following query, the return
  attribute `found` will return the found document before the `UPDATE` was applied. If no
  document was found, `found` will contain a value of `null`. The `updated` result attribute will
  contain the inserted / updated document:

      UPSERT { page: 'index.html' }                 /* search example */
        INSERT { page: 'index.html', pageViews: 1 } /* insert part */
        UPDATE { pageViews: OLD.pageViews + 1 }     /* update part */
        IN pageViews
        RETURN { found: OLD, updated: NEW }

  A more detailed description of `UPSERT` can be found here:
  http://jsteemann.github.io/blog/2015/03/27/preview-of-the-upsert-command/

* adjusted default configuration value for `--server.backlog-size` from 10 to 64.

* issue #1231: bug xor feature in AQL: LENGTH(null) == 4

  This changes the behavior of the AQL `LENGTH` function as follows:

  - if the single argument to `LENGTH()` is `null`, then the result will now be `0`. In previous
    versions of ArangoDB, the result of `LENGTH(null)` was `4`.

  - if the single argument to `LENGTH()` is `true`, then the result will now be `1`. In previous
    versions of ArangoDB, the result of `LENGTH(true)` was `4`.

  - if the single argument to `LENGTH()` is `false`, then the result will now be `0`. In previous
    versions of ArangoDB, the result of `LENGTH(false)` was `5`.

  The results of `LENGTH()` with string, numeric, array object argument values do not change.

* issue #1298: Bulk import if data already exists (#1298)

  This change extends the HTTP REST API for bulk imports as follows:

  When documents are imported and the `_key` attribute is specified for them, the import can be
  used for inserting and updating/replacing documents. Previously, the import could be used for
  inserting new documents only, and re-inserting a document with an existing key would have failed
  with a *unique key constraint violated* error.

  The above behavior is still the default. However, the API now allows controlling the behavior
  in case of a unique key constraint error via the optional URL parameter `onDuplicate`.

  This parameter can have one of the following values:

  - `error`: when a unique key constraint error occurs, do not import or update the document but
    report an error. This is the default.

  - `update`: when a unique key constraint error occurs, try to (partially) update the existing
    document with the data specified in the import. This may still fail if the document would
    violate secondary unique indexes. Only the attributes present in the import data will be
    updated and other attributes already present will be preserved. The number of updated documents
    will be reported in the `updated` attribute of the HTTP API result.

  - `replace`: when a unique key constraint error occurs, try to fully replace the existing
    document with the data specified in the import. This may still fail if the document would
    violate secondary unique indexes. The number of replaced documents will be reported in the
    `updated` attribute of the HTTP API result.

  - `ignore`: when a unique key constraint error occurs, ignore this error. There will be no
    insert, update or replace for the particular document. Ignored documents will be reported
    separately in the `ignored` attribute of the HTTP API result.

  The result of the HTTP import API will now contain the attributes `ignored` and `updated`, which
  contain the number of ignored and updated documents respectively. These attributes will contain a
  value of zero unless the `onDuplicate` URL parameter is set to either `update` or `replace`
  (in this case the `updated` attribute may contain non-zero values) or `ignore` (in this case the
  `ignored` attribute may contain a non-zero value).

  To support the feature, arangoimp also has a new command line option `--on-duplicate` which can
  have one of the values `error`, `update`, `replace`, `ignore`. The default value is `error`.

  A few examples for using arangoimp with the `--on-duplicate` option can be found here:
  http://jsteemann.github.io/blog/2015/04/14/updating-documents-with-arangoimp/

* changed behavior of `db._query()` in the ArangoShell:

  if the command's result is printed in the shell, the first 10 results will be printed. Previously
  only a basic description of the underlying query result cursor was printed. Additionally, if the
  cursor result contains more than 10 results, the cursor is assigned to a global variable `more`,
  which can be used to iterate over the cursor result.

  Example:

      arangosh [_system]> db._query("FOR i IN 1..15 RETURN i")
      [object ArangoQueryCursor, count: 15, hasMore: true]

      [
        1,
        2,
        3,
        4,
        5,
        6,
        7,
        8,
        9,
        10
      ]

      type 'more' to show more documents


      arangosh [_system]> more
      [object ArangoQueryCursor, count: 15, hasMore: false]

      [
        11,
        12,
        13,
        14,
        15
      ]

* Disallow batchSize value 0 in HTTP `POST /_api/cursor`:

  The HTTP REST API `POST /_api/cursor` does not accept a `batchSize` parameter value of
  `0` any longer. A batch size of 0 never made much sense, but previous versions of ArangoDB
  did not check for this value. Now creating a cursor using a `batchSize` value 0 will
  result in an HTTP 400 error response

* REST Server: fix memory leaks when failing to add jobs

* 'EDGES' AQL Function

  The AQL function `EDGES` got a new fifth option parameter.
  Right now only one option is available: 'includeVertices'. This is a boolean parameter
  that allows to modify the result of the `EDGES` function.
  Default is 'includeVertices: false' which does not have any effect.
  'includeVertices: true' modifies the result, such that
  {vertex: <vertexDocument>, edge: <edgeDocument>} is returned.

* INCOMPATIBLE CHANGE:

  The result format of the AQL function `NEIGHBORS` has been changed.
  Before it has returned an array of objects containing 'vertex' and 'edge'.
  Now it will only contain the vertex directly.
  Also an additional option 'includeData' has been added.
  This is used to define if only the 'vertex._id' value should be returned (false, default),
  or if the vertex should be looked up in the collection and the complete JSON should be returned
  (true).
  Using only the id values can lead to significantly improved performance if this is the only information
  required.

  In order to get the old result format prior to ArangoDB 2.6, please use the function EDGES instead.
  Edges allows for a new option 'includeVertices' which, set to true, returns exactly the format of NEIGHBORS.
  Example:

      NEIGHBORS(<vertexCollection>, <edgeCollection>, <vertex>, <direction>, <example>)

  This can now be achieved by:

      EDGES(<edgeCollection>, <vertex>, <direction>, <example>, {includeVertices: true})

  If you are nesting several NEIGHBORS steps you can speed up their performance in the following way:

  Old Example:

  FOR va IN NEIGHBORS(Users, relations, 'Users/123', 'outbound') FOR vc IN NEIGHBORS(Products, relations, va.vertex._id, 'outbound') RETURN vc

  This can now be achieved by:

  FOR va IN NEIGHBORS(Users, relations, 'Users/123', 'outbound') FOR vc IN NEIGHBORS(Products, relations, va, 'outbound', null, {includeData: true}) RETURN vc
                                                                                                          ^^^^                  ^^^^^^^^^^^^^^^^^^^
                                                                                                  Use intermediate directly     include Data for final

* INCOMPATIBLE CHANGE:

  The AQL function `GRAPH_NEIGHBORS` now provides an additional option `includeData`.
  This option allows controlling whether the function should return the complete vertices
  or just their IDs. Returning only the IDs instead of the full vertices can lead to
  improved performance .

  If provided, `includeData` is set to `true`, all vertices in the result will be returned
  with all their attributes. The default value of `includeData` is `false`.
  This makes the default function results incompatible with previous versions of ArangoDB.

  To get the old result style in ArangoDB 2.6, please set the options as follows in calls
  to `GRAPH_NEIGHBORS`:

      GRAPH_NEIGHBORS(<graph>, <vertex>, { includeData: true })

* INCOMPATIBLE CHANGE:

  The AQL function `GRAPH_COMMON_NEIGHBORS` now provides an additional option `includeData`.
  This option allows controlling whether the function should return the complete vertices
  or just their IDs. Returning only the IDs instead of the full vertices can lead to
  improved performance .

  If provided, `includeData` is set to `true`, all vertices in the result will be returned
  with all their attributes. The default value of `includeData` is `false`.
  This makes the default function results incompatible with previous versions of ArangoDB.

  To get the old result style in ArangoDB 2.6, please set the options as follows in calls
  to `GRAPH_COMMON_NEIGHBORS`:

      GRAPH_COMMON_NEIGHBORS(<graph>, <vertexExamples1>, <vertexExamples2>, { includeData: true }, { includeData: true })

* INCOMPATIBLE CHANGE:

  The AQL function `GRAPH_SHORTEST_PATH` now provides an additional option `includeData`.
  This option allows controlling whether the function should return the complete vertices
  and edges or just their IDs. Returning only the IDs instead of full vertices and edges
  can lead to improved performance .

  If provided, `includeData` is set to `true`, all vertices and edges in the result will
  be returned with all their attributes. There is also an optional parameter `includePath` of
  type object.
  It has two optional sub-attributes `vertices` and `edges`, both of type boolean.
  Both can be set individually and the result will include all vertices on the path if
  `includePath.vertices == true` and all edges if `includePath.edges == true` respectively.

  The default value of `includeData` is `false`, and paths are now excluded by default.
  This makes the default function results incompatible with previous versions of ArangoDB.

  To get the old result style in ArangoDB 2.6, please set the options as follows in calls
  to `GRAPH_SHORTEST_PATH`:

      GRAPH_SHORTEST_PATH(<graph>, <source>, <target>, { includeData: true, includePath: { edges: true, vertices: true } })

  The attributes `startVertex` and `vertex` that were present in the results of `GRAPH_SHORTEST_PATH`
  in previous versions of ArangoDB will not be produced in 2.6. To calculate these attributes in 2.6,
  please extract the first and last elements from the `vertices` result attribute.

* INCOMPATIBLE CHANGE:

  The AQL function `GRAPH_DISTANCE_TO` will now return only the id the destination vertex
  in the `vertex` attribute, and not the full vertex data with all vertex attributes.

* INCOMPATIBLE CHANGE:

  All graph measurements functions in JavaScript module `general-graph` that calculated a
  single figure previously returned an array containing just the figure. Now these functions
  will return the figure directly and not put it inside an array.

  The affected functions are:

  * `graph._absoluteEccentricity`
  * `graph._eccentricity`
  * `graph._absoluteCloseness`
  * `graph._closeness`
  * `graph._absoluteBetweenness`
  * `graph._betweenness`
  * `graph._radius`
  * `graph._diameter`

* Create the `_graphs` collection in new databases with `waitForSync` attribute set to `false`

  The previous `waitForSync` value was `true`, so default the behavior when creating and dropping
  graphs via the HTTP REST API changes as follows if the new settings are in effect:

  * `POST /_api/graph` by default returns `HTTP 202` instead of `HTTP 201`
  * `DELETE /_api/graph/graph-name` by default returns `HTTP 202` instead of `HTTP 201`

  If the `_graphs` collection still has its `waitForSync` value set to `true`, then the HTTP status
  code will not change.

* Upgraded ICU to version 54; this increases performance in many places.
  based on https://code.google.com/p/chromium/issues/detail?id=428145

* added support for HTTP push aka chunked encoding

* issue #1051: add info whether server is running in service or user mode?

  This will add a "mode" attribute to the result of the result of HTTP GET `/_api/version?details=true`

  "mode" can have the following values:

  - `standalone`: server was started manually (e.g. on command-line)
  - `service`: service is running as Windows service, in daemon mode or under the supervisor

* improve system error messages in Windows port

* increased default value of `--server.request-timeout` from 300 to 1200 seconds for client tools
  (arangosh, arangoimp, arangodump, arangorestore)

* increased default value of `--server.connect-timeout` from 3 to 5 seconds for client tools
  (arangosh, arangoimp, arangodump, arangorestore)

* added startup option `--server.foxx-queues-poll-interval`

  This startup option controls the frequency with which the Foxx queues manager is checking
  the queue (or queues) for jobs to be executed.

  The default value is `1` second. Lowering this value will result in the queue manager waking
  up and checking the queues more frequently, which may increase CPU usage of the server.
  When not using Foxx queues, this value can be raised to save some CPU time.

* added startup option `--server.foxx-queues`

  This startup option controls whether the Foxx queue manager will check queue and job entries.
  Disabling this option can reduce server load but will prevent jobs added to Foxx queues from
  being processed at all.

  The default value is `true`, enabling the Foxx queues feature.

* make Foxx queues really database-specific.

  Foxx queues were and are stored in a database-specific collection `_queues`. However, a global
  cache variable for the queues led to the queue names being treated database-independently, which
  was wrong.

  Since 2.6, Foxx queues names are truly database-specific, so the same queue name can be used in
  two different databases for two different queues. Until then, it is advisable to think of queues
  as already being database-specific, and using the database name as a queue name prefix to be
  avoid name conflicts, e.g.:

      var queueName = "myQueue";
      var Foxx = require("org/arangodb/foxx");
      Foxx.queues.create(db._name() + ":" + queueName);

* added support for Foxx queue job types defined as app scripts.

  The old job types introduced in 2.4 are still supported but are known to cause issues in 2.5
  and later when the server is restarted or the job types are not defined in every thread.

  The new job types avoid this issue by storing an explicit mount path and script name rather
  than an assuming the job type is defined globally. It is strongly recommended to convert your
  job types to the new script-based system.

* renamed Foxx sessions option "sessionStorageApp" to "sessionStorage". The option now also accepts session storages directly.

* Added the following JavaScript methods for file access:
  * fs.copyFile() to copy single files
  * fs.copyRecursive() to copy directory trees
  * fs.chmod() to set the file permissions (non-Windows only)

* Added process.env for accessing the process environment from JavaScript code

* Cluster: kickstarter shutdown routines will more precisely follow the shutdown of its nodes.

* Cluster: don't delete agency connection objects that are currently in use.

* Cluster: improve passing along of HTTP errors

* fixed issue #1247: debian init script problems

* multi-threaded index creation on collection load

  When a collection contains more than one secondary index, they can be built in memory in
  parallel when the collection is loaded. How many threads are used for parallel index creation
  is determined by the new configuration parameter `--database.index-threads`. If this is set
  to 0, indexes are built by the opening thread only and sequentially. This is equivalent to
  the behavior in 2.5 and before.

* speed up building up primary index when loading collections

* added `count` attribute to `parameters.json` files of collections. This attribute indicates
  the number of live documents in the collection on unload. It is read when the collection is
  (re)loaded to determine the initial size for the collection's primary index

* removed remainders of MRuby integration, removed arangoirb

* simplified `controllers` property in Foxx manifests. You can now specify a filename directly
  if you only want to use a single file mounted at the base URL of your Foxx app.

* simplified `exports` property in Foxx manifests. You can now specify a filename directly if
  you only want to export variables from a single file in your Foxx app.

* added support for node.js-style exports in Foxx exports. Your Foxx exports file can now export
  arbitrary values using the `module.exports` property instead of adding properties to the
  `exports` object.

* added `scripts` property to Foxx manifests. You should now specify the `setup` and `teardown`
  files as properties of the `scripts` object in your manifests and can define custom,
  app-specific scripts that can be executed from the web interface or the CLI.

* added `tests` property to Foxx manifests. You can now define test cases using the `mocha`
  framework which can then be executed inside ArangoDB.

* updated `joi` package to 6.0.8.

* added `extendible` package.

* added Foxx model lifecycle events to repositories. See #1257.

* speed up resizing of edge index.

* allow to split an edge index into buckets which are resized individually.
  This is controlled by the `indexBuckets` attribute in the `properties`
  of the collection.

* fix a cluster deadlock bug in larger clusters by marking a thread waiting
  for a lock on a DBserver as blocked


v2.5.7 (2015-08-02)
-------------------

* V8: Upgrade to version 4.1.0.27 - this is intended to be the stable V8 version.


v2.5.6 (2015-07-21)
-------------------

* alter Windows build infrastructure so we can properly store pdb files.

* potentially fixed issue #1313: Wrong metric calculation at dashboard

  Escape whitespace in process name when scanning /proc/pid/stats

  This fixes statistics values read from that file

* Fixed variable naming in AQL `COLLECT INTO` results in case the COLLECT is placed
  in a subquery which itself is followed by other constructs that require variables


v2.5.5 (2015-05-29)
-------------------

* fixed vulnerability in JWT implementation.

* fixed format string for reading /proc/pid/stat

* take into account barriers used in different V8 contexts


v2.5.4 (2015-05-14)
-------------------

* added startup option `--log.performance`: specifying this option at startup will log
  performance-related info messages, mainly timings via the regular logging mechanisms

* cluster fixes

* fix for recursive copy under Windows


v2.5.3 (2015-04-29)
-------------------

* Fix fs.move to work across filesystem borders; Fixes Foxx app installation problems;
  issue #1292.

* Fix Foxx app install when installed on a different drive on Windows

* issue #1322: strange AQL result

* issue #1318: Inconsistent db._create() syntax

* issue #1315: queries to a collection fail with an empty response if the
  collection contains specific JSON data

* issue #1300: Make arangodump not fail if target directory exists but is empty

* allow specifying higher values than SOMAXCONN for `--server.backlog-size`

  Previously, arangod would not start when a `--server.backlog-size` value was
  specified that was higher than the platform's SOMAXCONN header value.

  Now, arangod will use the user-provided value for `--server.backlog-size` and
  pass it to the listen system call even if the value is higher than SOMAXCONN.
  If the user-provided value is higher than SOMAXCONN, arangod will log a warning
  on startup.

* Fixed a cluster deadlock bug. Mark a thread that is in a RemoteBlock as
  blocked to allow for additional dispatcher threads to be started.

* Fix locking in cluster by using another ReadWriteLock class for collections.

* Add a second DispatcherQueue for AQL in the cluster. This fixes a
  cluster-AQL thread explosion bug.


v2.5.2 (2015-04-11)
-------------------

* modules stored in _modules are automatically flushed when changed

* added missing query-id parameter in documentation of HTTP DELETE `/_api/query` endpoint

* added iterator for edge index in AQL queries

  this change may lead to less edges being read when used together with a LIMIT clause

* make graph viewer in web interface issue less expensive queries for determining
  a random vertex from the graph, and for determining vertex attributes

* issue #1285: syntax error, unexpected $undefined near '@_to RETURN obj

  this allows AQL bind parameter names to also start with underscores

* moved /_api/query to C++

* issue #1289: Foxx models created from database documents expose an internal method

* added `Foxx.Repository#exists`

* parallelize initialization of V8 context in multiple threads

* fixed a possible crash when the debug-level was TRACE

* cluster: do not initialize statistics collection on each
  coordinator, this fixes a race condition at startup

* cluster: fix a startup race w.r.t. the _configuration collection

* search for db:// JavaScript modules only after all local files have been
  considered, this speeds up the require command in a cluster considerably

* general cluster speedup in certain areas


v2.5.1 (2015-03-19)
-------------------

* fixed bug that caused undefined behavior when an AQL query was killed inside
  a calculation block

* fixed memleaks in AQL query cleanup in case out-of-memory errors are thrown

* by default, Debian and RedHat packages are built with debug symbols

* added option `--database.ignore-logfile-errors`

  This option controls how collection datafiles with a CRC mismatch are treated.

  If set to `false`, CRC mismatch errors in collection datafiles will lead
  to a collection not being loaded at all. If a collection needs to be loaded
  during WAL recovery, the WAL recovery will also abort (if not forced with
  `--wal.ignore-recovery-errors true`). Setting this flag to `false` protects
  users from unintentionally using a collection with corrupted datafiles, from
  which only a subset of the original data can be recovered.

  If set to `true`, CRC mismatch errors in collection datafiles will lead to
  the datafile being partially loaded. All data up to until the mismatch will
  be loaded. This will enable users to continue with collection datafiles
  that are corrupted, but will result in only a partial load of the data.
  The WAL recovery will still abort when encountering a collection with a
  corrupted datafile, at least if `--wal.ignore-recovery-errors` is not set to
  `true`.

  The default value is *true*, so for collections with corrupted datafiles
  there might be partial data loads once the WAL recovery has finished. If
  the WAL recovery will need to load a collection with a corrupted datafile,
  it will still stop when using the default values.

* INCOMPATIBLE CHANGE:

  make the arangod server refuse to start if during startup it finds a non-readable
  `parameter.json` file for a database or a collection.

  Stopping the startup process in this case requires manual intervention (fixing
  the unreadable files), but prevents follow-up errors due to ignored databases or
  collections from happening.

* datafiles and `parameter.json` files written by arangod are now created with read and write
  privileges for the arangod process user, and with read and write privileges for the arangod
  process group.

  Previously, these files were created with user read and write permissions only.

* INCOMPATIBLE CHANGE:

  abort WAL recovery if one of the collection's datafiles cannot be opened

* INCOMPATIBLE CHANGE:

  never try to raise the privileges after dropping them, this can lead to a race condition while
  running the recovery

  If you require to run ArangoDB on a port lower than 1024, you must run ArangoDB as root.

* fixed inefficiencies in `remove` methods of general-graph module

* added option `--database.slow-query-threshold` for controlling the default AQL slow query
  threshold value on server start

* add system error strings for Windows on many places

* rework service startup so we announce 'RUNNING' only when we're finished starting.

* use the Windows eventlog for FATAL and ERROR - log messages

* fix service handling in NSIS Windows installer, specify human readable name

* add the ICU_DATA environment variable to the fatal error messages

* fixed issue #1265: arangod crashed with SIGSEGV

* fixed issue #1241: Wildcards in examples


v2.5.0 (2015-03-09)
-------------------

* installer fixes for Windows

* fix for downloading Foxx

* fixed issue #1258: http pipelining not working?


v2.5.0-beta4 (2015-03-05)
-------------------------

* fixed issue #1247: debian init script problems


v2.5.0-beta3 (2015-02-27)
-------------------------

* fix Windows install path calculation in arango

* fix Windows logging of long strings

* fix possible undefinedness of const strings in Windows


v2.5.0-beta2 (2015-02-23)
-------------------------

* fixed issue #1256: agency binary not found #1256

* fixed issue #1230: API: document/col-name/_key and cursor return different floats

* front-end: dashboard tries not to (re)load statistics if user has no access

* V8: Upgrade to version 3.31.74.1

* etcd: Upgrade to version 2.0 - This requires go 1.3 to compile at least.

* refuse to startup if ICU wasn't initialized, this will i.e. prevent errors from being printed,
  and libraries from being loaded.

* front-end: unwanted removal of index table header after creating new index

* fixed issue #1248: chrome: applications filtering not working

* fixed issue #1198: queries remain in aql editor (front-end) if you navigate through different tabs

* Simplify usage of Foxx

  Thanks to our user feedback we learned that Foxx is a powerful, yet rather complicated concept.
  With this release we tried to make it less complicated while keeping all its strength.
  That includes a rewrite of the documentation as well as some code changes as listed below:

  * Moved Foxx applications to a different folder.

    The naming convention now is: <app-path>/_db/<dbname>/<mountpoint>/APP
    Before it was: <app-path>/databases/<dbname>/<appname>:<appversion>
    This caused some trouble as apps where cached based on name and version and updates did not apply.
    Hence the path on filesystem and the app's access URL had no relation to one another.
    Now the path on filesystem is identical to the URL (except for slashes and the appended APP)

  * Rewrite of Foxx routing

    The routing of Foxx has been exposed to major internal changes we adjusted because of user feedback.
    This allows us to set the development mode per mount point without having to change paths and hold
    apps at separate locations.

  * Foxx Development mode

    The development mode used until 2.4 is gone. It has been replaced by a much more mature version.
    This includes the deprecation of the javascript.dev-app-path parameter, which is useless since 2.5.
    Instead of having two separate app directories for production and development, apps now reside in
    one place, which is used for production as well as for development.
    Apps can still be put into development mode, changing their behavior compared to production mode.
    Development mode apps are still reread from disk at every request, and still they ship more debug
    output.

    This change has also made the startup options `--javascript.frontend-development-mode` and
    `--javascript.dev-app-path` obsolete. The former option will not have any effect when set, and the
    latter option is only read and used during the upgrade to 2.5 and does not have any effects later.

  * Foxx install process

    Installing Foxx apps has been a two step process: import them into ArangoDB and mount them at a
    specific mount point. These operations have been joined together. You can install an app at one
    mount point, that's it. No fetch, mount, unmount, purge cycle anymore. The commands have been
    simplified to just:

    * install: get your Foxx app up and running
    * uninstall: shut it down and erase it from disk

  * Foxx error output

    Until 2.4 the errors produced by Foxx were not optimal. Often, the error message was just
    `unable to parse manifest` and contained only an internal stack trace.
    In 2.5 we made major improvements there, including a much more fine-grained error output that
    helps you debug your Foxx apps. The error message printed is now much closer to its source and
    should help you track it down.

    Also we added the default handlers for unhandled errors in Foxx apps:

    * You will get a nice internal error page whenever your Foxx app is called but was not installed
      due to any error
    * You will get a proper error message when having an uncaught error appears in any app route

    In production mode the messages above will NOT contain any information about your Foxx internals
    and are safe to be exposed to third party users.
    In development mode the messages above will contain the stacktrace (if available), making it easier for
    your in-house devs to track down errors in the application.

* added `console` object to Foxx apps. All Foxx apps now have a console object implementing
  the familiar Console API in their global scope, which can be used to log diagnostic
  messages to the database.

* added `org/arangodb/request` module, which provides a simple API for making HTTP requests
  to external services.

* added optimizer rule `propagate-constant-attributes`

  This rule will look inside `FILTER` conditions for constant value equality comparisons,
  and insert the constant values in other places in `FILTER`s. For example, the rule will
  insert `42` instead of `i.value` in the second `FILTER` of the following query:

      FOR i IN c1 FOR j IN c2 FILTER i.value == 42 FILTER j.value == i.value RETURN 1

* added `filtered` value to AQL query execution statistics

  This value indicates how many documents were filtered by `FilterNode`s in the AQL query.
  Note that `IndexRangeNode`s can also filter documents by selecting only the required ranges
  from the index. The `filtered` value will not include the work done by `IndexRangeNode`s,
  but only the work performed by `FilterNode`s.

* added support for sparse hash and skiplist indexes

  Hash and skiplist indexes can optionally be made sparse. Sparse indexes exclude documents
  in which at least one of the index attributes is either not set or has a value of `null`.

  As such documents are excluded from sparse indexes, they may contain fewer documents than
  their non-sparse counterparts. This enables faster indexing and can lead to reduced memory
  usage in case the indexed attribute does occur only in some, but not all documents of the
  collection. Sparse indexes will also reduce the number of collisions in non-unique hash
  indexes in case non-existing or optional attributes are indexed.

  In order to create a sparse index, an object with the attribute `sparse` can be added to
  the index creation commands:

      db.collection.ensureHashIndex(attributeName, { sparse: true });
      db.collection.ensureHashIndex(attributeName1, attributeName2, { sparse: true });
      db.collection.ensureUniqueConstraint(attributeName, { sparse: true });
      db.collection.ensureUniqueConstraint(attributeName1, attributeName2, { sparse: true });

      db.collection.ensureSkiplist(attributeName, { sparse: true });
      db.collection.ensureSkiplist(attributeName1, attributeName2, { sparse: true });
      db.collection.ensureUniqueSkiplist(attributeName, { sparse: true });
      db.collection.ensureUniqueSkiplist(attributeName1, attributeName2, { sparse: true });

  Note that in place of the above specialized index creation commands, it is recommended to use
  the more general index creation command `ensureIndex`:

  ```js
  db.collection.ensureIndex({ type: "hash", sparse: true, unique: true, fields: [ attributeName ] });
  db.collection.ensureIndex({ type: "skiplist", sparse: false, unique: false, fields: [ "a", "b" ] });
  ```

  When not explicitly set, the `sparse` attribute defaults to `false` for new indexes.

  This causes a change in behavior when creating a unique hash index without specifying the
  sparse flag: in 2.4, unique hash indexes were implicitly sparse, always excluding `null` values.
  There was no option to control this behavior, and sparsity was neither supported for non-unique
  hash indexes nor skiplists in 2.4. This implicit sparsity of unique hash indexes was considered
  an inconsistency, and therefore the behavior was cleaned up in 2.5. As of 2.5, indexes will
  only be created sparse if sparsity is explicitly requested. Existing unique hash indexes from 2.4
  or before will automatically be migrated so they are still sparse after the upgrade to 2.5.

  Geo indexes are implicitly sparse, meaning documents without the indexed location attribute or
  containing invalid location coordinate values will be excluded from the index automatically. This
  is also a change when compared to pre-2.5 behavior, when documents with missing or invalid
  coordinate values may have caused errors on insertion when the geo index' `unique` flag was set
  and its `ignoreNull` flag was not.

  This was confusing and has been rectified in 2.5. The method `ensureGeoConstaint()` now does the
  same as `ensureGeoIndex()`. Furthermore, the attributes `constraint`, `unique`, `ignoreNull` and
  `sparse` flags are now completely ignored when creating geo indexes.

  The same is true for fulltext indexes. There is no need to specify non-uniqueness or sparsity for
  geo or fulltext indexes. They will always be non-unique and sparse.

  As sparse indexes may exclude some documents, they cannot be used for every type of query.
  Sparse hash indexes cannot be used to find documents for which at least one of the indexed
  attributes has a value of `null`. For example, the following AQL query cannot use a sparse
  index, even if one was created on attribute `attr`:

      FOR doc In collection
        FILTER doc.attr == null
        RETURN doc

  If the lookup value is non-constant, a sparse index may or may not be used, depending on
  the other types of conditions in the query. If the optimizer can safely determine that
  the lookup value cannot be `null`, a sparse index may be used. When uncertain, the optimizer
  will not make use of a sparse index in a query in order to produce correct results.

  For example, the following queries cannot use a sparse index on `attr` because the optimizer
  will not know beforehand whether the comparison values for `doc.attr` will include `null`:

      FOR doc In collection
        FILTER doc.attr == SOME_FUNCTION(...)
        RETURN doc

      FOR other IN otherCollection
        FOR doc In collection
          FILTER doc.attr == other.attr
          RETURN doc

  Sparse skiplist indexes can be used for sorting if the optimizer can safely detect that the
  index range does not include `null` for any of the index attributes.

* inspection of AQL data-modification queries will now detect if the data-modification part
  of the query can run in lockstep with the data retrieval part of the query, or if the data
  retrieval part must be executed before the data modification can start.

  Executing the two in lockstep allows using much smaller buffers for intermediate results
  and starts the actual data-modification operations much earlier than if the two phases
  were executed separately.

* Allow dynamic attribute names in AQL object literals

  This allows using arbitrary expressions to construct attribute names in object
  literals specified in AQL queries. To disambiguate expressions and other unquoted
  attribute names, dynamic attribute names need to be enclosed in brackets (`[` and `]`).
  Example:

      FOR i IN 1..100
        RETURN { [ CONCAT('value-of-', i) ] : i }

* make AQL optimizer rule "use-index-for-sort" remove sort also in case a non-sorted
  index (e.g. a hash index) is used for only equality lookups and all sort attributes
  are covered by the index.

  Example that does not require an extra sort (needs hash index on `value`):

      FOR doc IN collection FILTER doc.value == 1 SORT doc.value RETURN doc

  Another example that does not require an extra sort (with hash index on `value1`, `value2`):

      FOR doc IN collection FILTER doc.value1 == 1 && doc.value2 == 2 SORT doc.value1, doc.value2 RETURN doc

* make AQL optimizer rule "use-index-for-sort" remove sort also in case the sort criteria
  excludes the left-most index attributes, but the left-most index attributes are used
  by the index for equality-only lookups.

  Example that can use the index for sorting (needs skiplist index on `value1`, `value2`):

      FOR doc IN collection FILTER doc.value1 == 1 SORT doc.value2 RETURN doc

* added selectivity estimates for primary index, edge index, and hash index

  The selectivity estimates are returned by the `GET /_api/index` REST API method
  in a sub-attribute `selectivityEstimate` for each index that supports it. This
  attribute will be omitted for indexes that do not provide selectivity estimates.
  If provided, the selectivity estimate will be a numeric value between 0 and 1.

  Selectivity estimates will also be reported in the result of `collection.getIndexes()`
  for all indexes that support this. If no selectivity estimate can be determined for
  an index, the attribute `selectivityEstimate` will be omitted here, too.

  The web interface also shows selectivity estimates for each index that supports this.

  Currently the following index types can provide selectivity estimates:
  - primary index
  - edge index
  - hash index (unique and non-unique)

  No selectivity estimates will be provided when running in cluster mode.

* fixed issue #1226: arangod log issues

* added additional logger if arangod is started in foreground mode on a tty

* added AQL optimizer rule "move-calculations-down"

* use exclusive native SRWLocks on Windows instead of native mutexes

* added AQL functions `MD5`, `SHA1`, and `RANDOM_TOKEN`.

* reduced number of string allocations when parsing certain AQL queries

  parsing numbers (integers or doubles) does not require a string allocation
  per number anymore

* RequestContext#bodyParam now accepts arbitrary joi schemas and rejects invalid (but well-formed) request bodies.

* enforce that AQL user functions are wrapped inside JavaScript function () declarations

  AQL user functions were always expected to be wrapped inside a JavaScript function, but previously
  this was not enforced when registering a user function. Enforcing the AQL user functions to be contained
  inside functions prevents functions from doing some unexpected things that may have led to undefined
  behavior.

* Windows service uninstalling: only remove service if it points to the currently running binary,
  or --force was specified.

* Windows (debug only): print stacktraces on crash and run minidump

* Windows (cygwin): if you run arangosh in a cygwin shell or via ssh we will detect this and use
  the appropriate output functions.

* Windows: improve process management

* fix IPv6 reverse ip lookups - so far we only did IPv4 addresses.

* improve join documentation, add outer join example

* run jslint for unit tests too, to prevent "memory leaks" by global js objects with native code.

* fix error logging for exceptions - we wouldn't log the exception message itself so far.

* improve error reporting in the http client (Windows & *nix)

* improve error reports in cluster

* Standard errors can now contain custom messages.


v2.4.7 (XXXX-XX-XX)
-------------------

* fixed issue #1282: Geo WITHIN_RECTANGLE for nested lat/lng


v2.4.6 (2015-03-18)
-------------------

* added option `--database.ignore-logfile-errors`

  This option controls how collection datafiles with a CRC mismatch are treated.

  If set to `false`, CRC mismatch errors in collection datafiles will lead
  to a collection not being loaded at all. If a collection needs to be loaded
  during WAL recovery, the WAL recovery will also abort (if not forced with
  `--wal.ignore-recovery-errors true`). Setting this flag to `false` protects
  users from unintentionally using a collection with corrupted datafiles, from
  which only a subset of the original data can be recovered.

  If set to `true`, CRC mismatch errors in collection datafiles will lead to
  the datafile being partially loaded. All data up to until the mismatch will
  be loaded. This will enable users to continue with a collection datafiles
  that are corrupted, but will result in only a partial load of the data.
  The WAL recovery will still abort when encountering a collection with a
  corrupted datafile, at least if `--wal.ignore-recovery-errors` is not set to
  `true`.

  The default value is *true*, so for collections with corrupted datafiles
  there might be partial data loads once the WAL recovery has finished. If
  the WAL recovery will need to load a collection with a corrupted datafile,
  it will still stop when using the default values.

* INCOMPATIBLE CHANGE:

  make the arangod server refuse to start if during startup it finds a non-readable
  `parameter.json` file for a database or a collection.

  Stopping the startup process in this case requires manual intervention (fixing
  the unreadable files), but prevents follow-up errors due to ignored databases or
  collections from happening.

* datafiles and `parameter.json` files written by arangod are now created with read and write
  privileges for the arangod process user, and with read and write privileges for the arangod
  process group.

  Previously, these files were created with user read and write permissions only.

* INCOMPATIBLE CHANGE:

  abort WAL recovery if one of the collection's datafiles cannot be opened

* INCOMPATIBLE CHANGE:

  never try to raise the privileges after dropping them, this can lead to a race condition while
  running the recovery

  If you require to run ArangoDB on a port lower than 1024, you must run ArangoDB as root.

* fixed inefficiencies in `remove` methods of general-graph module

* added option `--database.slow-query-threshold` for controlling the default AQL slow query
  threshold value on server start


v2.4.5 (2015-03-16)
-------------------

* added elapsed time to HTTP request logging output (`--log.requests-file`)

* added AQL current and slow query tracking, killing of AQL queries

  This change enables retrieving the list of currently running AQL queries inside the selected database.
  AQL queries with an execution time beyond a certain threshold can be moved to a "slow query" facility
  and retrieved from there. Queries can also be killed by specifying the query id.

  This change adds the following HTTP REST APIs:

  - `GET /_api/query/current`: for retrieving the list of currently running queries
  - `GET /_api/query/slow`: for retrieving the list of slow queries
  - `DELETE /_api/query/slow`: for clearing the list of slow queries
  - `GET /_api/query/properties`: for retrieving the properties for query tracking
  - `PUT /_api/query/properties`: for adjusting the properties for query tracking
  - `DELETE /_api/query/<id>`: for killing an AQL query

  The following JavaScript APIs have been added:

  - require("org/arangodb/aql/queries").current();
  - require("org/arangodb/aql/queries").slow();
  - require("org/arangodb/aql/queries").clearSlow();
  - require("org/arangodb/aql/queries").properties();
  - require("org/arangodb/aql/queries").kill();

* fixed issue #1265: arangod crashed with SIGSEGV

* fixed issue #1241: Wildcards in examples

* fixed comment parsing in Foxx controllers


v2.4.4 (2015-02-24)
-------------------

* fixed the generation template for foxx apps. It now does not create deprecated functions anymore

* add custom visitor functionality for `GRAPH_NEIGHBORS` function, too

* increased default value of traversal option *maxIterations* to 100 times of its previous
  default value


v2.4.3 (2015-02-06)
-------------------

* fix multi-threading with openssl when running under Windows

* fix timeout on socket operations when running under Windows

* Fixed an error in Foxx routing which caused some apps that worked in 2.4.1 to fail with status 500: `undefined is not a function` errors in 2.4.2
  This error was occurring due to seldom internal rerouting introduced by the malformed application handler.


v2.4.2 (2015-01-30)
-------------------

* added custom visitor functionality for AQL traversals

  This allows more complex result processing in traversals triggered by AQL. A few examples
  are shown in [this article](http://jsteemann.github.io/blog/2015/01/28/using-custom-visitors-in-aql-graph-traversals/).

* improved number of results estimated for nodes of type EnumerateListNode and SubqueryNode
  in AQL explain output

* added AQL explain helper to explain arbitrary AQL queries

  The helper function prints the query execution plan and the indexes to be used in the
  query. It can be invoked from the ArangoShell or the web interface as follows:

      require("org/arangodb/aql/explainer").explain(query);

* enable use of indexes for certain AQL conditions with non-equality predicates, in
  case the condition(s) also refer to indexed attributes

  The following queries will now be able to use indexes:

      FILTER a.indexed == ... && a.indexed != ...
      FILTER a.indexed == ... && a.nonIndexed != ...
      FILTER a.indexed == ... && ! (a.indexed == ...)
      FILTER a.indexed == ... && ! (a.nonIndexed == ...)
      FILTER a.indexed == ... && ! (a.indexed != ...)
      FILTER a.indexed == ... && ! (a.nonIndexed != ...)
      FILTER (a.indexed == ... && a.nonIndexed == ...) || (a.indexed == ... && a.nonIndexed == ...)
      FILTER (a.indexed == ... && a.nonIndexed != ...) || (a.indexed == ... && a.nonIndexed != ...)

* Fixed spuriously occurring "collection not found" errors when running queries on local
  collections on a cluster DB server

* Fixed upload of Foxx applications to the server for apps exceeding approx. 1 MB zipped.

* Malformed Foxx applications will now return a more useful error when any route is requested.

  In Production a Foxx app mounted on /app will display an html page on /app/* stating a 503 Service temporarily not available.
  It will not state any information about your Application.
  Before it was a 404 Not Found without any information and not distinguishable from a correct not found on your route.

  In Development Mode the html page also contains information about the error occurred.

* Unhandled errors thrown in Foxx routes are now handled by the Foxx framework itself.

  In Production the route will return a status 500 with a body {error: "Error statement"}.
  In Development the route will return a status 500 with a body {error: "Error statement", stack: "..."}

  Before, it was status 500 with a plain text stack including ArangoDB internal routing information.

* The Applications tab in web interface will now request development apps more often.
  So if you have a fixed a syntax error in your app it should always be visible after reload.


v2.4.1 (2015-01-19)
-------------------

* improved WAL recovery output

* fixed certain OR optimizations in AQL optimizer

* better diagnostics for arangoimp

* fixed invalid result of HTTP REST API method `/_admin/foxx/rescan`

* fixed possible segmentation fault when passing a Buffer object into a V8 function
  as a parameter

* updated AQB module to 1.8.0.


v2.4.0 (2015-01-13)
-------------------

* updated AQB module to 1.7.0.

* fixed V8 integration-related crashes

* make `fs.move(src, dest)` also fail when both `src` and `dest` are
  existing directories. This ensures the same behavior of the move operation
  on different platforms.

* fixed AQL insert operation for multi-shard collections in cluster

* added optional return value for AQL data-modification queries.
  This allows returning the documents inserted, removed or updated with the query, e.g.

      FOR doc IN docs REMOVE doc._key IN docs LET removed = OLD RETURN removed
      FOR doc IN docs INSERT { } IN docs LET inserted = NEW RETURN inserted
      FOR doc IN docs UPDATE doc._key WITH { } IN docs LET previous = OLD RETURN previous
      FOR doc IN docs UPDATE doc._key WITH { } IN docs LET updated = NEW RETURN updated

  The variables `OLD` and `NEW` are automatically available when a `REMOVE`, `INSERT`,
  `UPDATE` or `REPLACE` statement is immediately followed by a `LET` statement.
  Note that the `LET` and `RETURN` statements in data-modification queries are not as
  flexible as the general versions of `LET` and `RETURN`. When returning documents from
  data-modification operations, only a single variable can be assigned using `LET`, and
  the assignment can only be either `OLD` or `NEW`, but not an arbitrary expression. The
  `RETURN` statement also allows using the just-created variable only, and no arbitrary
  expressions.


v2.4.0-beta1 (2014-12-26)
--------------------------

* fixed superstates in FoxxGenerator

* fixed issue #1065: Aardvark: added creation of documents and edges with _key property

* fixed issue #1198: Aardvark: current AQL editor query is now cached

* Upgraded V8 version from 3.16.14 to 3.29.59

  The built-in version of V8 has been upgraded from 3.16.14 to 3.29.59.
  This activates several ES6 (also dubbed *Harmony* or *ES.next*) features in
  ArangoDB, both in the ArangoShell and the ArangoDB server. They can be
  used for scripting and in server-side actions such as Foxx routes, traversals
  etc.

  The following ES6 features are available in ArangoDB 2.4 by default:

  * iterators
  * the `of` operator
  * symbols
  * predefined collections types (Map, Set etc.)
  * typed arrays

  Many other ES6 features are disabled by default, but can be made available by
  starting arangod or arangosh with the appropriate options:

  * arrow functions
  * proxies
  * generators
  * String, Array, and Number enhancements
  * constants
  * enhanced object and numeric literals

  To activate all these ES6 features in arangod or arangosh, start it with
  the following options:

      arangosh --javascript.v8-options="--harmony --harmony_generators"

  More details on the available ES6 features can be found in
  [this blog](https://jsteemann.github.io/blog/2014/12/19/using-es6-features-in-arangodb/).

* Added Foxx generator for building Hypermedia APIs

  A more detailed description is [here](https://www.arangodb.com/2014/12/08/building-hypermedia-apis-foxxgenerator)

* New `Applications` tab in web interface:

  The `applications` tab got a complete redesign.
  It will now only show applications that are currently running on ArangoDB.
  For a selected application, a new detailed view has been created.
  This view provides a better overview of the app:
  * author
  * license
  * version
  * contributors
  * download links
  * API documentation

  To install a new application, a new dialog is now available.
  It provides the features already available in the console application `foxx-manager` plus some more:
  * install an application from Github
  * install an application from a zip file
  * install an application from ArangoDB's application store
  * create a new application from scratch: this feature uses a generator to
    create a Foxx application with pre-defined CRUD methods for a given list
    of collections. The generated Foxx app can either be downloaded as a zip file or
    be installed on the server. Starting with a new Foxx app has never been easier.

* fixed issue #1102: Aardvark: Layout bug in documents overview

  The documents overview was entirely destroyed in some situations on Firefox.
  We replaced the plugin we used there.

* fixed issue #1168: Aardvark: pagination buttons jumping

* fixed issue #1161: Aardvark: Click on Import JSON imports previously uploaded file

* removed configure options `--enable-all-in-one-v8`, `--enable-all-in-one-icu`,
  and `--enable-all-in-one-libev`.

* global internal rename to fix naming incompatibilities with JSON:

  Internal functions with names containing `array` have been renamed to `object`,
  internal functions with names containing `list` have been renamed to `array`.
  The renaming was mainly done in the C++ parts. The documentation has also been
  adjusted so that the correct JSON type names are used in most places.

  The change also led to the addition of a few function aliases in AQL:

  * `TO_LIST` now is an alias of the new `TO_ARRAY`
  * `IS_LIST` now is an alias of the new `IS_ARRAY`
  * `IS_DOCUMENT` now is an alias of the new `IS_OBJECT`

  The changed also renamed the option `mergeArrays` to `mergeObjects` for AQL
  data-modification query options and HTTP document modification API

* AQL: added optimizer rule "remove-filter-covered-by-index"

  This rule removes FilterNodes and CalculationNodes from an execution plan if the
  filter is already covered by a previous IndexRangeNode. Removing the CalculationNode
  and the FilterNode will speed up query execution because the query requires less
  computation.

* AQL: added optimizer rule "remove-sort-rand"

  This rule removes a `SORT RAND()` expression from a query and moves the random
  iteration into the appropriate `EnumerateCollectionNode`. This is more efficient
  than individually enumerating and then sorting randomly.

* AQL: range optimizations for IN and OR

  This change enables usage of indexes for several additional cases. Filters containing
  the `IN` operator can now make use of indexes, and multiple OR- or AND-combined filter
  conditions can now also use indexes if the filters are accessing the same indexed
  attribute.

  Here are a few examples of queries that can now use indexes but couldn't before:

    FOR doc IN collection
      FILTER doc.indexedAttribute == 1 || doc.indexedAttribute > 99
      RETURN doc

    FOR doc IN collection
      FILTER doc.indexedAttribute IN [ 3, 42 ] || doc.indexedAttribute > 99
      RETURN doc

    FOR doc IN collection
      FILTER (doc.indexedAttribute > 2 && doc.indexedAttribute < 10) ||
             (doc.indexedAttribute > 23 && doc.indexedAttribute < 42)
      RETURN doc

* fixed issue #500: AQL parentheses issue

  This change allows passing subqueries as AQL function parameters without using
  duplicate brackets (e.g. `FUNC(query)` instead of `FUNC((query))`

* added optional `COUNT` clause to AQL `COLLECT`

  This allows more efficient group count calculation queries, e.g.

      FOR doc IN collection
        COLLECT age = doc.age WITH COUNT INTO length
        RETURN { age: age, count: length }

  A count-only query is also possible:

      FOR doc IN collection
        COLLECT WITH COUNT INTO length
        RETURN length

* fixed missing makeDirectory when fetching a Foxx application from a zip file

* fixed issue #1134: Change the default endpoint to localhost

  This change will modify the IP address ArangoDB listens on to 127.0.0.1 by default.
  This will make new ArangoDB installations unaccessible from clients other than
  localhost unless changed. This is a security feature.

  To make ArangoDB accessible from any client, change the server's configuration
  (`--server.endpoint`) to either `tcp://0.0.0.0:8529` or the server's publicly
  visible IP address.

* deprecated `Repository#modelPrototype`. Use `Repository#model` instead.

* IMPORTANT CHANGE: by default, system collections are included in replication and all
  replication API return values. This will lead to user accounts and credentials
  data being replicated from master to slave servers. This may overwrite
  slave-specific database users.

  If this is undesired, the `_users` collection can be excluded from replication
  easily by setting the `includeSystem` attribute to `false` in the following commands:

  * replication.sync({ includeSystem: false });
  * replication.applier.properties({ includeSystem: false });

  This will exclude all system collections (including `_aqlfunctions`, `_graphs` etc.)
  from the initial synchronization and the continuous replication.

  If this is also undesired, it is also possible to specify a list of collections to
  exclude from the initial synchronization and the continuous replication using the
  `restrictCollections` attribute, e.g.:

      replication.applier.properties({
        includeSystem: true,
        restrictType: "exclude",
        restrictCollections: [ "_users", "_graphs", "foo" ]
      });

  The HTTP API methods for fetching the replication inventory and for dumping collections
  also support the `includeSystem` control flag via a URL parameter.

* removed DEPRECATED replication methods:
  * `replication.logger.start()`
  * `replication.logger.stop()`
  * `replication.logger.properties()`
  * HTTP PUT `/_api/replication/logger-start`
  * HTTP PUT `/_api/replication/logger-stop`
  * HTTP GET `/_api/replication/logger-config`
  * HTTP PUT `/_api/replication/logger-config`

* fixed issue #1174, which was due to locking problems in distributed
  AQL execution

* improved cluster locking for AQL avoiding deadlocks

* use DistributeNode for modifying queries with REPLACE and UPDATE, if
  possible


v2.3.6 (2015-XX-XX)
-------------------

* fixed AQL subquery optimization that produced wrong result when multiple subqueries
  directly followed each other and and a directly following `LET` statement did refer
  to any but the first subquery.


v2.3.5 (2015-01-16)
-------------------

* fixed intermittent 404 errors in Foxx apps after mounting or unmounting apps

* fixed issue #1200: Expansion operator results in "Cannot call method 'forEach' of null"

* fixed issue #1199: Cannot unlink root node of plan


v2.3.4 (2014-12-23)
-------------------

* fixed cerberus path for MyArangoDB


v2.3.3 (2014-12-17)
-------------------

* fixed error handling in instantiation of distributed AQL queries, this
  also fixes a bug in cluster startup with many servers

* issue #1185: parse non-fractional JSON numbers with exponent (e.g. `4e-261`)

* issue #1159: allow --server.request-timeout and --server.connect-timeout of 0


v2.3.2 (2014-12-09)
-------------------

* fixed issue #1177: Fix bug in the user app's storage

* fixed issue #1173: AQL Editor "Save current query" resets user password

* fixed missing makeDirectory when fetching a Foxx application from a zip file

* put in warning about default changed: fixed issue #1134: Change the default endpoint to localhost

* fixed issue #1163: invalid fullCount value returned from AQL

* fixed range operator precedence

* limit default maximum number of plans created by AQL optimizer to 256 (from 1024)

* make AQL optimizer not generate an extra plan if an index can be used, but modify
  existing plans in place

* fixed AQL cursor ttl (time-to-live) issue

  Any user-specified cursor ttl value was not honored since 2.3.0.

* fixed segfault in AQL query hash index setup with unknown shapes

* fixed memleaks

* added AQL optimizer rule for removing `INTO` from a `COLLECT` statement if not needed

* fixed issue #1131

  This change provides the `KEEP` clause for `COLLECT ... INTO`. The `KEEP` clause
  allows controlling which variables will be kept in the variable created by `INTO`.

* fixed issue #1147, must protect dispatcher ID for etcd

v2.3.1 (2014-11-28)
-------------------

* recreate password if missing during upgrade

* fixed issue #1126

* fixed non-working subquery index optimizations

* do not restrict summary of Foxx applications to 60 characters

* fixed display of "required" path parameters in Foxx application documentation

* added more optimizations of constants values in AQL FILTER conditions

* fixed invalid or-to-in optimization for FILTERs containing comparisons
  with boolean values

* fixed replication of `_graphs` collection

* added AQL list functions `PUSH`, `POP`, `UNSHIFT`, `SHIFT`, `REMOVE_VALUES`,
  `REMOVE_VALUE`, `REMOVE_NTH` and `APPEND`

* added AQL functions `CALL` and `APPLY` to dynamically call other functions

* fixed AQL optimizer cost estimation for LIMIT node

* prevent Foxx queues from permanently writing to the journal even when
  server is idle

* fixed AQL COLLECT statement with INTO clause, which copied more variables
  than v2.2 and thus lead to too much memory consumption.
  This deals with #1107.

* fixed AQL COLLECT statement, this concerned every COLLECT statement,
  only the first group had access to the values of the variables before
  the COLLECT statement. This deals with #1127.

* fixed some AQL internals, where sometimes too many items were
  fetched from upstream in the presence of a LIMIT clause. This should
  generally improve performance.


v2.3.0 (2014-11-18)
-------------------

* fixed syslog flags. `--log.syslog` is deprecated and setting it has no effect,
  `--log.facility` now works as described. Application name has been changed from
  `triagens` to `arangod`. It can be changed using `--log.application`. The syslog
  will only contain the actual log message. The datetime prefix is omitted.

* fixed deflate in SimpleHttpClient

* fixed issue #1104: edgeExamples broken or changed

* fixed issue #1103: Error while importing user queries

* fixed issue #1100: AQL: HAS() fails on doc[attribute_name]

* fixed issue #1098: runtime error when creating graph vertex

* hide system applications in **Applications** tab by default

  Display of system applications can be toggled by using the *system applications*
  toggle in the UI.

* added HTTP REST API for managing tasks (`/_api/tasks`)

* allow passing character lists as optional parameter to AQL functions `TRIM`,
  `LTRIM` and `RTRIM`

  These functions now support trimming using custom character lists. If no character
  lists are specified, all whitespace characters will be removed as previously:

      TRIM("  foobar\t \r\n ")         // "foobar"
      TRIM(";foo;bar;baz, ", "; ")     // "foo;bar;baz"

* added AQL string functions `LTRIM`, `RTRIM`, `FIND_FIRST`, `FIND_LAST`, `SPLIT`,
  `SUBSTITUTE`

* added AQL functions `ZIP`, `VALUES` and `PERCENTILE`

* made AQL functions `CONCAT` and `CONCAT_SEPARATOR` work with list arguments

* dynamically create extra dispatcher threads if required

* fixed issue #1097: schemas in the API docs no longer show required properties as optional


v2.3.0-beta2 (2014-11-08)
-------------------------

* front-end: new icons for uploading and downloading JSON documents into a collection

* front-end: fixed documents pagination css display error

* front-end: fixed flickering of the progress view

* front-end: fixed missing event for documents filter function

* front-end: jsoneditor: added CMD+Return (Mac) CTRL+Return (Linux/Win) shortkey for
  saving a document

* front-end: added information tooltip for uploading json documents.

* front-end: added database management view to the collapsed navigation menu

* front-end: added collection truncation feature

* fixed issue #1086: arangoimp: Odd errors if arguments are not given properly

* performance improvements for AQL queries that use JavaScript-based expressions
  internally

* added AQL geo functions `WITHIN_RECTANGLE` and `IS_IN_POLYGON`

* fixed non-working query results download in AQL editor of web interface

* removed debug print message in AQL editor query export routine

* fixed issue #1075: Aardvark: user name required even if auth is off #1075

  The fix for this prefills the username input field with the current user's
  account name if any and `root` (the default username) otherwise. Additionally,
  the tooltip text has been slightly adjusted.

* fixed issue #1069: Add 'raw' link to swagger ui so that the raw swagger
  json can easily be retrieved

  This adds a link to the Swagger API docs to an application's detail view in
  the **Applications** tab of the web interface. The link produces the Swagger
  JSON directly. If authentication is turned on, the link requires authentication,
  too.

* documentation updates


v2.3.0-beta1 (2014-11-01)
-------------------------

* added dedicated `NOT IN` operator for AQL

  Previously, a `NOT IN` was only achievable by writing a negated `IN` condition:

      FOR i IN ... FILTER ! (i IN [ 23, 42 ]) ...

  This can now alternatively be expressed more intuitively as follows:

      FOR i IN ... FILTER i NOT IN [ 23, 42 ] ...

* added alternative logical operator syntax for AQL

  Previously, the logical operators in AQL could only be written as:
  - `&&`: logical and
  - `||`: logical or
  - `!`: negation

  ArangoDB 2.3 introduces the alternative variants for these operators:
  - `AND`: logical and
  - `OR`: logical or
  - `NOT`: negation

  The new syntax is just an alternative to the old syntax, allowing easier
  migration from SQL. The old syntax is still fully supported and will be.

* improved output of `ArangoStatement.parse()` and POST `/_api/query`

  If an AQL query can be parsed without problems, The return value of
  `ArangoStatement.parse()` now contains an attribute `ast` with the abstract
  syntax tree of the query (before optimizations). Though this is an internal
  representation of the query and is subject to change, it can be used to inspect
  how ArangoDB interprets a given query.

* improved `ArangoStatement.explain()` and POST `/_api/explain`

  The commands for explaining AQL queries have been improved.

* added command-line option `--javascript.v8-contexts` to control the number of
  V8 contexts created in arangod.

  Previously, the number of V8 contexts was equal to the number of server threads
  (as specified by option `--server.threads`).

  However, it may be sensible to create different amounts of threads and V8
  contexts. If the option is not specified, the number of V8 contexts created
  will be equal to the number of server threads. Thus no change in configuration
  is required to keep the old behavior.

  If you are using the default config files or merge them with your local config
  files, please review if the default number of server threads is okay in your
  environment. Additionally you should verify that the number of V8 contexts
  created (as specified in option `--javascript.v8-contexts`) is okay.

* the number of server.threads specified is now the minimum of threads
  started. There are situation in which threads are waiting for results of
  distributed database servers. In this case the number of threads is
  dynamically increased.

* removed index type "bitarray"

  Bitarray indexes were only half-way documented and integrated in previous versions
  of ArangoDB so their benefit was limited. The support for bitarray indexes has
  thus been removed in ArangoDB 2.3. It is not possible to create indexes of type
  "bitarray" with ArangoDB 2.3.

  When a collection is opened that contains a bitarray index definition created
  with a previous version of ArangoDB, ArangoDB will ignore it and log the following
  warning:

      index type 'bitarray' is not supported in this version of ArangoDB and is ignored

  Future versions of ArangoDB may automatically remove such index definitions so the
  warnings will eventually disappear.

* removed internal "_admin/modules/flush" in order to fix requireApp

* added basic support for handling binary data in Foxx

  Requests with binary payload can be processed in Foxx applications by
  using the new method `res.rawBodyBuffer()`. This will return the unparsed request
  body as a Buffer object.

  There is now also the method `req.requestParts()` available in Foxx to retrieve
  the individual components of a multipart HTTP request.

  Buffer objects can now be used when setting the response body of any Foxx action.
  Additionally, `res.send()` has been added as a convenience method for returning
  strings, JSON objects or buffers from a Foxx action:

      res.send("<p>some HTML</p>");
      res.send({ success: true });
      res.send(new Buffer("some binary data"));

  The convenience method `res.sendFile()` can now be used to easily return the
  contents of a file from a Foxx action:

      res.sendFile(applicationContext.foxxFilename("image.png"));

  `fs.write` now accepts not only strings but also Buffer objects as second parameter:

      fs.write(filename, "some data");
      fs.write(filename, new Buffer("some binary data"));

  `fs.readBuffer` can be used to return the contents of a file in a Buffer object.

* improved performance of insertion into non-unique hash indexes significantly in case
  many duplicate keys are used in the index

* issue #1042: set time zone in log output

  the command-line option `--log.use-local-time` was added to print dates and times in
  the server-local timezone instead of UTC

* command-line options that require a boolean value now validate the
  value given on the command-line

  This prevents issues if no value is specified for an option that
  requires a boolean value. For example, the following command-line would
  have caused trouble in 2.2, because `--server.endpoint` would have been
  used as the value for the `--server.disable-authentication` options
  (which requires a boolean value):

      arangod --server.disable-authentication --server.endpoint tcp://127.0.0.1:8529 data

  In 2.3, running this command will fail with an error and requires to
  be modified to:

      arangod --server.disable-authentication true --server.endpoint tcp://127.0.0.1:8529 data

* improved performance of CSV import in arangoimp

* fixed issue #1027: Stack traces are off-by-one

* fixed issue #1026: Modules loaded in different files within the same app
  should refer to the same module

* fixed issue #1025: Traversal not as expected in undirected graph

* added a _relation function in the general-graph module.

  This deprecated _directedRelation and _undirectedRelation.
  ArangoDB does not offer any constraints for undirected edges
  which caused some confusion of users how undirected relations
  have to be handled. Relation now only supports directed relations
  and the user can actively simulate undirected relations.

* changed return value of Foxx.applicationContext#collectionName:

  Previously, the function could return invalid collection names because
  invalid characters were not replaced in the application name prefix, only
  in the collection name passed.

  Now, the function replaces invalid characters also in the application name
  prefix, which might to slightly different results for application names that
  contained any characters outside the ranges [a-z], [A-Z] and [0-9].

* prevent XSS in AQL editor and logs view

* integrated tutorial into ArangoShell and web interface

* added option `--backslash-escape` for arangoimp when running CSV file imports

* front-end: added download feature for (filtered) documents

* front-end: added download feature for the results of a user query

* front-end: added function to move documents to another collection

* front-end: added sort-by attribute to the documents filter

* front-end: added sorting feature to database, graph management and user management view.

* issue #989: front-end: Databases view not refreshing after deleting a database

* issue #991: front-end: Database search broken

* front-end: added infobox which shows more information about a document (_id, _rev, _key) or
  an edge (_id, _rev, _key, _from, _to). The from and to attributes are clickable and redirect
  to their document location.

* front-end: added edit-mode for deleting multiple documents at the same time.

* front-end: added delete button to the detailed document/edge view.

* front-end: added visual feedback for saving documents/edges inside the editor (error/success).

* front-end: added auto-focusing for the first input field in a modal.

* front-end: added validation for user input in a modal.

* front-end: user defined queries are now stored inside the database and are bound to the current
  user, instead of using the local storage functionality of the browsers. The outcome of this is
  that user defined queries are now independently usable from any device. Also queries can now be
  edited through the standard document editor of the front-end through the _users collection.

* front-end: added import and export functionality for user defined queries.

* front-end: added new keywords and functions to the aql-editor theme

* front-end: applied tile-style to the graph view

* front-end: now using the new graph api including multi-collection support

* front-end: foxx apps are now deletable

* front-end: foxx apps are now installable and updateable through github, if github is their
  origin.

* front-end: added foxx app version control. Multiple versions of a single foxx app are now
  installable and easy to manage and are also arranged in groups.

* front-end: the user-set filter of a collection is now stored until the user navigates to
  another collection.

* front-end: fetching and filtering of documents, statistics, and query operations are now
  handled with asynchronous ajax calls.

* front-end: added progress indicator if the front-end is waiting for a server operation.

* front-end: fixed wrong count of documents in the documents view of a collection.

* front-end: fixed unexpected styling of the manage db view and navigation.

* front-end: fixed wrong handling of select fields in a modal view.

* front-end: fixed wrong positioning of some tooltips.

* automatically call `toJSON` function of JavaScript objects (if present)
  when serializing them into database documents. This change allows
  storing JavaScript date objects in the database in a sensible manner.


v2.2.7 (2014-11-19)
-------------------

* fixed issue #998: Incorrect application URL for non-system Foxx apps

* fixed issue #1079: AQL editor: keyword WITH in UPDATE query is not highlighted

* fix memory leak in cluster nodes

* fixed registration of AQL user-defined functions in Web UI (JS shell)

* fixed error display in Web UI for certain errors
  (now error message is printed instead of 'undefined')

* fixed issue #1059: bug in js module console

* fixed issue #1056: "fs": zip functions fail with passwords

* fixed issue #1063: Docs: measuring unit of --wal.logfile-size?

* fixed issue #1062: Docs: typo in 14.2 Example data


v2.2.6 (2014-10-20)
-------------------

* fixed issue #972: Compilation Issue

* fixed issue #743: temporary directories are now unique and one can read
  off the tool that created them, if empty, they are removed atexit

* Highly improved performance of all AQL GRAPH_* functions.

* Orphan collections in general graphs can now be found via GRAPH_VERTICES
  if either "any" or no direction is defined

* Fixed documentation for AQL function GRAPH_NEIGHBORS.
  The option "vertexCollectionRestriction" is meant to filter the target
  vertices only, and should not filter the path.

* Fixed a bug in GRAPH_NEIGHBORS which enforced only empty results
  under certain conditions


v2.2.5 (2014-10-09)
-------------------

* fixed issue #961: allow non-JSON values in undocument request bodies

* fixed issue 1028: libicu is now statically linked

* fixed cached lookups of collections on the server, which may have caused spurious
  problems after collection rename operations


v2.2.4 (2014-10-01)
-------------------

* fixed accessing `_from` and `_to` attributes in `collection.byExample` and
  `collection.firstExample`

  These internal attributes were not handled properly in the mentioned functions, so
  searching for them did not always produce documents

* fixed issue #1030: arangoimp 2.2.3 crashing, not logging on large Windows CSV file

* fixed issue #1025: Traversal not as expected in undirected graph

* fixed issue #1020

  This requires re-introducing the startup option `--database.force-sync-properties`.

  This option can again be used to force fsyncs of collection, index and database properties
  stored as JSON strings on disk in files named `parameter.json`. Syncing these files after
  a write may be necessary if the underlying storage does not sync file contents by itself
  in a "sensible" amount of time after a file has been written and closed.

  The default value is `true` so collection, index and database properties will always be
  synced to disk immediately. This affects creating, renaming and dropping collections as
  well as creating and dropping databases and indexes. Each of these operations will perform
  an additional fsync on the `parameter.json` file if the option is set to `true`.

  It might be sensible to set this option to `false` for workloads that create and drop a
  lot of collections (e.g. test runs).

  Document operations such as creating, updating and dropping documents are not affected
  by this option.

* fixed issue #1016: AQL editor bug

* fixed issue #1014: WITHIN function returns wrong distance

* fixed AQL shortest path calculation in function `GRAPH_SHORTEST_PATH` to return
  complete vertex objects instead of just vertex ids

* allow changing of attributes of documents stored in server-side JavaScript variables

  Previously, the following did not work:

      var doc = db.collection.document(key);
      doc._key = "abc"; // overwriting internal attributes not supported
      doc.value = 123;  // overwriting existing attributes not supported

  Now, modifying documents stored in server-side variables (e.g. `doc` in the above case)
  is supported. Modifying the variables will not update the documents in the database,
  but will modify the JavaScript object (which can be written back to the database using
  `db.collection.update` or `db.collection.replace`)

* fixed issue #997: arangoimp apparently doesn't support files >2gig on Windows

  large file support (requires using `_stat64` instead of `stat`) is now supported on
  Windows


v2.2.3 (2014-09-02)
-------------------

* added `around` for Foxx controller

* added `type` option for HTTP API `GET /_api/document?collection=...`

  This allows controlling the type of results to be returned. By default, paths to
  documents will be returned, e.g.

      [
        `/_api/document/test/mykey1`,
        `/_api/document/test/mykey2`,
        ...
      ]

  To return a list of document ids instead of paths, the `type` URL parameter can be
  set to `id`:

      [
        `test/mykey1`,
        `test/mykey2`,
        ...
      ]

  To return a list of document keys only, the `type` URL parameter can be set to `key`:

      [
        `mykey1`,
        `mykey2`,
        ...
      ]


* properly capitalize HTTP response header field names in case the `x-arango-async`
  HTTP header was used in a request.

* fixed several documentation issues

* speedup for several general-graph functions, AQL functions starting with `GRAPH_`
  and traversals


v2.2.2 (2014-08-08)
-------------------

* allow storing non-reserved attribute names starting with an underscore

  Previous versions of ArangoDB parsed away all attribute names that started with an
  underscore (e.g. `_test', '_foo', `_bar`) on all levels of a document (root level
  and sub-attribute levels). While this behavior was documented, it was unintuitive and
  prevented storing documents inside other documents, e.g.:

      {
        "_key" : "foo",
        "_type" : "mydoc",
        "references" : [
          {
            "_key" : "something",
            "_rev" : "...",
            "value" : 1
          },
          {
            "_key" : "something else",
            "_rev" : "...",
            "value" : 2
          }
        ]
      }

  In the above example, previous versions of ArangoDB removed all attributes and
  sub-attributes that started with underscores, meaning the embedded documents would lose
  some of their attributes. 2.2.2 should preserve such attributes, and will also allow
  storing user-defined attribute names on the top-level even if they start with underscores
  (such as `_type` in the above example).

* fix conversion of JavaScript String, Number and Boolean objects to JSON.

  Objects created in JavaScript using `new Number(...)`, `new String(...)`, or
  `new Boolean(...)` were not converted to JSON correctly.

* fixed a race condition on task registration (i.e. `require("org/arangodb/tasks").register()`)

  this race condition led to undefined behavior when a just-created task with no offset and
  no period was instantly executed and deleted by the task scheduler, before the `register`
  function returned to the caller.

* changed run-tests.sh to execute all suitable tests.

* switch to new version of gyp

* fixed upgrade button


v2.2.1 (2014-07-24)
-------------------

* fixed hanging write-ahead log recovery for certain cases that involved dropping
  databases

* fixed issue with --check-version: when creating a new database the check failed

* issue #947 Foxx applicationContext missing some properties

* fixed issue with --check-version: when creating a new database the check failed

* added startup option `--wal.suppress-shape-information`

  Setting this option to `true` will reduce memory and disk space usage and require
  less CPU time when modifying documents or edges. It should therefore be turned on
  for standalone ArangoDB servers. However, for servers that are used as replication
  masters, setting this option to `true` will effectively disable the usage of the
  write-ahead log for replication, so it should be set to `false` for any replication
  master servers.

  The default value for this option is `false`.

* added optional `ttl` attribute to specify result cursor expiration for HTTP API method
  `POST /_api/cursor`

  The `ttl` attribute can be used to prevent cursor results from timing out too early.

* issue #947: Foxx applicationContext missing some properties

* (reported by Christian Neubauer):

  The problem was that in Google's V8, signed and unsigned chars are not always declared cleanly.
  so we need to force v8 to compile with forced signed chars which is done by the Flag:
    -fsigned-char
  at least it is enough to follow the instructions of compiling arango on rasperry
  and add "CFLAGS='-fsigned-char'" to the make command of V8 and remove the armv7=0

* Fixed a bug with the replication client. In the case of single document
  transactions the collection was not write locked.


v2.2.0 (2014-07-10)
-------------------

* The replication methods `logger.start`, `logger.stop` and `logger.properties` are
  no-ops in ArangoDB 2.2 as there is no separate replication logger anymore. Data changes
  are logged into the write-ahead log in ArangoDB 2.2, and not separately by the
  replication logger. The replication logger object is still there in ArangoDB 2.2 to
  ensure backwards-compatibility, however, logging cannot be started, stopped or
  configured anymore. Using any of these methods will do nothing.

  This also affects the following HTTP API methods:
  - `PUT /_api/replication/logger-start`
  - `PUT /_api/replication/logger-stop`
  - `GET /_api/replication/logger-config`
  - `PUT /_api/replication/logger-config`

  Using any of these methods is discouraged from now on as they will be removed in
  future versions of ArangoDB.

* INCOMPATIBLE CHANGE: replication of transactions has changed. Previously, transactions
  were logged on a master in one big block and shipped to a slave in one block, too.
  Now transactions will be logged and replicated as separate entries, allowing transactions
  to be bigger and also ensure replication progress.

  This change also affects the behavior of the `stop` method of the replication applier.
  If the replication applier is now stopped manually using the `stop` method and later
  restarted using the `start` method, any transactions that were unfinished at the
  point of stopping will be aborted on a slave, even if they later commit on the master.

  In ArangoDB 2.2, stopping the replication applier manually should be avoided unless the
  goal is to stop replication permanently or to do a full resync with the master anyway.
  If the replication applier still must be stopped, it should be made sure that the
  slave has fetched and applied all pending operations from a master, and that no
  extra transactions are started on the master before the `stop` command on the slave
  is executed.

  Replication of transactions in ArangoDB 2.2 might also lock the involved collections on
  the slave while a transaction is either committed or aborted on the master and the
  change has been replicated to the slave. This change in behavior may be important for
  slave servers that are used for read-scaling. In order to avoid long lasting collection
  locks on the slave, transactions should be kept small.

  The `_replication` system collection is not used anymore in ArangoDB 2.2 and its usage is
  discouraged.

* INCOMPATIBLE CHANGE: the figures reported by the `collection.figures` method
  now only reflect documents and data contained in the journals and datafiles of
  collections. Documents or deletions contained only in the write-ahead log will
  not influence collection figures until the write-ahead log garbage collection
  kicks in. The figures for a collection might therefore underreport the total
  resource usage of a collection.

  Additionally, the attributes `lastTick` and `uncollectedLogfileEntries` have been
  added to the result of the `figures` operation and the HTTP API method
  `PUT /_api/collection/figures`

* added `insert` method as an alias for `save`. Documents can now be inserted into
  a collection using either method:

      db.test.save({ foo: "bar" });
      db.test.insert({ foo: "bar" });

* added support for data-modification AQL queries

* added AQL keywords `INSERT`, `UPDATE`, `REPLACE` and `REMOVE` (and `WITH`) to
  support data-modification AQL queries.

  Unquoted usage of these keywords for attribute names in AQL queries will likely
  fail in ArangoDB 2.2. If any such attribute name needs to be used in a query, it
  should be enclosed in backticks to indicate the usage of a literal attribute
  name.

  For example, the following query will fail in ArangoDB 2.2 with a parse error:

      FOR i IN foo RETURN i.remove

  and needs to be rewritten like this:

      FOR i IN foo RETURN i.`remove`

* disallow storing of JavaScript objects that contain JavaScript native objects
  of type `Date`, `Function`, `RegExp` or `External`, e.g.

      db.test.save({ foo: /bar/ });
      db.test.save({ foo: new Date() });

  will now print

      Error: <data> cannot be converted into JSON shape: could not shape document

  Previously, objects of these types were silently converted into an empty object
  (i.e. `{ }`).

  To store such objects in a collection, explicitly convert them into strings
  like this:

      db.test.save({ foo: String(/bar/) });
      db.test.save({ foo: String(new Date()) });

* The replication methods `logger.start`, `logger.stop` and `logger.properties` are
  no-ops in ArangoDB 2.2 as there is no separate replication logger anymore. Data changes
  are logged into the write-ahead log in ArangoDB 2.2, and not separately by the
  replication logger. The replication logger object is still there in ArangoDB 2.2 to
  ensure backwards-compatibility, however, logging cannot be started, stopped or
  configured anymore. Using any of these methods will do nothing.

  This also affects the following HTTP API methods:
  - `PUT /_api/replication/logger-start`
  - `PUT /_api/replication/logger-stop`
  - `GET /_api/replication/logger-config`
  - `PUT /_api/replication/logger-config`

  Using any of these methods is discouraged from now on as they will be removed in
  future versions of ArangoDB.

* INCOMPATIBLE CHANGE: replication of transactions has changed. Previously, transactions
  were logged on a master in one big block and shipped to a slave in one block, too.
  Now transactions will be logged and replicated as separate entries, allowing transactions
  to be bigger and also ensure replication progress.

  This change also affects the behavior of the `stop` method of the replication applier.
  If the replication applier is now stopped manually using the `stop` method and later
  restarted using the `start` method, any transactions that were unfinished at the
  point of stopping will be aborted on a slave, even if they later commit on the master.

  In ArangoDB 2.2, stopping the replication applier manually should be avoided unless the
  goal is to stop replication permanently or to do a full resync with the master anyway.
  If the replication applier still must be stopped, it should be made sure that the
  slave has fetched and applied all pending operations from a master, and that no
  extra transactions are started on the master before the `stop` command on the slave
  is executed.

  Replication of transactions in ArangoDB 2.2 might also lock the involved collections on
  the slave while a transaction is either committed or aborted on the master and the
  change has been replicated to the slave. This change in behavior may be important for
  slave servers that are used for read-scaling. In order to avoid long lasting collection
  locks on the slave, transactions should be kept small.

  The `_replication` system collection is not used anymore in ArangoDB 2.2 and its usage is
  discouraged.

* INCOMPATIBLE CHANGE: the figures reported by the `collection.figures` method
  now only reflect documents and data contained in the journals and datafiles of
  collections. Documents or deletions contained only in the write-ahead log will
  not influence collection figures until the write-ahead log garbage collection
  kicks in. The figures for a collection might therefore underreport the total
  resource usage of a collection.

  Additionally, the attributes `lastTick` and `uncollectedLogfileEntries` have been
  added to the result of the `figures` operation and the HTTP API method
  `PUT /_api/collection/figures`

* added `insert` method as an alias for `save`. Documents can now be inserted into
  a collection using either method:

      db.test.save({ foo: "bar" });
      db.test.insert({ foo: "bar" });

* added support for data-modification AQL queries

* added AQL keywords `INSERT`, `UPDATE`, `REPLACE` and `REMOVE` (and `WITH`) to
  support data-modification AQL queries.

  Unquoted usage of these keywords for attribute names in AQL queries will likely
  fail in ArangoDB 2.2. If any such attribute name needs to be used in a query, it
  should be enclosed in backticks to indicate the usage of a literal attribute
  name.

  For example, the following query will fail in ArangoDB 2.2 with a parse error:

      FOR i IN foo RETURN i.remove

  and needs to be rewritten like this:

      FOR i IN foo RETURN i.`remove`

* disallow storing of JavaScript objects that contain JavaScript native objects
  of type `Date`, `Function`, `RegExp` or `External`, e.g.

      db.test.save({ foo: /bar/ });
      db.test.save({ foo: new Date() });

  will now print

      Error: <data> cannot be converted into JSON shape: could not shape document

  Previously, objects of these types were silently converted into an empty object
  (i.e. `{ }`).

  To store such objects in a collection, explicitly convert them into strings
  like this:

      db.test.save({ foo: String(/bar/) });
      db.test.save({ foo: String(new Date()) });

* honor startup option `--server.disable-statistics` when deciding whether or not
  to start periodic statistics collection jobs

  Previously, the statistics collection jobs were started even if the server was
  started with the `--server.disable-statistics` flag being set to `true`

* removed startup option `--random.no-seed`

  This option had no effect in previous versions of ArangoDB and was thus removed.

* removed startup option `--database.remove-on-drop`

  This option was used for debugging only.

* removed startup option `--database.force-sync-properties`

  This option is now superfluous as collection properties are now stored in the
  write-ahead log.

* introduced write-ahead log

  All write operations in an ArangoDB server instance are automatically logged
  to the server's write-ahead log. The write-ahead log is a set of append-only
  logfiles, and it is used in case of a crash recovery and for replication.
  Data from the write-ahead log will eventually be moved into the journals or
  datafiles of collections, allowing the server to remove older write-ahead log
  logfiles. Figures of collections will be updated when data are moved from the
  write-ahead log into the journals or datafiles of collections.

  Cross-collection transactions in ArangoDB should benefit considerably by this
  change, as less writes than in previous versions are required to ensure the data
  of multiple collections are atomically and durably committed. All data-modifying
  operations inside transactions (insert, update, remove) will write their
  operations into the write-ahead log directly, making transactions with multiple
  operations also require less physical memory than in previous versions of ArangoDB,
  that required all transaction data to fit into RAM.

  The `_trx` system collection is not used anymore in ArangoDB 2.2 and its usage is
  discouraged.

  The data in the write-ahead log can also be used in the replication context.
  The `_replication` collection that was used in previous versions of ArangoDB to
  store all changes on the server is not used anymore in ArangoDB 2.2. Instead,
  slaves can read from a master's write-ahead log to get informed about most
  recent changes. This removes the need to store data-modifying operations in
  both the actual place and the `_replication` collection.

* removed startup option `--server.disable-replication-logger`

  This option is superfluous in ArangoDB 2.2. There is no dedicated replication
  logger in ArangoDB 2.2. There is now always the write-ahead log, and it is also
  used as the server's replication log. Specifying the startup option
  `--server.disable-replication-logger` will do nothing in ArangoDB 2.2, but the
  option should not be used anymore as it might be removed in a future version.

* changed behavior of replication logger

  There is no dedicated replication logger in ArangoDB 2.2 as there is the
  write-ahead log now. The existing APIs for starting and stopping the replication
  logger still exist in ArangoDB 2.2 for downwards-compatibility, but calling
  the start or stop operations are no-ops in ArangoDB 2.2. When querying the
  replication logger status via the API, the server will always report that the
  replication logger is running. Configuring the replication logger is a no-op
  in ArangoDB 2.2, too. Changing the replication logger configuration has no
  effect. Instead, the write-ahead log configuration can be changed.

* removed MRuby integration for arangod

  ArangoDB had an experimental MRuby integration in some of the publish builds.
  This wasn't continuously developed, and so it has been removed in ArangoDB 2.2.

  This change has led to the following startup options being superfluous:

  - `--ruby.gc-interval`
  - `--ruby.action-directory`
  - `--ruby.modules-path`
  - `--ruby.startup-directory`

  Specifying these startup options will do nothing in ArangoDB 2.2, but the
  options should be avoided from now on as they might be removed in future versions.

* reclaim index memory when last document in collection is deleted

  Previously, deleting documents from a collection did not lead to index sizes being
  reduced. Instead, the already allocated index memory was re-used when a collection
  was refilled.

  Now, index memory for primary indexes and hash indexes is reclaimed instantly when
  the last document from a collection is removed.

* inlined and optimized functions in hash indexes

* added AQL TRANSLATE function

  This function can be used to perform lookups from static lists, e.g.

      LET countryNames = { US: "United States", UK: "United Kingdom", FR: "France" }
      RETURN TRANSLATE("FR", countryNames)

* fixed datafile debugger

* fixed check-version for empty directory

* moved try/catch block to the top of routing chain

* added mountedApp function for foxx-manager

* fixed issue #883: arango 2.1 - when starting multi-machine cluster, UI web
  does not change to cluster overview

* fixed dfdb: should not start any other V8 threads

* cleanup of version-check, added module org/arangodb/database-version,
  added --check-version option

* fixed issue #881: [2.1.0] Bombarded (every 10 sec or so) with
  "WARNING format string is corrupt" when in non-system DB Dashboard

* specialized primary index implementation to allow faster hash table
  rebuilding and reduce lookups in datafiles for the actual value of `_key`.

* issue #862: added `--overwrite` option to arangoimp

* removed number of property lookups for documents during AQL queries that
  access documents

* prevent buffering of long print results in arangosh's and arangod's print
  command

  this change will emit buffered intermediate print results and discard the
  output buffer to quickly deliver print results to the user, and to prevent
  constructing very large buffers for large results

* removed sorting of attribute names for use in a collection's shaper

  sorting attribute names was done on document insert to keep attributes
  of a collection in sorted order for faster comparisons. The sort order
  of attributes was only used in one particular and unlikely case, so it
  was removed. Collections with many different attribute names should
  benefit from this change by faster inserts and slightly less memory usage.

* fixed a bug in arangodump which got the collection name in _from and _to
  attributes of edges wrong (all were "_unknown")

* fixed a bug in arangorestore which did not recognize wrong _from and _to
  attributes of edges

* improved error detection and reporting in arangorestore


v2.1.1 (2014-06-06)
-------------------

* fixed dfdb: should not start any other V8 threads

* signature for collection functions was modified

  The basic change was the substitution of the input parameter of the
  function by an generic options object which can contain multiple
  option parameter of the function.
  Following functions were modified
  remove
  removeBySample
  replace
  replaceBySample
  update
  updateBySample

  Old signature is yet supported but it will be removed in future versions

v2.1.0 (2014-05-29)
-------------------

* implemented upgrade procedure for clusters

* fixed communication issue with agency which prevented reconnect
  after an agent failure

* fixed cluster dashboard in the case that one but not all servers
  in the cluster are down

* fixed a bug with coordinators creating local database objects
  in the wrong order (_system needs to be done first)

* improved cluster dashboard


v2.1.0-rc2 (2014-05-25)
-----------------------

* fixed issue #864: Inconsistent behavior of AQL REVERSE(list) function


v2.1.0-rc1 (XXXX-XX-XX)
-----------------------

* added server-side periodic task management functions:

  - require("org/arangodb/tasks").register(): registers a periodic task
  - require("org/arangodb/tasks").unregister(): unregisters and removes a
    periodic task
  - require("org/arangodb/tasks").get(): retrieves a specific tasks or all
    existing tasks

  the previous undocumented function `internal.definePeriodic` is now
  deprecated and will be removed in a future release.

* decrease the size of some seldom used system collections on creation.

  This will make these collections use less disk space and mapped memory.

* added AQL date functions

* added AQL FLATTEN() list function

* added index memory statistics to `db.<collection>.figures()` function

  The `figures` function will now return a sub-document `indexes`, which lists
  the number of indexes in the `count` sub-attribute, and the total memory
  usage of the indexes in bytes in the `size` sub-attribute.

* added AQL CURRENT_DATABASE() function

  This function returns the current database's name.

* added AQL CURRENT_USER() function

  This function returns the current user from an AQL query. The current user is the
  username that was specified in the `Authorization` HTTP header of the request. If
  authentication is turned off or the query was executed outside a request context,
  the function will return `null`.

* fixed issue #796: Searching with newline chars broken?

  fixed slightly different handling of backslash escape characters in a few
  AQL functions. Now handling of escape sequences should be consistent, and
  searching for newline characters should work the same everywhere

* added OpenSSL version check for configure

  It will report all OpenSSL versions < 1.0.1g as being too old.
  `configure` will only complain about an outdated OpenSSL version but not stop.

* require C++ compiler support (requires g++ 4.8, clang++ 3.4 or Visual Studio 13)

* less string copying returning JSONified documents from ArangoDB, e.g. via
  HTTP GET `/_api/document/<collection>/<document>`

* issue #798: Lower case http headers from arango

  This change allows returning capitalized HTTP headers, e.g.
  `Content-Length` instead of `content-length`.
  The HTTP spec says that headers are case-insensitive, but
  in fact several clients rely on a specific case in response
  headers.
  This change will capitalize HTTP headers if the `X-Arango-Version`
  request header is sent by the client and contains a value of at
  least `20100` (for version 2.1). The default value for the
  compatibility can also be set at server start, using the
  `--server.default-api-compatibility` option.

* simplified usage of `db._createStatement()`

  Previously, the function could not be called with a query string parameter as
  follows:

      db._createStatement(queryString);

  Calling it as above resulted in an error because the function expected an
  object as its parameter. From now on, it's possible to call the function with
  just the query string.

* make ArangoDB not send back a `WWW-Authenticate` header to a client in case the
  client sends the `X-Omit-WWW-Authenticate` HTTP header.

  This is done to prevent browsers from showing their built-in HTTP authentication
  dialog for AJAX requests that require authentication.
  ArangoDB will still return an HTTP 401 (Unauthorized) if the request doesn't
  contain valid credentials, but it will omit the `WWW-Authenticate` header,
  allowing clients to bypass the browser's authentication dialog.

* added REST API method HTTP GET `/_api/job/job-id` to query the status of an
  async job without potentially fetching it from the list of done jobs

* fixed non-intuitive behavior in jobs API: previously, querying the status
  of an async job via the API HTTP PUT `/_api/job/job-id` removed a currently
  executing async job from the list of queryable jobs on the server.
  Now, when querying the result of an async job that is still executing,
  the job is kept in the list of queryable jobs so its result can be fetched
  by a subsequent request.

* use a new data structure for the edge index of an edge collection. This
  improves the performance for the creation of the edge index and in
  particular speeds up removal of edges in graphs. Note however that
  this change might change the order in which edges starting at
  or ending in a vertex are returned. However, this order was never
  guaranteed anyway and it is not sensible to guarantee any particular
  order.

* provide a size hint to edge and hash indexes when initially filling them
  this will lead to less re-allocations when populating these indexes

  this may speed up building indexes when opening an existing collection

* don't requeue identical context methods in V8 threads in case a method is
  already registered

* removed arangod command line option `--database.remove-on-compacted`

* export the sort attribute for graph traversals to the HTTP interface

* add support for arangodump/arangorestore for clusters


v2.0.8 (XXXX-XX-XX)
-------------------

* fixed too-busy iteration over skiplists

  Even when a skiplist query was restricted by a limit clause, the skiplist
  index was queried without the limit. this led to slower-than-necessary
  execution times.

* fixed timeout overflows on 32 bit systems

  this bug has led to problems when select was called with a high timeout
  value (2000+ seconds) on 32bit systems that don't have a forgiving select
  implementation. when the call was made on these systems, select failed
  so no data would be read or sent over the connection

  this might have affected some cluster-internal operations.

* fixed ETCD issues on 32 bit systems

  ETCD was non-functional on 32 bit systems at all. The first call to the
  watch API crashed it. This was because atomic operations worked on data
  structures that were not properly aligned on 32 bit systems.

* fixed issue #848: db.someEdgeCollection.inEdge does not return correct
  value when called the 2nd time after a .save to the edge collection


v2.0.7 (2014-05-05)
-------------------

* issue #839: Foxx Manager missing "unfetch"

* fixed a race condition at startup

  this fixes undefined behavior in case the logger was involved directly at
  startup, before the logger initialization code was called. This should have
  occurred only for code that was executed before the invocation of main(),
  e.g. during ctor calls of statically defined objects.


v2.0.6 (2014-04-22)
-------------------

* fixed issue #835: arangosh doesn't show correct database name



v2.0.5 (2014-04-21)
-------------------

* Fixed a caching problem in IE JS Shell

* added cancelation for async jobs

* upgraded to new gyp for V8

* new Windows installer


v2.0.4 (2014-04-14)
-------------------

* fixed cluster authentication front-end issues for Firefox and IE, there are
  still problems with Chrome


v2.0.3 (2014-04-14)
-------------------

* fixed AQL optimizer bug

* fixed front-end issues

* added password change dialog


v2.0.2 (2014-04-06)
-------------------

* during cluster startup, do not log (somewhat expected) connection errors with
  log level error, but with log level info

* fixed dashboard modals

* fixed connection check for cluster planning front end: firefox does
  not support async:false

* document how to persist a cluster plan in order to relaunch an existing
  cluster later


v2.0.1 (2014-03-31)
-------------------

* make ArangoDB not send back a `WWW-Authenticate` header to a client in case the
  client sends the `X-Omit-WWW-Authenticate` HTTP header.

  This is done to prevent browsers from showing their built-in HTTP authentication
  dialog for AJAX requests that require authentication.
  ArangoDB will still return an HTTP 401 (Unauthorized) if the request doesn't
  contain valid credentials, but it will omit the `WWW-Authenticate` header,
  allowing clients to bypass the browser's authentication dialog.

* fixed isses in arango-dfdb:

  the dfdb was not able to unload certain system collections, so these couldn't be
  inspected with the dfdb sometimes. Additionally, it did not truncate corrupt
  markers from datafiles under some circumstances

* added `changePassword` attribute for users

* fixed non-working "save" button in collection edit view of web interface
  clicking the save button did nothing. one had to press enter in one of the input
  fields to send modified form data

* fixed V8 compile error on MacOS X

* prevent `body length: -9223372036854775808` being logged in development mode for
  some Foxx HTTP responses

* fixed several bugs in web interface dashboard

* fixed issue #783: coffee script not working in manifest file

* fixed issue #783: coffee script not working in manifest file

* fixed issue #781: Cant save current query from AQL editor ui

* bumped version in `X-Arango-Version` compatibility header sent by arangosh and other
  client tools from `1.5` to `2.0`.

* fixed startup options for arango-dfdb, added details option for arango-dfdb

* fixed display of missing error messages and codes in arangosh

* when creating a collection via the web interface, the collection type was always
  "document", regardless of the user's choice


v2.0.0 (2014-03-10)
-------------------

* first 2.0 release


v2.0.0-rc2 (2014-03-07)
-----------------------

* fixed cluster authorization


v2.0.0-rc1 (2014-02-28)
-----------------------

* added sharding :-)

* added collection._dbName attribute to query the name of the database from a collection

  more detailed documentation on the sharding and cluster features can be found in the user
  manual, section **Sharding**

* INCOMPATIBLE CHANGE: using complex values in AQL filter conditions with operators other
  than equality (e.g. >=, >, <=, <) will disable usage of skiplist indexes for filter
  evaluation.

  For example, the following queries will be affected by change:

      FOR doc IN docs FILTER doc.value < { foo: "bar" } RETURN doc
      FOR doc IN docs FILTER doc.value >= [ 1, 2, 3 ] RETURN doc

  The following queries will not be affected by the change:

      FOR doc IN docs FILTER doc.value == 1 RETURN doc
      FOR doc IN docs FILTER doc.value == "foo" RETURN doc
      FOR doc IN docs FILTER doc.value == [ 1, 2, 3 ] RETURN doc
      FOR doc IN docs FILTER doc.value == { foo: "bar" } RETURN doc

* INCOMPATIBLE CHANGE: removed undocumented method `collection.saveOrReplace`

  this feature was never advertised nor documented nor tested.

* INCOMPATIBLE CHANGE: removed undocumented REST API method `/_api/simple/BY-EXAMPLE-HASH`

  this feature was never advertised nor documented nor tested.

* added explicit startup parameter `--server.reuse-address`

  This flag can be used to control whether sockets should be acquired with the SO_REUSEADDR
  flag.

  Regardless of this setting, sockets on Windows are always acquired using the
  SO_EXCLUSIVEADDRUSE flag.

* removed undocumented REST API method GET `/_admin/database-name`

* added user validation API at POST `/_api/user/<username>`

* slightly improved users management API in `/_api/user`:

  Previously, when creating a new user via HTTP POST, the username needed to be
  passed in an attribute `username`. When users were returned via this API,
  the usernames were returned in an attribute named `user`. This was slightly
  confusing and was changed in 2.0 as follows:

  - when adding a user via HTTP POST, the username can be specified in an attribute
  `user`. If this attribute is not used, the API will look into the attribute `username`
  as before and use that value.
  - when users are returned via HTTP GET, the usernames are still returned in an
    attribute `user`.

  This change should be fully downwards-compatible with the previous version of the API.

* added AQL SLICE function to extract slices from lists

* made module loader more node compatible

* the startup option `--javascript.package-path` for arangosh is now deprecated and does
  nothing. Using it will not cause an error, but the option is ignored.

* added coffee script support

* Several UI improvements.

* Exchanged icons in the graphviewer toolbar

* always start networking and HTTP listeners when starting the server (even in
  console mode)

* allow vertex and edge filtering with user-defined functions in TRAVERSAL,
  TRAVERSAL_TREE and SHORTEST_PATH AQL functions:

      // using user-defined AQL functions for edge and vertex filtering
      RETURN TRAVERSAL(friends, friendrelations, "friends/john", "outbound", {
        followEdges: "myfunctions::checkedge",
        filterVertices: "myfunctions::checkvertex"
      })

      // using the following custom filter functions
      var aqlfunctions = require("org/arangodb/aql/functions");
      aqlfunctions.register("myfunctions::checkedge", function (config, vertex, edge, path) {
        return (edge.type !== 'dislikes'); // don't follow these edges
      }, false);

      aqlfunctions.register("myfunctions::checkvertex", function (config, vertex, path) {
        if (vertex.isDeleted || ! vertex.isActive) {
          return [ "prune", "exclude" ]; // exclude these and don't follow them
        }
        return [ ]; // include everything else
      }, false);

* fail if invalid `strategy`, `order` or `itemOrder` attribute values
  are passed to the AQL TRAVERSAL function. Omitting these attributes
  is not considered an error, but specifying an invalid value for any
  of these attributes will make an AQL query fail.

* issue #751: Create database through API should return HTTP status code 201

  By default, the server now returns HTTP 201 (created) when creating a new
  database successfully. To keep compatibility with older ArangoDB versions, the
  startup parameter `--server.default-api-compatibility` can be set to a value
  of `10400` to indicate API compatibility with ArangoDB 1.4. The compatibility
  can also be enforced by setting the `X-Arango-Version` HTTP header in a
  client request to this API on a per-request basis.

* allow direct access from the `db` object to collections whose names start
  with an underscore (e.g. db._users).

  Previously, access to such collections via the `db` object was possible from
  arangosh, but not from arangod (and thus Foxx and actions). The only way
  to access such collections from these places was via the `db._collection(<name>)`
  workaround.

* allow `\n` (as well as `\r\n`) as line terminator in batch requests sent to
  `/_api/batch` HTTP API.

* use `--data-binary` instead of `--data` parameter in generated cURL examples

* issue #703: Also show path of logfile for fm.config()

* issue #675: Dropping a collection used in "graph" module breaks the graph

* added "static" Graph.drop() method for graphs API

* fixed issue #695: arangosh server.password error

* use pretty-printing in `--console` mode by default

* simplified ArangoDB startup options

  Some startup options are now superfluous or their usage is simplified. The
  following options have been changed:

  * `--javascript.modules-path`: this option has been removed. The modules paths
    are determined by arangod and arangosh automatically based on the value of
    `--javascript.startup-directory`.

    If the option is set on startup, it is ignored so startup will not abort with
    an error `unrecognized option`.

  * `--javascript.action-directory`: this option has been removed. The actions
    directory is determined by arangod automatically based on the value of
    `--javascript.startup-directory`.

    If the option is set on startup, it is ignored so startup will not abort with
    an error `unrecognized option`.

  * `--javascript.package-path`: this option is still available but it is not
    required anymore to set the standard package paths (e.g. `js/npm`). arangod
    will automatically use this standard package path regardless of whether it
    was specified via the options.

    It is possible to use this option to add additional package paths to the
    standard value.

  Configuration files included with arangod are adjusted accordingly.

* layout of the graphs tab adapted to better fit with the other tabs

* database selection is moved to the bottom right corner of the web interface

* removed priority queue index type

  this feature was never advertised nor documented nor tested.

* display internal attributes in document source view of web interface

* removed separate shape collections

  When upgrading to ArangoDB 2.0, existing collections will be converted to include
  shapes and attribute markers in the datafiles instead of using separate files for
  shapes.

  When a collection is converted, existing shapes from the SHAPES directory will
  be written to a new datafile in the collection directory, and the SHAPES directory
  will be removed afterwards.

  This saves up to 2 MB of memory and disk space for each collection
  (savings are higher, the less different shapes there are in a collection).
  Additionally, one less file descriptor per opened collection will be used.

  When creating a new collection, the amount of sync calls may be reduced. The same
  may be true for documents with yet-unknown shapes. This may help performance
  in these cases.

* added AQL functions `NTH` and `POSITION`

* added signal handler for arangosh to save last command in more cases

* added extra prompt placeholders for arangosh:
  - `%e`: current endpoint
  - `%u`: current user

* added arangosh option `--javascript.gc-interval` to control amount of
  garbage collection performed by arangosh

* fixed issue #651: Allow addEdge() to take vertex ids in the JS library

* removed command-line option `--log.format`

  In previous versions, this option did not have an effect for most log messages, so
  it got removed.

* removed C++ logger implementation

  Logging inside ArangoDB is now done using the LOG_XXX() macros. The LOGGER_XXX()
  macros are gone.

* added collection status "loading"


v1.4.16 (XXXX-XX-XX)
--------------------

* fixed too eager datafile deletion

  this issue could have caused a crash when the compaction had marked datafiles as obsolete
  and they were removed while "old" temporary query results still pointed to the old datafile
  positions

* fixed issue #826: Replication fails when a collection's configuration changes


v1.4.15 (2014-04-19)
--------------------

* bugfix for AQL query optimizer

  the following type of query was too eagerly optimized, leading to errors in code-generation:

      LET a = (FOR i IN [] RETURN i) LET b = (FOR i IN [] RETURN i) RETURN 1

  the problem occurred when both lists in the subqueries were empty. In this case invalid code
  was generated and the query couldn't be executed.


v1.4.14 (2014-04-05)
--------------------

* fixed race conditions during shape / attribute insertion

  A race condition could have led to spurious `cannot find attribute #xx` or
  `cannot find shape #xx` (where xx is a number) warning messages being logged
  by the server. This happened when a new attribute was inserted and at the same
  time was queried by another thread.

  Also fixed a race condition that may have occurred when a thread tried to
  access the shapes / attributes hash tables while they were resized. In this
  cases, the shape / attribute may have been hashed to a wrong slot.

* fixed a memory barrier / cpu synchronization problem with libev, affecting
  Windows with Visual Studio 2013 (probably earlier versions are affected, too)

  The issue is described in detail here:
  http://lists.schmorp.de/pipermail/libev/2014q1/002318.html


v1.4.13 (2014-03-14)
--------------------

* added diagnostic output for Foxx application upload

* allow dump & restore from ArangoDB 1.4 with an ArangoDB 2.0 server

* allow startup options `temp-path` and `default-language` to be specified from the arangod
  configuration file and not only from the command line

* fixed too eager compaction

  The compaction will now wait for several seconds before trying to re-compact the same
  collection. Additionally, some other limits have been introduced for the compaction.


v1.4.12 (2014-03-05)
--------------------

* fixed display bug in web interface which caused the following problems:
  - documents were displayed in web interface as being empty
  - document attributes view displayed many attributes with content "undefined"
  - document source view displayed many attributes with name "TYPEOF" and value "undefined"
  - an alert popping up in the browser with message "Datatables warning..."

* re-introduced old-style read-write locks to supports Windows versions older than
  Windows 2008R2 and Windows 7. This should re-enable support for Windows Vista and
  Windows 2008.


v1.4.11 (2014-02-27)
--------------------

* added SHORTEST_PATH AQL function

  this calculates the shortest paths between two vertices, using the Dijkstra
  algorithm, employing a min-heap

  By default, ArangoDB does not know the distance between any two vertices and
  will use a default distance of 1. A custom distance function can be registered
  as an AQL user function to make the distance calculation use any document
  attributes or custom logic:

      RETURN SHORTEST_PATH(cities, motorways, "cities/CGN", "cities/MUC", "outbound", {
        paths: true,
        distance: "myfunctions::citydistance"
      })

      // using the following custom distance function
      var aqlfunctions = require("org/arangodb/aql/functions");
      aqlfunctions.register("myfunctions::distance", function (config, vertex1, vertex2, edge) {
        return Math.sqrt(Math.pow(vertex1.x - vertex2.x) + Math.pow(vertex1.y - vertex2.y));
      }, false);

* fixed bug in Graph.pathTo function

* fixed small memleak in AQL optimizer

* fixed access to potentially uninitialized variable when collection had a cap constraint


v1.4.10 (2014-02-21)
--------------------

* fixed graph constructor to allow graph with some parameter to be used

* added node.js "events" and "stream"

* updated npm packages

* added loading of .json file

* Fixed http return code in graph api with waitForSync parameter.

* Fixed documentation in graph, simple and index api.

* removed 2 tests due to change in ruby library.

* issue #756: set access-control-expose-headers on CORS response

  the following headers are now whitelisted by ArangoDB in CORS responses:
  - etag
  - content-encoding
  - content-length
  - location
  - server
  - x-arango-errors
  - x-arango-async-id


v1.4.9 (2014-02-07)
-------------------

* return a document's current etag in response header for HTTP HEAD requests on
  documents that return an HTTP 412 (precondition failed) error. This allows
  retrieving the document's current revision easily.

* added AQL function `SKIPLIST` to directly access skiplist indexes from AQL

  This is a shortcut method to use a skiplist index for retrieving specific documents in
  indexed order. The function capability is rather limited, but it may be used
  for several cases to speed up queries. The documents are returned in index order if
  only one condition is used.

      /* return all documents with mycollection.created > 12345678 */
      FOR doc IN SKIPLIST(mycollection, { created: [[ '>', 12345678 ]] })
        RETURN doc

      /* return first document with mycollection.created > 12345678 */
      FOR doc IN SKIPLIST(mycollection, { created: [[ '>', 12345678 ]] }, 0, 1)
        RETURN doc

      /* return all documents with mycollection.created between 12345678 and 123456790 */
      FOR doc IN SKIPLIST(mycollection, { created: [[ '>', 12345678 ], [ '<=', 123456790 ]] })
        RETURN doc

      /* return all documents with mycollection.a equal 1 and .b equal 2 */
      FOR doc IN SKIPLIST(mycollection, { a: [[ '==', 1 ]], b: [[ '==', 2 ]] })
        RETURN doc

  The function requires a skiplist index with the exact same attributes to
  be present on the specified collection. All attributes present in the skiplist
  index must be specified in the conditions specified for the `SKIPLIST` function.
  Attribute declaration order is important, too: attributes must be specified in the
  same order in the condition as they have been declared in the skiplist index.

* added command-line option `--server.disable-authentication-unix-sockets`

  with this option, authentication can be disabled for all requests coming
  in via UNIX domain sockets, enabling clients located on the same host as
  the ArangoDB server to connect without authentication.
  Other connections (e.g. TCP/IP) are not affected by this option.

  The default value for this option is `false`.
  Note: this option is only supported on platforms that support Unix domain
  sockets.

* call global arangod instance destructor on shutdown

* issue #755: TRAVERSAL does not use strategy, order and itemOrder options

  these options were not honored when configuring a traversal via the AQL
  TRAVERSAL function. Now, these options are used if specified.

* allow vertex and edge filtering with user-defined functions in TRAVERSAL,
  TRAVERSAL_TREE and SHORTEST_PATH AQL functions:

      // using user-defined AQL functions for edge and vertex filtering
      RETURN TRAVERSAL(friends, friendrelations, "friends/john", "outbound", {
        followEdges: "myfunctions::checkedge",
        filterVertices: "myfunctions::checkvertex"
      })

      // using the following custom filter functions
      var aqlfunctions = require("org/arangodb/aql/functions");
      aqlfunctions.register("myfunctions::checkedge", function (config, vertex, edge, path) {
        return (edge.type !== 'dislikes'); // don't follow these edges
      }, false);

      aqlfunctions.register("myfunctions::checkvertex", function (config, vertex, path) {
        if (vertex.isDeleted || ! vertex.isActive) {
          return [ "prune", "exclude" ]; // exclude these and don't follow them
        }
        return [ ]; // include everything else
      }, false);

* issue #748: add vertex filtering to AQL's TRAVERSAL[_TREE]() function


v1.4.8 (2014-01-31)
-------------------

* install foxx apps in the web interface

* fixed a segfault in the import API


v1.4.7 (2014-01-23)
-------------------

* issue #744: Add usage example arangoimp from Command line

* issue #738: added __dirname, __filename pseudo-globals. Fixes #733. (@by pluma)

* mount all Foxx applications in system apps directory on startup


v1.4.6 (2014-01-20)
-------------------

* issue #736: AQL function to parse collection and key from document handle

* added fm.rescan() method for Foxx-Manager

* fixed issue #734: foxx cookie and route problem

* added method `fm.configJson` for arangosh

* include `startupPath` in result of API `/_api/foxx/config`


v1.4.5 (2014-01-15)
-------------------

* fixed issue #726: Alternate Windows Install Method

* fixed issue #716: dpkg -P doesn't remove everything

* fixed bugs in description of HTTP API `_api/index`

* fixed issue #732: Rest API GET revision number

* added missing documentation for several methods in HTTP API `/_api/edge/...`

* fixed typos in description of HTTP API `_api/document`

* defer evaluation of AQL subqueries and logical operators (lazy evaluation)

* Updated font in WebFrontend, it now contains a version that renders properly on Windows

* generally allow function return values as call parameters to AQL functions

* fixed potential deadlock in global context method execution

* added override file "arangod.conf.local" (and co)


v1.4.4 (2013-12-24)
-------------------

* uid and gid are now set in the scripts, there is no longer a separate config file for
  arangod when started from a script

* foxx-manager is now an alias for arangosh

* arango-dfdb is now an alias for arangod, moved from bin to sbin

* changed from readline to linenoise for Windows

* added --install-service and --uninstall-service for Windows

* removed --daemon and --supervisor for Windows

* arangosh and arangod now uses the config-file which maps the binary name, i. e. if you
  rename arangosh to foxx-manager it will use the config file foxx-manager.conf

* fixed lock file for Windows

* fixed issue #711, #687: foxx-manager throws internal errors

* added `--server.ssl-protocol` option for client tools
  this allows connecting from arangosh, arangoimp, arangoimp etc. to an ArangoDB
  server that uses a non-default value for `--server.ssl-protocol`. The default
  value for the SSL protocol is 4 (TLSv1). If the server is configured to use a
  different protocol, it was not possible to connect to it with the client tools.

* added more detailed request statistics

  This adds the number of async-executed HTTP requests plus the number of HTTP
  requests per individual HTTP method type.

* added `--force` option for arangorestore
  this option allows continuing a restore operation even if the server reports errors
  in the middle of the restore operation

* better error reporting for arangorestore
  in case the server returned an HTTP error, arangorestore previously reported this
  error as `internal error` without any details only. Now server-side errors are
  reported by arangorestore with the server's error message

* include more system collections in dumps produced by arangodump
  previously some system collections were intentionally excluded from dumps, even if the
  dump was run with `--include-system-collections`. for example, the collections `_aal`,
  `_modules`, `_routing`, and `_users` were excluded. This makes sense in a replication
  context but not always in a dump context.
  When specifying `--include-system-collections`, arangodump will now include the above-
  mentioned collections in the dump, too. Some other system collections are still excluded
  even when the dump is run with `--include-system-collections`, for example `_replication`
  and `_trx`.

* fixed issue #701: ArangoStatement undefined in arangosh

* fixed typos in configuration files


v1.4.3 (2013-11-25)
-------------------

* fixed a segfault in the AQL optimizer, occurring when a constant non-list value was
  used on the right-hand side of an IN operator that had a collection attribute on the
  left-hand side

* issue #662:

  Fixed access violation errors (crashes) in the Windows version, occurring under some
  circumstances when accessing databases with multiple clients in parallel

* fixed issue #681: Problem with ArchLinux PKGBUILD configuration


v1.4.2 (2013-11-20)
-------------------

* fixed issue #669: Tiny documentation update

* ported Windows version to use native Windows API SRWLocks (slim read-write locks)
  and condition variables instead of homemade versions

  MSDN states the following about the compatibility of SRWLocks and Condition Variables:

      Minimum supported client:
      Windows Server 2008 [desktop apps | Windows Store apps]

      Minimum supported server:
      Windows Vista [desktop apps | Windows Store apps]

* fixed issue #662: ArangoDB on Windows hanging

  This fixes a deadlock issue that occurred on Windows when documents were written to
  a collection at the same time when some other thread tried to drop the collection.

* fixed file-based logging in Windows

  the logger complained on startup if the specified log file already existed

* fixed startup of server in daemon mode (`--daemon` startup option)

* fixed a segfault in the AQL optimizer

* issue #671: Method graph.measurement does not exist

* changed Windows condition variable implementation to use Windows native
  condition variables

  This is an attempt to fix spurious Windows hangs as described in issue #662.

* added documentation for JavaScript traversals

* added --code-page command-line option for Windows version of arangosh

* fixed a problem when creating edges via the web interface.

  The problem only occurred if a collection was created with type "document
  collection" via the web interface, and afterwards was dropped and re-created
  with type "edge collection". If the web interface page was not reloaded,
  the old collection type (document) was cached, making the subsequent creation
  of edges into the (seeming-to-be-document) collection fail.

  The fix is to not cache the collection type in the web interface. Users of
  an older version of the web interface can reload the collections page if they
  are affected.

* fixed a caching problem in arangosh: if a collection was created using the web
  interface, and then removed via arangosh, arangosh did not actually drop the
  collection due to caching.

  Because the `drop` operation was not carried out, this caused misleading error
  messages when trying to re-create the collection (e.g. `cannot create collection:
  duplicate name`).

* fixed ALT-introduced characters for arangosh console input on Windows

  The Windows readline port was not able to handle characters that are built
  using CTRL or ALT keys. Regular characters entered using the CTRL or ALT keys
  were silently swallowed and not passed to the terminal input handler.

  This did not seem to cause problems for the US keyboard layout, but was a
  severe issue for keyboard layouts that require the ALT (or ALT-GR) key to
  construct characters. For example, entering the character `{` with a German
  keyboard layout requires pressing ALT-GR + 9.

* fixed issue #665: Hash/skiplist combo madness bit my ass

  this fixes a problem with missing/non-deterministic rollbacks of inserts in
  case of a unique constraint violation into a collection with multiple secondary
  indexes (with at least one of them unique)

* fixed issue #664: ArangoDB installer on Windows requires drive c:

* partly fixed issue #662: ArangoDB on Windows hanging

  This fixes dropping databases on Windows. In previous 1.4 versions on Windows,
  one shape collection file was not unloaded and removed when dropping a database,
  leaving one directory and one shape collection file in the otherwise-dropped
  database directory.

* fixed issue #660: updated documentation on indexes


v1.4.1 (2013-11-08)
-------------------

* performance improvements for skip-list deletes


v1.4.1-rc1 (2013-11-07)
-----------------------

* fixed issue #635: Web-Interface should have a "Databases" Menu for Management

* fixed issue #624: Web-Interface is missing a Database selector

* fixed segfault in bitarray query

* fixed issue #656: Cannot create unique index through web interface

* fixed issue #654: bitarray index makes server down

* fixed issue #653: Slow query

* fixed issue #650: Randomness of any() should be improved

* made AQL `DOCUMENT()` function polymorphic and work with just one parameter.

  This allows using the `DOCUMENT` function like this:

      DOCUMENT('users/john')
      DOCUMENT([ 'users/john', 'users/amy' ])

  in addition to the existing use cases:

      DOCUMENT(users, 'users/john')
      DOCUMENT(users, 'john')
      DOCUMENT(users, [ 'users/john' ])
      DOCUMENT(users, [ 'users/john', 'users/amy' ])
      DOCUMENT(users, [ 'john', 'amy' ])

* simplified usage of ArangoDB batch API

  It is not necessary anymore to send the batch boundary in the HTTP `Content-Type`
  header. Previously, the batch API expected the client to send a Content-Type header
  of`multipart/form-data; boundary=<some boundary value>`. This is still supported in
  ArangoDB 2.0, but clients can now also omit this header. If the header is not
  present in a client request, ArangoDB will ignore the request content type and
  read the MIME boundary from the beginning of the request body.

  This also allows using the batch API with the Swagger "Try it out" feature (which is
  not too good at sending a different or even dynamic content-type request header).

* added API method GET `/_api/database/user`

  This returns the list of databases a specific user can see without changing the
  username/passwd.

* issue #424: Documentation about IDs needs to be upgraded


v1.4.0 (2013-10-29)
-------------------

* fixed issue #648: /batch API is missing from Web Interface API Documentation (Swagger)

* fixed issue #647: Icon tooltips missing

* fixed issue #646: index creation in web interface

* fixed issue #645: Allow jumping from edge to linked vertices

* merged PR for issue #643: Some minor corrections and a link to "Downloads"

* fixed issue #642: Completion of error handling

* fixed issue #639: compiling v1.4 on maverick produces warnings on -Wstrict-null-sentinel

* fixed issue #634: Web interface bug: Escape does not always propagate

* fixed issue #620: added startup option `--server.default-api-compatibility`

  This adds the following changes to the ArangoDB server and clients:
  - the server provides a new startup option `--server.default-api-compatibility`.
    This option can be used to determine the compatibility of (some) server API
    return values. The value for this parameter is a server version number,
    calculated as follows: `10000 * major + 100 * minor` (e.g. `10400` for ArangoDB
    1.3). The default value is `10400` (1.4), the minimum allowed value is `10300`
    (1.3).

    When setting this option to a value lower than the current server version,
    the server might respond with old-style results to "old" clients, increasing
    compatibility with "old" (non-up-to-date) clients.

  - the server will on each incoming request check for an HTTP header
    `x-arango-version`. Clients can optionally set this header to the API
    version number they support. For example, if a client sends the HTTP header
    `x-arango-version: 10300`, the server will pick this up and might send ArangoDB
    1.3-style responses in some situations.

    Setting either the startup parameter or using the HTTP header (or both) allows
    running "old" clients with newer versions of ArangoDB, without having to adjust
    the clients too much.

  - the `location` headers returned by the server for the APIs `/_api/document/...`
    and `/_api/collection/...` will have different values depending on the used API
    version. If the API compatibility is `10300`, the `location` headers returned
    will look like this:

        location: /_api/document/....

    whereas when an API compatibility of `10400` or higher is used, the `location`
    headers will look like this:

        location: /_db/<database name>/_api/document/...

  Please note that even in the presence of this, old API versions still may not
  be supported forever by the server.

* fixed issue #643: Some minor corrections and a link to "Downloads" by @frankmayer

* started issue #642: Completion of error handling

* fixed issue #639: compiling v1.4 on maverick produces warnings on
  -Wstrict-null-sentinel

* fixed issue #621: Standard Config needs to be fixed

* added function to manage indexes (web interface)

* improved server shutdown time by signaling shutdown to applicationserver,
  logging, cleanup and compactor threads

* added foxx-manager `replace` command

* added foxx-manager `installed` command (a more intuitive alias for `list`)

* fixed issue #617: Swagger API is missing '/_api/version'

* fixed issue #615: Swagger API: Some commands have no parameter entry forms

* fixed issue #614: API : Typo in : Request URL /_api/database/current

* fixed issue #609: Graph viz tool - different background color

* fixed issue #608: arangosh config files - eventually missing in the manual

* fixed issue #607: Admin interface: no core documentation

* fixed issue #603: Aardvark Foxx App Manager

* fixed a bug in type-mapping between AQL user functions and the AQL layer

  The bug caused errors like the following when working with collection documents
  in an AQL user function:

      TypeError: Cannot assign to read only property '_id' of #<ShapedJson>

* create less system collections when creating a new database

  This is achieved by deferring collection creation until the collections are actually
  needed by ArangoDB. The following collections are affected by the change:
  - `_fishbowl`
  - `_structures`


v1.4.0-beta2 (2013-10-14)
-------------------------

* fixed compaction on Windows

  The compaction on Windows did not ftruncate the cleaned datafiles to a smaller size.
  This has been fixed so not only the content of the files is cleaned but also files
  are re-created with potentially smaller sizes.

* only the following system collections will be excluded from replication from now on:
  - `_replication`
  - `_trx`
  - `_users`
  - `_aal`
  - `_fishbowl`
  - `_modules`
  - `_routing`

  Especially the following system collections will now be included in replication:
  - `_aqlfunctions`
  - `_graphs`

  In previous versions of ArangoDB, all system collections were excluded from the
  replication.

  The change also caused a change in the replication logger and applier:
  in previous versions of ArangoDB, only a collection's id was logged for an operation.
  This has not caused problems for non-system collections but for system collections
  there ids might differ. In addition to a collection id ArangoDB will now also log the
  name of a collection for each replication event.

  The replication applier will now look for the collection name attribute in logged
  events preferably.

* added database selection to arango-dfdb

* provide foxx-manager, arangodump, and arangorestore in Windows build

* ArangoDB 1.4 will refuse to start if option `--javascript.app-path` is not set.

* added startup option `--server.allow-method-override`

  This option can be set to allow overriding the HTTP request method in a request using
  one of the following custom headers:

  - x-http-method-override
  - x-http-method
  - x-method-override

  This allows bypassing proxies and tools that would otherwise just let certain types of
  requests pass. Enabling this option may impose a security risk, so it should only be
  used in very controlled environments.

  The default value for this option is `false` (no method overriding allowed).

* added "details" URL parameter for bulk import API

  Setting the `details` URL parameter to `true` in a call to POST `/_api/import` will make
  the import return details about non-imported documents in the `details` attribute. If
  `details` is `false` or omitted, no `details` attribute will be present in the response.
  This is the same behavior that previous ArangoDB versions exposed.

* added "complete" option for bulk import API

  Setting the `complete` URL parameter to `true` in a call to POST `/_api/import` will make
  the import completely fail if at least one of documents cannot be imported successfully.

  It defaults to `false`, which will make ArangoDB continue importing the other documents
  from the import even if some documents cannot be imported. This is the same behavior that
  previous ArangoDB versions exposed.

* added missing swagger documentation for `/_api/log`

* calling `/_api/logs` (or `/_admin/logs`) is only permitted from the `_system` database now.

  Calling this API method for/from other database will result in an HTTP 400.

' ported fix from https://github.com/novus/nvd3/commit/0894152def263b8dee60192f75f66700cea532cc

  This prevents JavaScript errors from occurring in Chrome when in the admin interface,
  section "Dashboard".

* show current database name in web interface (bottom right corner)

* added missing documentation for /_api/import in swagger API docs

* allow specification of database name for replication sync command replication applier

  This allows syncing from a master database with a different name than the slave database.

* issue #601: Show DB in prompt

  arangosh now displays the database name as part of the prompt by default.

  Can change the prompt by using the `--prompt` option, e.g.

      > arangosh --prompt "my db is named \"%d\"> "


v1.4.0-beta1 (2013-10-01)
-------------------------

* make the Foxx manager use per-database app directories

  Each database now has its own subdirectory for Foxx applications. Each database
  can thus use different Foxx applications if required. A Foxx app for a specific
  database resides in `<app-path>/databases/<database-name>/<app-name>`.

  System apps are shared between all databases. They reside in `<app-path>/system/<app-name>`.

* only trigger an engine reset in development mode for URLs starting with `/dev/`

  This prevents ArangoDB from reloading all Foxx applications when it is not
  actually necessary.

* changed error code from 10 (bad parameter) to 1232 (invalid key generator) for
  errors that are due to an invalid key generator specification when creating a new
  collection

* automatic detection of content-type / mime-type for Foxx assets based on filenames,
  added possibility to override auto detection

* added endpoint management API at `/_api/endpoint`

* changed HTTP return code of PUT `/_api/cursor` from 400 to 404 in case a
  non-existing cursor is referred to

* issue #360: added support for asynchronous requests

  Incoming HTTP requests with the headers `x-arango-async: true` or
  `x-arango-async: store` will be answered by the server instantly with a generic
  HTTP 202 (Accepted) response.

  The actual requests will be queued and processed by the server asynchronously,
  allowing the client to continue sending other requests without waiting for the
  server to process the actually requested operation.

  The exact point in time when a queued request is executed is undefined. If an
  error occurs during execution of an asynchronous request, the client will not
  be notified by the server.

  The maximum size of the asynchronous task queue can be controlled using the new
  option `--scheduler.maximal-queue-size`. If the queue contains this many number of
  tasks and a new asynchronous request comes in, the server will reject it with an
  HTTP 500 (internal server error) response.

  Results of incoming requests marked with header `x-arango-async: true` will be
  discarded by the server immediately. Clients have no way of accessing the result
  of such asynchronously executed request. This is just _fire and forget_.

  To later retrieve the result of an asynchronously executed request, clients can
  mark a request with the header `x-arango-async: keep`. This makes the server
  store the result of the request in memory until explicitly fetched by a client
  via the `/_api/job` API. The `/_api/job` API also provides methods for basic
  inspection of which pending or already finished requests there are on the server,
  plus ways for garbage collecting unneeded results.

* Added new option `--scheduler.maximal-queue-size`.

* issue #590: Manifest Lint

* added data dump and restore tools, arangodump and arangorestore.

  arangodump can be used to create a logical dump of an ArangoDB database, or
  just dedicated collections. It can be used to dump both a collection's structure
  (properties and indexes) and data (documents).

  arangorestore can be used to restore data from a dump created with arangodump.
  arangorestore currently does not re-create any indexes, and doesn't yet handle
  referenced documents in edges properly when doing just partial restores.
  This will be fixed until 1.4 stable.

* introduced `--server.database` option for arangosh, arangoimp, and arangob.

  The option allows these client tools to use a certain database for their actions.
  In arangosh, the current database can be switched at any time using the command

      db._useDatabase(<name>);

  When no database is specified, all client tools will assume they should use the
  default database `_system`. This is done for downwards-compatibility reasons.

* added basic multi database support (alpha)

  New databases can be created using the REST API POST `/_api/database` and the
  shell command `db._createDatabase(<name>)`.

  The default database in ArangoDB is called `_system`. This database is always
  present and cannot be deleted by the user. When an older version of ArangoDB is
  upgraded to 1.4, the previously only database will automatically become the
  `_system` database.

  New databases can be created with the above commands, and can be deleted with the
  REST API DELETE `/_api/database/<name>` or the shell command `db._dropDatabase(<name>);`.

  Deleting databases is still unstable in ArangoDB 1.4 alpha and might crash the
  server. This will be fixed until 1.4 stable.

  To access a specific database via the HTTP REST API, the `/_db/<name>/` prefix
  can be used in all URLs. ArangoDB will check if an incoming request starts with
  this prefix, and will automatically pick the database name from it. If the prefix
  is not there, ArangoDB will assume the request is made for the default database
  (`_system`). This is done for downwards-compatibility reasons.

  That means, the following URL pathnames are logically identical:

      /_api/document/mycollection/1234
      /_db/_system/document/mycollection/1234

  To access a different database (e.g. `test`), the URL pathname would look like this:

      /_db/test/document/mycollection/1234

  New databases can also be created and existing databases can only be dropped from
  within the default database (`_system`). It is not possible to drop the `_system`
  database itself.

  Cross-database operations are unintended and unsupported. The intention of the
  multi-database feature is to have the possibility to have a few databases managed
  by ArangoDB in parallel, but to only access one database at a time from a connection
  or a request.

  When accessing the web interface via the URL pathname `/_admin/html/` or `/_admin/aardvark`,
  the web interface for the default database (`_system`) will be displayed.
  To access the web interface for a different database, the database name can be
  put into the URLs as a prefix, e.g. `/_db/test/_admin/html` or
  `/_db/test/_admin/aardvark`.

  All internal request handlers and also all user-defined request handlers and actions
  (including Foxx) will only get to see the unprefixed URL pathnames (i.e. excluding
  any database name prefix). This is to ensure downwards-compatibility.

  To access the name of the requested database from any action (including Foxx), use
  use `req.database`.

  For example, when calling the URL `/myapp/myaction`, the content of `req.database`
  will be `_system` (the default database because no database got specified) and the
  content of `req.url` will be `/myapp/myaction`.

  When calling the URL `/_db/test/myapp/myaction`, the content of `req.database` will be
  `test`, and the content of `req.url` will still be `/myapp/myaction`.

* Foxx now excludes files starting with . (dot) when bundling assets

  This mitigates problems with editor swap files etc.

* made the web interface a Foxx application

  This change caused the files for the web interface to be moved from `html/admin` to
  `js/apps/aardvark` in the file system.

  The base URL for the admin interface changed from `_admin/html/index.html` to
  `_admin/aardvark/index.html`.

  The "old" redirection to `_admin/html/index.html` will now produce a 404 error.

  When starting ArangoDB with the `--upgrade` option, this will automatically be remedied
  by putting in a redirection from `/` to `/_admin/aardvark/index.html`, and from
  `/_admin/html/index.html` to `/_admin/aardvark/index.html`.

  This also obsoletes the following configuration (command-line) options:
  - `--server.admin-directory`
  - `--server.disable-admin-interface`

  when using these now obsolete options when the server is started, no error is produced
  for downwards-compatibility.

* changed User-Agent value sent by arangoimp, arangosh, and arangod from "VOC-Agent" to
  "ArangoDB"

* changed journal file creation behavior as follows:

  Previously, a journal file for a collection was always created when a collection was
  created. When a journal filled up and became full, the current journal was made a
  datafile, and a new (empty) journal was created automatically. There weren't many
  intended situations when a collection did not have at least one journal.

  This is changed now as follows:
  - when a collection is created, no journal file will be created automatically
  - when there is a write into a collection without a journal, the journal will be
    created lazily
  - when there is a write into a collection with a full journal, a new journal will
    be created automatically

  From the end user perspective, nothing should have changed, except that there is now
  less disk usage for empty collections. Disk usage of infrequently updated collections
  might also be reduced significantly by running the `rotate()` method of a collection,
  and not writing into a collection subsequently.

* added method `collection.rotate()`

  This allows premature rotation of a collection's current journal file into a (read-only)
  datafile. The purpose of using `rotate()` is to prematurely allow compaction (which is
  performed on datafiles only) on data, even if the journal was not filled up completely.

  Using `rotate()` may make sense in the following scenario:

      c = db._create("test");
      for (i = 0; i < 1000; ++i) {
        c.save(...); // insert lots of data here
      }

      ...
      c.truncate(); // collection is now empty
      // only data in datafiles will be compacted by following compaction runs
      // all data in the current journal would not be compacted

      // calling rotate will make the current journal a datafile, and thus make it
      // eligible for compaction
      c.rotate();

  Using `rotate()` may also be useful when data in a collection is known to not change
  in the immediate future. After having completed all write operations on a collection,
  performing a `rotate()` will reduce the size of the current journal to the actually
  required size (remember that journals are pre-allocated with a specific size) before
  making the journal a datafile. Thus `rotate()` may cause disk space savings, even if
  the datafiles does not qualify for compaction after rotation.

  Note: rotating the journal is asynchronous, so that the actual rotation may be executed
  after `rotate()` returns to the caller.

* changed compaction to merge small datafiles together (up to 3 datafiles are merged in
  a compaction run)

  In the regular case, this should leave less small datafiles stay around on disk and allow
  using less file descriptors in total.

* added AQL MINUS function

* added AQL UNION_DISTINCT function (more efficient than combination of `UNIQUE(UNION())`)

* updated mruby to 2013-08-22

* issue #587: Add db._create() in help for startup arangosh

* issue #586: Share a link on installation instructions in the User Manual

* issue #585: Bison 2.4 missing on Mac for custom build

* issue #584: Web interface images broken in devel

* issue #583: Small documentation update

* issue #581: Parameter binding for attributes

* issue #580: Small improvements (by @guidoreina)

* issue #577: Missing documentation for collection figures in implementor manual

* issue #576: Get disk usage for collections and graphs

  This extends the result of the REST API for /_api/collection/figures with
  the attributes `compactors.count`, `compactors.fileSize`, `shapefiles.count`,
  and `shapefiles.fileSize`.

* issue #575: installing devel version on mac (low prio)

* issue #574: Documentation (POST /_admin/routing/reload)

* issue #558: HTTP cursors, allow count to ignore LIMIT


v1.4.0-alpha1 (2013-08-02)
--------------------------

* added replication. check online manual for details.

* added server startup options `--server.disable-replication-logger` and
  `--server.disable-replication-applier`

* removed action deployment tool, this now handled with Foxx and its manager or
  by kaerus node utility

* fixed a server crash when using byExample / firstExample inside a transaction
  and the collection contained a usable hash/skiplist index for the example

* defineHttp now only expects a single context

* added collection detail dialog (web interface)

  Shows collection properties, figures (datafiles, journals, attributes, etc.)
  and indexes.

* added documents filter (web interface)

  Allows searching for documents based on attribute values. One or many filter
  conditions can be defined, using comparison operators such as '==', '<=', etc.

* improved AQL editor (web interface)

  Editor supports keyboard shortcuts (Submit, Undo, Redo, Select).
  Editor allows saving and reusing of user-defined queries.
  Added example queries to AQL editor.
  Added comment button.

* added document import (web interface)

  Allows upload of JSON-data from files. Files must have an extension of .json.

* added dashboard (web interface)

  Shows the status of replication and multiple system charts, e.g.
  Virtual Memory Size, Request Time, HTTP Connections etc.

* added API method `/_api/graph` to query all graphs with all properties.

* added example queries in web interface AQL editor

* added arango.reconnect(<host>) method for arangosh to dynamically switch server or
  user name

* added AQL range operator `..`

  The `..` operator can be used to easily iterate over a sequence of numeric
  values. It will produce a list of values in the defined range, with both bounding
  values included.

  Example:

      2010..2013

  will produce the following result:

      [ 2010, 2011, 2012, 2013 ]

* added AQL RANGE function

* added collection.first(count) and collection.last(count) document access functions

  These functions allow accessing the first or last n documents in a collection. The order
  is determined by document insertion/update time.

* added AQL INTERSECTION function

* INCOMPATIBLE CHANGE: changed AQL user function namespace resolution operator from `:` to `::`

  AQL user-defined functions were introduced in ArangoDB 1.3, and the namespace resolution
  operator for them was the single colon (`:`). A function call looked like this:

      RETURN mygroup:myfunc()

  The single colon caused an ambiguity in the AQL grammar, making it indistinguishable from
  named attributes or the ternary operator in some cases, e.g.

      { mygroup:myfunc ? mygroup:myfunc }

  The change of the namespace resolution operator from `:` to `::` fixes this ambiguity.

  Existing user functions in the database will be automatically fixed when starting ArangoDB
  1.4 with the `--upgrade` option. However, queries using user-defined functions need to be
  adjusted on the client side to use the new operator.

* allow multiple AQL LET declarations separated by comma, e.g.
  LET a = 1, b = 2, c = 3

* more useful AQL error messages

  The error position (line/column) is more clearly indicated for parse errors.
  Additionally, if a query references a collection that cannot be found, the error
  message will give a hint on the collection name

* changed return value for AQL `DOCUMENT` function in case document is not found

  Previously, when the AQL `DOCUMENT` function was called with the id of a document and
  the document could not be found, it returned `undefined`. This value is not part of the
  JSON type system and this has caused some problems.
  Starting with ArangoDB 1.4, the `DOCUMENT` function will return `null` if the document
  looked for cannot be found.

  In case the function is called with a list of documents, it will continue to return all
  found documents, and will not return `null` for non-found documents. This has not changed.

* added single line comments for AQL

  Single line comments can be started with a double forward slash: `//`.
  They end at the end of the line, or the end of the query string, whichever is first.

* fixed documentation issues #567, #568, #571.

* added collection.checksum(<withData>) method to calculate CRC checksums for
  collections

  This can be used to
  - check if data in a collection has changed
  - compare the contents of two collections on different ArangoDB instances

* issue #565: add description line to aal.listAvailable()

* fixed several out-of-memory situations when double freeing or invalid memory
  accesses could happen

* less msyncing during the creation of collections

  This is achieved by not syncing the initial (standard) markers in shapes collections.
  After all standard markers are written, the shapes collection will get synced.

* renamed command-line option `--log.filter` to `--log.source-filter` to avoid
  misunderstandings

* introduced new command-line option `--log.content-filter` to optionally restrict
  logging to just specific log messages (containing the filter string, case-sensitive).

  For example, to filter on just log entries which contain `ArangoDB`, use:

      --log.content-filter "ArangoDB"

* added optional command-line option `--log.requests-file` to log incoming HTTP
  requests to a file.

  When used, all HTTP requests will be logged to the specified file, containing the
  client IP address, HTTP method, requests URL, HTTP response code, and size of the
  response body.

* added a signal handler for SIGUSR1 signal:

  when ArangoDB receives this signal, it will respond all further incoming requests
  with an HTTP 503 (Service Unavailable) error. This will be the case until another
  SIGUSR1 signal is caught. This will make ArangoDB start serving requests regularly
  again. Note: this is not implemented on Windows.

* limited maximum request URI length to 16384 bytes:

  Incoming requests with longer request URIs will be responded to with an HTTP
  414 (Request-URI Too Long) error.

* require version 1.0 or 1.1 in HTTP version signature of requests sent by clients:

  Clients sending requests with a non-HTTP 1.0 or non-HTTP 1.1 version number will
  be served with an HTTP 505 (HTTP Version Not Supported) error.

* updated manual on indexes:

  using system attributes such as `_id`, `_key`, `_from`, `_to`, `_rev` in indexes is
  disallowed and will be rejected by the server. This was the case since ArangoDB 1.3,
  but was not properly documented.

* issue #563: can aal become a default object?

  aal is now a prefab object in arangosh

* prevent certain system collections from being renamed, dropped, or even unloaded.

  Which restrictions there are for which system collections may vary from release to
  release, but users should in general not try to modify system collections directly
  anyway.

  Note: there are no such restrictions for user-created collections.

* issue #559: added Foxx documentation to user manual

* added server startup option `--server.authenticate-system-only`. This option can be
  used to restrict the need for HTTP authentication to internal functionality and APIs,
  such as `/_api/*` and `/_admin/*`.
  Setting this option to `true` will thus force authentication for the ArangoDB APIs
  and the web interface, but allow unauthenticated requests for other URLs (including
  user defined actions and Foxx applications).
  The default value of this option is `false`, meaning that if authentication is turned
  on, authentication is still required for *all* incoming requests. Only by setting the
  option to `true` this restriction is lifted and authentication becomes required for
  URLs starting with `/_` only.

  Please note that authentication still needs to be enabled regularly by setting the
  `--server.disable-authentication` parameter to `false`. Otherwise no authentication
  will be required for any URLs as before.

* protect collections against unloading when there are still document barriers around.

* extended cap constraints to optionally limit the active data size in a collection to
  a specific number of bytes.

  The arguments for creating a cap constraint are now:
  `collection.ensureCapConstraint(<count>, <byteSize>);`

  It is supported to specify just a count as in ArangoDB 1.3 and before, to specify
  just a fileSize, or both. The first met constraint will trigger the automated
  document removal.

* added `db._exists(doc)` and `collection.exists(doc)` for easy document existence checks

* added API `/_api/current-database` to retrieve information about the database the
  client is currently connected to (note: the API `/_api/current-database` has been
  removed in the meantime. The functionality is accessible via `/_api/database/current`
  now).

* ensure a proper order of tick values in datafiles/journals/compactors.
  any new files written will have the _tick values of their markers in order. for
  older files, there are edge cases at the beginning and end of the datafiles when
  _tick values are not properly in order.

* prevent caching of static pages in PathHandler.
  whenever a static page is requested that is served by the general PathHandler, the
  server will respond to HTTP GET requests with a "Cache-Control: max-age=86400" header.

* added "doCompact" attribute when creating collections and to collection.properties().
  The attribute controls whether collection datafiles are compacted.

* changed the HTTP return code from 400 to 404 for some cases when there is a referral
  to a non-existing collection or document.

* introduced error code 1909 `too many iterations` that is thrown when graph traversals
  hit the `maxIterations` threshold.

* optionally limit traversals to a certain number of iterations
  the limitation can be achieved via the traversal API by setting the `maxIterations`
  attribute, and also via the AQL `TRAVERSAL` and `TRAVERSAL_TREE` functions by setting
  the same attribute. If traversals are not limited by the end user, a server-defined
  limit for `maxIterations` may be used to prevent server-side traversals from running
  endlessly.

* added graph traversal API at `/_api/traversal`

* added "API" link in web interface, pointing to REST API generated with Swagger

* moved "About" link in web interface into "links" menu

* allow incremental access to the documents in a collection from out of AQL
  this allows reading documents from a collection chunks when a full collection scan
  is required. memory usage might be must lower in this case and queries might finish
  earlier if there is an additional LIMIT statement

* changed AQL COLLECT to use a stable sort, so any previous SORT order is preserved

* issue #547: Javascript error in the web interface

* issue #550: Make AQL graph functions support key in addition to id

* issue #526: Unable to escape when an errorneous command is entered into the js shell

* issue #523: Graph and vertex methods for the javascript api

* issue #517: Foxx: Route parameters with capital letters fail

* issue #512: Binded Parameters for LIMIT


v1.3.3 (2013-08-01)
-------------------

* issue #570: updateFishbowl() fails once

* updated and fixed generated examples

* issue #559: added Foxx documentation to user manual

* added missing error reporting for errors that happened during import of edges


v1.3.2 (2013-06-21)
-------------------

* fixed memleak in internal.download()

* made the shape-collection journal size adaptive:
  if too big shapes come in, a shape journal will be created with a big-enough size
  automatically. the maximum size of a shape journal is still restricted, but to a
  very big value that should never be reached in practice.

* fixed a segfault that occurred when inserting documents with a shape size bigger
  than the default shape journal size (2MB)

* fixed a locking issue in collection.truncate()

* fixed value overflow in accumulated filesizes reported by collection.figures()

* issue #545: AQL FILTER unnecessary (?) loop

* issue #549: wrong return code with --daemon


v1.3.1 (2013-05-24)
-------------------

* removed currently unused _ids collection

* fixed usage of --temp-path in aranogd and arangosh

* issue #540: suppress return of temporary internal variables in AQL

* issue #530: ReferenceError: ArangoError is not a constructor

* issue #535: Problem with AQL user functions javascript API

* set --javascript.app-path for test execution to prevent startup error

* issue #532: Graph _edgesCache returns invalid data?

* issue #531: Arangod errors

* issue #529: Really weird transaction issue

* fixed usage of --temp-path in aranogd and arangosh


v1.3.0 (2013-05-10)
-------------------

* fixed problem on restart ("datafile-xxx is not sealed") when server was killed
  during a compaction run

* fixed leak when using cursors with very small batchSize

* issue #508: `unregistergroup` function not mentioned in http interface docs

* issue #507: GET /_api/aqlfunction returns code inside parentheses

* fixed issue #489: Bug in aal.install

* fixed issue 505: statistics not populated on MacOS


v1.3.0-rc1 (2013-04-24)
-----------------------

* updated documentation for 1.3.0

* added node modules and npm packages

* changed compaction to only compact datafiles with more at least 10% of dead
  documents (byte size-wise)

* issue #498: fixed reload of authentication info when using
  `require("org/arangodb/users").reload()`

* issue #495: Passing an empty array to create a document results in a
  "phantom" document

* added more precision for requests statistics figures

* added "sum" attribute for individual statistics results in statistics API
  at /_admin/statistics

* made "limit" an optional parameter in AQL function NEAR().
  limit can now be either omitted completely, or set to 0. If so, an internal
  default value (currently 100) will be applied for the limit.

* issue #481

* added "attributes.count" to output of `collection.figures()`
  this also affects the REST API /_api/collection/<name>/figures

* added IndexedPropertyGetter for ShapedJson objects

* added API for user-defined AQL functions

* issue #475: A better error message for deleting a non-existent graph

* issue #474: Web interface problems with the JS Shell

* added missing documentation for AQL UNION function

* added transaction support.
  This provides ACID transactions for ArangoDB. Transactions can be invoked
  using the `db._executeTransaction()` function, or the `/_api/transaction`
  REST API.

* switched to semantic versioning (at least for alpha & alpha naming)

* added saveOrReplace() for server-side JS

v1.3.alpha1 (2013-04-05)
------------------------

* cleanup of Module, Package, ArangoApp and modules "internal", "fs", "console"

* use Error instead of string in throw to allow stack-trace

* issue #454: error while creation of Collection

* make `collection.count()` not recalculate the number of documents on the fly, but
  use some internal document counters.

* issue #457: invalid string value in web interface

* make datafile id (datafile->_fid) identical to the numeric part of the filename.
  E.g. the datafile `journal-123456.db` will now have a datafile marker with the same
  fid (i.e. `123456`) instead of a different value. This change will only affect
  datafiles that are created with 1.3 and not any older files.
  The intention behind this change is to make datafile debugging easier.

* consistently discard document attributes with reserved names (system attributes)
  but without any known meaning, for example `_test`, `_foo`, ...

  Previously, these attributes were saved with the document regularly in some cases,
  but were discarded in other cases.
  Now these attributes are discarded consistently. "Real" system attributes such as
  `_key`, `_from`, `_to` are not affected and will work as before.

  Additionally, attributes with an empty name (``) are discarded when documents are
  saved.

  Though using reserved or empty attribute names in documents was not really and
  consistently supported in previous versions of ArangoDB, this change might cause
  an incompatibility for clients that rely on this feature.

* added server startup flag `--database.force-sync-properties` to force syncing of
  collection properties on collection creation, deletion and on property update.
  The default value is true to mimic the behavior of previous versions of ArangoDB.
  If set to false, collection properties are written to disk but no call to sync()
  is made.

* added detailed output of server version and components for REST APIs
  `/_admin/version` and `/_api/version`. To retrieve this extended information,
  call the REST APIs with URL parameter `details=true`.

* issue #443: For git-based builds include commit hash in version

* adjust startup log output to be more compact, less verbose

* set the required minimum number of file descriptors to 256.
  On server start, this number is enforced on systems that have rlimit. If the limit
  cannot be enforced, starting the server will fail.
  Note: 256 is considered to be the absolute minimum value. Depending on the use case
  for ArangoDB, a much higher number of file descriptors should be used.

  To avoid checking & potentially changing the number of maximum open files, use the
  startup option `--server.descriptors-minimum 0`

* fixed shapedjson to json conversion for special numeric values (NaN, +inf, -inf).
  Before, "NaN", "inf", or "-inf" were written into the JSONified output, but these
  values are not allowed in JSON. Now, "null" is written to the JSONified output as
  required.

* added AQL functions VARIANCE_POPULATION(), VARIANCE_SAMPLE(), STDDEV_POPULATION(),
  STDDEV_SAMPLE(), AVERAGE(), MEDIAN() to calculate statistical values for lists

* added AQL SQRT() function

* added AQL TRIM(), LEFT() and RIGHT() string functions

* fixed issue #436: GET /_api/document on edge

* make AQL REVERSE() and LENGTH() functions work on strings, too

* disabled DOT generation in `make doxygen`. this speeds up docs generation

* renamed startup option `--dispatcher.report-intervall` to `--dispatcher.report-interval`

* renamed startup option `--scheduler.report-intervall` to `--scheduler.report-interval`

* slightly changed output of REST API method /_admin/log.
  Previously, the log messages returned also contained the date and log level, now
  they will only contain the log message, and no date and log level information.
  This information can be re-created by API users from the `timestamp` and `level`
  attributes of the result.

* removed configure option `--enable-zone-debug`
  memory zone debugging is now automatically turned on when compiling with ArangoDB
  `--enable-maintainer-mode`

* removed configure option `--enable-arangob`
  arangob is now always included in the build


v1.2.3 (XXXX-XX-XX)
-------------------

* added optional parameter `edgexamples` for AQL function EDGES() and NEIGHBORS()

* added AQL function NEIGHBORS()

* added freebsd support

* fixed firstExample() query with `_id` and `_key` attributes

* issue triAGENS/ArangoDB-PHP#55: AQL optimizer may have mis-optimized duplicate
  filter statements with limit


v1.2.2 (2013-03-26)
-------------------

* fixed save of objects with common sub-objects

* issue #459: fulltext internal memory allocation didn't scale well
  This fix improves loading times for collections with fulltext indexes that have
  lots of equal words indexed.

* issue #212: auto-increment support

  The feature can be used by creating a collection with the extra `keyOptions`
  attribute as follows:

      db._create("mycollection", { keyOptions: { type: "autoincrement", offset: 1, increment: 10, allowUserKeys: true } });

  The `type` attribute will make sure the keys will be auto-generated if no
  `_key` attribute is specified for a document.

  The `allowUserKeys` attribute determines whether users might still supply own
  `_key` values with documents or if this is considered an error.

  The `increment` value determines the actual increment value, whereas the `offset`
  value can be used to seed to value sequence with a specific starting value.
  This will be useful later in a multi-master setup, when multiple servers can use
  different auto-increment seed values and thus generate non-conflicting auto-increment values.

  The default values currently are:

  - `allowUserKeys`: `true`
  - `offset`: `0`
  - `increment`: `1`

  The only other available key generator type currently is `traditional`.
  The `traditional` key generator will auto-generate keys in a fashion as ArangoDB
  always did (some increasing integer value, with a more or less unpredictable
  increment value).

  Note that for the `traditional` key generator there is only the option to disallow
  user-supplied keys and give the server the sole responsibility for key generation.
  This can be achieved by setting the `allowUserKeys` property to `false`.

  This change also introduces the following errors that API implementors may want to check
  the return values for:

  - 1222: `document key unexpected`: will be raised when a document is created with
    a `_key` attribute, but the underlying collection was set up with the `keyOptions`
    attribute `allowUserKeys: false`.

  - 1225: `out of keys`: will be raised when the auto-increment key generator runs
    out of keys. This may happen when the next key to be generated is 2^64 or higher.
    In practice, this will only happen if the values for `increment` or `offset` are
    not set appropriately, or if users are allowed to supply own keys, those keys
    are near the 2^64 threshold, and later the auto-increment feature kicks in and
    generates keys that cross that threshold.

    In practice it should not occur with proper configuration and proper usage of the
    collections.

  This change may also affect the following REST APIs:
  - POST `/_api/collection`: the server does now accept the optional `keyOptions`
    attribute in the second parameter
  - GET `/_api/collection/properties`: will return the `keyOptions` attribute as part
    of the collection's properties. The previous optional attribute `createOptions`
    is now gone.

* fixed `ArangoStatement.explain()` method with bind variables

* fixed misleading "cursor not found" error message in arangosh that occurred when
  `count()` was called for client-side cursors

* fixed handling of empty attribute names, which may have crashed the server under
  certain circumstances before

* fixed usage of invalid pointer in error message output when index description could
  not be opened


v1.2.1 (2013-03-14)
-------------------

* issue #444: please darken light color in arangosh

* issue #442: pls update post install info on osx

* fixed conversion of special double values (NaN, -inf, +inf) when converting from
  shapedjson to JSON

* fixed compaction of markers (location of _key was not updated correctly in memory,
  leading to _keys pointing to undefined memory after datafile rotation)

* fixed edge index key pointers to use document master pointer plus offset instead
  of direct _key address

* fixed case when server could not create any more journal or compactor files.
  Previously a wrong status code may have been returned, and not being able to create
  a new compactor file may have led to an infinite loop with error message
  "could not create compactor".

* fixed value truncation for numeric filename parts when renaming datafiles/journals


v1.2.0 (2013-03-01)
-------------------

* by default statistics are now switch off; in order to enable comment out
  the "disable-statistics = yes" line in "arangod.conf"

* fixed issue #435: csv parser skips data at buffer border

* added server startup option `--server.disable-statistics` to turn off statistics
  gathering without recompilation of ArangoDB.
  This partly addresses issue #432.

* fixed dropping of indexes without collection name, e.g.
  `db.xxx.dropIndex("123456");`
  Dropping an index like this failed with an assertion error.

* fixed issue #426: arangoimp should be able to import edges into edge collections

* fixed issue #425: In case of conflict ArangoDB returns HTTP 400 Bad request
  (with 1207 Error) instead of HTTP 409 Conflict

* fixed too greedy token consumption in AQL for negative values:
  e.g. in the statement `RETURN { a: 1 -2 }` the minus token was consumed as part
  of the value `-2`, and not interpreted as the binary arithmetic operator


v1.2.beta3 (2013-02-22)
-----------------------

* issue #427: ArangoDB Importer Manual has no navigation links (previous|home|next)

* issue #319: Documentation missing for Emergency console and incomplete for datafile debugger.

* issue #370: add documentation for reloadRouting and flushServerModules

* issue #393: added REST API for user management at /_api/user

* issue #393, #128: added simple cryptographic functions for user actions in module "crypto":
  * require("org/arangodb/crypto").md5()
  * require("org/arangodb/crypto").sha256()
  * require("org/arangodb/crypto").rand()

* added replaceByExample() Javascript and REST API method

* added updateByExample() Javascript and REST API method

* added optional "limit" parameter for removeByExample() Javascript and REST API method

* fixed issue #413

* updated bundled V8 version from 3.9.4 to 3.16.14.1
  Note: the Windows version used a more recent version (3.14.0.1) and was not updated.

* fixed issue #404: keep original request url in request object


v1.2.beta2 (2013-02-15)
-----------------------

* fixed issue #405: 1.2 compile warnings

* fixed issue #333: [debian] Group "arangodb" is not used when starting vie init.d script

* added optional parameter 'excludeSystem' to GET /_api/collection
  This parameter can be used to disable returning system collections in the list
  of all collections.

* added AQL functions KEEP() and UNSET()

* fixed issue #348: "HTTP Interface for Administration and Monitoring"
  documentation errors.

* fix stringification of specific positive int64 values. Stringification of int64
  values with the upper 32 bits cleared and the 33rd bit set were broken.

* issue #395:  Collection properties() function should return 'isSystem' for
  Javascript and REST API

* make server stop after upgrade procedure when invoked with `--upgrade option`.
  When started with the `--upgrade` option, the server will perfom
  the upgrade, and then exit with a status code indicating the result of the
  upgrade (0 = success, 1 = failure). To start the server regularly in either
  daemon or console mode, the `--upgrade` option must not be specified.
  This change was introduced to allow init.d scripts check the result of
  the upgrade procedure, even in case an upgrade was successful.
  this was introduced as part of issue #391.

* added AQL function EDGES()

* added more crash-protection when reading corrupted collections at startup

* added documentation for AQL function CONTAINS()

* added AQL function LIKE()

* replaced redundant error return code 1520 (Unable to open collection) with error code
  1203 (Collection not found). These error codes have the same meanings, but one of
  them was returned from AQL queries only, the other got thrown by other parts of
  ArangoDB. Now, error 1203 (Collection not found) is used in AQL too in case a
  non-existing collection is used.

v1.2.beta1 (2013-02-01)
-----------------------

* fixed issue #382: [Documentation error] Maschine... should be Machine...

* unified history file locations for arangod, arangosh, and arangoirb.
  - The readline history for arangod (emergency console) is now stored in file
    $HOME/.arangod. It was stored in $HOME/.arango before.
  - The readline history for arangosh is still stored in $HOME/.arangosh.
  - The readline history for arangoirb is now stored in $HOME/.arangoirb. It was
    stored in $HOME/.arango-mrb before.

* fixed issue #381: _users user should have a unique constraint

* allow negative list indexes in AQL to access elements from the end of a list,
  e.g. ```RETURN values[-1]``` will return the last element of the `values` list.

* collection ids, index ids, cursor ids, and document revision ids created and
  returned by ArangoDB are now returned as strings with numeric content inside.
  This is done to prevent some value overrun/truncation in any part of the
  complete client/server workflow.
  In ArangoDB 1.1 and before, these values were previously returned as
  (potentially very big) integer values. This may cause problems (clipping, overrun,
  precision loss) for clients that do not support big integers natively and store
  such values in IEEE754 doubles internally. This type loses precision after about
  52 bits and is thus not safe to hold an id.
  Javascript and 32 bit-PHP are examples for clients that may cause such problems.
  Therefore, ids are now returned by ArangoDB as strings, with the string
  content being the integer value as before.

  Example for documents ("_rev" attribute):
  - Document returned by ArangoDB 1.1: { "_rev": 1234, ... }
  - Document returned by ArangoDB 1.2: { "_rev": "1234", ... }

  Example for collections ("id" attribute / "_id" property):
  - Collection returned by ArangoDB 1.1: { "id": 9327643, "name": "test", ... }
  - Collection returned by ArangoDB 1.2: { "id": "9327643", "name": "test", ... }

  Example for cursors ("id" attribute):
  - Collection returned by ArangoDB 1.1: { "id": 11734292, "hasMore": true, ... }
  - Collection returned by ArangoDB 1.2: { "id": "11734292", "hasMore": true, ... }

* global variables are not automatically available anymore when starting the
  arangod Javascript emergency console (i.e. ```arangod --console```).

  Especially, the variables `db`, `edges`, and `internal` are not available
  anymore. `db` and `internal` can be made available in 1.2 by
  ```var db = require("org/arangodb").db;``` and
  ```var internal = require("internal");```, respectively.
  The reason for this change is to get rid of global variables in the server
  because this will allow more specific inclusion of functionality.

  For convenience, the global variable `db` is still available by default in
  arangosh. The global variable `edges`, which since ArangoDB 1.1 was kind of
  a redundant wrapper of `db`, has been removed in 1.2 completely.
  Please use `db` instead, and if creating an edge collection, use the explicit
  ```db._createEdgeCollection()``` command.

* issue #374: prevent endless redirects when calling admin interface with
  unexpected URLs

* issue #373: TRAVERSAL() `trackPaths` option does not work. Instead `paths` does work

* issue #358: added support for CORS

* honor optional waitForSync property for document removal, replace, update, and
  save operations in arangosh. The waitForSync parameter for these operations
  was previously honored by the REST API and on the server-side, but not when
  the waitForSync parameter was specified for a document operation in arangosh.

* calls to db.collection.figures() and /_api/collection/<collection>/figures now
  additionally return the number of shapes used in the collection in the
  extra attribute "shapes.count"

* added AQL TRAVERSAL_TREE() function to return a hierarchical result from a traversal

* added AQL TRAVERSAL() function to return the results from a traversal

* added AQL function ATTRIBUTES() to return the attribute names of a document

* removed internal server-side AQL functions from global scope.

  Now the AQL internal functions can only be accessed via the exports of the
  ahuacatl module, which can be included via ```require("org/arangodb/ahuacatl")```.
  It shouldn't be necessary for clients to access this module at all, but
  internal code may use this module.

  The previously global AQL-related server-side functions were moved to the
  internal namespace. This produced the following function name changes on
  the server:

     old name              new name
     ------------------------------------------------------
     AHUACATL_RUN       => require("internal").AQL_QUERY
     AHUACATL_EXPLAIN   => require("internal").AQL_EXPLAIN
     AHUACATL_PARSE     => require("internal").AQL_PARSE

  Again, clients shouldn't have used these functions at all as there is the
  ArangoStatement object to execute AQL queries.

* fixed issue #366: Edges index returns strange description

* added AQL function MATCHES() to check a document against a list of examples

* added documentation and tests for db.collection.removeByExample

* added --progress option for arangoimp. This will show the percentage of the input
  file that has been processed by arangoimp while the import is still running. It can
  be used as a rough indicator of progress for the entire import.

* make the server log documents that cannot be imported via /_api/import into the
  logfile using the warning log level. This may help finding illegal documents in big
  import runs.

* check on server startup whether the database directory and all collection directories
  are writable. if not, the server startup will be aborted. this prevents serious
  problems with collections being non-writable and this being detected at some pointer
  after the server has been started

* allow the following AQL constructs: FUNC(...)[...], FUNC(...).attribute

* fixed issue #361: Bug in Admin Interface. Header disappears when clicking new collection

* Added in-memory only collections

  Added collection creation parameter "isVolatile":
  if set to true, the collection is created as an in-memory only collection,
  meaning that all document data of that collection will reside in memory only,
  and will not be stored permanently to disk.
  This means that all collection data will be lost when the collection is unloaded
  or the server is shut down.
  As this collection type does not have datafile disk overhead for the regular
  document operations, it may be faster than normal disk-backed collections. The
  actual performance gains strongly depend on the underlying OS, filesystem, and
  settings though.
  This collection type should be used for caches only and not for any sensible data
  that cannot be re-created otherwise.
  Some platforms, namely Windows, currently do not support this collection type.
  When creating an in-memory collection on such platform, an error message will be
  returned by ArangoDB telling the user the platform does not support it.

  Note: in-memory collections are an experimental feature. The feature might
  change drastically or even be removed altogether in a future version of ArangoDB.

* fixed issue #353: Please include "pretty print" in Emergency Console

* fixed issue #352: "pretty print" console.log
  This was achieved by adding the dump() function for the "internal" object

* reduced insertion time for edges index
  Inserting into the edges index now avoids costly comparisons in case of a hash
  collision, reducing the prefilling/loading timer for bigger edge collections

* added fulltext queries to AQL via FULLTEXT() function. This allows search
  fulltext indexes from an AQL query to find matching documents

* added fulltext index type. This index type allows indexing words and prefixes of
  words from a specific document attribute. The index can be queries using a
  SimpleQueryFull object, the HTTP REST API at /_api/simple/fulltext, or via AQL

* added collection.revision() method to determine whether a collection has changed.
  The revision method returns a revision string that can be used by client programs
  for equality/inequality comparisons. The value returned by the revision method
  should be treated by clients as an opaque string and clients should not try to
  figure out the sense of the revision id. This is still useful enough to check
  whether data in a collection has changed.

* issue #346: adaptively determine NUMBER_HEADERS_PER_BLOCK

* issue #338: arangosh cursor positioning problems

* issue #326: use limit optimization with filters

* issue #325: use index to avoid sorting

* issue #324: add limit optimization to AQL

* removed arango-password script and added Javascript functionality to add/delete
  users instead. The functionality is contained in module `users` and can be invoked
  as follows from arangosh and arangod:
  * require("users").save("name", "passwd");
  * require("users").replace("name", "newPasswd");
  * require("users").remove("name");
  * require("users").reload();
  These functions are intentionally not offered via the web interface.
  This also addresses issue #313

* changed print output in arangosh and the web interface for JSON objects.
  Previously, printing a JSON object in arangosh resulted in the attribute values
  being printed as proper JSON, but attribute names were printed unquoted and
  unescaped. This was fine for the purpose of arangosh, but lead to invalid
  JSON being produced. Now, arangosh will produce valid JSON that can be used
  to send it back to ArangoDB or use it with arangoimp etc.

* fixed issue #300: allow importing documents via the REST /_api/import API
  from a JSON list, too.
  So far, the API only supported importing from a format that had one JSON object
  on each line. This is sometimes inconvenient, e.g. when the result of an AQL
  query or any other list is to be imported. This list is a JSON list and does not
  necessary have a document per line if pretty-printed.
  arangoimp now supports the JSON list format, too. However, the format requires
  arangoimp and the server to read the entire dataset at once. If the dataset is
  too big (bigger than --max-upload-size) then the import will be rejected. Even if
  increased, the entire list must fit in memory on both the client and the server,
  and this may be more resource-intensive than importing individual lines in chunks.

* removed unused parameter --reuse-ids for arangoimp. This parameter did not have
  any effect in 1.2, was never publicly announced and did evil (TM) things.

* fixed issue #297 (partly): added whitespace between command line and
  command result in arangosh, added shell colors for better usability

* fixed issue #296: system collections not usable from AQL

* fixed issue #295: deadlock on shutdown

* fixed issue #293: AQL queries should exploit edges index

* fixed issue #292: use index when filtering on _key in AQL

* allow user-definable document keys
  users can now define their own document keys by using the _key attribute
  when creating new documents or edges. Once specified, the value of _key is
  immutable.
  The restrictions for user-defined key values are:
  * the key must be at most 254 bytes long
  * it must consist of the letters a-z (lower or upper case), the digits 0-9,
    the underscore (_) or dash (-) characters only
  * any other characters, especially multi-byte sequences, whitespace or
    punctuation characters cannot be used inside key values

  Specifying a document key is optional when creating new documents. If no
  document key is specified, ArangoDB will create a document key itself.
  There are no guarantees about the format and pattern of auto-generated document
  keys other than the above restrictions.
  Clients should therefore treat auto-generated document keys as opaque values.
  Keys can be used to look up and reference documents, e.g.:
  * saving a document: `db.users.save({ "_key": "fred", ... })`
  * looking up a document: `db.users.document("fred")`
  * referencing other documents: `edges.relations.save("users/fred", "users/john", ...)`

  This change is downwards-compatible to ArangoDB 1.1 because in ArangoDB 1.1
  users were not able to define their own keys. If the user does not supply a _key
  attribute when creating a document, ArangoDB 1.2 will still generate a key of
  its own as ArangoDB 1.1 did. However, all documents returned by ArangoDB 1.2 will
  include a _key attribute and clients should be able to handle that (e.g. by
  ignoring it if not needed). Documents returned will still include the _id attribute
  as in ArangoDB 1.1.

* require collection names everywhere where a collection id was allowed in
  ArangoDB 1.1 & 1.0
  This change requires clients to use a collection name in place of a collection id
  at all places the client deals with collections.
  Examples:
  * creating edges: the _from and _to attributes must now contain collection names instead
    of collection ids: `edges.relations.save("test/my-key1", "test/my-key2", ...)`
  * retrieving edges: the returned _from and _to attributes now will contain collection
    names instead of ids, too: _from: `test/fred` instead of `1234/3455`
  * looking up documents: db.users.document("fred") or db._document("users/fred")

  Collection names must be used in REST API calls instead of collection ids, too.
  This change is thus not completely downwards-compatible to ArangoDB 1.1. ArangoDB 1.1
  required users to use collection ids in many places instead of collection names.
  This was unintuitive and caused overhead in cases when just the collection name was
  known on client-side but not its id. This overhead can now be avoided so clients can
  work with the collection names directly. There is no need to work with collection ids
  on the client side anymore.
  This change will likely require adjustments to API calls issued by clients, and also
  requires a change in how clients handle the _id value of returned documents. Previously,
  the _id value of returned documents contained the collection id, a slash separator and
  the document number. Since 1.2, _id will contain the collection name, a slash separator
  and the document key. The same applies to the _from and _to attribute values of edges
  that are returned by ArangoDB.

  Also removed (now unnecessary) location header in responses of the collections REST API.
  The location header was previously returned because it was necessary for clients.
  When clients created a collection, they specified the collection name. The collection
  id was generated on the server, but the client needed to use the server-generated
  collection id for further API calls, e.g. when creating edges etc. Therefore, the
  full collection URL, also containing the collection id, was returned by the server in
  responses to the collection API, in the HTTP location header.
  Returning the location header has become unnecessary in ArangoDB 1.2 because users
  can access collections by name and do not need to care about collection ids.


v1.1.3 (2013-XX-XX)
-------------------

* fix case when an error message was looked up for an error code but no error
  message was found. In this case a NULL ptr was returned and not checked everywhere.
  The place this error popped up was when inserting into a non-unique hash index
  failed with a specific, invalid error code.

* fixed issue #381:  db._collection("_users").getIndexes();

* fixed issue #379: arango-password fatal issue javscript.startup-directory

* fixed issue #372: Command-Line Options for the Authentication and Authorization


v1.1.2 (2013-01-20)
-------------------

* upgraded to mruby 2013-01-20 583983385b81c21f82704b116eab52d606a609f4

* fixed issue #357: Some spelling and grammar errors

* fixed issue #355: fix quotes in pdf manual

* fixed issue #351: Strange arangosh error message for long running query

* fixed randomly hanging connections in arangosh on MacOS

* added "any" query method: this returns a random document from a collection. It
  is also available via REST HTTP at /_api/simple/any.

* added deployment tool

* added getPeerVertex

* small fix for logging of long messages: the last character of log messages longer
  than 256 bytes was not logged.

* fixed truncation of human-readable log messages for web interface: the trailing \0
  byte was not appended for messages longer than 256 bytes

* fixed issue #341: ArangoDB crashes when stressed with Batch jobs
  Contrary to the issue title, this did not have anything to do with batch jobs but
  with too high memory usage. The memory usage of ArangoDB is now reduced for cases
   when there are lots of small collections with few documents each

* started with issue #317: Feature Request (from Google Groups): DATE handling

* backported issue #300: Extend arangoImp to Allow importing result set-like
  (list of documents) formatted files

* fixed issue #337: "WaitForSync" on new collection does not work on Win/X64

* fixed issue #336: Collections REST API docs

* fixed issue #335: mmap errors due to wrong memory address calculation

* fixed issue #332: arangoimp --use-ids parameter seems to have no impact

* added option '--server.disable-authentication' for arangosh as well. No more passwd
  prompts if not needed

* fixed issue #330: session logging for arangosh

* fixed issue #329: Allow passing script file(s) as parameters for arangosh to run

* fixed issue #328: 1.1 compile warnings

* fixed issue #327: Javascript parse errors in front end


v1.1.1 (2012-12-18)
-------------------

* fixed issue #339: DELETE /_api/cursor/cursor-identifier return incollect errorNum

  The fix for this has led to a signature change of the function actions.resultNotFound().
  The meaning of parameter #3 for This function has changed from the error message string
  to the error code. The error message string is now parameter #4.
  Any client code that uses this function in custom actions must be adjusted.

* fixed issue #321: Problem upgrading arangodb 1.0.4 to 1.1.0 with Homebrew (OSX 10.8.2)

* fixed issue #230: add navigation and search for online documentation

* fixed issue #315: Strange result in PATH

* fixed issue #323: Wrong function returned in error message of AQL CHAR_LENGTH()

* fixed some log errors on startup / shutdown due to pid file handling and changing
  of directories


v1.1.0 (2012-12-05)
-------------------

* WARNING:
  arangod now performs a database version check at startup. It will look for a file
  named "VERSION" in its database directory. If the file is not present, arangod will
  perform an automatic upgrade of the database directory. This should be the normal
  case when upgrading from ArangoDB 1.0 to ArangoDB 1.1.

  If the VERSION file is present but is from an older version of ArangoDB, arangod
  will refuse to start and ask the user to run a manual upgrade first. A manual upgrade
  can be performed by starting arangod with the option `--upgrade`.

  This upgrade procedure shall ensure that users have full control over when they
  perform any updates/upgrades of their data, and can plan backups accordingly. The
  procedure also guarantees that the server is not run without any required system
  collections or with in incompatible data state.

* added AQL function DOCUMENT() to retrieve a document by its _id value

* fixed issue #311: fixed segfault on unload

* fixed issue #309: renamed stub "import" button from web interface

* fixed issue #307: added WaitForSync column in collections list in in web interface

* fixed issue #306: naming in web interface

* fixed issue #304: do not clear AQL query text input when switching tabs in
  web interface

* fixed issue #303: added documentation about usage of var keyword in web interface

* fixed issue #301: PATCH does not work in web interface

# fixed issue #269: fix make distclean & clean

* fixed issue #296: system collections not usable from AQL

* fixed issue #295: deadlock on shutdown

* added collection type label to web interface

* fixed issue #290: the web interface now disallows creating non-edges in edge collections
  when creating collections via the web interface, the collection type must also be
  specified (default is document collection)

* fixed issue #289: tab-completion does not insert any spaces

* fixed issue #282: fix escaping in web interface

* made AQL function NOT_NULL take any number of arguments. Will now return its
  first argument that is not null, or null if all arguments are null. This is downwards
  compatible.

* changed misleading AQL function name NOT_LIST() to FIRST_LIST() and slightly changed
  the behavior. The function will now return its first argument that is a list, or null
  if none of the arguments are lists.
  This is mostly downwards-compatible. The only change to the previous implementation in
  1.1-beta will happen if two arguments were passed and the 1st and 2nd arguments were
  both no lists. In previous 1.1, the 2nd argument was returned as is, but now null
  will be returned.

* add AQL function FIRST_DOCUMENT(), with same behavior as FIRST_LIST(), but working
  with documents instead of lists.

* added UPGRADING help text

* fixed issue #284: fixed Javascript errors when adding edges/vertices without own
  attributes

* fixed issue #283: AQL LENGTH() now works on documents, too

* fixed issue #281: documentation for skip lists shows wrong example

* fixed AQL optimizer bug, related to OR-combined conditions that filtered on the
  same attribute but with different conditions

* fixed issue #277: allow usage of collection names when creating edges
  the fix of this issue also implies validation of collection names / ids passed to
  the REST edge create method. edges with invalid collection ids or names in the
  "from" or "to" values will be rejected and not saved


v1.1.beta2 (2012-11-13)
-----------------------

* fixed arangoirb compilation

* fixed doxygen


v1.1.beta1 (2012-10-24)
-----------------------

* fixed AQL optimizer bug

* WARNING:
  - the user has changed from "arango" to "arangodb", the start script has changed from
    "arangod" to "arangodb", the database directory has changed from "/var/arangodb" to
    "/var/lib/arangodb" to be compliant with various Linux policies

  - In 1.1, we have introduced types for collections: regular documents go into document
    collections, and edges go into edge collections. The prefixing (db.xxx vs. edges.xxx)
    works slightly different in 1.1: edges.xxx can still be used to access collections,
    however, it will not determine the type of existing collections anymore. To create an
    edge collection 1.1, you can use db._createEdgeCollection() or edges._create().
    And there's of course also db._createDocumentCollection().
    db._create() is also still there and will create a document collection by default,
    whereas edges._create() will create an edge collection.

  - the admin web interface that was previously available via the simple URL suffix /
    is now available via a dedicated URL suffix only: /_admin/html
    The reason for this is that routing and URLs are now subject to changes by the end user,
    and only URLs parts prefixed with underscores (e.g. /_admin or /_api) are reserved
    for ArangoDB's internal usage.

* the server now handles requests with invalid Content-Length header values as follows:
  - if Content-Length is negative, the server will respond instantly with HTTP 411
    (length required)

  - if Content-Length is positive but shorter than the supplied body, the server will
    respond with HTTP 400 (bad request)

  - if Content-Length is positive but longer than the supplied body, the server will
    wait for the client to send the missing bytes. The server allows 90 seconds for this
    and will close the connection if the client does not send the remaining data

  - if Content-Length is bigger than the maximum allowed size (512 MB), the server will
    fail with HTTP 413 (request entity too large).

  - if the length of the HTTP headers is greater than the maximum allowed size (1 MB),
    the server will fail with HTTP 431 (request header fields too large)

* issue #265: allow optional base64 encoding/decoding of action response data

* issue #252: create _modules collection using arango-upgrade (note: arango-upgrade was
  finally replaced by the `--upgrade` option for arangod)

* issue #251: allow passing arbitrary options to V8 engine using new command line option:
  --javascript.v8-options. Using this option, the Harmony features or other settings in
  v8 can be enabled if the end user requires them

* issue #248: allow AQL optimizer to pull out completely uncorrelated subqueries to the
  top level, resulting in less repeated evaluation of the subquery

* upgraded to Doxygen 1.8.0

* issue #247: added AQL function MERGE_RECURSIVE

* issue #246: added clear() function in arangosh

* issue #245: Documentation: Central place for naming rules/limits inside ArangoDB

* reduced size of hash index elements by 50 %, allowing more index elements to fit in
  memory

* issue #235: GUI Shell throws Error:ReferenceError: db is not defined

* issue #229: methods marked as "under construction"

* issue #228: remove unfinished APIs (/_admin/config/*)

* having the OpenSSL library installed is now a prerequisite to compiling ArangoDB
  Also removed the --enable-ssl configure option because ssl is always required.

* added AQL functions TO_LIST, NOT_LIST

* issue #224: add optional Content-Id for batch requests

* issue #221: more documentation on AQL explain functionality. Also added
  ArangoStatement.explain() client method

* added db._createStatement() method on server as well (was previously available
  on the client only)

* issue #219: continue in case of "document not found" error in PATHS() function

* issue #213: make waitForSync overridable on specific actions

* changed AQL optimizer to use indexes in more cases. Previously, indexes might
  not have been used when in a reference expression the inner collection was
  specified last. Example: FOR u1 IN users FOR u2 IN users FILTER u1._id == u2._id
  Previously, this only checked whether an index could be used for u2._id (not
  possible). It was not checked whether an index on u1._id could be used (possible).
  Now, for expressions that have references/attribute names on both sides of the
  above as above, indexes are checked for both sides.

* issue #204: extend the CSV import by TSV and by user configurable
  separator character(s)

* issue #180: added support for batch operations

* added startup option --server.backlog-size
  this allows setting the value of the backlog for the listen() system call.
  the default value is 10, the maximum value is platform-dependent

* introduced new configure option "--enable-maintainer-mode" for
  ArangoDB maintainers. this option replaces the previous compile switches
  --with-boost-test, --enable-bison, --enable-flex and --enable-errors-dependency
  the individual configure options have been removed. --enable-maintainer-mode
  turns them all on.

* removed potentially unused configure option --enable-memfail

* fixed issue #197: HTML web interface calls /_admin/user-manager/session

* fixed issue #195: VERSION file in database directory

* fixed issue #193: REST API HEAD request returns a message body on 404

* fixed issue #188: intermittent issues with 1.0.0
  (server-side cursors not cleaned up in all cases, pthreads deadlock issue)

* issue #189: key store should use ISO datetime format bug

* issue #187: run arango-upgrade on server start (note: arango-upgrade was finally
  replaced by the `--upgrade` option for arangod)n

* fixed issue #183: strange unittest error

* fixed issue #182: manual pages

* fixed issue #181: use getaddrinfo

* moved default database directory to "/var/lib/arangodb" in accordance with
  http://www.pathname.com/fhs/pub/fhs-2.3.html

* fixed issue #179: strange text in import manual

* fixed issue #178: test for aragoimp is missing

* fixed issue #177: a misleading error message was returned if unknown variables
  were used in certain positions in an AQL query.

* fixed issue #176: explain how to use AQL from the arangosh

* issue #175: re-added hidden (and deprecated) option --server.http-port. This
  option is only there to be downwards-compatible to Arango 1.0.

* fixed issue #174: missing Documentation for `within`

* fixed issue #170: add db.<coll_name>.all().toArray() to arangosh help screen

* fixed issue #169: missing argument in Simple Queries

* added program arango-upgrade. This program must be run after installing ArangoDB
  and after upgrading from a previous version of ArangoDB. The arango-upgrade script
  will ensure all system collections are created and present in the correct state.
  It will also perform any necessary data updates.
  Note: arango-upgrade was finally replaced by the `--upgrade` option for arangod.

* issue #153: edge collection should be a flag for a collection
  collections now have a type so that the distinction between document and edge
  collections can now be done at runtime using a collection's type value.
  A collection's type can be queried in Javascript using the <collection>.type() method.

  When new collections are created using db._create(), they will be document
  collections by default. When edge._create() is called, an edge collection will be created.
  To explicitly create a collection of a specific/different type, use the methods
  _createDocumentCollection() or _createEdgeCollection(), which are available for
  both the db and the edges object.
  The Javascript objects ArangoEdges and ArangoEdgesCollection have been removed
  completely.
  All internal and test code has been adjusted for this, and client code
  that uses edges.* should also still work because edges is still there and creates
  edge collections when _create() is called.

  INCOMPATIBLE CHANGE: Client code might still need to be changed in the following aspect:
  Previously, collections did not have a type so documents and edges could be inserted
  in the same collection. This is now disallowed. Edges can only be inserted into
  edge collections now. As there were no collection types in 1.0, ArangoDB will perform
  an automatic upgrade when migrating from 1.0 to 1.1.
  The automatic upgrade will check every collection and determine its type as follows:
  - if among the first 50 documents in the collection there are documents with
    attributes "_from" and "_to", the collection is typed as an edge collection
  - if among the first 50 documents in the collection there are no documents with
    attributes "_from" and "_to", the collection is made as a document collection

* issue #150: call V8 garbage collection on server periodically

* issue #110: added support for partial updates

  The REST API for documents now offers an HTTP PATCH method to partially update
  documents. Overwriting/replacing documents is still available via the HTTP PUT method
  as before. The Javascript API in the shell also offers a new update() method in extension to
  the previously existing replace() method.


v1.0.4 (2012-11-12)
-------------------

* issue #275: strange error message in arangosh 1.0.3 at startup


v1.0.3 (2012-11-08)
-------------------

* fixed AQL optimizer bug

* issue #273: fixed segfault in arangosh on HTTP 40x

* issue #265: allow optional base64 encoding/decoding of action response data

* issue #252: _modules collection not created automatically


v1.0.2 (2012-10-22)
-------------------

* repository CentOS-X.Y moved to CentOS-X, same for Debian

* bugfix for rollback from edges

* bugfix for hash indexes

* bugfix for StringBuffer::erase_front

* added autoload for modules

* added AQL function TO_LIST


v1.0.1 (2012-09-30)
-------------------

* draft for issue #165: front-end application howto

* updated mruby to cf8fdea4a6598aa470e698e8cbc9b9b492319d

* fix for issue #190: install doesn't create log directory

* fix for issue #194: potential race condition between creating and dropping collections

* fix for issue #193: REST API HEAD request returns a message body on 404

* fix for issue #188: intermittent issues with 1.0.0

* fix for issue #163: server cannot create collection because of abandoned files

* fix for issue #150: call V8 garbage collection on server periodically


v1.0.0 (2012-08-17)
-------------------

* fix for issue #157: check for readline and ncurses headers, not only libraries


v1.0.beta4 (2012-08-15)
-----------------------

* fix for issue #152: fix memleak for barriers


v1.0.beta3 (2012-08-10)
-----------------------

* fix for issue #151: Memleak, collection data not removed

* fix for issue #149: Inconsistent port for admin interface

* fix for issue #163: server cannot create collection because of abandoned files

* fix for issue #157: check for readline and ncurses headers, not only libraries

* fix for issue #108: db.<collection>.truncate() inefficient

* fix for issue #109: added startup note about cached collection names and how to
  refresh them

* fix for issue #156: fixed memleaks in /_api/import

* fix for issue #59: added tests for /_api/import

* modified return value for calls to /_api/import: now, the attribute "empty" is
  returned as well, stating the number of empty lines in the input. Also changed the
  return value of the error code attribute ("errorNum") from 1100 ("corrupted datafile")
  to 400 ("bad request") in case invalid/unexpected JSON data was sent to the server.
  This error code is more appropriate as no datafile is broken but just input data is
  incorrect.

* fix for issue #152: Memleak for barriers

* fix for issue #151: Memleak, collection data not removed

* value of --database.maximal-journal-size parameter is now validated on startup. If
  value is smaller than the minimum value (currently 1048576), an error is thrown and
  the server will not start. Before this change, the global value of maximal journal
  size was not validated at server start, but only on collection level

* increased sleep value in statistics creation loop from 10 to 500 microseconds. This
  reduces accuracy of statistics values somewhere after the decimal points but saves
  CPU time.

* avoid additional sync() calls when writing partial shape data (attribute name data)
  to disk. sync() will still be called when the shape marker (will be written after
  the attributes) is written to disk

* issue #147: added flag --database.force-sync-shapes to force synching of shape data
  to disk. The default value is true so it is the same behavior as in version 1.0.
  if set to false, shape data is synched to disk if waitForSync for the collection is
  set to true, otherwise, shape data is not synched.

* fix for issue #145: strange issue on Travis: added epsilon for numeric comparison in
  geo index

* fix for issue #136: adjusted message during indexing

* issue #131: added timeout for HTTP keep-alive connections. The default value is 300
  seconds. There is a startup parameter server.keep-alive-timeout to configure the value.
  Setting it to 0 will disable keep-alive entirely on the server.

* fix for issue #137: AQL optimizer should use indexes for ref accesses with
  2 named attributes


v1.0.beta2 (2012-08-03)
-----------------------

* fix for issue #134: improvements for centos RPM

* fixed problem with disable-admin-interface in config file


v1.0.beta1 (2012-07-29)
-----------------------

* fixed issue #118: We need a collection "debugger"

* fixed issue #126: Access-Shaper must be cached

* INCOMPATIBLE CHANGE: renamed parameters "connect-timeout" and "request-timeout"
  for arangosh and arangoimp to "--server.connect-timeout" and "--server.request-timeout"

* INCOMPATIBLE CHANGE: authorization is now required on the server side
  Clients sending requests without HTTP authorization will be rejected with HTTP 401
  To allow backwards compatibility, the server can be started with the option
  "--server.disable-authentication"

* added options "--server.username" and "--server.password" for arangosh and arangoimp
  These parameters must be used to specify the user and password to be used when
  connecting to the server. If no password is given on the command line, arangosh/
  arangoimp will interactively prompt for a password.
  If no user name is specified on the command line, the default user "root" will be
  used.

* added startup option "--server.ssl-cipher-list" to determine which ciphers to
  use in SSL context. also added SSL_OP_CIPHER_SERVER_PREFERENCE to SSL default
  options so ciphers are tried in server and not in client order

* changed default SSL protocol to TLSv1 instead of SSLv2

* changed log-level of SSL-related messages

* added SSL connections if server is compiled with OpenSSL support. Use --help-ssl

* INCOMPATIBLE CHANGE: removed startup option "--server.admin-port".
  The new endpoints feature (see --server.endpoint) allows opening multiple endpoints
  anyway, and the distinction between admin and "other" endpoints can be emulated
  later using privileges.

* INCOMPATIBLE CHANGE: removed startup options "--port", "--server.port", and
  "--server.http-port" for arangod.
  These options have been replaced by the new "--server.endpoint" parameter

* INCOMPATIBLE CHANGE: removed startup option "--server" for arangosh and arangoimp.
  These options have been replaced by the new "--server.endpoint" parameter

* Added "--server.endpoint" option to arangod, arangosh, and arangoimp.
  For arangod, this option allows specifying the bind endpoints for the server
  The server can be bound to one or multiple endpoints at once. For arangosh
  and arangoimp, the option specifies the server endpoint to connect to.
  The following endpoint syntax is currently supported:
  - tcp://host:port or http@tcp://host:port (HTTP over IPv4)
  - tcp://[host]:port or http@tcp://[host]:port (HTTP over IPv6)
  - ssl://host:port or http@tcp://host:port (HTTP over SSL-encrypted IPv4)
  - ssl://[host]:port or http@tcp://[host]:port (HTTP over SSL-encrypted IPv6)
  - unix:///path/to/socket or http@unix:///path/to/socket (HTTP over UNIX socket)

  If no port is specified, the default port of 8529 will be used.

* INCOMPATIBLE CHANGE: removed startup options "--server.require-keep-alive" and
  "--server.secure-require-keep-alive".
  The server will now behave as follows which should be more conforming to the
  HTTP standard:
  * if a client sends a "Connection: close" header, the server will close the
    connection
  * if a client sends a "Connection: keep-alive" header, the server will not
    close the connection
  * if a client does not send any "Connection" header, the server will assume
    "keep-alive" if the request was an HTTP/1.1 request, and "close" if the
    request was an HTTP/1.0 request

* (minimal) internal optimizations for HTTP request parsing and response header
  handling

* fixed Unicode unescaping bugs for \f and surrogate pairs in BasicsC/strings.c

* changed implementation of TRI_BlockCrc32 algorithm to use 8 bytes at a time

* fixed issue #122: arangod doesn't start if <log.file> cannot be created

* fixed issue #121: wrong collection size reported

* fixed issue #98: Unable to change journalSize

* fixed issue #88: fds not closed

* fixed escaping of document data in HTML admin front end

* added HTTP basic authentication, this is always turned on

* added server startup option --server.disable-admin-interface to turn off the
  HTML admin interface

* honor server startup option --database.maximal-journal-size when creating new
  collections without specific journalsize setting. Previously, these
  collections were always created with journal file sizes of 32 MB and the
  --database.maximal-journal-size setting was ignored

* added server startup option --database.wait-for-sync to control the default
  behavior

* renamed "--unit-tests" to "--javascript.unit-tests"


v1.0.alpha3 (2012-06-30)
------------------------

* fixed issue #116: createCollection=create option doesn't work

* fixed issue #115: Compilation issue under OSX 10.7 Lion & 10.8 Mountain Lion
  (homebrew)

* fixed issue #114: image not found

* fixed issue #111: crash during "make unittests"

* fixed issue #104: client.js -> ARANGO_QUIET is not defined


v1.0.alpha2 (2012-06-24)
------------------------

* fixed issue #112: do not accept document with duplicate attribute names

* fixed issue #103: Should we cleanup the directory structure

* fixed issue #100: "count" attribute exists in cursor response with "count:
  false"

* fixed issue #84 explain command

* added new MRuby version (2012-06-02)

* added --log.filter

* cleanup of command line options:
** --startup.directory => --javascript.startup-directory
** --quite => --quiet
** --gc.interval => --javascript.gc-interval
** --startup.modules-path => --javascript.modules-path
** --action.system-directory => --javascript.action-directory
** --javascript.action-threads => removed (is now the same pool as --server.threads)

* various bug-fixes

* support for import

* added option SKIP_RANGES=1 for make unittests

* fixed several range-related assertion failures in the AQL query optimizer

* fixed AQL query optimizations for some edge cases (e.g. nested subqueries with
  invalid constant filter expressions)


v1.0.alpha1 (2012-05-28)
------------------------

Alpha Release of ArangoDB 1.0<|MERGE_RESOLUTION|>--- conflicted
+++ resolved
@@ -1,14 +1,12 @@
 v3.4.0-rc.3 (XXXX-XX-XX)
 ------------------------
 
-<<<<<<< HEAD
 * added AQL query optimizer rules `simplify-conditions` and `fuse-filters`
-=======
+
 * improve inter-server communication performance:
   - move all response processing off Communicator's socket management thread
   - create multiple Communicator objects with ClusterComm, route via round robin
   - adjust Scheduler threads to always be active, and have designated priorities.
->>>>>>> 1c612ff5
 
 * fix internal issue #2770: the Query Profiling modal dialog in the Web UI
   was slightly malformed.
