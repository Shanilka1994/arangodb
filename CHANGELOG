--- conflicted
+++ resolved
@@ -1,17 +1,8 @@
 v3.4.0-rc.4 (XXXX-XX-XX)
-<<<<<<< HEAD
 ------------------------
 
 * added option `--rocksdb.total-write-buffer-size` to limit total memory usage
   across all RocksDB in-memory write buffers
-
-
-v3.4.0-rc.3 (XXXX-XX-XX)
-------------------------
-
-* fixed RocksDB index estimates after truncate operations and subsequent crashes
-=======
-------------------------
 
 * suppress warnings from statistics background threads such as 
   `WARNING caught exception during statistics processing: Expecting Object`
@@ -38,7 +29,6 @@
 
   Using the `force` flag when upgrading or replacing a service falls back to
   installing the service if it does not already exist.
->>>>>>> 83585ca1
 
 * The order of JSON object attribute keys in JSON return values will now be 
   "random" in more cases. In JSON, there is no defined order for object attribute
