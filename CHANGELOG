devel
-----

<<<<<<< HEAD
* The single database or single coordinator statistics in a cluster
  environment within the Web UI sometimes got called way too often.
  This caused artifacts in the graphs, which is now fixed.
=======
* An aardvark statistics route could not collect and sum up the statistics of
  all coordinators if one of them was ahead and had more results than the others
>>>>>>> 5ac19b90

* Web UI now checks if server statistics are enabled before it sends its first
  request to the statistics API

* disable in-memory cache for edge and traversal data on agency nodes, as it
  is not needed there

* removed bundled Valgrind headers, removed JavaScript variable `valgrind`
  from the `internal` module

* upgraded JEMalloc version to 5.1.0

* use `-std=c++14` for ArangoDB compilation


v3.4.0-rc.3 (XXXX-XX-XX)
------------------------

* fix internal issue #486: immediate deletion (right after creation) of
  a view with a link to one collection and indexed data reports failure
  but removes the link

* fix internal issue #480: link to a collection is not added to a view
  if it was already added to other view

* fix internal issues #407, #445: limit ArangoSearch memory consumption
  so that it won't cause OOM while indexing large collections

* upgraded arangodb starter version to 0.13.5

* removed undocumented `db.<view>.toArray()` function from ArangoShell

* prevent creation of collections and views with the same in cluster setups

* fixed issue #6770: document update: ignoreRevs parameter ignored 

* added AQL query optimizer rules `simplify-conditions` and `fuse-filters`

* improve inter-server communication performance:
  - move all response processing off Communicator's socket management thread
  - create multiple Communicator objects with ClusterComm, route via round robin
  - adjust Scheduler threads to always be active, and have designated priorities.

* fix internal issue #2770: the Query Profiling modal dialog in the Web UI
  was slightly malformed.

* fix internal issue #2035: the Web UI now updates its indices view to check
  whether new indices exist or not.

* fix internal issue #6808: newly created databases within the Web UI did not
  appear when used Internet Explorer 11 as a browser.

* fix internal issue #2957: the Web UI was not able to display more than 1000
  documents, even when it was set to a higher amount.

* fix internal issue #2688: the Web UI's graph viewer created malformed node
  labels if a node was expanded multiple times.

* fix internal issue #2785: web ui's sort dialog sometimes got rendered, even
  if it should not.

* fix internal issue #2764: the waitForSync property of a satellite collection
  could not be changed via the Web UI

* dynamically manage libcurl's number of open connections to increase performance
  by reducing the number of socket close and then reopen cycles

* recover short server id from agency after a restart of a cluster node

  this fixes problems with short server ids being set to 0 after a node restart,
  which then prevented cursor result load-forwarding between multiple coordinators
  to work properly

  this should fix arangojs#573

* increased default timeouts in replication

  this decreases the chances of followers not getting in sync with leaders because
  of replication operations timing out

* include forward-ported diagnostic options for debugging LDAP connections

* fixed internal issue #3065: fix variable replacements by the AQL query
  optimizer in arangosearch view search conditions

  The consequence of the missing replacements was that some queries using view
  search conditions could have failed with error messages such as

  "missing variable #3 (a) for node #7 (EnumerateViewNode) while planning registers"

* fixed internal issue #1983: the Web UI was showing a deletion confirmation
  multiple times.

* Restricted usage of views in AQL, they will throw an error now
  (e.g. "FOR v, e, p IN 1 OUTBOUND @start edgeCollection, view")
  instead of failing the server.

* Allow VIEWs within the AQL "WITH" statement in cluster environment.
  This will now prepare the query for all collections linked within a view.
  (e.g. "WITH view FOR v, e, p IN OUTBOUND 'collectionInView/123' edgeCollection"
  will now be executed properly and not fail with unregistered collection any more)

* Properly check permissions for all collections linked to a view when
  instantiating an AQL query in cluster environment

* support installation of ArangoDB on Windows into directories with multibyte
  character filenames on Windows platforms that used a non-UTF8-codepage

  This was supported on other platforms before, but never worked for ArangoDB's
  Windows version

* display shard synchronization progress for collections outside of the
  `_system` database

* change memory protection settings for memory given back to by the bundled
  JEMalloc memory allocator. This avoids splitting of existing memory mappings
  due to changes of the protection settings

* added missing implementation for `DeleteRangeCF` in RocksDB WAL tailing handler

* fixed agents busy looping gossip

* handle missing `_frontend` collections gracefully

  the `_frontend` system collection is not required for normal ArangoDB operations,
  so if it is missing for whatever reason, ensure that normal operations can go
  on.


v3.4.0-rc.2 (2018-09-30)
------------------------

* upgraded arangosync version to 0.6.0

* upgraded arangodb starter version to 0.13.3

* fixed issue #6611: Properly display JSON properties of user defined foxx services
  configuration within the web UI

* improved shards display in web UI: included arrows to better visualize that
  collection name sections can be expanded and collapsed

* added nesting support for `aql` template strings

* added support for `undefined` and AQL literals to `aql.literal`

* added `aql.join` function

* fixed issue #6583: Agency node segfaults if sent an authenticated HTTP
  request is sent to its port

* fixed issue #6601: Context cancelled (never ending query)

* added more AQL query results cache inspection and control functionality

* fixed undefined behavior in AQL query result cache

* the query editor within the web UI is now catching HTTP 501 responses
  properly

* added AQL VERSION function to return the server version as a string

* added startup parameter `--cluster.advertised-endpoints`

* AQL query optimizer now makes better choices regarding indexes to use in a
  query when there are multiple competing indexes and some of them are prefixes
  of others

  In this case, the optimizer could have preferred indexes that covered less
  attributes, but it should rather pick the indexes that covered more attributes.

  For example, if there was an index on ["a"] and another index on ["a", "b"], then
  previously the optimizer may have picked the index on just ["a"] instead the
  index on ["a", "b"] for queries that used all index attributes but did range
  queries on them (e.g. `FILTER doc.a == @val1 && doc.b >= @val2`).

* Added compression for the AQL intermediate results transfer in the cluster,
  leading to less data being transferred between coordinator and database servers
  in many cases

* forward-ported a bugfix from RocksDB (https://github.com/facebook/rocksdb/pull/4386)
  that fixes range deletions (used internally in ArangoDB when dropping or truncating
  collections)

  The non-working range deletes could have triggered errors such as
  `deletion check in index drop failed - not all documents in the index have been deleted.`
  when dropping or truncating collections

* improve error messages in Windows installer

* allow retrying installation in Windows installer in case an existing database is still
  running and needs to be manually shut down before continuing with the installation

* fix database backup functionality in Windows installer

* fixed memory leak in `/_api/batch` REST handler

* `db._profileQuery()` now also tracks operations triggered when using `LIMIT`
  clauses in a query

* added proper error messages when using views as an argument to AQL functions
  (doing so triggered an `internal error` before)

* fixed return value encoding for collection ids ("cid" attribute") in REST API
  `/_api/replication/logger-follow`

* fixed dumping and restoring of views with arangodump and arangorestore

* fix replication from 3.3 to 3.4

* fixed some TLS errors that occurred when combining HTTPS/TLS transport with the
  VelocyStream protocol (VST)

  That combination could have led to spurious errors such as "TLS padding error"
  or "Tag mismatch" and connections being closed

* make synchronous replication detect more error cases when followers cannot
  apply the changes from the leader

* fixed issue #6379: RocksDB arangorestore time degeneration on dead documents

* fixed issue #6495: Document not found when removing records

* fixed undefined behavior in cluster plan-loading procedure that may have
  unintentionally modified a shared structure

* reduce overhead of function initialization in AQL COLLECT aggregate functions,
  for functions COUNT/LENGTH, SUM and AVG

  this optimization will only be noticable when the COLLECT produces many groups
  and the "hash" COLLECT variant is used

* fixed potential out-of-bounds access in admin log REST handler `/_admin/log`,
  which could have led to the server returning an HTTP 500 error

* catch more exceptions in replication and handle them appropriately

* agency endpoint updates now go through RAFT

* fixed a cleanup issue in Current when a follower was removed from Plan

* catch exceptions in MaintenanceWorker thread

* fixed a bug in cleanOutServer which could lead to a cleaned out server
  still being a follower for some shard


v3.4.0-rc.1 (2018-09-06)
------------------------

* Release Candidate for 3.4.0, please check the `ReleaseNotes/KnownIssues34.md`
  file for a list of known issues

* upgraded bundled RocksDB version to 5.16.0

* upgraded bundled Snappy compression library to 1.1.7

* fixed issue #5941 if using breadth first search in traversals uniqueness checks
  on path (vertices and edges) have not been applied. In SmartGraphs the checks
  have been executed properly.

* added more detailed progress output to arangorestore, showing the percentage of
  how much data is restored for bigger collections plus a set of overview statistics
  after each processed collection

* added option `--rocksdb.use-file-logging` to enable writing of RocksDB's own
  informational LOG files into RocksDB's database directory.

  This option is turned off by default, but can be enabled for debugging RocksDB
  internals and performance.

* improved error messages when managing Foxx services

  Install/replace/upgrade will now provide additional information when an error
  is encountered during setup. Errors encountered during a `require` call will
  also include information about the underlying cause in the error message.

* fixed some Foxx script names being displayed incorrectly in web UI and Foxx CLI

* major revision of the maintenance feature

* added `uuidv4` and `genRandomBytes` methods to crypto module

* added `hexSlice` methods `hexWrite` to JS Buffer type

* added `Buffer.from`, `Buffer.of`, `Buffer.alloc` and `Buffer.allocUnsafe`
  for improved compatibility with Node.js

* Foxx HTTP API errors now log stacktraces

* fixed issue #5831: custom queries in the ui could not be loaded if the user
  only has read access to the _system database.

* fixed issue #6128: ArangoDb Cluster: Task moved from DBS to Coordinator

* fixed some web ui action events related to Running Queries view and Slow
  Queries History view

* fixed internal issue #2566: corrected web UI alignment of the nodes table

* fixed issue #5736: Foxx HTTP API responds with 500 error when request body
  is too short

* fixed issue #6106: Arithmetic operator type casting documentation incorrect

* The arangosh now supports the velocystream transport protocol via the schemas
  "vst+tcp://", "vst+ssl://", "vst+unix://" schemes.

* The server will no longer lowercase the input in --server.endpoint. This means
  Unix domain socket paths will now  be treated as specified, previously they were lowercased

* fixed logging of requests. A wrong log level was used

* fixed issue #5943: misplaced database ui icon and wrong cursor type were used

* fixed issue #5354: updated the web UI JSON editor, improved usability

* fixed issue #5648: fixed error message when saving unsupported document types

* fixed internal issue #2812: Cluster fails to create many indexes in parallel

* Added C++ implementation, load balancer support, and user restriction to Pregel API.

  If an execution is accessed on a different coordinator than where it was
  created, the request(s) will be forwarded to the correct coordinator. If an
  execution is accessed by a different user than the one who created it, the
  request will be denied.

* the AQL editor in the web UI now supports detailed AQL query profiling

* fixed issue #5884: Subquery nodes are no longer created on DBServers

* intermediate commits in the RocksDB engine are now only enabled in standalone AQL queries

  (not within a JS transaction), standalone truncate as well as for the "import" API

* the AQL editor in the web UI now supports GeoJSON types and is able to render them.

* fixed issue #5035: fixed a vulnerability issue within the web ui's index view

* PR #5552: add "--latency true" option to arangoimport.  Lists microsecond latency

* added `"pbkdf2"` method to `@arangodb/foxx/auth` module

* the `@arangodb/foxx/auth` module now uses a different method to generate salts,
  so salts are no longer guaranteed to be alphanumeric

* fixed internal issue #2567: the Web UI was showing the possibility to move a shard
  from a follower to the current leader

* Renamed RocksDB engine-specific statistics figure `rocksdb.block-cache-used`
  to `rocksdb.block-cache-usage` in output of `db._engineStats()`

  The new figure name is in line with the statistics that the RocksDB library
  provides in its new versions.

* Added RocksDB engine-specific statistics figures `rocksdb.block-cache-capacity`,
  `rocksdb.block-cache-pinned-usage` as well as level-specific figures
  `rocksdb.num-files-at-level` and `rocksdb.compression-ratio-at-level` in
  output of `db._engineStats()`

* Added RocksDB-engine configuration option `--rocksdb.block-align-data-blocks`

  If set to true, data blocks are aligned on lesser of page size and block size,
  which may waste some memory but may reduce the number of cross-page I/Os operations.

* Usage RocksDB format version 3 for new block-based tables

* Bugfix: The AQL syntax variants `UPDATE/REPLACE k WITH d` now correctly take
  _rev from k instead of d (when ignoreRevs is false) and ignore d._rev.

* Added C++ implementation, load balancer support, and user restriction to tasks API

  If a task is accessed on a different coordinator than where it was created,
  the request(s) will be forwarded to the correct coordinator. If a
  task is accessed by a different user than the one who created it, the request
  will be denied.

* Added load balancer support and user-restriction to async jobs API.

  If an async job is accessed on a different coordinator than where it was
  created, the request(s) will be forwarded to the correct coordinator. If a
  job is accessed by a different user than the one who created it, the request
  will be denied.

* switch default storage engine from MMFiles to RocksDB

  In ArangoDB 3.4, the default storage engine for new installations is the RocksDB
  engine. This differs to previous versions (3.2 and 3.3), in which the default
  storage engine was the MMFiles engine.

  The MMFiles engine can still be explicitly selected as the storage engine for
  all new installations. It's only that the "auto" setting for selecting the storage
  engine will now use the RocksDB engine instead of MMFiles engine.

  In the following scenarios, the effectively selected storage engine for new
  installations will be RocksDB:

  * `--server.storage-engine rocksdb`
  * `--server.storage-engine auto`
  * `--server.storage-engine` option not specified

  The MMFiles storage engine will be selected for new installations only when
  explicitly selected:

  * `--server.storage-engine mmfiles`

  On upgrade, any existing ArangoDB installation will keep its previously selected
  storage engine. The change of the default storage engine is thus only relevant
  for new ArangoDB installations and/or existing cluster setups for which new server
  nodes get added later. All server nodes in a cluster setup should use the same
  storage engine to work reliably. Using different storage engines in a cluster is
  unsupported.

* added collection.indexes() as an alias for collection.getIndexes()

* disable V8 engine and JavaScript APIs for agency nodes

* renamed MMFiles engine compactor thread from "Compactor" to "MMFilesCompactor".

  This change will be visible only on systems which allow assigning names to
  threads.

* added configuration option `--rocksdb.sync-interval`

  This option specifies interval (in milliseconds) that ArangoDB will use to
  automatically synchronize data in RocksDB's write-ahead log (WAL) files to
  disk. Automatic syncs will only be performed for not-yet synchronized data,
  and only for operations that have been executed without the *waitForSync*
  attribute.

  Automatic synchronization is performed by a background thread. The default
  sync interval is 100 milliseconds.

  Note: this option is not supported on Windows platforms. Setting the sync
  interval to a value greater 0 will produce a startup warning.

* added AQL functions `TO_BASE64`, `TO_HEX`, `ENCODE_URI_COMPONENT` and `SOUNDEX`

* PR #5857: RocksDB engine would frequently request a new DelayToken.  This caused
  excessive write delay on the next Put() call.  Alternate approach taken.

* changed the thread handling in the scheduler. `--server.maximal-threads` will be
  the maximum number of threads for the scheduler.

* The option `--server.threads` is now obsolete.

* use sparse indexes in more cases now, when it is clear that the index attribute
  value cannot be null

* introduce SingleRemoteOperationNode via "optimize-cluster-single-document-operations"
  optimizer rule, which triggers single document operations directly from the coordinator
  instead of using a full-featured AQL setup. This saves cluster roundtrips.

  Queries directly referencing the document key benefit from this:

      UPDATE {_key: '1'} WITH {foo: 'bar'} IN collection RETURN OLD

* Added load balancer support and user-restriction to cursor API.

  If a cursor is accessed on a different coordinator than where it was created,
  the requests will be forwarded to the correct coordinator. If a cursor is
  accessed by a different user than the one who created it, the request will
  be denied.

* if authentication is turned on requests to databases by users with insufficient rights
 will be answered with the HTTP forbidden (401) response.

* upgraded bundled RocksDB library version to 5.15

* added key generators `uuid` and `padded`

  The `uuid` key generator generates universally unique 128 bit keys, which are
  stored in hexadecimal human-readable format.
  The `padded` key generator generates keys of a fixed length (16 bytes) in
  ascending lexicographical sort order.

* The REST API of `/_admin/status` added: "operationMode" filed with same meaning as
  the "mode" field and field "readOnly" that has the inverted meaning of the field
  "writeOpsEnabled". The old field names will be deprecated in upcoming versions.

* added `COUNT_DISTINCT` AQL function

* make AQL optimizer rule `collect-in-cluster` optimize aggregation functions
  `AVERAGE`, `VARIANCE`, `STDDEV`, `UNIQUE`, `SORTED_UNIQUE` and `COUNT_DISTINCT`
  in a cluster by pushing parts of the aggregation onto the DB servers and only
  doing the total aggregation on the coordinator

* replace JavaScript functions FULLTEXT, NEAR, WITHIN and WITHIN_RECTANGLE with
  regular AQL subqueries via a new optimizer rule "replace-function-with-index".

* the existing "fulltext-index-optimizer" optimizer rule has been removed because its
  duty is now handled by the "replace-function-with-index" rule.

* added option "--latency true" option to arangoimport. Lists microsecond latency
  statistics on 10 second intervals.

* fixed internal issue #2256: ui, document id not showing up when deleting a document

* fixed internal issue #2163: wrong labels within foxx validation of service
  input parameters

* fixed internal issue #2160: fixed misplaced tooltips in indices view

* Added exclusive option for rocksdb collections. Modifying AQL queries can
  now set the exclusive option as well as it can be set on JavaScript transactions.

* added optimizer rule "optimize-subqueries", which makes qualifying subqueries
  return less data

  The rule fires in the following situations:
  * in case only a few results are used from a non-modifying subquery, the rule
    will add a LIMIT statement into the subquery. For example

        LET docs = (
          FOR doc IN collection
            FILTER ...
            RETURN doc
        )
        RETURN docs[0]

    will be turned into

        LET docs = (
          FOR doc IN collection
            FILTER ...
            LIMIT 1
            RETURN doc
        )
        RETURN docs[0]

    Another optimization performed by this rule is to modify the result value
    of subqueries in case only the number of results is checked later. For example

        RETURN LENGTH(
          FOR doc IN collection
            FILTER ...
            RETURN doc
        )

    will be turned into

        RETURN LENGTH(
          FOR doc IN collection
            FILTER ...
            RETURN true
        )

  This saves copying the document data from the subquery to the outer scope and may
  enable follow-up optimizations.

* fixed Foxx queues bug when queues are created in a request handler with an
  ArangoDB authentication header

* abort startup when using SSLv2 for a server endpoint, or when connecting with
  a client tool via an SSLv2 connection.

  SSLv2 has been disabled in the OpenSSL library by default in recent versions
  because of security vulnerabilities inherent in this protocol.

  As it is not safe at all to use this protocol, the support for it has also
  been stopped in ArangoDB. End users that use SSLv2 for connecting to ArangoDB
  should change the protocol from SSLv2 to TLSv12 if possible, by adjusting
  the value of the `--ssl.protocol` startup option.

* added `overwrite` option to document insert operations to allow for easier syncing.

  This implements almost the much inquired UPSERT. In reality it is a REPSERT
  (replace/insert) because only replacement and not modification of documents
  is possible. The option does not work in cluster collections with custom
  sharding.

* added startup option `--log.escape`

  This option toggles the escaping of log output.

  If set to `true` (which is the default value), then the logging will work
  as before, and the following characters in the log output are escaped:

  * the carriage return character (hex 0d)
  * the newline character (hex 0a)
  * the tabstop character (hex 09)
  * any other characters with an ordinal value less than hex 20

  If the option is set to `false`, no characters are escaped. Characters with
  an ordinal value less than hex 20 will not be printed in this mode but will
  be replaced with a space character (hex 20).

  A side effect of turning off the escaping is that it will reduce the CPU
  overhead for the logging. However, this will only be noticable when logging
  is set to a very verbose level (e.g. debug or trace).

* increased the default values for the startup options `--javascript.gc-interval`
  from every 1000 to every 2000 requests, and for `--javascript.gc-frequency` from
  30 to 60 seconds

  This will make the V8 garbage collection run less often by default than in previous
  versions, reducing CPU load a bit and leaving more contexts available on average.

* added `/_admin/repair/distributeShardsLike` that repairs collections with
  distributeShardsLike where the shards aren't actually distributed like in the
  prototype collection, as could happen due to internal issue #1770

* Fixed issue #4271: Change the behavior of the `fullCount` option for AQL query
  cursors so that it will only take into account `LIMIT` statements on the top level
  of the query.

  `LIMIT` statements in subqueries will not have any effect on the `fullCount` results
  any more.

* We added a new geo-spatial index implementation. On the RocksDB storage engine all
  installations will need to be upgraded with `--database.auto-upgrade true`. New geo
  indexes will now only report with the type `geo` instead of `geo1` or `geo2`.
  The index types `geo1` and `geo2` are now deprecated.
  Additionally we removed the deprecated flags `constraint` and `ignoreNull` from geo
  index definitions, these fields were initially deprecated in ArangoDB 2.5

* Add revision id to RocksDB values in primary indexes to speed up replication (~10x).

* PR #5238: Create a default pacing algorithm for arangoimport to avoid TimeoutErrors
  on VMs with limited disk throughput

* Starting a cluster with coordinators and DB servers using different storage engines
  is unsupported. Doing it anyway will now produce a warning on startup

* fixed issue #4919: C++ implementation of LIKE function now matches the old and correct
  behaviour of the javascript implementation.

* added `--json` option to arangovpack, allowing to treat its input as plain JSON data
  make arangovpack work without any configuration file

* added experimental arangodb startup option `--javascript.enabled` to enable/disable the
  initialization of the V8 JavaScript engine. Only expected to work on single-servers and
  agency deployments

* pull request #5201: eliminate race scenario where handlePlanChange could run infinite times
  after an execution exceeded 7.4 second time span

* UI: fixed an unreasonable event bug within the modal view engine

* pull request #5114: detect shutdown more quickly on heartbeat thread of coordinator and
  DB servers

* fixed issue #3811: gharial api is now checking existence of `_from` and `_to` vertices
  during edge creation

* There is a new method `_profileQuery` on the database object to execute a query and
  print an explain with annotated runtime information.

* Query cursors can now be created with option `profile`, with a value of 0, 1 or 2.
  This will cause queries to include more statistics in their results and will allow tracing
  of queries.

* fixed internal issue #2147: fixed database filter in UI

* fixed internal issue #2149: number of documents in the UI is not adjusted after moving them

* fixed internal issue #2150: UI - loading a saved query does not update the list of bind
  parameters

* removed option `--cluster.my-local-info` in favor of persisted server UUIDs

  The option `--cluster.my-local-info` was deprecated since ArangoDB 3.3.

* added new collection property `cacheEnabled` which enables in-memory caching for
  documents and primary index entries. Available only when using RocksDB

* arangodump now supports `--threads` option to dump collections in parallel

* arangorestore now supports `--threads` option to restore collections in parallel

* Improvement: The AQL query planner in cluster is now a bit more clever and
  can prepare AQL queries with less network overhead.

  This should speed up simple queries in cluster mode, on complex queries it
  will most likely not show any performance effect.
  It will especially show effects on collections with a very high amount of Shards.

* removed remainders of dysfunctional `/_admin/cluster-test` and `/_admin/clusterCheckPort`
  API endpoints and removed them from documentation

* added new query option `stream` to enable streaming query execution via the
  `POST /_api/cursor` rest interface.

* fixed issue #4698: databases within the UI are now displayed in a sorted order.

* Behavior of permissions for databases and collections changed:
  The new fallback rule for databases for which an access level is not explicitly specified:
  Choose the higher access level of:
    * A wildcard database grant
    * A database grant on the `_system` database
  The new fallback rule for collections for which an access level is not explicitly specified:
  Choose the higher access level of:
    * Any wildcard access grant in the same database, or on "*/*"
    * The access level for the current database
    * The access level for the `_system` database

* fixed issue #4583: add AQL ASSERT and AQL WARN

* renamed startup option `--replication.automatic-failover` to
  `--replication.active-failover`
  using the old option name will still work in ArangoDB 3.4, but the old option
  will be removed afterwards

* index selectivity estimates for RocksDB engine are now eventually consistent

  This change addresses a previous issue where some index updates could be
  "lost" from the view of the internal selectivity estimate, leading to
  inaccurate estimates. The issue is solved now, but there can be up to a second
  or so delay before updates are reflected in the estimates.

* support `returnOld` and `returnNew` attributes for in the following HTTP REST
  APIs:

  * /_api/gharial/<graph>/vertex/<collection>
  * /_api/gharial/<graph>/edge/<collection>

  The exception from this is that the HTTP DELETE verb for these APIs does not
  support `returnOld` because that would make the existing API incompatible

* fixed internal issue #478: remove unused and undocumented REST API endpoints
  _admin/statistics/short and _admin/statistics/long

  These APIs were available in ArangoDB's REST API, but have not been called by
  ArangoDB itself nor have they been part of the documented API. They have been
  superseded by other REST APIs and were partially dysfunctional. Therefore
  these two endpoints have been removed entirely.

* fixed issue #1532: reload users on restore

* fixed internal issue #1475: when restoring a cluster dump to a single server
  ignore indexes of type primary and edge since we mustn't create them here.

* fixed internal issue #1439: improve performance of any-iterator for RocksDB

* issue #1190: added option `--create-database` for arangoimport

* UI: updated dygraph js library to version 2.1.0

* renamed arangoimp to arangoimport for consistency
  Release packages will still install arangoimp as a symlink so user scripts
  invoking arangoimp do not need to be changed

* UI: Shard distribution view now has an accordion view instead of displaying
  all shards of all collections at once.

* fixed issue #4393: broken handling of unix domain sockets in JS_Download

* added AQL function `IS_KEY`
  this function checks if the value passed to it can be used as a document key,
  i.e. as the value of the `_key` attribute

* added AQL functions `SORTED` and `SORTED_UNIQUE`

  `SORTED` will return a sorted version of the input array using AQL's internal
  comparison order
  `SORTED_UNIQUE` will do the same, but additionally removes duplicates.

* added C++ implementation for AQL functions `DATE_NOW`, `DATE_ISO8601`,
  `DATE_TIMESTAMP`, `IS_DATESTRING`, `DATE_DAYOFWEEK`, `DATE_YEAR`,
  `DATE_MONTH`, `DATE_DAY`, `DATE_HOUR`, `DATE_MINUTE`, `DATE_SECOND`,
  `DATE_MILLISECOND`, `DATE_DAYOFYEAR`, `DATE_ISOWEEK`, `DATE_LEAPYEAR`,
  `DATE_QUARTER`, `DATE_DAYS_IN_MONTH`, `DATE_ADD`, `DATE_SUBTRACT`,
  `DATE_DIFF`, `DATE_COMPARE`, `TRANSLATE` and `SHA512`

* fixed a bug where clusterinfo missed changes to plan after agency
  callback is registred for create collection

* Foxx manifest.json files can now contain a $schema key with the value
  of "http://json.schemastore.org/foxx-manifest" to improve tooling support.

* fixed agency restart from compaction without data

* fixed agency's log compaction for internal issue #2249

* only load Plan and Current from agency when actually needed


v3.3.18 (XXXX-XX-XX)
--------------------

* improved logging in case of replication errors

* recover short server id from agency after a restart of a cluster node

  this fixes problems with short server ids being set to 0 after a node restart,
  which then prevented cursor result load-forwarding between multiple coordinators
  to work properly

  this should fix arangojs#573

* increased default timeouts in replication

  this decreases the chances of followers not getting in sync with leaders because
  of replication operations timing out

* fixed internal issue #1983: the Web UI was showing a deletion confirmation
  multiple times.

* handle missing `_frontend` collections gracefully

  the `_frontend` system collection is not required for normal ArangoDB operations,
  so if it is missing for whatever reason, ensure that normal operations can go
  on.


v3.3.17 (2018-10-04)
--------------------

* upgraded arangosync version to 0.6.0

* added several advanced options for configuring and debugging LDAP connections.
  Please note that some of the following options are platform-specific and may not 
  work on all platforms or with all LDAP servers reliably:

  - `--ldap.serialized`: whether or not calls into the underlying LDAP library 
    should be serialized.
    This option can be used to work around thread-unsafe LDAP library functionality.
  - `--ldap.serialize-timeout`: sets the timeout value that is used when waiting to 
    enter the LDAP library call serialization lock. This is only meaningful when 
    `--ldap.serialized` has been set to `true`. 
  - `--ldap.retries`: number of tries to attempt a connection. Setting this to values 
    greater than one will make ArangoDB retry to contact the LDAP server in case no 
    connection can be made initially.
  - `--ldap.restart`: whether or not the LDAP library should implicitly restart 
    connections
  - `--ldap.referrals`: whether or not the LDAP library should implicitly chase 
    referrals
  - `--ldap.debug`: turn on internal OpenLDAP library output (warning: will print 
    to stdout).
  - `--ldap.timeout`: timeout value (in seconds) for synchronous LDAP API calls 
    (a value of 0 means default timeout).
  - `--ldap.network-timeout`: timeout value (in seconds) after which network operations 
    following the initial connection return in case of no activity (a value of 0 means 
    default timeout).
  - `--ldap.async-connect`: whether or not the connection to the LDAP library will 
    be done asynchronously.

* fixed a shutdown race in ArangoDB's logger, which could have led to some buffered
  log messages being discarded on shutdown

* display shard synchronization progress for collections outside of the
  `_system` database

* fixed issue #6611: Properly display JSON properties of user defined foxx services
  configuration within the web UI

* fixed issue #6583: Agency node segfaults if sent an authenticated HTTP request is sent to its port

* when cleaning out a leader it could happen that it became follower instead of 
  being removed completely

* make synchronous replication detect more error cases when followers cannot
  apply the changes from the leader

* fix some TLS errors that occurred when combining HTTPS/TLS transport with the
  VelocyStream protocol (VST)

  That combination could have led to spurious errors such as "TLS padding error"
  or "Tag mismatch" and connections being closed 

* agency endpoint updates now go through RAFT


v3.3.16 (2018-09-19)
--------------------

* fix undefined behavior in AQL query result cache

* the query editor within the web ui is now catching http 501 responses
  properly

* fixed issue #6495 (Document not found when removing records)

* fixed undefined behavior in cluster plan-loading procedure that may have 
  unintentionally modified a shared structure

* reduce overhead of function initialization in AQL COLLECT aggregate functions,
  for functions COUNT/LENGTH, SUM and AVG

  this optimization will only be noticable when the COLLECT produces many groups
  and the "hash" COLLECT variant is used

* fixed potential out-of-bounds access in admin log REST handler /_admin/log,
  which could have led to the server returning an HTTP 500 error

* catch more exceptions in replication and handle them appropriately


v3.3.15 (2018-09-10)
--------------------

* fixed an issue in the "sorted" AQL COLLECT variant, that may have led to producing
  an incorrect number of results

* upgraded arangodb starter version to 0.13.3

* fixed issue #5941 if using breadth-first search in traversals uniqueness checks
  on path (vertices and edges) have not been applied. In SmartGraphs the checks
  have been executed properly.

* added more detailed progress output to arangorestore, showing the percentage of
  how much data is restored for bigger collections plus a set of overview statistics
  after each processed collection

* added option `--rocksdb.use-file-logging` to enable writing of RocksDB's own
  informational LOG files into RocksDB's database directory.

  This option is turned off by default, but can be enabled for debugging RocksDB
  internals and performance.

* improved error messages when managing Foxx services

  Install/replace/upgrade will now provide additional information when an error
  is encountered during setup. Errors encountered during a `require` call will
  also include information about the underlying cause in the error message.

* fixed some Foxx script names being displayed incorrectly in web UI and Foxx CLI

* added startup option `--query.optimizer-max-plans value`

  This option allows limiting the number of query execution plans created by the 
  AQL optimizer for any incoming queries. The default value is `128`.

  By adjusting this value it can be controlled how many different query execution 
  plans the AQL query optimizer will generate at most for any given AQL query. 
  Normally the AQL query optimizer will generate a single execution plan per AQL query, 
  but there are some cases in which it creates multiple competing plans. More plans
  can lead to better optimized queries, however, plan creation has its costs. The
  more plans are created and shipped through the optimization pipeline, the more time 
  will be spent in the optimizer.

  Lowering this option's value will make the optimizer stop creating additional plans 
  when it has already created enough plans.

  Note that this setting controls the default maximum number of plans to create. The
  value can still be adjusted on a per-query basis by setting the *maxNumberOfPlans*
  attribute when running a query.

  This change also lowers the default maximum number of query plans from 192 to 128.

* bug fix: facilitate faster shutdown of coordinators and db servers

* cluster nodes should retry registering in agency until successful

* fixed some web ui action events related to Running Queries view and Slow
  Queries History view

* Create a default pacing algorithm for arangoimport to avoid TimeoutErrors
  on VMs with limited disk throughput

* backport PR 6150: establish unique function to indicate when
  application is terminating and therefore network retries should not occur

* backport PR #5201: eliminate race scenario where handlePlanChange
  could run infinite times after an execution exceeded 7.4 second time span


v3.3.14 (2018-08-15)
--------------------

* upgraded arangodb starter version to 0.13.1

* Foxx HTTP API errors now log stacktraces

* fixed issue #5736: Foxx HTTP API responds with 500 error when request body
  is too short

* fixed issue #5831: custom queries in the ui could not be loaded if the user
  only has read access to the _system database.

* fixed internal issue #2566: corrected web UI alignment of the nodes table

* fixed internal issue #2869: when attaching a follower with global applier to an
  authenticated leader already existing users have not been replicated, all users
  created/modified later are replicated.

* fixed internal issue #2865: dumping from an authenticated arangodb the users have
  not been included

* fixed issue #5943: misplaced database ui icon and wrong cursor type were used

* fixed issue #5354: updated the web UI JSON editor, improved usability

* fixed issue #5648: fixed error message when saving unsupported document types

* fixed issue #6076: Segmentation fault after AQL query

  This also fixes issues #6131 and #6174

* fixed issue #5884: Subquery nodes are no longer created on DBServers

* fixed issue #6031: Broken LIMIT in nested list iterations

* fixed internal issue #2812: Cluster fails to create many indexes in parallel

* intermediate commits in the RocksDB engine are now only enabled in standalone AQL
  queries (not within a JS transaction), standalone truncate as well as for the
  "import" API

* Bug fix: race condition could request data from Agency registry that did not
  exist yet.  This caused a throw that would end the Supervision thread.
  All registry query APIs no longer throw exceptions.


v3.3.13 (2018-07-26)
--------------------

* fixed internal issue #2567: the Web UI was showing the possibility to move a
  shard from a follower to the current leader

* fixed issue #5977: Unexpected execution plan when subquery contains COLLECT

* Bugfix: The AQL syntax variants `UPDATE/REPLACE k WITH d` now correctly take
  _rev from k instead of d (when ignoreRevs is false) and ignore d._rev.

* put an upper bound on the number of documents to be scanned when using
  `db.<collection>.any()` in the RocksDB storage engine

  previous versions of ArangoDB did a scan of a random amount of documents in
  the collection, up to the total number of documents available. this produced
  a random selection with a good quality, but needed to scan half the number
  of documents in the collection on average.

  The new version will only scan up to 500 documents, so it produces a less
  random result, but will be a lot faster especially for large collections.

  The implementation of `any()` for the MMFiles engine remains unchanged. The
  MMFiles engine will pick a random document from the entire range of the
  in-memory primary index without performing scans.

* return an empty result set instead of an "out of memory" exception when
  querying the geo index with invalid (out of range) coordinates

* added load balancer support and user-restriction to cursor API.

  If a cursor is accessed on a different coordinator than where it was created,
  the requests will be forwarded to the correct coordinator. If a cursor is
  accessed by a different user than the one who created it, the request will
  be denied.

* keep failed follower in followers list in Plan.

  This increases the changes of a failed follower getting back into sync if the
  follower comes back after a short time. In this case the follower can try to
  get in sync again, which normally takes less time than seeding a completely
  new follower.

* fix assertion failure and undefined behavior in Unix domain socket connections,
  introduced by 3.3.12

* added configuration option `--rocksdb.sync-interval`

  This option specifies interval (in milliseconds) that ArangoDB will use to
  automatically synchronize data in RocksDB's write-ahead log (WAL) files to
  disk. Automatic syncs will only be performed for not-yet synchronized data,
  and only for operations that have been executed without the *waitForSync*
  attribute.

  Automatic synchronization is performed by a background thread. The default
  sync interval is 0, meaning the automatic background syncing is turned off.
  Background syncing in 3.3 is opt-in, whereas in ArangoDB 3.4 the default sync
  interval will be 100 milliseconds.

  Note: this option is not supported on Windows platforms. Setting the sync
  interval to a value greater 0 will produce a startup warning.

* fixed graph creation sometimes failing with 'edge collection
  already used in edge def' when the edge definition contained multiple vertex
  collections, despite the edge definitions being identical

* inception could get caught in a trap, where agent configuration
  version and timeout multiplier lead to incapacitated agency

* fixed issue #5827: Batch request handling incompatible with .NET's default
  ContentType format

* fixed agency's log compaction for internal issue #2249

* inspector collects additionally disk data size and storage engine statistics


v3.3.12 (2018-07-12)
--------------------

* issue #5854: RocksDB engine would frequently request a new DelayToken.  This caused
  excessive write delay on the next Put() call.  Alternate approach taken.

* fixed graph creation under some circumstances failing with 'edge collection
  already used in edge def' despite the edge definitions being identical

* fixed issue #5727: Edge document with user provided key is inserted as many
  times as the number of shards, violating the primary index

* fixed internal issue #2658: AQL modification queries did not allow `_rev`
  checking. There is now a new option `ignoreRevs` which can be set to `false`
  in order to force AQL modification queries to match revision ids before
  doing any modifications

* fixed issue #5679: Replication applier restrictions will crash synchronisation
  after initial sync

* fixed potential issue in RETURN DISTINCT CollectBlock implementation
  that led to the block producing an empty result

* changed communication tasks to use boost strands instead of locks,
  this fixes a race condition with parallel VST communication over
  SSL

* fixed agency restart from compaction without data

* fixed for agent coming back to agency with changed endpoint and
  total data loss

* more patient agency tests to allow for ASAN tests to successfully finish


v3.3.11 (2018-06-26)
--------------------

* upgraded arangosync version to 0.5.3

* upgraded arangodb starter version to 0.12.0

* fixed internal issue #2559: "unexpected document key" error when custom
  shard keys are used and the "allowUserKeys" key generator option is set
  to false

* fixed AQL DOCUMENT lookup function for documents for sharded collections with
  more than a single shard and using a custom shard key (i.e. some shard
  key attribute other than `_key`).
  The previous implementation of DOCUMENT restricted to lookup to a single
  shard in all cases, though this restriction was invalid. That lead to
  `DOCUMENT` not finding documents in cases the wrong shard was contacted. The
  fixed implementation in 3.3.11 will reach out to all shards to find the
  document, meaning it will produce the correct result, but will cause more
  cluster-internal traffic. This increase in traffic may be high if the number
  of shards is also high, because each invocation of `DOCUMENT` will have to
  contact all shards.
  There will be no performance difference for non-sharded collections or
  collections that are sharded by `_key` or that only have a single shard.

* reimplemented replication view in web UI

* fixed internal issue #2256: ui, document id not showing up when deleting a document

* fixed internal issue #2163: wrong labels within foxx validation of service
  input parameters

* fixed internal issue #2160: fixed misplaced tooltips in indices view

* added new arangoinspect client tool, to help users and customers easily collect
  information of any ArangoDB server setup, and facilitate troubleshooting for the
  ArangoDB Support Team


v3.3.10 (2018-06-04)
--------------------

* make optimizer rule "remove-filter-covered-by-index" not stop after removing
  a sub-condition from a FILTER statement, but pass the optimized FILTER
  statement again into the optimizer rule for further optimizations.
  This allows optimizing away some more FILTER conditions than before.

* allow accessing /_admin/status URL on followers too in active failover setup

* fix cluster COLLECT optimization for attributes that were in "sorted" variant of
  COLLECT and that were provided by a sorted index on the collected attribute

* apply fulltext index optimization rule for multiple fulltext searches in
  the same query

  this fixes https://stackoverflow.com/questions/50496274/two-fulltext-searches-on-arangodb-cluster-v8-is-involved

* validate `_from` and `_to` values of edges on updates consistently

* fixed issue #5400: Unexpected AQL Result

* fixed issue #5429: Frequent 'updated local foxx repository' messages

* fixed issue #5252: Empty result if FULLTEXT() is used together with LIMIT offset

* fixed issue #5035: fixed a vulnerability issue within the web ui's index view

* inception was ignoring leader's configuration


v3.3.9 (2018-05-17)
-------------------

* added `/_admin/repair/distributeShardsLike` that repairs collections with
  distributeShardsLike where the shards aren't actually distributed like in the
  prototype collection, as could happen due to internal issue #1770

* fixed Foxx queues bug when queues are created in a request handler with an
  ArangoDB authentication header

* upgraded arangosync version to 0.5.1

* upgraded arangodb starter version to 0.11.3

* fix cluster upgrading issue introduced in 3.3.8

  the issue made arangod crash when starting a DB server with option
  `--database.auto-upgrade true`

* fix C++ implementation of AQL ZIP function to return each distinct attribute
  name only once. The previous implementation added non-unique attribute names
  multiple times, which led to follow-up issues.
  Now if an attribute name occurs multiple times in the input list of attribute
  names, it will only be incorporated once into the result object, with the
  value that corresponds to the first occurrence.
  This fix also changes the V8 implementation of the ZIP function, which now
  will always return the first value for non-unique attribute names and not the
  last occurring value.

* self heal during a Foxx service install, upgrade or replace no longer breaks
  the respective operation

* make /_api/index, /_api/database and /_api/user REST handlers use the scheduler's
  internal queue, so they do not run in an I/O handling thread

* fixed issue #4919: C++ implementation of LIKE function now matches the old and
  correct behavior of the JavaScript implementation.

* added REST API endpoint /_admin/server/availability for monitoring purposes

* UI: fixed an unreasonable event bug within the modal view engine

* fixed issue #3811: gharial api is now checking existence of _from and _to vertices
  during edge creation

* fixed internal issue #2149: number of documents in the UI is not adjusted after
  moving them

* fixed internal issue #2150: UI - loading a saved query does not update the list
  of bind parameters

* fixed internal issue #2147 - fixed database filter in UI

* fixed issue #4934: Wrong used GeoIndex depending on FILTER order

* added `query` and `aql.literal` helpers to `@arangodb` module.

* remove post-sort from GatherNode in cluster AQL queries that do use indexes
  for filtering but that do not require a sorted result

  This optimization can speed up gathering data from multiple shards, because
  it allows to remove a merge sort of the individual shards' results.

* extend the already existing "reduce-extraction-to-projection" AQL optimizer
  rule for RocksDB to provide projections of up to 5 document attributes. The
  previous implementation only supported a projection for a single document
  attribute. The new implementation will extract up to 5 document attributes from
  a document while scanning a collection via an EnumerateCollectionNode.
  Additionally the new version of the optimizer rule can also produce projections
  when scanning an index via an IndexNode.
  The optimization is benefial especially for huge documents because it will copy
  out only the projected attributes from the document instead of copying the entire
  document data from the storage engine.

  When applied, the explainer will show the projected attributes in a `projections`
  remark for an EnumerateCollectionNode or IndexNode. The optimization is limited
  to the RocksDB storage engine.

* added index-only optimization for AQL queries that can satisfy the retrieval of
  all required document attributes directly from an index.

  This optimization will be triggered for the RocksDB engine if an index is used
  that covers all required attributes of the document used later on in the query.
  If applied, it will save retrieving the actual document data (which would require
  an extra lookup in RocksDB), but will instead build the document data solely
  from the index values found. It will only be applied when using up to 5 attributes
  from the document, and only if the rest of the document data is not used later
  on in the query.

  The optimization is currently available for the RocksDB engine for the index types
  primary, edge, hash, skiplist and persistent.

  If the optimization is applied, it will show up as "index only" in an AQL
  query's execution plan for an IndexNode.

* added scan-only optimization for AQL queries that iterate over collections or
  indexes and that do not need to return the actual document values.

  Not fetching the document values from the storage engine will provide a
  considerable speedup when using the RocksDB engine, but may also help a bit
  in case of the MMFiles engine. The optimization will only be applied when
  full-scanning or index-scanning a collection without refering to any of its
  documents later on, and, for an IndexNode, if all filter conditions for the
  documents of the collection are covered by the index.

  If the optimization is applied, it will show up as "scan only" in an AQL
  query's execution plan for an EnumerateCollectionNode or an IndexNode.

* extend existing "collect-in-cluster" optimizer rule to run grouping, counting
  and deduplication on the DB servers in several cases, so that the coordinator
  will only need to sum up the potentially smaller results from the individual shards.

  The following types of COLLECT queries are covered now:
  - RETURN DISTINCT expr
  - COLLECT WITH COUNT INTO ...
  - COLLECT var1 = expr1, ..., varn = exprn (WITH COUNT INTO ...), without INTO or KEEP
  - COLLECT var1 = expr1, ..., varn = exprn AGGREGATE ..., without INTO or KEEP, for
    aggregate functions COUNT/LENGTH, SUM, MIN and MAX.

* honor specified COLLECT method in AQL COLLECT options

  for example, when the user explicitly asks for the COLLECT method
  to be `sorted`, the optimizer will now not produce an alternative
  version of the plan using the hash method.

  additionally, if the user explcitly asks for the COLLECT method to
  be `hash`, the optimizer will now change the existing plan to use
  the hash method if possible instead of just creating an alternative
  plan.

  `COLLECT ... OPTIONS { method: 'sorted' }` => always use sorted method
  `COLLECT ... OPTIONS { method: 'hash' }`   => use hash if this is technically possible
  `COLLECT ...` (no options)                 => create a plan using sorted, and another plan using hash method

* added bulk document lookups for MMFiles engine, which will improve the performance
  of document lookups from an inside an index in case the index lookup produces many
  documents


v3.3.8 (2018-04-24)
-------------------

* included version of ArangoDB Starter (`arangodb` binary) updated to v0.10.11,
  see [Starter changelog](https://github.com/arangodb-helper/arangodb/blob/master/CHANGELOG.md)

* added arangod startup option `--dump-options` to print all configuration parameters
  as a JSON object

* fixed: (Enterprise only) If you restore a SmartGraph where the collections
  are still existing and are supposed to be dropped on restore we ended up in
  duplicate name error. This is now gone and the SmartGraph is correctly restored.

* fix lookups by `_id` in smart graph edge collections

* improve startup resilience in case there are datafile errors (MMFiles)

  also allow repairing broken VERSION files automatically on startup by
  specifying the option `--database.ignore-datafile-errors true`

* fix issue #4582: UI query editor now supports usage of empty string as bind parameter value

* fixed internal issue #2148: Number of documents found by filter is misleading in web UI

* added startup option `--database.required-directory-state`

  using this option it is possible to require the database directory to be
  in a specific state on startup. the options for this value are:

  - non-existing: database directory must not exist
  - existing: database directory must exist
  - empty: database directory must exist but be empty
  - populated: database directory must exist and contain specific files already
  - any: any state allowed

* field "$schema" in Foxx manifest.json files no longer produce warnings

* added `@arangodb/locals` module to expose the Foxx service context as an
  alternative to using `module.context` directly.

* `db._executeTransaction` now accepts collection objects as collections.

* supervision can be put into maintenance mode


v3.3.7 (2018-04-11)
-------------------

* added hidden option `--query.registry-ttl` to control the lifetime of cluster AQL
  query parts

* fixed internal issue #2237: AQL queries on collections with replicationFactor:
  "satellite" crashed arangod in single server mode

* fixed restore of satellite collections: replicationFactor was set to 1 during
  restore

* fixed dump and restore of smart graphs:
  a) The dump will not include the hidden shadow collections anymore, they were dumped
     accidentially and only contain duplicated data.
  b) Restore will now ignore hidden shadow collections as all data is contained
     in the smart-edge collection. You can manually include these collections from an
     old dump (3.3.5 or earlier) by using `--force`.
  c) Restore of a smart-graph will now create smart collections properly instead
     of getting into `TIMEOUT_IN_CLUSTER_OPERATION`

* fixed issue in AQL query optimizer rule "restrict-to-single-shard", which
  may have sent documents to a wrong shard in AQL INSERT queries that specified
  the value for `_key` using an expression (and not a constant value)
  Important: if you were affected by this bug in v3.3.5 it is required that you
  recreate your dataset in v3.3.6 (i.e. dumping and restoring) instead of doing
  a simple binary upgrade

* added /_admin/status HTTP API for debugging purposes

* added ArangoShell helper function for packaging all information about an
  AQL query so it can be run and analyzed elsewhere:

  query = "FOR doc IN mycollection FILTER doc.value > 42 RETURN doc";
  require("@arangodb/aql/explainer").debugDump("/tmp/query-debug-info", query);

  Entitled users can send the generated file to the ArangoDB support to facilitate
  reproduction and debugging.

* added hidden option `--server.ask-jwt-secret`. This is an internal option
  for debugging and should not be exposed to end-users.

* fix for internal issue #2215. supervision will now wait for agent to
  fully prepare before adding 10 second grace period after leadership change

* fixed internal issue #2215's FailedLeader timeout bug

v3.3.5 (2018-03-28)
-------------------

* fixed issue #4934: Wrong used GeoIndex depending on FILTER order

* make build id appear in startup log message alongside with other version info

* make AQL data modification operations that are sent to all shards and that are
  supposed to return values (i.e. `RETURN OLD` or `RETURN NEW`) not return fake
  empty result rows if the document to be updated/replaced/removed was not present
  on the target shard

* added AQL optimizer rule `restrict-to-single-shard`

  This rule will kick in if a collection operation (index lookup or data
  modification operation) will only affect a single shard, and the operation can be
  restricted to the single shard and is not applied for all shards. This optimization
  can be applied for queries that access a collection only once in the query, and that
  do not use traversals, shortest path queries and that do not access collection data
  dynamically using the `DOCUMENT`, `FULLTEXT`, `NEAR` or `WITHIN` AQL functions.
  Additionally, the optimizer will only pull off this optimization if can safely
  determine the values of all the collection's shard keys from the query, and when the
  shard keys are covered by a single index (this is always true if the shard key is
  the default `_key`)

* display missing attributes of GatherNodes in AQL explain output

* make AQL optimizer rule `undistribute-remove-after-enum-coll` fire in a few
  more cases in which it is possible

* slightly improve index selection for the RocksDB engine when there are multiple
  competing indexes with the same attribute prefixes, but different amount of
  attributes covered. In this case, the more specialized index will be preferred
  now

* fix issue #4924: removeFollower now prefers to remove the last follower(s)

* added "collect-in-cluster" optimizer rule to have COLLECT WITH COUNT queries
  without grouping being executed on the DB servers and the coordinator only summing
  up the counts from the individual shards

* fixed issue #4900: Nested FOR query uses index but ignores other filters

* properly exit v8::Context in one place where it was missing before

* added hidden option `--cluster.index-create-timeout` for controlling the
  default value of the index creation timeout in cluster
  under normal circumstances, this option does not need to be adjusted

* increase default timeout for index creation in cluster to 3600s

* fixed issue #4843: Query-Result has more Docs than the Collection itself

* fixed the behavior of ClusterInfo when waiting for current to catch
  up with plan in create collection.

* fixed issue #4827: COLLECT on edge _to field doesn't group distinct values as expected (MMFiles)


v3.3.4 (2018-03-01)
-------------------

* fix AQL `fullCount` result value in some cluster cases when it was off a bit

* fix issue #4651: Simple query taking forever until a request timeout error

* fix issue #4657: fixed incomplete content type header

* Vastly improved the Foxx Store UI

* fix issue #4677: AQL WITH with bind parameters results in "access after data-modification"
  for two independent UPSERTs

* remove unused startup option `--ldap.permissions-attribute-name`

* fix issue #4457: create /var/tmp/arangod with correct user in supervisor mode

* remove long disfunctional admin/long_echo handler

* fixed Foxx API:

  * PUT /_api/foxx/service: Respect force flag
  * PATCH /_api/foxx/service: Check whether a service under given mount exists

* internal issue #1726: supervision failed to remove multiple servers
  from health monitoring at once.

* more information from inception, why agent is activated

* fixed a bug where supervision tried to deal with shards of virtual collections

* fix internal issue #1770: collection creation using distributeShardsLike yields
  errors and did not distribute shards correctly in the following cases:
  1. If numberOfShards * replicationFactor % nrDBServers != 0
     (shards * replication is not divisible by DBServers).
  2. If there was failover / move shard case on the leading collection
     and creating the follower collection afterwards.

* fix timeout issues in replication client expiration

* added missing edge filter to neighbors-only traversals
  in case a filter condition was moved into the traverser and the traversal was
  executed in breadth-first mode and was returning each visited vertex exactly
  once, and there was a filter on the edges of the path and the resulting vertices
  and edges were not used later, the edge filter was not applied

* fixed issue #4160: Run arangod with "--database.auto-upgrade" option always crash silently without error log

* fix internal issue #1848: AQL optimizer was trying to resolve attribute accesses
  to attributes of constant object values at query compile time, but only did so far
  the very first attribute in each object

  this fixes https://stackoverflow.com/questions/48648737/beginner-bug-in-for-loops-from-objects

* fix inconvenience: If we want to start server with a non-existing
  --javascript.app-path it will now be created (if possible)

* fixed: REST API `POST _api/foxx` now returns HTTP code 201 on success, as documented.
         returned 200 before.

* fixed: REST API `PATCH _api/foxx/dependencies` now updates the existing dependencies
         instead of replacing them.

* fixed: Foxx upload of single javascript file. You now can upload via http-url pointing
         to a javascript file.

* fixed issue #4395: If your foxx app includes an `APP` folder it got
         accidently removed by selfhealing this is not the case anymore.

* fixed internal issue #1969 - command apt-get purge/remove arangodb3e was failing


v3.3.3 (2018-01-16)
-------------------

* fix issue #4272: VERSION file keeps disappearing

* fix internal issue #81: quotation marks disappeared when switching table/json
  editor in the query editor ui

* added option `--rocksdb.throttle` to control whether write-throttling is enabled
  Write-throttling is turned on by default, to reduce chances of compactions getting
  too far behind and blocking incoming writes.

* fixed issue #4308: Crash when getter for error.name throws an error (on Windows)

* UI: fixed a query editor caching and parsing issue

* Fixed internal issue #1683: fixes an UI issue where a collection name gets wrongly cached
  within the documents overview of a collection.

* Fixed an issue with the index estimates in RocksDB in the case a transaction is aborted.
  Former the index estimates were modified if the transaction commited or not.
  Now they will only be modified if the transaction commited successfully.

* UI: optimized login view for very small screen sizes

* Truncate in RocksDB will now do intermediate commits every 10.000 documents
  if truncate fails or the server crashes during this operation all deletes
  that have been commited so far are persisted.

* make the default value of `--rocksdb.block-cache-shard-bits` use the RocksDB
  default value. This will mostly mean the default number block cache shard
  bits is lower than before, allowing each shard to store more data and cause
  less evictions from block cache

* issue #4222: Permission error preventing AQL query import / export on webui

* UI: optimized error messages for invalid query bind parameter

* UI: upgraded swagger ui to version 3.9.0

* issue #3504: added option `--force-same-database` for arangorestore

  with this option set to true, it is possible to make any arangorestore attempt
  fail if the specified target database does not match the database name
  specified in the source dump's "dump.json" file. it can thus be used to
  prevent restoring data into the "wrong" database

  The option is set to `false` by default to ensure backwards-compatibility

* make the default value of `--rocksdb.block-cache-shard-bits` use the RocksDB
  default value. This will mostly mean the default number block cache shard
  bits is lower than before, allowing each shard to store more data and cause
  less evictions from block cache

* fixed issue #4255: AQL SORT consuming too much memory

* fixed incorrect persistence of RAFT vote and term


v3.3.2 (2018-01-04)
-------------------

* fixed issue #4199: Internal failure: JavaScript exception in file 'arangosh.js'
  at 98,7: ArangoError 4: Expecting type String

* fixed issue in agency supervision with a good server being left in
  failedServers

* distinguish isReady and allInSync in clusterInventory

* fixed issue #4197: AQL statement not working in 3.3.1 when upgraded from 3.2.10

* do not reuse collection ids when restoring collections from a dump, but assign new collection ids, this should prevent collection id conflicts


v3.3.1 (2017-12-28)
-------------------

* UI: displayed wrong wfs property for a collection when using RocksDB as
  storage engine

* added `--ignore-missing` option to arangoimp
  this option allows importing lines with less fields than specified in the CSV
  header line

* changed misleading error message from "no leader" to "not a leader"

* optimize usage of AQL FULLTEXT index function to a FOR loop with index
  usage in some cases
  When the optimization is applied, this especially speeds up fulltext index
  queries in the cluster

* UI: improved the behavior during collection creation in a cluster environment

* Agency lockup fixes for very small machines.

* Agency performance improvement by finer grained locking.

* Use steady_clock in agency whereever possible.

* Agency prevent Supervision thread crash.

* Fix agency integer overflow in timeout calculation.


v3.3.0 (2017-12-14)
-------------------

* release version

* added a missing try/catch block in the supervision thread


v3.3.rc8 (2017-12-12)
---------------------

* UI: fixed broken Foxx configuration keys. Some valid configuration values
  could not be edited via the ui.

* UI: pressing the return key inside a select2 box no longer triggers the modal's
  success function

* UI: coordinators and db servers are now in sorted order (ascending)


v3.3.rc7 (2017-12-07)
---------------------

* fixed issue #3741: fix terminal color output in Windows

* UI: fixed issue #3822: disabled name input field for system collections

* fixed issue #3640: limit in subquery

* fixed issue #3745: Invalid result when using OLD object with array attribute in UPSERT statement

* UI: edge collections were wrongly added to from and to vertices select box during graph creation

* UI: added not found views for documents and collections

* UI: using default user database api during database creation now

* UI: the graph viewer backend now picks one random start vertex of the
  first 1000 documents instead of calling any(). The implementation of
  "any" is known to scale bad on huge collections with RocksDB.

* UI: fixed disappearing of the navigation label in some case special case

* UI: the graph viewer now displays updated label values correctly.
  Additionally the included node/edge editor now closes automatically
  after a successful node/edge update.

* fixed issue #3917: traversals with high maximal depth take extremely long
  in planning phase.


v3.3.rc4 (2017-11-28)
---------------------

* minor bug-fixes


v3.3.rc3 (2017-11-24)
---------------------

* bug-fixes


v3.3.rc2 (2017-11-22)
---------------------

* UI: document/edge editor now remembering their modes (e.g. code or tree)

* UI: optimized error messages for invalid graph definitions. Also fixed a
  graph renderer cleanup error.

* UI: added a delay within the graph viewer while changing the colors of the
  graph. Necessary due different browser behaviour.

* added options `--encryption.keyfile` and `--encryption.key-generator` to arangodump
  and arangorestore

* UI: the graph viewer now displays updated label values correctly.
  Additionally the included node/edge editor now closes automatically
  after a successful node/edge update.

* removed `--recycle-ids` option for arangorestore

  using that option could have led to problems on the restore, with potential
  id conflicts between the originating server (the source dump server) and the
  target server (the restore server)


v3.3.rc1 (2017-11-17)
---------------------

* add readonly mode REST API

* allow compilation of ArangoDB source code with g++ 7

* upgrade minimum required g++ compiler version to g++ 5.4
  That means ArangoDB source code will not compile with g++ 4.x or g++ < 5.4 anymore.

* AQL: during a traversal if a vertex is not found. It will not print an ERROR to the log and continue
  with a NULL value, but will register a warning at the query and continue with a NULL value.
  The situation is not desired as an ERROR as ArangoDB can store edges pointing to non-existing
  vertex which is perfectly valid, but it may be a n issue on the data model, so users
  can directly see it on the query now and do not "by accident" have to check the LOG output.

* introduce `enforceReplicationFactor` attribute for creating collections:
  this optional parameter controls if the coordinator should bail out during collection
  creation if there are not enough DBServers available for the desired `replicationFactor`.

* fixed issue #3516: Show execution time in arangosh

  this change adds more dynamic prompt components for arangosh
  The following components are now available for dynamic prompts,
  settable via the `--console.prompt` option in arangosh:

  - '%t': current time as timestamp
  - '%a': elpased time since ArangoShell start in seconds
  - '%p': duration of last command in seconds
  - '%d': name of current database
  - '%e': current endpoint
  - '%E': current endpoint without protocol
  - '%u': current user

  The time a command takes can be displayed easily by starting arangosh with `--console.prompt "%p> "`.

* make the ArangoShell refill its collection cache when a yet-unknown collection
  is first accessed. This fixes the following problem:

      arangosh1> db._collections();  // shell1 lists all collections
      arangosh2> db._create("test"); // shell2 now creates a new collection 'test'
      arangosh1> db.test.insert({}); // shell1 is not aware of the collection created
                                     // in shell2, so the insert will fail

* make AQL `DISTINCT` not change the order of the results it is applied on

* incremental transfer of initial collection data now can handle partial
  responses for a chunk, allowing the leader/master to send smaller chunks
  (in terms of HTTP response size) and limit memory usage

  this optimization is only active if client applications send the "offset" parameter
  in their requests to PUT `/_api/replication/keys/<id>?type=docs`

* initial creation of shards for cluster collections is now faster with
  `replicationFactor` values bigger than 1. this is achieved by an optimization
  for the case when the collection on the leader is still empty

* potential fix for issue #3517: several "filesystem full" errors in logs
  while there's a lot of disk space

* added C++ implementations for AQL function `SUBSTRING()`, `LEFT()`, `RIGHT()` and `TRIM()`

* show C++ function name of call site in ArangoDB log output

  this requires option `--log.line-number` to be set to *true*

* UI: added word wrapping to query editor

* UI: fixed wrong user attribute name validation, issue #3228

* make AQL return a proper error message in case of a unique key constraint
  violation. previously it only returned the generic "unique constraint violated"
  error message but omitted the details about which index caused the problem.

  This addresses https://stackoverflow.com/questions/46427126/arangodb-3-2-unique-constraint-violation-id-or-key

* added option `--server.local-authentication`

* UI: added user roles

* added config option `--log.color` to toggle colorful logging to terminal

* added config option `--log.thread-name` to additionally log thread names

* usernames must not start with `:role:`, added new options:
    --server.authentication-timeout
    --ldap.roles-attribute-name
    --ldap.roles-transformation
    --ldap.roles-search
    --ldap.superuser-role
    --ldap.roles-include
    --ldap.roles-exclude

* performance improvements for full collection scans and a few other operations
  in MMFiles engine

* added `--rocksdb.encryption-key-generator` for enterprise

* removed `--compat28` parameter from arangodump and replication API

  older ArangoDB versions will no longer be supported by these tools.

* increase the recommended value for `/proc/sys/vm/max_map_count` to a value
  eight times as high as the previous recommended value. Increasing the
  values helps to prevent an ArangoDB server from running out of memory mappings.

  The raised minimum recommended value may lead to ArangoDB showing some startup
  warnings as follows:

      WARNING {memory} maximum number of memory mappings per process is 65530, which seems too low. it is recommended to set it to at least 512000
      WARNING {memory} execute 'sudo sysctl -w "vm.max_map_count=512000"'

* Foxx now warns about malformed configuration/dependency names and aliases in the manifest.


v3.2.17 (XXXX-XX-XX)
--------------------

* added missing virtual destructor for MMFiles transaction data context object

* make synchronous replication detect more error cases when followers cannot
  apply the changes from the leader

* fixed undefined behavior in cluster plan-loading procedure that may have 
  unintentionally modified a shared structure

* cluster nodes should retry registering in agency until successful

* fixed issue #5354: updated the ui json editor, improved usability

* fixed issue #5648: fixed error message when saving unsupported document
  types

* fixed issue #5943: misplaced database ui icon and wrong cursor type were used


v3.2.16 (2018-07-12)
--------------------

* upgraded arangodb starter version to 0.12.0

* make edge cache initialization and invalidation more portable by avoiding memset
  on non-POD types

* fixed internal issue #2256: ui, document id not showing up when deleting a document

* fixed issue #5400: Unexpected AQL Result

* Fixed issue #5035: fixed a vulnerability issue within the web ui's index view

* issue one HTTP call less per cluster AQL query

* self heal during a Foxx service install, upgrade or replace no longer breaks
  the respective operation

* inception was ignoring leader's configuration

* inception could get caught in a trap, where agent configuration
  version and timeout multiplier lead to incapacitated agency

* more patient agency tests to allow for ASAN tests to successfully finish

* fixed for agent coming back to agency with changed endpoint and
  total data loss

* fixed agency restart from compaction without data


v3.2.15 (2018-05-13)
--------------------

* upgraded arangodb starter version to 0.11.2

* make /_api/index and /_api/database REST handlers use the scheduler's internal
  queue, so they do not run in an I/O handling thread

* fixed issue #3811: gharial api is now checking existence of _from and _to vertices
  during edge creation


v3.2.14 (2018-04-20)
--------------------

* field "$schema" in Foxx manifest.json files no longer produce warnings

* added `@arangodb/locals` module to expose the Foxx service context as an
  alternative to using `module.context` directly.

* the internal implementation of REST API `/_api/simple/by-example` now uses
  C++ instead of JavaScript

* supervision can be switched to maintenance mode f.e. for rolling upgrades


v3.2.13 (2018-04-13)
--------------------

* improve startup resilience in case there are datafile errors (MMFiles)

  also allow repairing broken VERSION files automatically on startup by
  specifying the option `--database.ignore-datafile-errors true`

* fix issue #4582: UI query editor now supports usage of empty string as bind parameter value

* fix issue #4924: removeFollower now prefers to remove the last follower(s)

* fixed issue #4934: Wrong used GeoIndex depending on FILTER order

* fixed the behavior of clusterinfo when waiting for current to catch
  up with plan in create collection.

* fix for internal issue #2215. supervision will now wait for agent to
  fully prepare before adding 10 second grace period after leadership change

* fixed interal issue #2215 FailedLeader timeout bug


v3.2.12 (2018-02-27)
--------------------

* remove long disfunctional admin/long_echo handler

* fixed Foxx API:

  * PUT /_api/foxx/service: Respect force flag
  * PATCH /_api/foxx/service: Check whether a service under given mount exists

* fix issue #4457: create /var/tmp/arangod with correct user in supervisor mode

* fix internal issue #1848

  AQL optimizer was trying to resolve attribute accesses
  to attributes of constant object values at query compile time, but only did so far
  the very first attribute in each object

  this fixes https://stackoverflow.com/questions/48648737/beginner-bug-in-for-loops-from-objects

* fix inconvenience: If we want to start server with a non-existing
  --javascript.app-path it will now be created (if possible)

* fixed: REST API `POST _api/foxx` now returns HTTP code 201 on success, as documented.
         returned 200 before.

* fixed: REST API `PATCH _api/foxx/dependencies` now updates the existing dependencies
         instead of replacing them.

* fixed: Foxx upload of single javascript file. You now can upload via http-url pointing
         to a javascript file.

* fixed issue #4395: If your foxx app includes an `APP` folder it got accidently removed by selfhealing
         this is not the case anymore.

* fix internal issue 1770: collection creation using distributeShardsLike yields
  errors and did not distribute shards correctly in the following cases:
  1. If numberOfShards * replicationFactor % nrDBServers != 0
     (shards * replication is not divisible by DBServers).
  2. If there was failover / move shard case on the leading collection
     and creating the follower collection afterwards.

* fix timeout issues in replication client expiration

+ fix some inconsistencies in replication for RocksDB engine that could have led
  to some operations not being shipped from master to slave servers

* fix issue #4272: VERSION file keeps disappearing

* fix internal issue #81: quotation marks disappeared when switching table/json
  editor in the query editor ui

* make the default value of `--rocksdb.block-cache-shard-bits` use the RocksDB
  default value. This will mostly mean the default number block cache shard
  bits is lower than before, allowing each shard to store more data and cause
  less evictions from block cache

* fix issue #4393: broken handling of unix domain sockets in
  JS_Download

* fix internal bug #1726: supervision failed to remove multiple
  removed servers from health UI

* fixed internal issue #1969 - command apt-get purge/remove arangodb3e was failing

* fixed a bug where supervision tried to deal with shards of virtual collections


v3.2.11 (2018-01-17)
--------------------

* Fixed an issue with the index estimates in RocksDB in the case a transaction is aborted.
  Former the index estimates were modified if the transaction commited or not.
  Now they will only be modified if the transaction commited successfully.

* Truncate in RocksDB will now do intermediate commits every 10.000 documents
  if truncate fails or the server crashes during this operation all deletes
  that have been commited so far are persisted.

* fixed issue #4308: Crash when getter for error.name throws an error (on Windows)

* UI: fixed a query editor caching and parsing issue for arrays and objects

* Fixed internal issue #1684: Web UI: saving arrays/objects as bind parameters faulty

* Fixed internal issue #1683: fixes an UI issue where a collection name gets wrongly cached
  within the documents overview of a collection.

* issue #4222: Permission error preventing AQL query import / export on webui

* UI: optimized login view for very small screen sizes

* UI: Shard distribution view now has an accordion view instead of displaying
  all shards of all collections at once.

* UI: optimized error messages for invalid query bind parameter

* fixed missing transaction events in RocksDB asynchronous replication

* fixed issue #4255: AQL SORT consuming too much memory

* fixed issue #4199: Internal failure: JavaScript exception in file 'arangosh.js'
  at 98,7: ArangoError 4: Expecting type String

* fixed issue #3818: Foxx configuration keys cannot contain spaces (will not save)

* UI: displayed wrong "waitForSync" property for a collection when
  using RocksDB as storage engine

* prevent binding to the same combination of IP and port on Windows

* fixed incorrect persistence of RAFT vote and term


v3.2.10 (2017-12-22)
--------------------

* replication: more robust initial sync

* fixed a bug in the RocksDB engine that would prevent recalculated
  collection counts to be actually stored

* fixed issue #4095: Inconsistent query execution plan

* fixed issue #4056: Executing empty query causes crash

* fixed issue #4045: Out of memory in `arangorestore` when no access
  rights to dump files

* fixed issue #3031: New Graph: Edge definitions with edges in
  fromCollections and toCollections

* fixed issue #2668: UI: when following wrong link from edge to vertex in
  nonexisting collection misleading error is printed

* UI: improved the behavior during collection creation in a cluster environment

* UI: the graph viewer backend now picks one random start vertex of the
  first 1000 documents instead of calling any(). The implementation of
  any is known to scale bad on huge collections with rocksdb.

* fixed snapshots becoming potentially invalid after intermediate commits in
  the RocksDB engine

* backport agency inquire API changes

* fixed issue #3822: Field validation error in ArangoDB UI - Minor

* UI: fixed disappearing of the navigation label in some cases

* UI: fixed broken foxx configuration keys. Some valid configuration values
  could not be edited via the ui.

* fixed issue #3640: limit in subquery

* UI: edge collections were wrongly added to from and to vertices select
  box during graph creation

* fixed issue #3741: fix terminal color output in Windows

* fixed issue #3917: traversals with high maximal depth take extremely long
  in planning phase.

* fix equality comparison for MMFiles documents in AQL functions UNIQUE
  and UNION_DISTINCT


v3.2.9 (2017-12-04)
-------------------

* under certain conditions, replication could stop. Now fixed by adding an
  equality check for requireFromPresent tick value

* fixed locking for replication context info in RocksDB engine
  this fixes undefined behavior when parallel requests are made to the
  same replication context

* UI: added not found views for documents and collections

* fixed issue #3858: Foxx queues stuck in 'progress' status

* allow compilation of ArangoDB source code with g++ 7

* fixed issue #3224: Issue in the Foxx microservices examples

* fixed a deadlock in user privilege/permission change routine

* fixed a deadlock on server shutdown

* fixed some collection locking issues in MMFiles engine

* properly report commit errors in AQL write queries to the caller for the
  RocksDB engine

* UI: optimized error messages for invalid graph definitions. Also fixed a
  graph renderer cleanrenderer cleanup error.

* UI: document/edge editor now remembering their modes (e.g. code or tree)

* UI: added a delay within the graph viewer while changing the colors of the
  graph. Necessary due different browser behaviour.

* fix removal of failed cluster nodes via web interface

* back port of ClusterComm::wait fix in devel
  among other things this fixes too eager dropping of other followers in case
  one of the followers does not respond in time

* transact interface in agency should not be inquired as of now

* inquiry tests and blocking of inquiry on AgencyGeneralTransaction

v3.2.8 (2017-11-18)
-------------------

* fixed a race condition occuring when upgrading via linux package manager

* fixed authentication issue during replication


v3.2.7 (2017-11-13)
-------------------

* Cluster customers, which have upgraded from 3.1 to 3.2 need to upgrade
  to 3.2.7. The cluster supervision is otherwise not operational.

* Fixed issue #3597: AQL with path filters returns unexpected results
  In some cases breadth first search in combination with vertex filters
  yields wrong result, the filter was not applied correctly.

* fixed some undefined behavior in some internal value caches for AQL GatherNodes
  and SortNodes, which could have led to sorted results being effectively not
  correctly sorted.

* make the replication applier for the RocksDB engine start automatically after a
  restart of the server if the applier was configured with its `autoStart` property
  set to `true`. previously the replication appliers were only automatically restarted
  at server start for the MMFiles engine.

* fixed arangodump batch size adaptivity in cluster mode and upped default batch size
  for arangodump

  these changes speed up arangodump in cluster context

* smart graphs now return a proper inventory in response to replication inventory
  requests

* fixed issue #3618: Inconsistent behavior of OR statement with object bind parameters

* only users with read/write rights on the "_system" database can now execute
  "_admin/shutdown" as well as modify properties of the write-ahead log (WAL)

* increase default maximum number of V8 contexts to at least 16 if not explicitly
  configured otherwise.
  the procedure for determining the actual maximum value of V8 contexts is unchanged
  apart from the value `16` and works as follows:
  - if explicitly set, the value of the configuration option `--javascript.v8-contexts`
    is used as the maximum number of V8 contexts
  - when the option is not set, the maximum number of V8 contexts is determined
    by the configuration option `--server.threads` if that option is set. if
    `--server.threads` is not set, then the maximum number of V8 contexts is the
    server's reported hardware concurrency (number of processors visible
    to the arangod process). if that would result in a maximum value of less than 16
    in any of these two cases, then the maximum value will be increased to 16.

* fixed issue #3447: ArangoError 1202: AQL: NotFound: (while executing) when
  updating collection

* potential fix for issue #3581: Unexpected "rocksdb unique constraint
  violated" with unique hash index

* fixed geo index optimizer rule for geo indexes with a single (array of coordinates)
  attribute.

* improved the speed of the shards overview in cluster (API endpoint /_api/cluster/shardDistribution API)
  It is now guaranteed to return after ~2 seconds even if the entire cluster is unresponsive.

* fix agency precondition check for complex objects
  this fixes issues with several CAS operations in the agency

* several fixes for agency restart and shutdown

* the cluster-internal representation of planned collection objects is now more
  lightweight than before, using less memory and not allocating any cache for indexes
  etc.

* fixed issue #3403: How to kill long running AQL queries with the browser console's
  AQL (display issue)

* fixed issue #3549: server reading ENGINE config file fails on common standard
  newline character

* UI: fixed error notifications for collection modifications

* several improvements for the truncate operation on collections:

  * the timeout for the truncate operation was increased in cluster mode in
    order to prevent too frequent "could not truncate collection" errors

  * after a truncate operation, collections in MMFiles still used disk space.
    to reclaim disk space used by truncated collection, the truncate actions
    in the web interface and from the ArangoShell now issue an extra WAL flush
    command (in cluster mode, this command is also propagated to all servers).
    the WAL flush allows all servers to write out any pending operations into the
    datafiles of the truncated collection. afterwards, a final journal rotate
    command is sent, which enables the compaction to entirely remove all datafiles
    and journals for the truncated collection, so that all disk space can be
    reclaimed

  * for MMFiles a special method will be called after a truncate operation so that
    all indexes of the collection can free most of their memory. previously some
    indexes (hash and skiplist indexes) partially kept already allocated memory
    in order to avoid future memory allocations

  * after a truncate operation in the RocksDB engine, an additional compaction
    will be triggered for the truncated collection. this compaction removes all
    deletions from the key space so that follow-up scans over the collection's key
    range do not have to filter out lots of already-removed values

  These changes make truncate operations potentially more time-consuming than before,
  but allow for memory/disk space savings afterwards.

* enable JEMalloc background threads for purging and returning unused memory
  back to the operating system (Linux only)

  JEMalloc will create its background threads on demand. The number of background
  threads is capped by the number of CPUs or active arenas. The background threads run
  periodically and purge unused memory pages, allowing memory to be returned to the
  operating system.

  This change will make the arangod process create several additional threads.
  It is accompanied by an increased `TasksMax` value in the systemd service configuration
  file for the arangodb3 service.

* upgraded bundled V8 engine to bugfix version v5.7.492.77

  this upgrade fixes a memory leak in upstream V8 described in
  https://bugs.chromium.org/p/v8/issues/detail?id=5945 that will result in memory
  chunks only getting uncommitted but not unmapped


v3.2.6 (2017-10-26)
-------------------

* UI: fixed event cleanup in cluster shards view

* UI: reduced cluster dashboard api calls

* fixed a permission problem that prevented collection contents to be displayed
  in the web interface

* removed posix_fadvise call from RocksDB's PosixSequentialFile::Read(). This is
  consistent with Facebook PR 2573 (#3505)

  this fix should improve the performance of the replication with the RocksDB
  storage engine

* allow changing of collection replication factor for existing collections

* UI: replicationFactor of a collection is now changeable in a cluster
  environment

* several fixes for the cluster agency

* fixed undefined behavior in the RocksDB-based geo index

* fixed Foxxmaster failover

* purging or removing the Debian/Ubuntu arangodb3 packages now properly stops
  the arangod instance before actuallying purging or removing


v3.2.5 (2017-10-16)
-------------------

* general-graph module and _api/gharial now accept cluster options
  for collection creation. It is now possible to set replicationFactor and
  numberOfShards for all collections created via this graph object.
  So adding a new collection will not result in a singleShard and
  no replication anymore.

* fixed issue #3408: Hard crash in query for pagination

* minimum number of V8 contexts in console mode must be 2, not 1. this is
  required to ensure the console gets one dedicated V8 context and all other
  operations have at least one extra context. This requirement was not enforced
  anymore.

* fixed issue #3395: AQL: cannot instantiate CollectBlock with undetermined
  aggregation method

* UI: fixed wrong user attribute name validation, issue #3228

* fix potential overflow in CRC marker check when a corrupted CRC marker
  is found at the very beginning of an MMFiles datafile

* UI: fixed unresponsive events in cluster shards view

* Add statistics about the V8 context counts and number of available/active/busy
  threads we expose through the server statistics interface.


v3.2.4 (2017-09-26)
-------------------

* UI: no default index selected during index creation

* UI: added replicationFactor option during SmartGraph creation

* make the MMFiles compactor perform less writes during normal compaction
  operation

  This partially fixes issue #3144

* make the MMFiles compactor configurable

  The following options have been added:

* `--compaction.db-sleep-time`: sleep interval between two compaction runs
    (in s)
  * `--compaction.min-interval"`: minimum sleep time between two compaction
     runs (in s)
  * `--compaction.min-small-data-file-size`: minimal filesize threshold
    original datafiles have to be below for a compaction
  * `--compaction.dead-documents-threshold`: minimum unused count of documents
    in a datafile
  * `--compaction.dead-size-threshold`: how many bytes of the source data file
    are allowed to be unused at most
  * `--compaction.dead-size-percent-threshold`: how many percent of the source
    datafile should be unused at least
  * `--compaction.max-files`: Maximum number of files to merge to one file
  * `--compaction.max-result-file-size`: how large may the compaction result
    file become (in bytes)
  * `--compaction.max-file-size-factor`: how large the resulting file may
    be in comparison to the collection's `--database.maximal-journal-size' setting`

* fix downwards-incompatibility in /_api/explain REST handler

* fix Windows implementation for fs.getTempPath() to also create a
  sub-directory as we do on linux

* fixed a multi-threading issue in cluster-internal communication

* performance improvements for traversals and edge lookups

* removed internal memory zone handling code. the memory zones were a leftover
  from the early ArangoDB days and did not provide any value in the current
  implementation.

* (Enterprise only) added `skipInaccessibleCollections` option for AQL queries:
  if set, AQL queries (especially graph traversals) will treat collections to
  which a user has no access rights to as if these collections were empty.

* adjusted scheduler thread handling to start and stop less threads in
  normal operations

* leader-follower replication catchup code has been rewritten in C++

* early stage AQL optimization now also uses the C++ implementations of
  AQL functions if present. Previously it always referred to the JavaScript
  implementations and ignored the C++ implementations. This change gives
  more flexibility to the AQL optimizer.

* ArangoDB tty log output is now colored for log messages with levels
  FATAL, ERR and WARN.

* changed the return values of AQL functions `REGEX_TEST` and `REGEX_REPLACE`
  to `null` when the input regex is invalid. Previous versions of ArangoDB
  partly returned `false` for invalid regexes and partly `null`.

* added `--log.role` option for arangod

  When set to `true`, this option will make the ArangoDB logger print a single
  character with the server's role into each logged message. The roles are:

  - U: undefined/unclear (used at startup)
  - S: single server
  - C: coordinator
  - P: primary
  - A: agent

  The default value for this option is `false`, so no roles will be logged.


v3.2.3 (2017-09-07)
-------------------

* fixed issue #3106: orphan collections could not be registered in general-graph module

* fixed wrong selection of the database inside the internal cluster js api

* added startup option `--server.check-max-memory-mappings` to make arangod check
  the number of memory mappings currently used by the process and compare it with
  the maximum number of allowed mappings as determined by /proc/sys/vm/max_map_count

  The default value is `true`, so the checks will be performed. When the current
  number of mappings exceeds 90% of the maximum number of mappings, the creation
  of further V8 contexts will be deferred.

  Note that this option is effective on Linux systems only.

* arangoimp now has a `--remove-attribute` option

* added V8 context lifetime control options
  `--javascript.v8-contexts-max-invocations` and `--javascript.v8-contexts-max-age`

  These options allow specifying after how many invocations a used V8 context is
  disposed, or after what time a V8 context is disposed automatically after its
  creation. If either of the two thresholds is reached, an idl V8 context will be
  disposed.

  The default value of `--javascript.v8-contexts-max-invocations` is 0, meaning that
  the maximum number of invocations per context is unlimited. The default value
  for `--javascript.v8-contexts-max-age` is 60 seconds.

* fixed wrong UI cluster health information

* fixed issue #3070: Add index in _jobs collection

* fixed issue #3125: HTTP Foxx API JSON parsing

* fixed issue #3120: Foxx queue: job isn't running when server.authentication = true

* fixed supervision failure detection and handling, which happened with simultaneous
  agency leadership change


v3.2.2 (2017-08-23)
-------------------

* make "Rebalance shards" button work in selected database only, and not make
  it rebalance the shards of all databases

* fixed issue #2847: adjust the response of the DELETE `/_api/users/database/*` calls

* fixed issue #3075: Error when upgrading arangoDB on linux ubuntu 16.04

* fixed a buffer overrun in linenoise console input library for long input strings

* increase size of the linenoise input buffer to 8 KB

* abort compilation if the detected GCC or CLANG isn't in the range of compilers
  we support

* fixed spurious cluster hangups by always sending AQL-query related requests
  to the correct servers, even after failover or when a follower drops

  The problem with the previous shard-based approach was that responsibilities
  for shards may change from one server to another at runtime, after the query
  was already instanciated. The coordinator and other parts of the query then
  sent further requests for the query to the servers now responsible for the
  shards.
  However, an AQL query must send all further requests to the same servers on
  which the query was originally instanciated, even in case of failover.
  Otherwise this would potentially send requests to servers that do not know
  about the query, and would also send query shutdown requests to the wrong
  servers, leading to abandoned queries piling up and using resources until
  they automatically time out.

* fixed issue with RocksDB engine acquiring the collection count values too
  early, leading to the collection count values potentially being slightly off
  even in exclusive transactions (for which the exclusive access should provide
  an always-correct count value)

* fixed some issues in leader-follower catch-up code, specifically for the
  RocksDB engine

* make V8 log fatal errors to syslog before it terminates the process.
  This change is effective on Linux only.

* fixed issue with MMFiles engine creating superfluous collection journals
  on shutdown

* fixed issue #3067: Upgrade from 3.2 to 3.2.1 reset autoincrement keys

* fixed issue #3044: ArangoDB server shutdown unexpectedly

* fixed issue #3039: Incorrect filter interpretation

* fixed issue #3037: Foxx, internal server error when I try to add a new service

* improved MMFiles fulltext index document removal performance
  and fulltext index query performance for bigger result sets

* ui: fixed a display bug within the slow and running queries view

* ui: fixed a bug when success event triggers twice in a modal

* ui: fixed the appearance of the documents filter

* ui: graph vertex collections not restricted to 10 anymore

* fixed issue #2835: UI detection of JWT token in case of server restart or upgrade

* upgrade jemalloc version to 5.0.1

  This fixes problems with the memory allocator returing "out of memory" when
  calling munmap to free memory in order to return it to the OS.

  It seems that calling munmap on Linux can increase the number of mappings, at least
  when a region is partially unmapped. This can lead to the process exceeding its
  maximum number of mappings, and munmap and future calls to mmap returning errors.

  jemalloc version 5.0.1 does not have the `--enable-munmap` configure option anymore,
  so the problem is avoided. To return memory to the OS eventually, jemalloc 5's
  background purge threads are used on Linux.

* fixed issue #2978: log something more obvious when you log a Buffer

* fixed issue #2982: AQL parse error?

* fixed issue #3125: HTTP Foxx API Json parsing

v3.2.1 (2017-08-09)
-------------------

* added C++ implementations for AQL functions `LEFT()`, `RIGHT()` and `TRIM()`

* fixed docs for issue #2968: Collection _key autoincrement value increases on error

* fixed issue #3011: Optimizer rule reduce-extraction-to-projection breaks queries

* Now allowing to restore users in a sharded environment as well
  It is still not possible to restore collections that are sharded
  differently than by _key.

* fixed an issue with restoring of system collections and user rights.
  It was not possible to restore users into an authenticated server.

* fixed issue #2977: Documentation for db._createDatabase is wrong

* ui: added bind parameters to slow query history view

* fixed issue #1751: Slow Query API should provide bind parameters, webui should display them

* ui: fixed a bug when moving multiple documents was not possible

* fixed docs for issue #2968: Collection _key autoincrement value increases on error

* AQL CHAR_LENGTH(null) returns now 0. Since AQL TO_STRING(null) is '' (string of length 0)

* ui: now supports single js file upload for Foxx services in addition to zip files

* fixed a multi-threading issue in the agency when callElection was called
  while the Supervision was calling updateSnapshot

* added startup option `--query.tracking-with-bindvars`

  This option controls whether the list of currently running queries
  and the list of slow queries should contain the bind variables used
  in the queries or not.

  The option can be changed at runtime using the commands

      // enables tracking of bind variables
      // set to false to turn tracking of bind variables off
      var value = true;
      require("@arangodb/aql/queries").properties({
        trackBindVars: value
      });

* index selectivity estimates are now available in the cluster as well

* fixed issue #2943: loadIndexesIntoMemory not returning the same structure
  as the rest of the collection APIs

* fixed issue #2949: ArangoError 1208: illegal name

* fixed issue #2874: Collection properties do not return `isVolatile`
  attribute

* potential fix for issue #2939: Segmentation fault when starting
  coordinator node

* fixed issue #2810: out of memory error when running UPDATE/REPLACE
  on medium-size collection

* fix potential deadlock errors in collector thread

* disallow the usage of volatile collections in the RocksDB engine
  by throwing an error when a collection is created with attribute
  `isVolatile` set to `true`.
  Volatile collections are unsupported by the RocksDB engine, so
  creating them should not succeed and silently create a non-volatile
  collection

* prevent V8 from issuing SIGILL instructions when it runs out of memory

  Now arangod will attempt to log a FATAL error into its logfile in case V8
  runs out of memory. In case V8 runs out of memory, it will still terminate the
  entire process. But at least there should be something in the ArangoDB logs
  indicating what the problem was. Apart from that, the arangod process should
  now be exited with SIGABRT rather than SIGILL as it shouldn't return into the
  V8 code that aborted the process with `__builtin_trap`.

  this potentially fixes issue #2920: DBServer crashing automatically post upgrade to 3.2

* Foxx queues and tasks now ensure that the scripts in them run with the same
  permissions as the Foxx code who started the task / queue

* fixed issue #2928: Offset problems

* fixed issue #2876: wrong skiplist index usage in edge collection

* fixed issue #2868: cname missing from logger-follow results in rocksdb

* fixed issue #2889: Traversal query using incorrect collection id

* fixed issue #2884: AQL traversal uniqueness constraints "propagating" to other traversals? Weird results

* arangoexport: added `--query` option for passing an AQL query to export the result

* fixed issue #2879: No result when querying for the last record of a query

* ui: allows now to edit default access level for collections in database
  _system for all users except the root user.

* The _users collection is no longer accessible outside the arngod process, _queues is always read-only

* added new option "--rocksdb.max-background-jobs"

* removed options "--rocksdb.max-background-compactions", "--rocksdb.base-background-compactions" and "--rocksdb.max-background-flushes"

* option "--rocksdb.compaction-read-ahead-size" now defaults to 2MB

* change Windows build so that RocksDB doesn't enforce AVX optimizations by default
  This fixes startup crashes on servers that do not have AVX CPU extensions

* speed up RocksDB secondary index creation and dropping

* removed RocksDB note in Geo index docs


v3.2.0 (2017-07-20)
-------------------

* fixed UI issues

* fixed multi-threading issues in Pregel

* fixed Foxx resilience

* added command-line option `--javascript.allow-admin-execute`

  This option can be used to control whether user-defined JavaScript code
  is allowed to be executed on server by sending via HTTP to the API endpoint
  `/_admin/execute`  with an authenticated user account.
  The default value is `false`, which disables the execution of user-defined
  code. This is also the recommended setting for production. In test environments,
  it may be convenient to turn the option on in order to send arbitrary setup
  or teardown commands for execution on the server.


v3.2.beta6 (2017-07-18)
-----------------------

* various bugfixes


v3.2.beta5 (2017-07-16)
-----------------------

* numerous bugfixes


v3.2.beta4 (2017-07-04)
-----------------------

* ui: fixed document view _from and _to linking issue for special characters

* added function `db._parse(query)` for parsing an AQL query and returning information about it

* fixed one medium priority and two low priority security user interface
  issues found by owasp zap.

* ui: added index deduplicate options

* ui: fixed renaming of collections for the rocksdb storage engine

* documentation and js fixes for secondaries

* RocksDB storage format was changed, users of the previous beta/alpha versions
  must delete the database directory and re-import their data

* enabled permissions on database and collection level

* added and changed some user related REST APIs
    * added `PUT /_api/user/{user}/database/{database}/{collection}` to change collection permission
    * added `GET /_api/user/{user}/database/{database}/{collection}`
    * added optional `full` parameter to the `GET /_api/user/{user}/database/` REST call

* added user functions in the arangoshell `@arangodb/users` module
    * added `grantCollection` and `revokeCollection` functions
    * added `permission(user, database, collection)` to retrieve collection specific rights

* added "deduplicate" attribute for array indexes, which controls whether inserting
  duplicate index values from the same document into a unique array index will lead to
  an error or not:

      // with deduplicate = true, which is the default value:
      db._create("test");
      db.test.ensureIndex({ type: "hash", fields: ["tags[*]"], deduplicate: true });
      db.test.insert({ tags: ["a", "b"] });
      db.test.insert({ tags: ["c", "d", "c"] }); // will work, because deduplicate = true
      db.test.insert({ tags: ["a"] }); // will fail

      // with deduplicate = false
      db._create("test");
      db.test.ensureIndex({ type: "hash", fields: ["tags[*]"], deduplicate: false });
      db.test.insert({ tags: ["a", "b"] });
      db.test.insert({ tags: ["c", "d", "c"] }); // will not work, because deduplicate = false
      db.test.insert({ tags: ["a"] }); // will fail

  The "deduplicate" attribute is now also accepted by the index creation HTTP
  API endpoint POST /_api/index and is returned by GET /_api/index.

* added optimizer rule "remove-filters-covered-by-traversal"

* Debian/Ubuntu installer: make messages about future package upgrades more clear

* fix a hangup in VST

  The problem happened when the two first chunks of a VST message arrived
  together on a connection that was newly switched to VST.

* fix deletion of outdated WAL files in RocksDB engine

* make use of selectivity estimates in hash, skiplist and persistent indexes
  in RocksDB engine

* changed VM overcommit recommendation for user-friendliness

* fix a shutdown bug in the cluster: a destroyed query could still be active

* do not terminate the entire server process if a temp file cannot be created
  (Windows only)

* fix log output in the front-end, it stopped in case of too many messages


v3.2.beta3 (2017-06-27)
-----------------------

* numerous bugfixes


v3.2.beta2 (2017-06-20)
-----------------------

* potentially fixed issue #2559: Duplicate _key generated on insertion

* fix invalid results (too many) when a skipping LIMIT was used for a
  traversal. `LIMIT x` or `LIMIT 0, x` were not affected, but `LIMIT s, x`
  may have returned too many results

* fix races in SSL communication code

* fix invalid locking in JWT authentication cache, which could have
  crashed the server

* fix invalid first group results for sorted AQL COLLECT when LIMIT
  was used

* fix potential race, which could make arangod hang on startup

* removed `exception` field from transaction error result; users should throw
  explicit `Error` instances to return custom exceptions (addresses issue #2561)

* fixed issue #2613: Reduce log level when Foxx manager tries to self heal missing database

* add a read only mode for users and collection level authorization

* removed `exception` field from transaction error result; users should throw
  explicit `Error` instances to return custom exceptions (addresses issue #2561)

* fixed issue #2677: Foxx disabling development mode creates non-deterministic service bundle

* fixed issue #2684: Legacy service UI not working


v3.2.beta1 (2017-06-12)
-----------------------

* provide more context for index errors (addresses issue #342)

* arangod now validates several OS/environment settings on startup and warns if
  the settings are non-ideal. Most of the checks are executed on Linux systems only.

* fixed issue #2515: The replace-or-with-in optimization rule might prevent use of indexes

* added `REGEX_REPLACE` AQL function

* the RocksDB storage format was changed, users of the previous alpha versions
  must delete the database directory and re-import their data

* added server startup option `--query.fail-on-warning`

  setting this option to `true` will abort any AQL query with an exception if
  it causes a warning at runtime. The value can be overridden per query by
  setting the `failOnWarning` attribute in a query's options.

* added --rocksdb.num-uncompressed-levels to adjust number of non-compressed levels

* added checks for memory managment and warn (i. e. if hugepages are enabled)

* set default SSL cipher suite string to "HIGH:!EXPORT:!aNULL@STRENGTH"

* fixed issue #2469: Authentication = true does not protect foxx-routes

* fixed issue #2459: compile success but can not run with rocksdb

* `--server.maximal-queue-size` is now an absolute maximum. If the queue is
  full, then 503 is returned. Setting it to 0 means "no limit".

* (Enterprise only) added authentication against an LDAP server

* fixed issue #2083: Foxx services aren't distributed to all coordinators

* fixed issue #2384: new coordinators don't pick up existing Foxx services

* fixed issue #2408: Foxx service validation causes unintended side-effects

* extended HTTP API with routes for managing Foxx services

* added distinction between hasUser and authorized within Foxx
  (cluster internal requests are authorized requests but don't have a user)

* arangoimp now has a `--threads` option to enable parallel imports of data

* PR #2514: Foxx services that can't be fixed by self-healing now serve a 503 error

* added `time` function to `@arangodb` module


v3.2.alpha4 (2017-04-25)
------------------------

* fixed issue #2450: Bad optimization plan on simple query

* fixed issue #2448: ArangoDB Web UI takes no action when Delete button is clicked

* fixed issue #2442: Frontend shows already deleted databases during login

* added 'x-content-type-options: nosniff' to avoid MSIE bug

* set default value for `--ssl.protocol` from TLSv1 to TLSv1.2.

* AQL breaking change in cluster:
  The SHORTEST_PATH statement using edge-collection names instead
  of a graph name now requires to explicitly name the vertex-collection names
  within the AQL query in the cluster. It can be done by adding `WITH <name>`
  at the beginning of the query.

  Example:
  ```
  FOR v,e IN OUTBOUND SHORTEST_PATH @start TO @target edges [...]
  ```

  Now has to be:

  ```
  WITH vertices
  FOR v,e IN OUTBOUND SHORTEST_PATH @start TO @target edges [...]
  ```

  This change is due to avoid dead-lock sitations in clustered case.
  An error stating the above is included.

* add implicit use of geo indexes when using SORT/FILTER in AQL, without
  the need to use the special-purpose geo AQL functions `NEAR` or `WITHIN`.

  the special purpose `NEAR` AQL function can now be substituted with the
  following AQL (provided there is a geo index present on the `doc.latitude`
  and `doc.longitude` attributes):

      FOR doc in geoSort
        SORT DISTANCE(doc.latitude, doc.longitude, 0, 0)
        LIMIT 5
        RETURN doc

  `WITHIN` can be substituted with the following AQL:

      FOR doc in geoFilter
        FILTER DISTANCE(doc.latitude, doc.longitude, 0, 0) < 2000
        RETURN doc

  Compared to using the special purpose AQL functions this approach has the
  advantage that it is more composable, and will also honor any `LIMIT` values
  used in the AQL query.

* potential fix for shutdown hangs on OSX

* added KB, MB, GB prefix for integer parameters, % for integer parameters
  with a base value

* added JEMALLOC 4.5.0

* added `--vm.resident-limit` and `--vm.path` for file-backed memory mapping
  after reaching a configurable maximum RAM size

* try recommended limit for file descriptors in case of unlimited
  hard limit

* issue #2413: improve logging in case of lock timeout and deadlocks

* added log topic attribute to /_admin/log api

* removed internal build option `USE_DEV_TIMERS`

  Enabling this option activated some proprietary timers for only selected
  events in arangod. Instead better use `perf` to gather timings.


v3.2.alpha3 (2017-03-22)
------------------------

* increase default collection lock timeout from 30 to 900 seconds

* added function `db._engine()` for retrieval of storage engine information at
  server runtime

  There is also an HTTP REST handler at GET /_api/engine that returns engine
  information.

* require at least cmake 3.2 for building ArangoDB

* make arangod start with less V8 JavaScript contexts

  This speeds up the server start (a little bit) and makes it use less memory.
  Whenever a V8 context is needed by a Foxx action or some other operation and
  there is no usable V8 context, a new one will be created dynamically now.

  Up to `--javascript.v8-contexts` V8 contexts will be created, so this option
  will change its meaning. Previously as many V8 contexts as specified by this
  option were created at server start, and the number of V8 contexts did not
  change at runtime. Now up to this number of V8 contexts will be in use at the
  same time, but the actual number of V8 contexts is dynamic.

  The garbage collector thread will automatically delete unused V8 contexts after
  a while. The number of spare contexts will go down to as few as configured in
  the new option `--javascript.v8-contexts-minimum`. Actually that many V8 contexts
  are also created at server start.

  The first few requests in new V8 contexts will take longer than in contexts
  that have been there already. Performance may therefore suffer a bit for the
  initial requests sent to ArangoDB or when there are only few but performance-
  critical situations in which new V8 contexts will be created. If this is a
  concern, it can easily be fixed by setting `--javascipt.v8-contexts-minimum`
  and `--javascript.v8-contexts` to a relatively high value, which will guarantee
  that many number of V8 contexts to be created at startup and kept around even
  when unused.

  Waiting for an unused V8 context will now also abort if no V8 context can be
  acquired/created after 120 seconds.

* improved diagnostic messages written to logfiles by supervisor process

* fixed issue #2367

* added "bindVars" to attributes of currently running and slow queries

* added "jsonl" as input file type for arangoimp

* upgraded version of bundled zlib library from 1.2.8 to 1.2.11

* added input file type `auto` for arangoimp so it can automatically detect the
  type of the input file from the filename extension

* fixed variables parsing in GraphQL

* added `--translate` option for arangoimp to translate attribute names from
  the input files to attriubte names expected by ArangoDB

  The `--translate` option can be specified multiple times (once per translation
  to be executed). The following example renames the "id" column from the input
  file to "_key", and the "from" column to "_from", and the "to" column to "_to":

      arangoimp --type csv --file data.csv --translate "id=_key" --translate "from=_from" --translate "to=_to"

  `--translate` works for CSV and TSV inputs only.

* changed default value for `--server.max-packet-size` from 128 MB to 256 MB

* fixed issue #2350

* fixed issue #2349

* fixed issue #2346

* fixed issue #2342

* change default string truncation length from 80 characters to 256 characters for
  `print`/`printShell` functions in ArangoShell and arangod. This will emit longer
  prefixes of string values before truncating them with `...`, which is helpful
  for debugging.

* always validate incoming JSON HTTP requests for duplicate attribute names

  Incoming JSON data with duplicate attribute names will now be rejected as
  invalid. Previous versions of ArangoDB only validated the uniqueness of
  attribute names inside incoming JSON for some API endpoints, but not
  consistently for all APIs.

* don't let read-only transactions block the WAL collector

* allow passing own `graphql-sync` module instance to Foxx GraphQL router

* arangoexport can now export to csv format

* arangoimp: fixed issue #2214

* Foxx: automatically add CORS response headers

* added "OPTIONS" to CORS `access-control-allow-methods` header

* Foxx: Fix arangoUser sometimes not being set correctly

* fixed issue #1974


v3.2.alpha2 (2017-02-20)
------------------------

* ui: fixed issue #2065

* ui: fixed a dashboard related memory issue

* Internal javascript rest actions will now hide their stack traces to the client
  unless maintainer mode is activated. Instead they will always log to the logfile

* Removed undocumented internal HTTP API:
  * PUT _api/edges

  The documented GET _api/edges and the undocumented POST _api/edges remains unmodified.

* updated V8 version to 5.7.0.0

* change undocumented behaviour in case of invalid revision ids in
  If-Match and If-None-Match headers from 400 (BAD) to 412 (PRECONDITION
  FAILED).

* change undocumented behaviour in case of invalid revision ids in
  JavaScript document operations from 1239 ("illegal document revision")
  to 1200 ("conflict").

* added data export tool, arangoexport.

  arangoexport can be used to export collections to json, jsonl or xml
  and export a graph or collections to xgmml.

* fixed a race condition when closing a connection

* raised default hard limit on threads for very small to 64

* fixed negative counting of http connection in UI


v3.2.alpha1 (2017-02-05)
------------------------

* added figure `httpRequests` to AQL query statistics

* removed revisions cache intermediate layer implementation

* obsoleted startup options `--database.revision-cache-chunk-size` and
  `--database.revision-cache-target-size`

* fix potential port number over-/underruns

* added startup option `--log.shorten-filenames` for controlling whether filenames
  in log messages should be shortened to just the filename with the absolute path

* removed IndexThreadFeature, made `--database.index-threads` option obsolete

* changed index filling to make it more parallel, dispatch tasks to boost::asio

* more detailed stacktraces in Foxx apps

* generated Foxx services now use swagger tags


v3.1.24 (XXXX-XX-XX)
--------------------

* fixed one more LIMIT issue in traversals


v3.1.23 (2017-06-19)
--------------------

* potentially fixed issue #2559: Duplicate _key generated on insertion

* fix races in SSL communication code

* fix invalid results (too many) when a skipping LIMIT was used for a
  traversal. `LIMIT x` or `LIMIT 0, x` were not affected, but `LIMIT s, x`
  may have returned too many results

* fix invalid first group results for sorted AQL COLLECT when LIMIT
  was used

* fix invalid locking in JWT authentication cache, which could have
  crashed the server

* fix undefined behavior in traverser when traversals were used inside
  a FOR loop


v3.1.22 (2017-06-07)
--------------------

* fixed issue #2505: Problem with export + report of a bug

* documented changed behavior of WITH

* fixed ui glitch in aardvark

* avoid agency compaction bug

* fixed issue #2283: disabled proxy communication internally


v3.1.21 (2017-05-22)
--------------------

* fixed issue #2488:  AQL operator IN error when data use base64 chars

* more randomness in seeding RNG

v3.1.20 (2016-05-16)
--------------------

* fixed incorrect sorting for distributeShardsLike

* improve reliability of AgencyComm communication with Agency

* fixed shard numbering bug, where ids were erouneously incremented by 1

* remove an unnecessary precondition in createCollectionCoordinator

* funny fail rotation fix

* fix in SimpleHttpClient for correct advancement of readBufferOffset

* forward SIG_HUP in supervisor process to the server process to fix logrotaion
  You need to stop the remaining arangod server process manually for the upgrade to work.


v3.1.19 (2017-04-28)
--------------------

* Fixed a StackOverflow issue in Traversal and ShortestPath. Occured if many (>1000) input
  values in a row do not return any result. Fixes issue: #2445

* fixed issue #2448

* fixed issue #2442

* added 'x-content-type-options: nosniff' to avoid MSIE bug

* fixed issue #2441

* fixed issue #2440

* Fixed a StackOverflow issue in Traversal and ShortestPath. Occured if many (>1000) input
  values in a row do not return any result. Fixes issue: #2445

* fix occasional hanging shutdowns on OS X


v3.1.18 (2017-04-18)
--------------------

* fixed error in continuous synchronization of collections

* fixed spurious hangs on server shutdown

* better error messages during restore collection

* completely overhaul supervision. More detailed tests

* Fixed a dead-lock situation in cluster traversers, it could happen in
  rare cases if the computation on one DBServer could be completed much earlier
  than the other server. It could also be restricted to SmartGraphs only.

* (Enterprise only) Fixed a bug in SmartGraph DepthFirstSearch. In some
  more complicated queries, the maxDepth limit of 1 was not considered strictly
  enough, causing the traverser to do unlimited depth searches.

* fixed issue #2415

* fixed issue #2422

* fixed issue #1974


v3.1.17 (2017-04-04)
--------------------

* (Enterprise only) fixed a bug where replicationFactor was not correctly
  forwarded in SmartGraph creation.

* fixed issue #2404

* fixed issue #2397

* ui - fixed smart graph option not appearing

* fixed issue #2389

* fixed issue #2400


v3.1.16 (2017-03-27)
--------------------

* fixed issue #2392

* try to raise file descriptors to at least 8192, warn otherwise

* ui - aql editor improvements + updated ace editor version (memory leak)

* fixed lost HTTP requests

* ui - fixed some event issues

* avoid name resolution when given connection string is a valid ip address

* helps with issue #1842, bug in COLLECT statement in connection with LIMIT.

* fix locking bug in cluster traversals

* increase lock timeout defaults

* increase various cluster timeouts

* limit default target size for revision cache to 1GB, which is better for
  tight RAM situations (used to be 40% of (totalRAM - 1GB), use
  --database.revision-cache-target-size <VALUEINBYTES> to get back the
  old behaviour

* fixed a bug with restarted servers indicating status as "STARTUP"
  rather that "SERVING" in Nodes UI.


v3.1.15 (2017-03-20)
--------------------

* add logrotate configuration as requested in #2355

* fixed issue #2376

* ui - changed document api due a chrome bug

* ui - fixed a submenu bug

* added endpoint /_api/cluster/endpoints in cluster case to get all
  coordinator endpoints

* fix documentation of /_api/endpoint, declaring this API obsolete.

* Foxx response objects now have a `type` method for manipulating the content-type header

* Foxx tests now support `xunit` and `tap` reporters


v3.1.14 (2017-03-13)
--------------------

* ui - added feature request (multiple start nodes within graph viewer) #2317

* added missing locks to authentication cache methods

* ui - added feature request (multiple start nodes within graph viewer) #2317

* ui - fixed wrong merge of statistics information from different coordinators

* ui - fixed issue #2316

* ui - fixed wrong protocol usage within encrypted environment

* fixed compile error on Mac Yosemite

* minor UI fixes


v3.1.13 (2017-03-06)
--------------------

* fixed variables parsing in GraphQL

* fixed issue #2214

* fixed issue #2342

* changed thread handling to queue only user requests on coordinator

* use exponential backoff when waiting for collection locks

* repair short name server lookup in cluster in the case of a removed
  server


v3.1.12 (2017-02-28)
--------------------

* disable shell color escape sequences on Windows

* fixed issue #2326

* fixed issue #2320

* fixed issue #2315

* fixed a race condition when closing a connection

* raised default hard limit on threads for very small to 64

* fixed negative counting of http connection in UI

* fixed a race when renaming collections

* fixed a race when dropping databases


v3.1.11 (2017-02-17)
--------------------

* fixed a race between connection closing and sending out last chunks of data to clients
  when the "Connection: close" HTTP header was set in requests

* ui: optimized smart graph creation usability

* ui: fixed #2308

* fixed a race in async task cancellation via `require("@arangodb/tasks").unregisterTask()`

* fixed spuriously hanging threads in cluster AQL that could sit idle for a few minutes

* fixed potential numeric overflow for big index ids in index deletion API

* fixed sort issue in cluster, occurring when one of the local sort buffers of a
  GatherNode was empty

* reduce number of HTTP requests made for certain kinds of join queries in cluster,
  leading to speedup of some join queries

* supervision deals with demised coordinators correctly again

* implement a timeout in TraverserEngineRegistry

* agent communication reduced in large batches of append entries RPCs

* inception no longer estimates RAFT timings

* compaction in agents has been moved to a separate thread

* replicated logs hold local timestamps

* supervision jobs failed leader and failed follower revisited for
  function in precarious stability situations

* fixed bug in random number generator for 64bit int


v3.1.10 (2017-02-02)
--------------------

* updated versions of bundled node modules:
  - joi: from 8.4.2 to 9.2.0
  - joi-to-json-schema: from 2.2.0 to 2.3.0
  - sinon: from 1.17.4 to 1.17.6
  - lodash: from 4.13.1 to 4.16.6

* added shortcut for AQL ternary operator
  instead of `condition ? true-part : false-part` it is now possible to also use a
  shortcut variant `condition ? : false-part`, e.g.

      FOR doc IN docs RETURN doc.value ?: 'not present'

  instead of

      FOR doc IN docs RETURN doc.value ? doc.value : 'not present'

* fixed wrong sorting order in cluster, if an index was used to sort with many
  shards.

* added --replication-factor, --number-of-shards and --wait-for-sync to arangobench

* turn on UTF-8 string validation for VelocyPack values received via VST connections

* fixed issue #2257

* upgraded Boost version to 1.62.0

* added optional detail flag for db.<collection>.count()
  setting the flag to `true` will make the count operation returned the per-shard
  counts for the collection:

      db._create("test", { numberOfShards: 10 });
      for (i = 0; i < 1000; ++i) {
        db.test.insert({value: i});
      }
      db.test.count(true);

      {
        "s100058" : 99,
        "s100057" : 103,
        "s100056" : 100,
        "s100050" : 94,
        "s100055" : 90,
        "s100054" : 122,
        "s100051" : 109,
        "s100059" : 99,
        "s100053" : 95,
        "s100052" : 89
      }

* added optional memory limit for AQL queries:

      db._query("FOR i IN 1..100000 SORT i RETURN i", {}, { options: { memoryLimit: 100000 } });

  This option limits the default maximum amount of memory (in bytes) that a single
  AQL query can use.
  When a single AQL query reaches the specified limit value, the query will be
  aborted with a *resource limit exceeded* exception. In a cluster, the memory
  accounting is done per shard, so the limit value is effectively a memory limit per
  query per shard.

  The global limit value can be overriden per query by setting the *memoryLimit*
  option value for individual queries when running an AQL query.

* added server startup option `--query.memory-limit`

* added convenience function to create vertex-centric indexes.

  Usage: `db.collection.ensureVertexCentricIndex("label", {type: "hash", direction: "outbound"})`
  That will create an index that can be used on OUTBOUND with filtering on the
  edge attribute `label`.

* change default log output for tools to stdout (instead of stderr)

* added option -D to define a configuration file environment key=value

* changed encoding behavior for URLs encoded in the C++ code of ArangoDB:
  previously the special characters `-`, `_`, `~` and `.` were returned as-is
  after URL-encoding, now `.` will be encoded to be `%2e`.
  This also changes the behavior of how incoming URIs are processed: previously
  occurrences of `..` in incoming request URIs were collapsed (e.g. `a/../b/` was
  collapsed to a plain `b/`). Now `..` in incoming request URIs are not collapsed.

* Foxx request URL suffix is no longer unescaped

* @arangodb/request option json now defaults to `true` if the response body is not empty and encoding is not explicitly set to `null` (binary).
  The option can still be set to `false` to avoid unnecessary attempts at parsing the response as JSON.

* Foxx configuration values for unknown options will be discarded when saving the configuration in production mode using the web interface

* module.context.dependencies is now immutable

* process.stdout.isTTY now returns `true` in arangosh and when running arangod with the `--console` flag

* add support for Swagger tags in Foxx


v3.1.9 (XXXX-XX-XX)
-------------------

* macos CLI package: store databases and apps in the users home directory

* ui: fixed re-login issue within a non system db, when tab was closed

* fixed a race in the VelocyStream Commtask implementation

* fixed issue #2256


v3.1.8 (2017-01-09)
-------------------

* add Windows silent installer

* add handling of debug symbols during Linux & windows release builds.

* fixed issue #2181

* fixed issue #2248: reduce V8 max old space size from 3 GB to 1 GB on 32 bit systems

* upgraded Boost version to 1.62.0

* fixed issue #2238

* fixed issue #2234

* agents announce new endpoints in inception phase to leader

* agency leadership accepts updatet endpoints to given uuid

* unified endpoints replace localhost with 127.0.0.1

* fix several problems within an authenticated cluster


v3.1.7 (2016-12-29)
-------------------

* fixed one too many elections in RAFT

* new agency comm backported from devel


v3.1.6 (2016-12-20)
-------------------

* fixed issue #2227

* fixed issue #2220

* agency constituent/agent bug fixes in race conditions picking up
  leadership

* supervision does not need waking up anymore as it is running
  regardless

* agents challenge their leadership more rigorously


v3.1.5 (2016-12-16)
-------------------

* lowered default value of `--database.revision-cache-target-size` from 75% of
  RAM to less than 40% of RAM

* fixed issue #2218

* fixed issue #2217

* Foxx router.get/post/etc handler argument can no longer accidentally omitted

* fixed issue #2223


v3.1.4 (2016-12-08)
-------------------

* fixed issue #2211

* fixed issue #2204

* at cluster start, coordinators wait until at least one DBserver is there,
  and either at least two DBservers are there or 15s have passed, before they
  initiate the bootstrap of system collections.

* more robust agency startup from devel

* supervision's AddFollower adds many followers at once

* supervision has new FailedFollower job

* agency's Node has new method getArray

* agency RAFT timing estimates more conservative in waitForSync
  scenario

* agency RAFT timing estimates capped at maximum 2.0/10.0 for low/high


v3.1.3 (2016-12-02)
-------------------

* fix a traversal bug when using skiplist indexes:
  if we have a skiplist of ["a", "unused", "_from"] and a traversal like:
  FOR v,e,p IN OUTBOUND @start @@edges
    FILTER p.edges[0].a == 'foo'
    RETURN v
  And the above index applied on "a" is considered better than EdgeIndex, than
  the executor got into undefined behaviour.

* fix endless loop when trying to create a collection with replicationFactor: -1


v3.1.2 (2016-11-24)
-------------------

* added support for descriptions field in Foxx dependencies

* (Enterprise only) fixed a bug in the statistic report for SmartGraph traversals.
Now they state correctly how many documents were fetched from the index and how many
have been filtered.

* Prevent uniform shard distribution when replicationFactor == numServers

v3.1.1 (2016-11-15)
-------------------

* fixed issue #2176

* fixed issue #2168

* display index usage of traversals in AQL explainer output (previously missing)

* fixed issue #2163

* preserve last-used HLC value across server starts

* allow more control over handling of pre-3.1 _rev values

  this changes the server startup option `--database.check-30-revisions` from a boolean (true/false)
  parameter to a string parameter with the following possible values:

  - "fail":
    will validate _rev values of 3.0 collections on collection loading and throw an exception when invalid _rev values are found.
    in this case collections with invalid _rev values are marked as corrupted and cannot be used in the ArangoDB 3.1 instance.
    the fix procedure for such collections is to export the collections from 3.0 database with arangodump and restore them in 3.1 with arangorestore.
    collections that do not contain invalid _rev values are marked as ok and will not be re-checked on following loads.
    collections that contain invalid _rev values will be re-checked on following loads.

  - "true":
    will validate _rev values of 3.0 collections on collection loading and print a warning when invalid _rev values are found.
    in this case collections with invalid _rev values can be used in the ArangoDB 3.1 instance.
    however, subsequent operations on documents with invalid _rev values may silently fail or fail with explicit errors.
    the fix procedure for such collections is to export the collections from 3.0 database with arangodump and restore them in 3.1 with arangorestore.
    collections that do not contain invalid _rev values are marked as ok and will not be re-checked on following loads.
    collections that contain invalid _rev values will be re-checked on following loads.

  - "false":
    will not validate _rev values on collection loading and not print warnings.
    no hint is given when invalid _rev values are found.
    subsequent operations on documents with invalid _rev values may silently fail or fail with explicit errors.
    this setting does not affect whether collections are re-checked later.
    collections will be re-checked on following loads if `--database.check-30-revisions` is later set to either `true` or `fail`.

  The change also suppresses warnings that were printed when collections were restored using arangorestore, and the restore
  data contained invalid _rev values. Now these warnings are suppressed, and new HLC _rev values are generated for these documents
  as before.

* added missing functions to AQL syntax highlighter in web interface

* fixed display of `ANY` direction in traversal explainer output (direction `ANY` was shown as either
  `INBOUND` or `OUTBOUND`)

* changed behavior of toJSON() function when serializing an object before saving it in the database

  if an object provides a toJSON() function, this function is still called for serializing it.
  the change is that the result of toJSON() is not stringified anymore, but saved as is. previous
  versions of ArangoDB called toJSON() and after that additionally stringified its result.

  This change will affect the saving of JS Buffer objects, which will now be saved as arrays of
  bytes instead of a comma-separated string of the Buffer's byte contents.

* allow creating unique indexes on more attributes than present in shardKeys

  The following combinations of shardKeys and indexKeys are allowed/not allowed:

  shardKeys     indexKeys
      a             a        ok
      a             b    not ok
      a           a b        ok
    a b             a    not ok
    a b             b    not ok
    a b           a b        ok
    a b         a b c        ok
  a b c           a b    not ok
  a b c         a b c        ok

* fixed wrong version in web interface login screen (EE only)

* make web interface not display an exclamation mark next to ArangoDB version number 3.1

* fixed search for arbitrary document attributes in web interface in case multiple
  search values were used on different attribute names. in this case, the search always
  produced an empty result

* disallow updating `_from` and `_to` values of edges in Smart Graphs. Updating these
  attributes would lead to potential redistribution of edges to other shards, which must be
  avoided.

* fixed issue #2148

* updated graphql-sync dependency to 0.6.2

* fixed issue #2156

* fixed CRC4 assembly linkage


v3.1.0 (2016-10-29)
-------------------

* AQL breaking change in cluster:

  from ArangoDB 3.1 onwards `WITH` is required for traversals in a
  clustered environment in order to avoid deadlocks.

  Note that for queries that access only a single collection or that have all
  collection names specified somewhere else in the query string, there is no
  need to use *WITH*. *WITH* is only useful when the AQL query parser cannot
  automatically figure out which collections are going to be used by the query.
  *WITH* is only useful for queries that dynamically access collections, e.g.
  via traversals, shortest path operations or the *DOCUMENT()* function.

  more info can be found [here](https://github.com/arangodb/arangodb/blob/devel/Documentation/Books/AQL/Operations/With.md)

* added AQL function `DISTANCE` to calculate the distance between two arbitrary
  coordinates (haversine formula)

* fixed issue #2110

* added Auto-aptation of RAFT timings as calculations only


v3.1.rc2 (2016-10-10)
---------------------

* second release candidate


v3.1.rc1 (2016-09-30)
---------------------

* first release candidate


v3.1.alpha2 (2016-09-01)
------------------------

* added module.context.createDocumentationRouter to replace module.context.apiDocumentation

* bug in RAFT implementation of reads. dethroned leader still answered requests in isolation

* ui: added new graph viewer

* ui: aql-editor added tabular & graph display

* ui: aql-editor improved usability

* ui: aql-editor: query profiling support

* fixed issue #2109

* fixed issue #2111

* fixed issue #2075

* added AQL function `DISTANCE` to calculate the distance between two arbitrary
  coordinates (haversine formula)

* rewrote scheduler and dispatcher based on boost::asio

  parameters changed:
    `--scheduler.threads` and `--server.threads` are now merged into a single one: `--server.threads`

    hidden `--server.extra-threads` has been removed

    hidden `--server.aql-threads` has been removed

    hidden `--server.backend` has been removed

    hidden `--server.show-backends` has been removed

    hidden `--server.thread-affinity` has been removed

* fixed issue #2086

* fixed issue #2079

* fixed issue #2071

  make the AQL query optimizer inject filter condition expressions referred to
  by variables during filter condition aggregation.
  For example, in the following query

      FOR doc IN collection
        LET cond1 = (doc.value == 1)
        LET cond2 = (doc.value == 2)
        FILTER cond1 || cond2
        RETURN { doc, cond1, cond2 }

  the optimizer will now inject the conditions for `cond1` and `cond2` into the filter
  condition `cond1 || cond2`, expanding it to `(doc.value == 1) || (doc.value == 2)`
  and making these conditions available for index searching.

  Note that the optimizer previously already injected some conditions into other
  conditions, but only if the variable that defined the condition was not used
  elsewhere. For example, the filter condition in the query

      FOR doc IN collection
        LET cond = (doc.value == 1)
        FILTER cond
        RETURN { doc }

  already got optimized before because `cond` was only used once in the query and
  the optimizer decided to inject it into the place where it was used.

  This only worked for variables that were referred to once in the query.
  When a variable was used multiple times, the condition was not injected as
  in the following query:

      FOR doc IN collection
        LET cond = (doc.value == 1)
        FILTER cond
        RETURN { doc, cond }

  The fix for #2070 now will enable this optimization so that the query can
  use an index on `doc.value` if available.

* changed behavior of AQL array comparison operators for empty arrays:
  * `ALL` and `ANY` now always return `false` when the left-hand operand is an
    empty array. The behavior for non-empty arrays does not change:
    * `[] ALL == 1` will return `false`
    * `[1] ALL == 1` will return `true`
    * `[1, 2] ALL == 1` will return `false`
    * `[2, 2] ALL == 1` will return `false`
    * `[] ANY == 1` will return `false`
    * `[1] ANY == 1` will return `true`
    * `[1, 2] ANY == 1` will return `true`
    * `[2, 2] ANY == 1` will return `false`
  * `NONE` now always returns `true` when the left-hand operand is an empty array.
    The behavior for non-empty arrays does not change:
    * `[] NONE == 1` will return `true`
    * `[1] NONE == 1` will return `false`
    * `[1, 2] NONE == 1` will return `false`
    * `[2, 2] NONE == 1` will return `true`

* added experimental AQL functions `JSON_STRINGIFY` and `JSON_PARSE`

* added experimental support for incoming gzip-compressed requests

* added HTTP REST APIs for online log level adjustments:

  - GET `/_admin/log/level` returns the current log level settings
  - PUT `/_admin/log/level` modifies the current log level settings

* PATCH /_api/gharial/{graph-name}/vertex/{collection-name}/{vertex-key}
  - changed default value for keepNull to true

* PATCH /_api/gharial/{graph-name}/edge/{collection-name}/{edge-key}
  - changed default value for keepNull to true

* renamed `maximalSize` attribute in parameter.json files to `journalSize`

  The `maximalSize` attribute will still be picked up from collections that
  have not been adjusted. Responses from the replication API will now also use
  `journalSize` instead of `maximalSize`.

* added `--cluster.system-replication-factor` in order to adjust the
  replication factor for new system collections

* fixed issue #2012

* added a memory expection in case V8 memory gets too low

* added Optimizer Rule for other indexes in Traversals
  this allows AQL traversals to use other indexes than the edge index.
  So traversals with filters on edges can now make use of more specific
  indexes, e.g.

      FOR v, e, p IN 2 OUTBOUND @start @@edge FILTER p.edges[0].foo == "bar"

  will prefer a Hash Index on [_from, foo] above the EdgeIndex.

* fixed epoch computation in hybrid logical clock

* fixed thread affinity

* replaced require("internal").db by require("@arangodb").db

* added option `--skip-lines` for arangoimp
  this allows skipping the first few lines from the import file in case the
  CSV or TSV import are used

* fixed periodic jobs: there should be only one instance running - even if it
  runs longer than the period

* improved performance of primary index and edge index lookups

* optimizations for AQL `[*]` operator in case no filter, no projection and
  no offset/limit are used

* added AQL function `OUTERSECTION` to return the symmetric difference of its
  input arguments

* Foxx manifests of installed services are now saved to disk with indentation

* Foxx tests and scripts in development mode should now always respect updated
  files instead of loading stale modules

* When disabling Foxx development mode the setup script is now re-run

* Foxx now provides an easy way to directly serve GraphQL requests using the
  `@arangodb/foxx/graphql` module and the bundled `graphql-sync` dependency

* Foxx OAuth2 module now correctly passes the `access_token` to the OAuth2 server

* added iconv-lite and timezone modules

* web interface now allows installing GitHub and zip services in legacy mode

* added module.context.createDocumentationRouter to replace module.context.apiDocumentation

* bug in RAFT implementation of reads. dethroned leader still answered
  requests in isolation

* all lambdas in ClusterInfo might have been left with dangling references.

* Agency bug fix for handling of empty json objects as values.

* Foxx tests no longer support the Mocha QUnit interface as this resulted in weird
  inconsistencies in the BDD and TDD interfaces. This fixes the TDD interface
  as well as out-of-sequence problems when using the BDD before/after functions.

* updated bundled JavaScript modules to latest versions; joi has been updated from 8.4 to 9.2
  (see [joi 9.0.0 release notes](https://github.com/hapijs/joi/issues/920) for information on
  breaking changes and new features)

* fixed issue #2139

* updated graphql-sync dependency to 0.6.2

* fixed issue #2156


v3.0.13 (XXXX-XX-XX)
--------------------

* fixed issue #2315

* fixed issue #2210


v3.0.12 (2016-11-23)
--------------------

* fixed issue #2176

* fixed issue #2168

* fixed issues #2149, #2159

* fixed error reporting for issue #2158

* fixed assembly linkage bug in CRC4 module

* added support for descriptions field in Foxx dependencies


v3.0.11 (2016-11-08)
--------------------

* fixed issue #2140: supervisor dies instead of respawning child

* fixed issue #2131: use shard key value entered by user in web interface

* fixed issue #2129: cannot kill a long-run query

* fixed issue #2110

* fixed issue #2081

* fixed issue #2038

* changes to Foxx service configuration or dependencies should now be
  stored correctly when options are cleared or omitted

* Foxx tests no longer support the Mocha QUnit interface as this resulted in weird
  inconsistencies in the BDD and TDD interfaces. This fixes the TDD interface
  as well as out-of-sequence problems when using the BDD before/after functions.

* fixed issue #2148


v3.0.10 (2016-09-26)
--------------------

* fixed issue #2072

* fixed issue #2070

* fixed slow cluster starup issues. supervision will demonstrate more
  patience with db servers


v3.0.9 (2016-09-21)
-------------------

* fixed issue #2064

* fixed issue #2060

* speed up `collection.any()` and skiplist index creation

* fixed multiple issues where ClusterInfo bug hung agency in limbo
  timeouting on multiple collection and database callbacks


v3.0.8 (2016-09-14)
-------------------

* fixed issue #2052

* fixed issue #2005

* fixed issue #2039

* fixed multiple issues where ClusterInfo bug hung agency in limbo
  timeouting on multiple collection and database callbacks


v3.0.7 (2016-09-05)
-------------------

* new supervision job handles db server failure during collection creation.


v3.0.6 (2016-09-02)
-------------------

* fixed issue #2026

* slightly better error diagnostics for AQL query compilation and replication

* fixed issue #2018

* fixed issue #2015

* fixed issue #2012

* fixed wrong default value for arangoimp's `--on-duplicate` value

* fix execution of AQL traversal expressions when there are multiple
  conditions that refer to variables set outside the traversal

* properly return HTTP 503 in JS actions when backend is gone

* supervision creates new key in agency for failed servers

* new shards will not be allocated on failed or cleaned servers


v3.0.5 (2016-08-18)
-------------------

* execute AQL ternary operator via C++ if possible

* fixed issue #1977

* fixed extraction of _id attribute in AQL traversal conditions

* fix SSL agency endpoint

* Minimum RAFT timeout was one order of magnitude to short.

* Optimized RAFT RPCs from leader to followers for efficiency.

* Optimized RAFT RPC handling on followers with respect to compaction.

* Fixed bug in handling of duplicates and overlapping logs

* Fixed bug in supervision take over after leadership change.

v3.0.4 (2016-08-01)
-------------------

* added missing lock for periodic jobs access

* fix multiple Foxx related cluster issues

* fix handling of empty AQL query strings

* fixed issue in `INTERSECTION` AQL function with duplicate elements
  in the source arrays

* fixed issue #1970

* fixed issue #1968

* fixed issue #1967

* fixed issue #1962

* fixed issue #1959

* replaced require("internal").db by require("@arangodb").db

* fixed issue #1954

* fixed issue #1953

* fixed issue #1950

* fixed issue #1949

* fixed issue #1943

* fixed segfault in V8, by backporting https://bugs.chromium.org/p/v8/issues/detail?id=5033

* Foxx OAuth2 module now correctly passes the `access_token` to the OAuth2 server

* fixed credentialed CORS requests properly respecting --http.trusted-origin

* fixed a crash in V8Periodic task (forgotten lock)

* fixed two bugs in synchronous replication (syncCollectionFinalize)


v3.0.3 (2016-07-17)
-------------------

* fixed issue #1942

* fixed issue #1941

* fixed array index batch insertion issues for hash indexes that caused problems when
  no elements remained for insertion

* fixed AQL MERGE() function with External objects originating from traversals

* fixed some logfile recovery errors with error message "document not found"

* fixed issue #1937

* fixed issue #1936

* improved performance of arangorestore in clusters with synchronous
  replication

* Foxx tests and scripts in development mode should now always respect updated
  files instead of loading stale modules

* When disabling Foxx development mode the setup script is now re-run

* Foxx manifests of installed services are now saved to disk with indentation


v3.0.2 (2016-07-09)
-------------------

* fixed assertion failure in case multiple remove operations were used in the same query

* fixed upsert behavior in case upsert was used in a loop with the same document example

* fixed issue #1930

* don't expose local file paths in Foxx error messages.

* fixed issue #1929

* make arangodump dump the attribute `isSystem` when dumping the structure
  of a collection, additionally make arangorestore not fail when the attribute
  is missing

* fixed "Could not extract custom attribute" issue when using COLLECT with
  MIN/MAX functions in some contexts

* honor presence of persistent index for sorting

* make AQL query optimizer not skip "use-indexes-rule", even if enough
  plans have been created already

* make AQL optimizer not skip "use-indexes-rule", even if enough execution plans
  have been created already

* fix double precision value loss in VelocyPack JSON parser

* added missing SSL support for arangorestore

* improved cluster import performance

* fix Foxx thumbnails on DC/OS

* fix Foxx configuration not being saved

* fix Foxx app access from within the frontend on DC/OS

* add option --default-replication-factor to arangorestore and simplify
  the control over the number of shards when restoring

* fix a bug in the VPack -> V8 conversion if special attributes _key,
  _id, _rev, _from and _to had non-string values, which is allowed
  below the top level

* fix malloc_usable_size for darwin


v3.0.1 (2016-06-30)
-------------------

* fixed periodic jobs: there should be only one instance running - even if it
  runs longer than the period

* increase max. number of collections in AQL queries from 32 to 256

* fixed issue #1916: header "authorization" is required" when opening
  services page

* fixed issue #1915: Explain: member out of range

* fixed issue #1914: fix unterminated buffer

* don't remove lockfile if we are the same (now stale) pid
  fixes docker setups (our pid will always be 1)

* do not use revision id comparisons in compaction for determining whether a
  revision is obsolete, but marker memory addresses
  this ensures revision ids don't matter when compacting documents

* escape Unicode characters in JSON HTTP responses
  this converts UTF-8 characters in HTTP responses of arangod into `\uXXXX`
  escape sequences. This makes the HTTP responses fit into the 7 bit ASCII
  character range, which speeds up HTTP response parsing for some clients,
  namely node.js/v8

* add write before read collections when starting a user transaction
  this allows specifying the same collection in both read and write mode without
  unintended side effects

* fixed buffer overrun that occurred when building very large result sets

* index lookup optimizations for primary index and edge index

* fixed "collection is a nullptr" issue when starting a traversal from a transaction

* enable /_api/import on coordinator servers


v3.0.0 (2016-06-22)
-------------------

* minor GUI fixxes

* fix for replication and nonces


v3.0.0-rc3 (2016-06-19)
-----------------------

* renamed various Foxx errors to no longer refer to Foxx services as apps

* adjusted various error messages in Foxx to be more informative

* specifying "files" in a Foxx manifest to be mounted at the service root
  no longer results in 404s when trying to access non-file routes

* undeclared path parameters in Foxx no longer break the service

* trusted reverse proxy support is now handled more consistently

* ArangoDB request compatibility and user are now exposed in Foxx

* all bundled NPM modules have been upgraded to their latest versions


v3.0.0-rc2 (2016-06-12)
-----------------------

* added option `--server.max-packet-size` for client tools

* renamed option `--server.ssl-protocol` to `--ssl.protocol` in client tools
  (was already done for arangod, but overlooked for client tools)

* fix handling of `--ssl.protocol` value 5 (TLS v1.2) in client tools, which
  claimed to support it but didn't

* config file can use '@include' to include a different config file as base


v3.0.0-rc1 (2016-06-10)
-----------------------

* the user management has changed: it now has users that are independent of
  databases. A user can have one or more database assigned to the user.

* forward ported V8 Comparator bugfix for inline heuristics from
  https://github.com/v8/v8/commit/5ff7901e24c2c6029114567de5a08ed0f1494c81

* changed to-string conversion for AQL objects and arrays, used by the AQL
  function `TO_STRING()` and implicit to-string casts in AQL

  - arrays are now converted into their JSON-stringify equivalents, e.g.

    - `[ ]` is now converted to `[]`
    - `[ 1, 2, 3 ]` is now converted to `[1,2,3]`
    - `[ "test", 1, 2 ] is now converted to `["test",1,2]`

    Previous versions of ArangoDB converted arrays with no members into the
    empty string, and non-empty arrays into a comma-separated list of member
    values, without the surrounding angular brackets. Additionally, string
    array members were not enclosed in quotes in the result string:

    - `[ ]` was converted to ``
    - `[ 1, 2, 3 ]` was converted to `1,2,3`
    - `[ "test", 1, 2 ] was converted to `test,1,2`

  - objects are now converted to their JSON-stringify equivalents, e.g.

    - `{ }` is converted to `{}`
    - `{ a: 1, b: 2 }` is converted to `{"a":1,"b":2}`
    - `{ "test" : "foobar" }` is converted to `{"test":"foobar"}`

    Previous versions of ArangoDB always converted objects into the string
    `[object Object]`

  This change affects also the AQL functions `CONCAT()` and `CONCAT_SEPARATOR()`
  which treated array values differently in previous versions. Previous versions
  of ArangoDB automatically flattened array values on the first level of the array,
  e.g. `CONCAT([1, 2, 3, [ 4, 5, 6 ]])` produced `1,2,3,4,5,6`. Now this will produce
  `[1,2,3,[4,5,6]]`. To flatten array members on the top level, you can now use
  the more explicit `CONCAT(FLATTEN([1, 2, 3, [4, 5, 6]], 1))`.

* added C++ implementations for AQL functions `SLICE()`, `CONTAINS()` and
  `RANDOM_TOKEN()`

* as a consequence of the upgrade to V8 version 5, the implementation of the
  JavaScript `Buffer` object had to be changed. JavaScript `Buffer` objects in
  ArangoDB now always store their data on the heap. There is no shared pool
  for small Buffer values, and no pointing into existing Buffer data when
  extracting slices. This change may increase the cost of creating Buffers with
  short contents or when peeking into existing Buffers, but was required for
  safer memory management and to prevent leaks.

* the `db` object's function `_listDatabases()` was renamed to just `_databases()`
  in order to make it more consistent with the existing `_collections()` function.
  Additionally the `db` object's `_listEndpoints()` function was renamed to just
  `_endpoints()`.

* changed default value of `--server.authentication` from `false` to `true` in
  configuration files etc/relative/arangod.conf and etc/arangodb/arangod.conf.in.
  This means the server will be started with authentication enabled by default,
  requiring all client connections to provide authentication data when connecting
  to ArangoDB. Authentication can still be turned off via setting the value of
  `--server.authentication` to `false` in ArangoDB's configuration files or by
  specifying the option on the command-line.

* Changed result format for querying all collections via the API GET `/_api/collection`.

  Previous versions of ArangoDB returned an object with an attribute named `collections`
  and an attribute named `names`. Both contained all available collections, but
  `collections` contained the collections as an array, and `names` contained the
  collections again, contained in an object in which the attribute names were the
  collection names, e.g.

  ```
  {
    "collections": [
      {"id":"5874437","name":"test","isSystem":false,"status":3,"type":2},
      {"id":"17343237","name":"something","isSystem":false,"status":3,"type":2},
      ...
    ],
    "names": {
      "test": {"id":"5874437","name":"test","isSystem":false,"status":3,"type":2},
      "something": {"id":"17343237","name":"something","isSystem":false,"status":3,"type":2},
      ...
    }
  }
  ```
  This result structure was redundant, and therefore has been simplified to just

  ```
  {
    "result": [
      {"id":"5874437","name":"test","isSystem":false,"status":3,"type":2},
      {"id":"17343237","name":"something","isSystem":false,"status":3,"type":2},
      ...
    ]
  }
  ```

  in ArangoDB 3.0.

* added AQL functions `TYPENAME()` and `HASH()`

* renamed arangob tool to arangobench

* added AQL string comparison operator `LIKE`

  The operator can be used to compare strings like this:

      value LIKE search

  The operator is currently implemented by calling the already existing AQL
  function `LIKE`.

  This change also makes `LIKE` an AQL keyword. Using `LIKE` in either case as
  an attribute or collection name in AQL thus requires quoting.

* make AQL optimizer rule "remove-unnecessary-calculations" fire in more cases

  The rule will now remove calculations that are used exactly once in other
  expressions (e.g. `LET a = doc RETURN a.value`) and calculations,
  or calculations that are just references (e.g. `LET a = b`).

* renamed AQL optimizer rule "merge-traversal-filter" to "optimize-traversals"
  Additionally, the optimizer rule will remove unused edge and path result variables
  from the traversal in case they are specified in the `FOR` section of the traversal,
  but not referenced later in the query. This saves constructing edges and paths
  results.

* added AQL optimizer rule "inline-subqueries"

  This rule can pull out certain subqueries that are used as an operand to a `FOR`
  loop one level higher, eliminating the subquery completely. For example, the query

      FOR i IN (FOR j IN [1,2,3] RETURN j) RETURN i

  will be transformed by the rule to:

      FOR i IN [1,2,3] RETURN i

  The query

      FOR name IN (FOR doc IN _users FILTER doc.status == 1 RETURN doc.name) LIMIT 2 RETURN name

  will be transformed into

      FOR tmp IN _users FILTER tmp.status == 1 LIMIT 2 RETURN tmp.name

  The rule will only fire when the subquery is used as an operand to a `FOR` loop, and
  if the subquery does not contain a `COLLECT` with an `INTO` variable.

* added new endpoint "srv://" for DNS service records

* The result order of the AQL functions VALUES and ATTRIBUTES has never been
  guaranteed and it only had the "correct" ordering by accident when iterating
  over objects that were not loaded from the database. This accidental behavior
  is now changed by introduction of VelocyPack. No ordering is guaranteed unless
  you specify the sort parameter.

* removed configure option `--enable-logger`

* added AQL array comparison operators

  All AQL comparison operators now also exist in an array variant. In the
  array variant, the operator is preceded with one of the keywords *ALL*, *ANY*
  or *NONE*. Using one of these keywords changes the operator behavior to
  execute the comparison operation for all, any, or none of its left hand
  argument values. It is therefore expected that the left hand argument
  of an array operator is an array.

  Examples:

      [ 1, 2, 3 ] ALL IN [ 2, 3, 4 ]   // false
      [ 1, 2, 3 ] ALL IN [ 1, 2, 3 ]   // true
      [ 1, 2, 3 ] NONE IN [ 3 ]        // false
      [ 1, 2, 3 ] NONE IN [ 23, 42 ]   // true
      [ 1, 2, 3 ] ANY IN [ 4, 5, 6 ]   // false
      [ 1, 2, 3 ] ANY IN [ 1, 42 ]     // true
      [ 1, 2, 3 ] ANY == 2             // true
      [ 1, 2, 3 ] ANY == 4             // false
      [ 1, 2, 3 ] ANY > 0              // true
      [ 1, 2, 3 ] ANY <= 1             // true
      [ 1, 2, 3 ] NONE < 99            // false
      [ 1, 2, 3 ] NONE > 10            // true
      [ 1, 2, 3 ] ALL > 2              // false
      [ 1, 2, 3 ] ALL > 0              // true
      [ 1, 2, 3 ] ALL >= 3             // false
      ["foo", "bar"] ALL != "moo"      // true
      ["foo", "bar"] NONE == "bar"     // false
      ["foo", "bar"] ANY == "foo"      // true

* improved AQL optimizer to remove unnecessary sort operations in more cases

* allow enclosing AQL identifiers in forward ticks in addition to using
  backward ticks

  This allows for convenient writing of AQL queries in JavaScript template strings
  (which are delimited with backticks themselves), e.g.

      var q = `FOR doc IN ´collection´ RETURN doc.´name´`;

* allow to set `print.limitString` to configure the number of characters
  to output before truncating

* make logging configurable per log "topic"

  `--log.level <level>` sets the global log level to <level>, e.g. `info`,
  `debug`, `trace`.

  `--log.level topic=<level>` sets the log level for a specific topic.
  Currently, the following topics exist: `collector`, `compactor`, `mmap`,
  `performance`, `queries`, and `requests`. `performance` and `requests` are
  set to FATAL by default. `queries` is set to info. All others are
  set to the global level by default.

  The new log option `--log.output <definition>` allows directing the global
  or per-topic log output to different outputs. The output definition
  "<definition>" can be one of

    "-" for stdin
    "+" for stderr
    "syslog://<syslog-facility>"
    "syslog://<syslog-facility>/<application-name>"
    "file://<relative-path>"

  The option can be specified multiple times in order to configure the output
  for different log topics. To set up a per-topic output configuration, use
  `--log.output <topic>=<definition>`, e.g.

    queries=file://queries.txt

  logs all queries to the file "queries.txt".

* the option `--log.requests-file` is now deprecated. Instead use

    `--log.level requests=info`
    `--log.output requests=file://requests.txt`

* the option `--log.facility` is now deprecated. Instead use

    `--log.output requests=syslog://facility`

* the option `--log.performance` is now deprecated. Instead use

    `--log.level performance=trace`

* removed option `--log.source-filter`

* removed configure option `--enable-logger`

* change collection directory names to include a random id component at the end

  The new pattern is `collection-<id>-<random>`, where `<id>` is the collection
  id and `<random>` is a random number. Previous versions of ArangoDB used a
  pattern `collection-<id>` without the random number.

  ArangoDB 3.0 understands both the old and name directory name patterns.

* removed mostly unused internal spin-lock implementation

* removed support for pre-Windows 7-style locks. This removes compatibility for
  Windows versions older than Windows 7 (e.g. Windows Vista, Windows XP) and
  Windows 2008R2 (e.g. Windows 2008).

* changed names of sub-threads started by arangod

* added option `--default-number-of-shards` to arangorestore, allowing creating
  collections with a specifiable number of shards from a non-cluster dump

* removed support for CoffeeScript source files

* removed undocumented SleepAndRequeue

* added WorkMonitor to inspect server threads

* when downloading a Foxx service from the web interface the suggested filename
  is now based on the service's mount path instead of simply "app.zip"

* the `@arangodb/request` response object now stores the parsed JSON response
  body in a property `json` instead of `body` when the request was made using the
  `json` option. The `body` instead contains the response body as a string.

* the Foxx API has changed significantly, 2.8 services are still supported
  using a backwards-compatible "legacy mode"


v2.8.12 (XXXX-XX-XX)
--------------------

* issue #2091: decrease connect timeout to 5 seconds on startup

* fixed issue #2072

* slightly better error diagnostics for some replication errors

* fixed issue #1977

* fixed issue in `INTERSECTION` AQL function with duplicate elements
  in the source arrays

* fixed issue #1962

* fixed issue #1959

* export aqlQuery template handler as require('org/arangodb').aql for forwards-compatibility


v2.8.11 (2016-07-13)
--------------------

* fixed array index batch insertion issues for hash indexes that caused problems when
  no elements remained for insertion

* fixed issue #1937


v2.8.10 (2016-07-01)
--------------------

* make sure next local _rev value used for a document is at least as high as the
  _rev value supplied by external sources such as replication

* make adding a collection in both read- and write-mode to a transaction behave as
  expected (write includes read). This prevents the `unregister collection used in
  transaction` error

* fixed sometimes invalid result for `byExample(...).count()` when an index plus
  post-filtering was used

* fixed "collection is a nullptr" issue when starting a traversal from a transaction

* honor the value of startup option `--database.wait-for-sync` (that is used to control
  whether new collections are created with `waitForSync` set to `true` by default) also
  when creating collections via the HTTP API (and thus the ArangoShell). When creating
  a collection via these mechanisms, the option was ignored so far, which was inconsistent.

* fixed issue #1826: arangosh --javascript.execute: internal error (geo index issue)

* fixed issue #1823: Arango crashed hard executing very simple query on windows


v2.8.9 (2016-05-13)
-------------------

* fixed escaping and quoting of extra parameters for executables in Mac OS X App

* added "waiting for" status variable to web interface collection figures view

* fixed undefined behavior in query cache invaldation

* fixed access to /_admin/statistics API in case statistics are disable via option
  `--server.disable-statistics`

* Foxx manager will no longer fail hard when Foxx store is unreachable unless installing
  a service from the Foxx store (e.g. when behind a firewall or GitHub is unreachable).


v2.8.8 (2016-04-19)
-------------------

* fixed issue #1805: Query: internal error (location: arangod/Aql/AqlValue.cpp:182).
  Please report this error to arangodb.com (while executing)

* allow specifying collection name prefixes for `_from` and `_to` in arangoimp:

  To avoid specifying complete document ids (consisting of collection names and document
  keys) for *_from* and *_to* values when importing edges with arangoimp, there are now
  the options *--from-collection-prefix* and *--to-collection-prefix*.

  If specified, these values will be automatically prepended to each value in *_from*
  (or *_to* resp.). This allows specifying only document keys inside *_from* and/or *_to*.

  *Example*

      > arangoimp --from-collection-prefix users --to-collection-prefix products ...

  Importing the following document will then create an edge between *users/1234* and
  *products/4321*:

  ```js
  { "_from" : "1234", "_to" : "4321", "desc" : "users/1234 is connected to products/4321" }
  ```

* requests made with the interactive system API documentation in the web interface
  (Swagger) will now respect the active database instead of always using `_system`


v2.8.7 (2016-04-07)
-------------------

* optimized primary=>secondary failover

* fix to-boolean conversion for documents in AQL

* expose the User-Agent HTTP header from the ArangoShell since Github seems to
  require it now, and we use the ArangoShell for fetching Foxx repositories from Github

* work with http servers that only send

* fixed potential race condition between compactor and collector threads

* fix removal of temporary directories on arangosh exit

* javadoc-style comments in Foxx services are no longer interpreted as
  Foxx comments outside of controller/script/exports files (#1748)

* removed remaining references to class syntax for Foxx Model and Repository
  from the documentation

* added a safe-guard for corrupted master-pointer


v2.8.6 (2016-03-23)
-------------------

* arangosh can now execute JavaScript script files that contain a shebang
  in the first line of the file. This allows executing script files directly.

  Provided there is a script file `/path/to/script.js` with the shebang
  `#!arangosh --javascript.execute`:

      > cat /path/to/script.js
      #!arangosh --javascript.execute
      print("hello from script.js");

  If the script file is made executable

      > chmod a+x /path/to/script.js

  it can be invoked on the shell directly and use arangosh for its execution:

      > /path/to/script.js
      hello from script.js

  This did not work in previous versions of ArangoDB, as the whole script contents
  (including the shebang) were treated as JavaScript code.
  Now shebangs in script files will now be ignored for all files passed to arangosh's
  `--javascript.execute` parameter.

  The alternative way of executing a JavaScript file with arangosh still works:

      > arangosh --javascript.execute /path/to/script.js
      hello from script.js

* added missing reset of traversal state for nested traversals.
  The state of nested traversals (a traversal in an AQL query that was
  located in a repeatedly executed subquery or inside another FOR loop)
  was not reset properly, so that multiple invocations of the same nested
  traversal with different start vertices led to the nested traversal
  always using the start vertex provided on the first invocation.

* fixed issue #1781: ArangoDB startup time increased tremendously

* fixed issue #1783: SIGHUP should rotate the log


v2.8.5 (2016-03-11)
-------------------

* Add OpenSSL handler for TLS V1.2 as sugested by kurtkincaid in #1771

* fixed issue #1765 (The webinterface should display the correct query time)
  and #1770 (Display ACTUAL query time in aardvark's AQL editor)

* Windows: the unhandled exception handler now calls the windows logging
  facilities directly without locks.
  This fixes lockups on crashes from the logging framework.

* improve nullptr handling in logger.

* added new endpoint "srv://" for DNS service records

* `org/arangodb/request` no longer sets the content-type header to the
  string "undefined" when no content-type header should be sent (issue #1776)


v2.8.4 (2016-03-01)
-------------------

* global modules are no longer incorrectly resolved outside the ArangoDB
  JavaScript directory or the Foxx service's root directory (issue #1577)

* improved error messages from Foxx and JavaScript (issues #1564, #1565, #1744)


v2.8.3 (2016-02-22)
-------------------

* fixed AQL filter condition collapsing for deeply-nested cases, potentially
  enabling usage of indexes in some dedicated cases

* added parentheses in AQL explain command output to correctly display precedence
  of logical and arithmetic operators

* Foxx Model event listeners defined on the model are now correctly invoked by
  the Repository methods (issue #1665)

* Deleting a Foxx service in the frontend should now always succeed even if the
  files no longer exist on the file system (issue #1358)

* Routing actions loaded from the database no longer throw exceptions when
  trying to load other modules using "require"

* The `org/arangodb/request` response object now sets a property `json` to the
  parsed JSON response body in addition to overwriting the `body` property when
  the request was made using the `json` option.

* Improved Windows stability

* Fixed a bug in the interactive API documentation that would escape slashes
  in document-handle fields. Document handles are now provided as separate
  fields for collection name and document key.


v2.8.2 (2016-02-09)
-------------------

* the continuous replication applier will now prevent the master's WAL logfiles
  from being removed if they are still needed by the applier on the slave. This
  should help slaves that suffered from masters garbage collection WAL logfiles
  which would have been needed by the slave later.

  The initial synchronization will block removal of still needed WAL logfiles
  on the master for 10 minutes initially, and will extend this period when further
  requests are made to the master. Initial synchronization hands over its handle
  for blocking logfile removal to the continuous replication when started via
  the *setupReplication* function. In this case, continuous replication will
  extend the logfile removal blocking period for the required WAL logfiles when
  the slave makes additional requests.

  All handles that block logfile removal will time out automatically after at
  most 5 minutes should a master not be contacted by the slave anymore (e.g. in
  case the slave's replication is turned off, the slaves loses the connection
  to the master or the slave goes down).

* added all-in-one function *setupReplication* to synchronize data from master
  to slave and start the continuous replication:

      require("@arangodb/replication").setupReplication(configuration);

  The command will return when the initial synchronization is finished and the
  continuous replication has been started, or in case the initial synchronization
  has failed.

  If the initial synchronization is successful, the command will store the given
  configuration on the slave. It also configures the continuous replication to start
  automatically if the slave is restarted, i.e. *autoStart* is set to *true*.

  If the command is run while the slave's replication applier is already running,
  it will first stop the running applier, drop its configuration and do a
  resynchronization of data with the master. It will then use the provided configration,
  overwriting any previously existing replication configuration on the slave.

  The following example demonstrates how to use the command for setting up replication
  for the *_system* database. Note that it should be run on the slave and not the
  master:

      db._useDatabase("_system");
      require("@arangodb/replication").setupReplication({
        endpoint: "tcp://master.domain.org:8529",
        username: "myuser",
        password: "mypasswd",
        verbose: false,
        includeSystem: false,
        incremental: true,
        autoResync: true
      });

* the *sync* and *syncCollection* functions now always start the data synchronization
  as an asynchronous server job. The call to *sync* or *syncCollection* will block
  until synchronization is either complete or has failed with an error. The functions
  will automatically poll the slave periodically for status updates.

  The main benefit is that the connection to the slave does not need to stay open
  permanently and is thus not affected by timeout issues. Additionally the caller does
  not need to query the synchronization status from the slave manually as this is
  now performed automatically by these functions.

* fixed undefined behavior when explaining some types of AQL traversals, fixed
  display of some types of traversals in AQL explain output


v2.8.1 (2016-01-29)
-------------------

* Improved AQL Pattern matching by allowing to specify a different traversal
  direction for one or many of the edge collections.

      FOR v, e, p IN OUTBOUND @start @@ec1, INBOUND @@ec2, @@ec3

  will traverse *ec1* and *ec3* in the OUTBOUND direction and for *ec2* it will use
  the INBOUND direction. These directions can be combined in arbitrary ways, the
  direction defined after *IN [steps]* will we used as default direction and can
  be overriden for specific collections.
  This feature is only available for collection lists, it is not possible to
  combine it with graph names.

* detect more types of transaction deadlocks early

* fixed display of relational operators in traversal explain output

* fixed undefined behavior in AQL function `PARSE_IDENTIFIER`

* added "engines" field to Foxx services generated in the admin interface

* added AQL function `IS_SAME_COLLECTION`:

  *IS_SAME_COLLECTION(collection, document)*: Return true if *document* has the same
  collection id as the collection specified in *collection*. *document* can either be
  a [document handle](../Glossary/README.md#document-handle) string, or a document with
  an *_id* attribute. The function does not validate whether the collection actually
  contains the specified document, but only compares the name of the specified collection
  with the collection name part of the specified document.
  If *document* is neither an object with an *id* attribute nor a *string* value,
  the function will return *null* and raise a warning.

      /* true */
      IS_SAME_COLLECTION('_users', '_users/my-user')
      IS_SAME_COLLECTION('_users', { _id: '_users/my-user' })

      /* false */
      IS_SAME_COLLECTION('_users', 'foobar/baz')
      IS_SAME_COLLECTION('_users', { _id: 'something/else' })


v2.8.0 (2016-01-25)
-------------------

* avoid recursive locking


v2.8.0-beta8 (2016-01-19)
-------------------------

* improved internal datafile statistics for compaction and compaction triggering
  conditions, preventing excessive growth of collection datafiles under some
  workloads. This should also fix issue #1596.

* renamed AQL optimizer rule `remove-collect-into` to `remove-collect-variables`

* fixed primary and edge index lookups prematurely aborting searches when the
  specified id search value contained a different collection than the collection
  the index was created for


v2.8.0-beta7 (2016-01-06)
-------------------------

* added vm.runInThisContext

* added AQL keyword `AGGREGATE` for use in AQL `COLLECT` statement

  Using `AGGREGATE` allows more efficient aggregation (incrementally while building
  the groups) than previous versions of AQL, which built group aggregates afterwards
  from the total of all group values.

  `AGGREGATE` can be used inside a `COLLECT` statement only. If used, it must follow
  the declaration of grouping keys:

      FOR doc IN collection
        COLLECT gender = doc.gender AGGREGATE minAge = MIN(doc.age), maxAge = MAX(doc.age)
        RETURN { gender, minAge, maxAge }

  or, if no grouping keys are used, it can follow the `COLLECT` keyword:

      FOR doc IN collection
        COLLECT AGGREGATE minAge = MIN(doc.age), maxAge = MAX(doc.age)
        RETURN {
  minAge, maxAge
}

  Only specific expressions are allowed on the right-hand side of each `AGGREGATE`
  assignment:

  - on the top level the expression must be a call to one of the supported aggregation
    functions `LENGTH`, `MIN`, `MAX`, `SUM`, `AVERAGE`, `STDDEV_POPULATION`, `STDDEV_SAMPLE`,
    `VARIANCE_POPULATION`, or `VARIANCE_SAMPLE`

  - the expression must not refer to variables introduced in the `COLLECT` itself

* Foxx: mocha test paths with wildcard characters (asterisks) now work on Windows

* reserved AQL keyword `NONE` for future use

* web interface: fixed a graph display bug concerning dashboard view

* web interface: fixed several bugs during the dashboard initialize process

* web interface: included several bugfixes: #1597, #1611, #1623

* AQL query optimizer now converts `LENGTH(collection-name)` to an optimized
  expression that returns the number of documents in a collection

* adjusted the behavior of the expansion (`[*]`) operator in AQL for non-array values

  In ArangoDB 2.8, calling the expansion operator on a non-array value will always
  return an empty array. Previous versions of ArangoDB expanded non-array values by
  calling the `TO_ARRAY()` function for the value, which for example returned an
  array with a single value for boolean, numeric and string input values, and an array
  with the object's values for an object input value. This behavior was inconsistent
  with how the expansion operator works for the array indexes in 2.8, so the behavior
  is now unified:

  - if the left-hand side operand of `[*]` is an array, the array will be returned as
    is when calling `[*]` on it
  - if the left-hand side operand of `[*]` is not an array, an empty array will be
    returned by `[*]`

  AQL queries that rely on the old behavior can be changed by either calling `TO_ARRAY`
  explicitly or by using the `[*]` at the correct position.

  The following example query will change its result in 2.8 compared to 2.7:

      LET values = "foo" RETURN values[*]

  In 2.7 the query has returned the array `[ "foo" ]`, but in 2.8 it will return an
  empty array `[ ]`. To make it return the array `[ "foo" ]` again, an explicit
  `TO_ARRAY` function call is needed in 2.8 (which in this case allows the removal
  of the `[*]` operator altogether). This also works in 2.7:

      LET values = "foo" RETURN TO_ARRAY(values)

  Another example:

      LET values = [ { name: "foo" }, { name: "bar" } ]
      RETURN values[*].name[*]

  The above returned `[ [ "foo" ], [ "bar" ] ] in 2.7. In 2.8 it will return
  `[ [ ], [ ] ]`, because the value of `name` is not an array. To change the results
  to the 2.7 style, the query can be changed to

      LET values = [ { name: "foo" }, { name: "bar" } ]
      RETURN values[* RETURN TO_ARRAY(CURRENT.name)]

  The above also works in 2.7.
  The following types of queries won't change:

      LET values = [ 1, 2, 3 ] RETURN values[*]
      LET values = [ { name: "foo" }, { name: "bar" } ] RETURN values[*].name
      LET values = [ { names: [ "foo", "bar" ] }, { names: [ "baz" ] } ] RETURN values[*].names[*]
      LET values = [ { names: [ "foo", "bar" ] }, { names: [ "baz" ] } ] RETURN values[*].names[**]

* slightly adjusted V8 garbage collection strategy so that collection eventually
  happens in all contexts that hold V8 external references to documents and
  collections.

  also adjusted default value of `--javascript.gc-frequency` from 10 seconds to
  15 seconds, as less internal operations are carried out in JavaScript.

* fixes for AQL optimizer and traversal

* added `--create-collection-type` option to arangoimp

  This allows specifying the type of the collection to be created when
  `--create-collection` is set to `true`.

* Foxx export cache should no longer break if a broken app is loaded in the
  web admin interface.


v2.8.0-beta2 (2015-12-16)
-------------------------

* added AQL query optimizer rule "sort-in-values"

  This rule pre-sorts the right-hand side operand of the `IN` and `NOT IN`
  operators so the operation can use a binary search with logarithmic complexity
  instead of a linear search. The rule is applied when the right-hand side
  operand of an `IN` or `NOT IN` operator in a filter condition is a variable that
  is defined in a different loop/scope than the operator itself. Additionally,
  the filter condition must consist of solely the `IN` or `NOT IN` operation
  in order to avoid any side-effects.

* changed collection status terminology in web interface for collections for
  which an unload request has been issued from `in the process of being unloaded`
  to `will be unloaded`.

* unloading a collection via the web interface will now trigger garbage collection
  in all v8 contexts and force a WAL flush. This increases the chances of perfoming
  the unload faster.

* added the following attributes to the result of `collection.figures()` and the
  corresponding HTTP API at `PUT /_api/collection/<name>/figures`:

  - `documentReferences`: The number of references to documents in datafiles
    that JavaScript code currently holds. This information can be used for
    debugging compaction and unload issues.
  - `waitingFor`: An optional string value that contains information about
    which object type is at the head of the collection's cleanup queue. This
    information can be used for debugging compaction and unload issues.
  - `compactionStatus.time`: The point in time the compaction for the collection
    was last executed. This information can be used for debugging compaction
    issues.
  - `compactionStatus.message`: The action that was performed when the compaction
    was last run for the collection. This information can be used for debugging
    compaction issues.

  Note: `waitingFor` and `compactionStatus` may be empty when called on a coordinator
  in a cluster.

* the compaction will now provide queryable status info that can be used to track
  its progress. The compaction status is displayed in the web interface, too.

* better error reporting for arangodump and arangorestore

* arangodump will now fail by default when trying to dump edges that
  refer to already dropped collections. This can be circumvented by
  specifying the option `--force true` when invoking arangodump

* fixed cluster upgrade procedure

* the AQL functions `NEAR` and `WITHIN` now have stricter validations
  for their input parameters `limit`, `radius` and `distance`. They may now throw
  exceptions when invalid parameters are passed that may have not led
  to exceptions in previous versions.

* deprecation warnings now log stack traces

* Foxx: improved backwards compatibility with 2.5 and 2.6

  - reverted Model and Repository back to non-ES6 "classes" because of
    compatibility issues when using the extend method with a constructor

  - removed deprecation warnings for extend and controller.del

  - restored deprecated method Model.toJSONSchema

  - restored deprecated `type`, `jwt` and `sessionStorageApp` options
    in Controller#activateSessions

* Fixed a deadlock problem in the cluster


v2.8.0-beta1 (2015-12-06)
-------------------------

* added AQL function `IS_DATESTRING(value)`

  Returns true if *value* is a string that can be used in a date function.
  This includes partial dates such as *2015* or *2015-10* and strings containing
  invalid dates such as *2015-02-31*. The function will return false for all
  non-string values, even if some of them may be usable in date functions.


v2.8.0-alpha1 (2015-12-03)
--------------------------

* added AQL keywords `GRAPH`, `OUTBOUND`, `INBOUND` and `ANY` for use in graph
  traversals, reserved AQL keyword `ALL` for future use

  Usage of these keywords as collection names, variable names or attribute names
  in AQL queries will not be possible without quoting. For example, the following
  AQL query will still work as it uses a quoted collection name and a quoted
  attribute name:

      FOR doc IN `OUTBOUND`
        RETURN doc.`any`

* issue #1593: added AQL `POW` function for exponentation

* added cluster execution site info in explain output for AQL queries

* replication improvements:

  - added `autoResync` configuration parameter for continuous replication.

    When set to `true`, a replication slave will automatically trigger a full data
    re-synchronization with the master when the master cannot provide the log data
    the slave had asked for. Note that `autoResync` will only work when the option
    `requireFromPresent` is also set to `true` for the continuous replication, or
    when the continuous syncer is started and detects that no start tick is present.

    Automatic re-synchronization may transfer a lot of data from the master to the
    slave and may be expensive. It is therefore turned off by default.
    When turned off, the slave will never perform an automatic re-synchronization
    with the master.

  - added `idleMinWaitTime` and `idleMaxWaitTime` configuration parameters for
    continuous replication.

    These parameters can be used to control the minimum and maximum wait time the
    slave will (intentionally) idle and not poll for master log changes in case the
    master had sent the full logs already.
    The `idleMaxWaitTime` value will only be used when `adapativePolling` is set
    to `true`. When `adaptivePolling` is disable, only `idleMinWaitTime` will be
    used as a constant time span in which the slave will not poll the master for
    further changes. The default values are 0.5 seconds for `idleMinWaitTime` and
    2.5 seconds for `idleMaxWaitTime`, which correspond to the hard-coded values
    used in previous versions of ArangoDB.

  - added `initialSyncMaxWaitTime` configuration parameter for initial and continuous
    replication

    This option controls the maximum wait time (in seconds) that the initial
    synchronization will wait for a response from the master when fetching initial
    collection data. If no response is received within this time period, the initial
    synchronization will give up and fail. This option is also relevant for
    continuous replication in case *autoResync* is set to *true*, as then the
    continuous replication may trigger a full data re-synchronization in case
    the master cannot the log data the slave had asked for.

  - HTTP requests sent from the slave to the master during initial synchronization
    will now be retried if they fail with connection problems.

  - the initial synchronization now logs its progress so it can be queried using
    the regular replication status check APIs.

  - added `async` attribute for `sync` and `syncCollection` operations called from
    the ArangoShell. Setthing this attribute to `true` will make the synchronization
    job on the server go into the background, so that the shell does not block. The
    status of the started asynchronous synchronization job can be queried from the
    ArangoShell like this:

        /* starts initial synchronization */
        var replication = require("@arangodb/replication");
        var id = replication.sync({
          endpoint: "tcp://master.domain.org:8529",
          username: "myuser",
          password: "mypasswd",
          async: true
       });

       /* now query the id of the returned async job and print the status */
       print(replication.getSyncResult(id));

    The result of `getSyncResult()` will be `false` while the server-side job
    has not completed, and different to `false` if it has completed. When it has
    completed, all job result details will be returned by the call to `getSyncResult()`.


* fixed non-deterministic query results in some cluster queries

* fixed issue #1589

* return HTTP status code 410 (gone) instead of HTTP 408 (request timeout) for
  server-side operations that are canceled / killed. Sending 410 instead of 408
  prevents clients from re-starting the same (canceled) operation. Google Chrome
  for example sends the HTTP request again in case it is responded with an HTTP
  408, and this is exactly the opposite of the desired behavior when an operation
  is canceled / killed by the user.

* web interface: queries in AQL editor now cancelable

* web interface: dashboard - added replication information

* web interface: AQL editor now supports bind parameters

* added startup option `--server.hide-product-header` to make the server not send
  the HTTP response header `"Server: ArangoDB"` in its HTTP responses. By default,
  the option is turned off so the header is still sent as usual.

* added new AQL function `UNSET_RECURSIVE` to recursively unset attritutes from
  objects/documents

* switched command-line editor in ArangoShell and arangod to linenoise-ng

* added automatic deadlock detection for transactions

  In case a deadlock is detected, a multi-collection operation may be rolled back
  automatically and fail with error 29 (`deadlock detected`). Client code for
  operations containing more than one collection should be aware of this potential
  error and handle it accordingly, either by giving up or retrying the transaction.

* Added C++ implementations for the AQL arithmetic operations and the following
  AQL functions:
  - ABS
  - APPEND
  - COLLECTIONS
  - CURRENT_DATABASE
  - DOCUMENT
  - EDGES
  - FIRST
  - FIRST_DOCUMENT
  - FIRST_LIST
  - FLATTEN
  - FLOOR
  - FULLTEXT
  - LAST
  - MEDIAN
  - MERGE_RECURSIVE
  - MINUS
  - NEAR
  - NOT_NULL
  - NTH
  - PARSE_IDENTIFIER
  - PERCENTILE
  - POP
  - POSITION
  - PUSH
  - RAND
  - RANGE
  - REMOVE_NTH
  - REMOVE_VALUE
  - REMOVE_VALUES
  - ROUND
  - SHIFT
  - SQRT
  - STDDEV_POPULATION
  - STDDEV_SAMPLE
  - UNSHIFT
  - VARIANCE_POPULATION
  - VARIANCE_SAMPLE
  - WITHIN
  - ZIP

* improved performance of skipping over many documents in an AQL query when no
  indexes and no filters are used, e.g.

      FOR doc IN collection
        LIMIT 1000000, 10
        RETURN doc

* Added array indexes

  Hash indexes and skiplist indexes can now optionally be defined for array values
  so they index individual array members.

  To define an index for array values, the attribute name is extended with the
  expansion operator `[*]` in the index definition:

      arangosh> db.colName.ensureHashIndex("tags[*]");

  When given the following document

      { tags: [ "AQL", "ArangoDB", "Index" ] }

  the index will now contain the individual values `"AQL"`, `"ArangoDB"` and `"Index"`.

  Now the index can be used for finding all documents having `"ArangoDB"` somewhere in their
  tags array using the following AQL query:

      FOR doc IN colName
        FILTER "ArangoDB" IN doc.tags[*]
        RETURN doc

* rewrote AQL query optimizer rule `use-index-range` and renamed it to `use-indexes`.
  The name change affects rule names in the optimizer's output.

* rewrote AQL execution node `IndexRangeNode` and renamed it to `IndexNode`. The name
  change affects node names in the optimizer's explain output.

* added convenience function `db._explain(query)` for human-readable explanation
  of AQL queries

* module resolution as used by `require` now behaves more like in node.js

* the `org/arangodb/request` module now returns response bodies for error responses
  by default. The old behavior of not returning bodies for error responses can be
  re-enabled by explicitly setting the option `returnBodyOnError` to `false` (#1437)


v2.7.6 (2016-01-30)
-------------------

* detect more types of transaction deadlocks early


v2.7.5 (2016-01-22)
-------------------

* backported added automatic deadlock detection for transactions

  In case a deadlock is detected, a multi-collection operation may be rolled back
  automatically and fail with error 29 (`deadlock detected`). Client code for
  operations containing more than one collection should be aware of this potential
  error and handle it accordingly, either by giving up or retrying the transaction.

* improved internal datafile statistics for compaction and compaction triggering
  conditions, preventing excessive growth of collection datafiles under some
  workloads. This should also fix issue #1596.

* Foxx export cache should no longer break if a broken app is loaded in the
  web admin interface.

* Foxx: removed some incorrect deprecation warnings.

* Foxx: mocha test paths with wildcard characters (asterisks) now work on Windows


v2.7.4 (2015-12-21)
-------------------

* slightly adjusted V8 garbage collection strategy so that collection eventually
  happens in all contexts that hold V8 external references to documents and
  collections.

* added the following attributes to the result of `collection.figures()` and the
  corresponding HTTP API at `PUT /_api/collection/<name>/figures`:

  - `documentReferences`: The number of references to documents in datafiles
    that JavaScript code currently holds. This information can be used for
    debugging compaction and unload issues.
  - `waitingFor`: An optional string value that contains information about
    which object type is at the head of the collection's cleanup queue. This
    information can be used for debugging compaction and unload issues.
  - `compactionStatus.time`: The point in time the compaction for the collection
    was last executed. This information can be used for debugging compaction
    issues.
  - `compactionStatus.message`: The action that was performed when the compaction
    was last run for the collection. This information can be used for debugging
    compaction issues.

  Note: `waitingFor` and `compactionStatus` may be empty when called on a coordinator
  in a cluster.

* the compaction will now provide queryable status info that can be used to track
  its progress. The compaction status is displayed in the web interface, too.


v2.7.3 (2015-12-17)
-------------------

* fixed some replication value conversion issues when replication applier properties
  were set via ArangoShell

* fixed disappearing of documents for collections transferred via `sync` or
  `syncCollection` if the collection was dropped right before synchronization
  and drop and (re-)create collection markers were located in the same WAL file

* fixed an issue where overwriting the system sessions collection would break
  the web interface when authentication is enabled


v2.7.2 (2015-12-01)
-------------------

* replication improvements:

  - added `autoResync` configuration parameter for continuous replication.

    When set to `true`, a replication slave will automatically trigger a full data
    re-synchronization with the master when the master cannot provide the log data
    the slave had asked for. Note that `autoResync` will only work when the option
    `requireFromPresent` is also set to `true` for the continuous replication, or
    when the continuous syncer is started and detects that no start tick is present.

    Automatic re-synchronization may transfer a lot of data from the master to the
    slave and may be expensive. It is therefore turned off by default.
    When turned off, the slave will never perform an automatic re-synchronization
    with the master.

  - added `idleMinWaitTime` and `idleMaxWaitTime` configuration parameters for
    continuous replication.

    These parameters can be used to control the minimum and maximum wait time the
    slave will (intentionally) idle and not poll for master log changes in case the
    master had sent the full logs already.
    The `idleMaxWaitTime` value will only be used when `adapativePolling` is set
    to `true`. When `adaptivePolling` is disable, only `idleMinWaitTime` will be
    used as a constant time span in which the slave will not poll the master for
    further changes. The default values are 0.5 seconds for `idleMinWaitTime` and
    2.5 seconds for `idleMaxWaitTime`, which correspond to the hard-coded values
    used in previous versions of ArangoDB.

  - added `initialSyncMaxWaitTime` configuration parameter for initial and continuous
    replication

    This option controls the maximum wait time (in seconds) that the initial
    synchronization will wait for a response from the master when fetching initial
    collection data. If no response is received within this time period, the initial
    synchronization will give up and fail. This option is also relevant for
    continuous replication in case *autoResync* is set to *true*, as then the
    continuous replication may trigger a full data re-synchronization in case
    the master cannot the log data the slave had asked for.

  - HTTP requests sent from the slave to the master during initial synchronization
    will now be retried if they fail with connection problems.

  - the initial synchronization now logs its progress so it can be queried using
    the regular replication status check APIs.

* fixed non-deterministic query results in some cluster queries

* added missing lock instruction for primary index in compactor size calculation

* fixed issue #1589

* fixed issue #1583

* fixed undefined behavior when accessing the top level of a document with the `[*]`
  operator

* fixed potentially invalid pointer access in shaper when the currently accessed
  document got re-located by the WAL collector at the very same time

* Foxx: optional configuration options no longer log validation errors when assigned
  empty values (#1495)

* Foxx: constructors provided to Repository and Model sub-classes via extend are
  now correctly called (#1592)


v2.7.1 (2015-11-07)
-------------------

* switch to linenoise next generation

* exclude `_apps` collection from replication

  The slave has its own `_apps` collection which it populates on server start.
  When replicating data from the master to the slave, the data from the master may
  clash with the slave's own data in the `_apps` collection. Excluding the `_apps`
  collection from replication avoids this.

* disable replication appliers when starting in modes `--upgrade`, `--no-server`
  and `--check-upgrade`

* more detailed output in arango-dfdb

* fixed "no start tick" issue in replication applier

  This error could occur after restarting a slave server after a shutdown
  when no data was ever transferred from the master to the slave via the
  continuous replication

* fixed problem during SSL client connection abort that led to scheduler thread
  staying at 100% CPU saturation

* fixed potential segfault in AQL `NEIGHBORS` function implementation when C++ function
  variant was used and collection names were passed as strings

* removed duplicate target for some frontend JavaScript files from the Makefile

* make AQL function `MERGE()` work on a single array parameter, too.
  This allows combining the attributes of multiple objects from an array into
  a single object, e.g.

      RETURN MERGE([
        { foo: 'bar' },
        { quux: 'quetzalcoatl', ruled: true },
        { bar: 'baz', foo: 'done' }
      ])

  will now return:

      {
        "foo": "done",
        "quux": "quetzalcoatl",
        "ruled": true,
        "bar": "baz"
      }

* fixed potential deadlock in collection status changing on Windows

* fixed hard-coded `incremental` parameter in shell implementation of
  `syncCollection` function in replication module

* fix for GCC5: added check for '-stdlib' option


v2.7.0 (2015-10-09)
-------------------

* fixed request statistics aggregation
  When arangod was started in supervisor mode, the request statistics always showed
  0 requests, as the statistics aggregation thread did not run then.

* read server configuration files before dropping privileges. this ensures that
  the SSL keyfile specified in the configuration can be read with the server's start
  privileges (i.e. root when using a standard ArangoDB package).

* fixed replication with a 2.6 replication configuration and issues with a 2.6 master

* raised default value of `--server.descriptors-minimum` to 1024

* allow Foxx apps to be installed underneath URL path `/_open/`, so they can be
  (intentionally) accessed without authentication.

* added *allowImplicit* sub-attribute in collections declaration of transactions.
  The *allowImplicit* attributes allows making transactions fail should they
  read-access a collection that was not explicitly declared in the *collections*
  array of the transaction.

* added "special" password ARANGODB_DEFAULT_ROOT_PASSWORD. If you pass
  ARANGODB_DEFAULT_ROOT_PASSWORD as password, it will read the password
  from the environment variable ARANGODB_DEFAULT_ROOT_PASSWORD


v2.7.0-rc2 (2015-09-22)
-----------------------

* fix over-eager datafile compaction

  This should reduce the need to compact directly after loading a collection when a
  collection datafile contained many insertions and updates for the same documents. It
  should also prevent from re-compacting already merged datafiles in case not many
  changes were made. Compaction will also make fewer index lookups than before.

* added `syncCollection()` function in module `org/arangodb/replication`

  This allows synchronizing the data of a single collection from a master to a slave
  server. Synchronization can either restore the whole collection by transferring all
  documents from the master to the slave, or incrementally by only transferring documents
  that differ. This is done by partitioning the collection's entire key space into smaller
  chunks and comparing the data chunk-wise between master and slave. Only chunks that are
  different will be re-transferred.

  The `syncCollection()` function can be used as follows:

      require("org/arangodb/replication").syncCollection(collectionName, options);

  e.g.

      require("org/arangodb/replication").syncCollection("myCollection", {
        endpoint: "tcp://127.0.0.1:8529",  /* master */
        username: "root",                  /* username for master */
        password: "secret",                /* password for master */
        incremental: true                  /* use incremental mode */
      });


* additionally allow the following characters in document keys:

  `(` `)` `+` `,` `=` `;` `$` `!` `*` `'` `%`


v2.7.0-rc1 (2015-09-17)
-----------------------

* removed undocumented server-side-only collection functions:
  * collection.OFFSET()
  * collection.NTH()
  * collection.NTH2()
  * collection.NTH3()

* upgraded Swagger to version 2.0 for the Documentation

  This gives the user better prepared test request structures.
  More conversions will follow so finally client libraries can be auto-generated.

* added extra AQL functions for date and time calculation and manipulation.
  These functions were contributed by GitHub users @CoDEmanX and @friday.
  A big thanks for their work!

  The following extra date functions are available from 2.7 on:

  * `DATE_DAYOFYEAR(date)`: Returns the day of year number of *date*.
    The return values range from 1 to 365, or 366 in a leap year respectively.

  * `DATE_ISOWEEK(date)`: Returns the ISO week date of *date*.
    The return values range from 1 to 53. Monday is considered the first day of the week.
    There are no fractional weeks, thus the last days in December may belong to the first
    week of the next year, and the first days in January may be part of the previous year's
    last week.

  * `DATE_LEAPYEAR(date)`: Returns whether the year of *date* is a leap year.

  * `DATE_QUARTER(date)`: Returns the quarter of the given date (1-based):
    * 1: January, February, March
    * 2: April, May, June
    * 3: July, August, September
    * 4: October, November, December

  - *DATE_DAYS_IN_MONTH(date)*: Returns the number of days in *date*'s month (28..31).

  * `DATE_ADD(date, amount, unit)`: Adds *amount* given in *unit* to *date* and
    returns the calculated date.

    *unit* can be either of the following to specify the time unit to add or
    subtract (case-insensitive):
    - y, year, years
    - m, month, months
    - w, week, weeks
    - d, day, days
    - h, hour, hours
    - i, minute, minutes
    - s, second, seconds
    - f, millisecond, milliseconds

    *amount* is the number of *unit*s to add (positive value) or subtract
    (negative value).

  * `DATE_SUBTRACT(date, amount, unit)`: Subtracts *amount* given in *unit* from
    *date* and returns the calculated date.

    It works the same as `DATE_ADD()`, except that it subtracts. It is equivalent
    to calling `DATE_ADD()` with a negative amount, except that `DATE_SUBTRACT()`
    can also subtract ISO durations. Note that negative ISO durations are not
    supported (i.e. starting with `-P`, like `-P1Y`).

  * `DATE_DIFF(date1, date2, unit, asFloat)`: Calculate the difference
    between two dates in given time *unit*, optionally with decimal places.
    Returns a negative value if *date1* is greater than *date2*.

  * `DATE_COMPARE(date1, date2, unitRangeStart, unitRangeEnd)`: Compare two
    partial dates and return true if they match, false otherwise. The parts to
    compare are defined by a range of time units.

    The full range is: years, months, days, hours, minutes, seconds, milliseconds.
    Pass the unit to start from as *unitRangeStart*, and the unit to end with as
    *unitRangeEnd*. All units in between will be compared. Leave out *unitRangeEnd*
    to only compare *unitRangeStart*.

  * `DATE_FORMAT(date, format)`: Format a date according to the given format string.
    It supports the following placeholders (case-insensitive):
    - %t: timestamp, in milliseconds since midnight 1970-01-01
    - %z: ISO date (0000-00-00T00:00:00.000Z)
    - %w: day of week (0..6)
    - %y: year (0..9999)
    - %yy: year (00..99), abbreviated (last two digits)
    - %yyyy: year (0000..9999), padded to length of 4
    - %yyyyyy: year (-009999 .. +009999), with sign prefix and padded to length of 6
    - %m: month (1..12)
    - %mm: month (01..12), padded to length of 2
    - %d: day (1..31)
    - %dd: day (01..31), padded to length of 2
    - %h: hour (0..23)
    - %hh: hour (00..23), padded to length of 2
    - %i: minute (0..59)
    - %ii: minute (00..59), padded to length of 2
    - %s: second (0..59)
    - %ss: second (00..59), padded to length of 2
    - %f: millisecond (0..999)
    - %fff: millisecond (000..999), padded to length of 3
    - %x: day of year (1..366)
    - %xxx: day of year (001..366), padded to length of 3
    - %k: ISO week date (1..53)
    - %kk: ISO week date (01..53), padded to length of 2
    - %l: leap year (0 or 1)
    - %q: quarter (1..4)
    - %a: days in month (28..31)
    - %mmm: abbreviated English name of month (Jan..Dec)
    - %mmmm: English name of month (January..December)
    - %www: abbreviated English name of weekday (Sun..Sat)
    - %wwww: English name of weekday (Sunday..Saturday)
    - %&: special escape sequence for rare occasions
    - %%: literal %
    - %: ignored

* new WAL logfiles and datafiles are now created non-sparse

  This prevents SIGBUS signals being raised when memory of a sparse datafile is accessed
  and the disk is full and the accessed file part is not actually disk-backed. In
  this case the mapped memory region is not necessarily backed by physical memory, and
  accessing the memory may raise SIGBUS and crash arangod.

* the `internal.download()` function and the module `org/arangodb/request` used some
  internal library function that handled the sending of HTTP requests from inside of
  ArangoDB. This library unconditionally set an HTTP header `Accept-Encoding: gzip`
  in all outgoing HTTP requests.

  This has been fixed in 2.7, so `Accept-Encoding: gzip` is not set automatically anymore.
  Additionally, the header `User-Agent: ArangoDB` is not set automatically either. If
  client applications desire to send these headers, they are free to add it when
  constructing the requests using the `download` function or the request module.

* fixed issue #1436: org/arangodb/request advertises deflate without supporting it

* added template string generator function `aqlQuery` for generating AQL queries

  This can be used to generate safe AQL queries with JavaScript parameter
  variables or expressions easily:

      var name = 'test';
      var attributeName = '_key';
      var query = aqlQuery`FOR u IN users FILTER u.name == ${name} RETURN u.${attributeName}`;
      db._query(query);

* report memory usage for document header data (revision id, pointer to data etc.)
  in `db.collection.figures()`. The memory used for document headers will now
  show up in the already existing attribute `indexes.size`. Due to that, the index
  sizes reported by `figures()` in 2.7 will be higher than those reported by 2.6,
  but the 2.7 values are more accurate.

* IMPORTANT CHANGE: the filenames in dumps created by arangodump now contain
  not only the name of the dumped collection, but also an additional 32-digit hash
  value. This is done to prevent overwriting dump files in case-insensitive file
  systems when there exist multiple collections with the same name (but with
  different cases).

  For example, if a database has two collections: `test` and `Test`, previous
  versions of ArangoDB created the files

  * `test.structure.json` and `test.data.json` for collection `test`
  * `Test.structure.json` and `Test.data.json` for collection `Test`

  This did not work for case-insensitive filesystems, because the files for the
  second collection would have overwritten the files of the first. arangodump in
  2.7 will create the following filenames instead:

  * `test_098f6bcd4621d373cade4e832627b4f6.structure.json` and `test_098f6bcd4621d373cade4e832627b4f6.data.json`
  * `Test_0cbc6611f5540bd0809a388dc95a615b.structure.json` and `Test_0cbc6611f5540bd0809a388dc95a615b.data.json`

  These filenames will be unambiguous even in case-insensitive filesystems.

* IMPORTANT CHANGE: make arangod actually close lingering client connections
  when idle for at least the duration specified via `--server.keep-alive-timeout`.
  In previous versions of ArangoDB, connections were not closed by the server
  when the timeout was reached and the client was still connected. Now the
  connection is properly closed by the server in case of timeout. Client
  applications relying on the old behavior may now need to reconnect to the
  server when their idle connections time out and get closed (note: connections
  being idle for a long time may be closed by the OS or firewalls anyway -
  client applications should be aware of that and try to reconnect).

* IMPORTANT CHANGE: when starting arangod, the server will drop the process
  privileges to the specified values in options `--server.uid` and `--server.gid`
  instantly after parsing the startup options.

  That means when either `--server.uid` or `--server.gid` are set, the privilege
  change will happen earlier. This may prevent binding the server to an endpoint
  with a port number lower than 1024 if the arangodb user has no privileges
  for that. Previous versions of ArangoDB changed the privileges later, so some
  startup actions were still carried out under the invoking user (i.e. likely
  *root* when started via init.d or system scripts) and especially binding to
  low port numbers was still possible there.

  The default privileges for user *arangodb* will not be sufficient for binding
  to port numbers lower than 1024. To have an ArangoDB 2.7 bind to a port number
  lower than 1024, it needs to be started with either a different privileged user,
  or the privileges of the *arangodb* user have to raised manually beforehand.

* added AQL optimizer rule `patch-update-statements`

* Linux startup scripts and systemd configuration for arangod now try to
  adjust the NOFILE (number of open files) limits for the process. The limit
  value is set to 131072 (128k) when ArangoDB is started via start/stop
  commands

* When ArangoDB is started/stopped manually via the start/stop commands, the
  main process will wait for up to 10 seconds after it forks the supervisor
  and arangod child processes. If the startup fails within that period, the
  start/stop script will fail with an exit code other than zero. If the
  startup of the supervisor or arangod is still ongoing after 10 seconds,
  the main program will still return with exit code 0. The limit of 10 seconds
  is arbitrary because the time required for a startup is not known in advance.

* added startup option `--database.throw-collection-not-loaded-error`

  Accessing a not-yet loaded collection will automatically load a collection
  on first access. This flag controls what happens in case an operation
  would need to wait for another thread to finalize loading a collection. If
  set to *true*, then the first operation that accesses an unloaded collection
  will load it. Further threads that try to access the same collection while
  it is still loading immediately fail with an error (1238, *collection not loaded*).
  This is to prevent all server threads from being blocked while waiting on the
  same collection to finish loading. When the first thread has completed loading
  the collection, the collection becomes regularly available, and all operations
  from that point on can be carried out normally, and error 1238 will not be
  thrown anymore for that collection.

  If set to *false*, the first thread that accesses a not-yet loaded collection
  will still load it. Other threads that try to access the collection while
  loading will not fail with error 1238 but instead block until the collection
  is fully loaded. This configuration might lead to all server threads being
  blocked because they are all waiting for the same collection to complete
  loading. Setting the option to *true* will prevent this from happening, but
  requires clients to catch error 1238 and react on it (maybe by scheduling
  a retry for later).

  The default value is *false*.

* added better control-C support in arangosh

  When CTRL-C is pressed in arangosh, it will now print a `^C` first. Pressing
  CTRL-C again will reset the prompt if something was entered before, or quit
  arangosh if no command was entered directly before.

  This affects the arangosh version build with Readline-support only (Linux
  and MacOS).

  The MacOS version of ArangoDB for Homebrew now depends on Readline, too. The
  Homebrew formula has been changed accordingly.
  When self-compiling ArangoDB on MacOS without Homebrew, Readline now is a
  prerequisite.

* increased default value for collection-specific `indexBuckets` value from 1 to 8

  Collections created from 2.7 on will use the new default value of `8` if not
  overridden on collection creation or later using
  `collection.properties({ indexBuckets: ... })`.

  The `indexBuckets` value determines the number of buckets to use for indexes of
  type `primary`, `hash` and `edge`. Having multiple index buckets allows splitting
  an index into smaller components, which can be filled in parallel when a collection
  is loading. Additionally, resizing and reallocation of indexes are faster and
  less intrusive if the index uses multiple buckets, because resize and reallocation
  will affect only data in a single bucket instead of all index values.

  The index buckets will be filled in parallel when loading a collection if the collection
  has an `indexBuckets` value greater than 1 and the collection contains a significant
  amount of documents/edges (the current threshold is 256K documents but this value
  may change in future versions of ArangoDB).

* changed HTTP client to use poll instead of select on Linux and MacOS

  This affects the ArangoShell and user-defined JavaScript code running inside
  arangod that initiates its own HTTP calls.

  Using poll instead of select allows using arbitrary high file descriptors
  (bigger than the compiled in FD_SETSIZE). Server connections are still handled using
  epoll, which has never been affected by FD_SETSIZE.

* implemented AQL `LIKE` function using ICU regexes

* added `RETURN DISTINCT` for AQL queries to return unique results:

      FOR doc IN collection
        RETURN DISTINCT doc.status

  This change also introduces `DISTINCT` as an AQL keyword.

* removed `createNamedQueue()` and `addJob()` functions from org/arangodb/tasks

* use less locks and more atomic variables in the internal dispatcher
  and V8 context handling implementations. This leads to improved throughput in
  some ArangoDB internals and allows for higher HTTP request throughput for
  many operations.

  A short overview of the improvements can be found here:

  https://www.arangodb.com/2015/08/throughput-enhancements/

* added shorthand notation for attribute names in AQL object literals:

      LET name = "Peter"
      LET age = 42
      RETURN { name, age }

  The above is the shorthand equivalent of the generic form

      LET name = "Peter"
      LET age = 42
      RETURN { name : name, age : age }

* removed configure option `--enable-timings`

  This option did not have any effect.

* removed configure option `--enable-figures`

  This option previously controlled whether HTTP request statistics code was
  compiled into ArangoDB or not. The previous default value was `true` so
  statistics code was available in official packages. Setting the option to
  `false` led to compile errors so it is doubtful the default value was
  ever changed. By removing the option some internal statistics code was also
  simplified.

* removed run-time manipulation methods for server endpoints:

  * `db._removeEndpoint()`
  * `db._configureEndpoint()`
  * HTTP POST `/_api/endpoint`
  * HTTP DELETE `/_api/endpoint`

* AQL query result cache

  The query result cache can optionally cache the complete results of all or selected AQL queries.
  It can be operated in the following modes:

  * `off`: the cache is disabled. No query results will be stored
  * `on`: the cache will store the results of all AQL queries unless their `cache`
    attribute flag is set to `false`
  * `demand`: the cache will store the results of AQL queries that have their
    `cache` attribute set to `true`, but will ignore all others

  The mode can be set at server startup using the `--database.query-cache-mode` configuration
  option and later changed at runtime.

  The following HTTP REST APIs have been added for controlling the query cache:

  * HTTP GET `/_api/query-cache/properties`: returns the global query cache configuration
  * HTTP PUT `/_api/query-cache/properties`: modifies the global query cache configuration
  * HTTP DELETE `/_api/query-cache`: invalidates all results in the query cache

  The following JavaScript functions have been added for controlling the query cache:

  * `require("org/arangodb/aql/cache").properties()`: returns the global query cache configuration
  * `require("org/arangodb/aql/cache").properties(properties)`: modifies the global query cache configuration
  * `require("org/arangodb/aql/cache").clear()`: invalidates all results in the query cache

* do not link arangoimp against V8

* AQL function call arguments optimization

  This will lead to arguments in function calls inside AQL queries not being copied but passed
  by reference. This may speed up calls to functions with bigger argument values or queries that
  call functions a lot of times.

* upgraded V8 version to 4.3.61

* removed deprecated AQL `SKIPLIST` function.

  This function was introduced in older versions of ArangoDB with a less powerful query optimizer to
  retrieve data from a skiplist index using a `LIMIT` clause. It was marked as deprecated in ArangoDB
  2.6.

  Since ArangoDB 2.3 the behavior of the `SKIPLIST` function can be emulated using regular AQL
  constructs, e.g.

      FOR doc IN @@collection
        FILTER doc.value >= @value
        SORT doc.value DESC
        LIMIT 1
        RETURN doc

* the `skip()` function for simple queries does not accept negative input any longer.
  This feature was deprecated in 2.6.0.

* fix exception handling

  In some cases JavaScript exceptions would re-throw without information of the original problem.
  Now the original exception is logged for failure analysis.

* based REST API method PUT `/_api/simple/all` on the cursor API and make it use AQL internally.

  The change speeds up this REST API method and will lead to additional query information being
  returned by the REST API. Clients can use this extra information or ignore it.

* Foxx Queue job success/failure handlers arguments have changed from `(jobId, jobData, result, jobFailures)` to `(result, jobData, job)`.

* added Foxx Queue job options `repeatTimes`, `repeatUntil` and `repeatDelay` to automatically re-schedule jobs when they are completed.

* added Foxx manifest configuration type `password` to mask values in the web interface.

* fixed default values in Foxx manifest configurations sometimes not being used as defaults.

* fixed optional parameters in Foxx manifest configurations sometimes not being cleared correctly.

* Foxx dependencies can now be marked as optional using a slightly more verbose syntax in your manifest file.

* converted Foxx constructors to ES6 classes so you can extend them using class syntax.

* updated aqb to 2.0.

* updated chai to 3.0.

* Use more madvise calls to speed up things when memory is tight, in particular
  at load time but also for random accesses later.

* Overhauled web interface

  The web interface now has a new design.

  The API documentation for ArangoDB has been moved from "Tools" to "Links" in the web interface.

  The "Applications" tab in the web interfaces has been renamed to "Services".


v2.6.12 (2015-12-02)
--------------------

* fixed disappearing of documents for collections transferred via `sync` if the
  the collection was dropped right before synchronization and drop and (re-)create
  collection markers were located in the same WAL file

* added missing lock instruction for primary index in compactor size calculation

* fixed issue #1589

* fixed issue #1583

* Foxx: optional configuration options no longer log validation errors when assigned
  empty values (#1495)


v2.6.11 (2015-11-18)
--------------------

* fixed potentially invalid pointer access in shaper when the currently accessed
  document got re-located by the WAL collector at the very same time


v2.6.10 (2015-11-10)
--------------------

* disable replication appliers when starting in modes `--upgrade`, `--no-server`
  and `--check-upgrade`

* more detailed output in arango-dfdb

* fixed potential deadlock in collection status changing on Windows

* issue #1521: Can't dump/restore with user and password


v2.6.9 (2015-09-29)
-------------------

* added "special" password ARANGODB_DEFAULT_ROOT_PASSWORD. If you pass
  ARANGODB_DEFAULT_ROOT_PASSWORD as password, it will read the password
  from the environment variable ARANGODB_DEFAULT_ROOT_PASSWORD

* fixed failing AQL skiplist, sort and limit combination

  When using a Skiplist index on an attribute (say "a") and then using sort
  and skip on this attribute caused the result to be empty e.g.:

    require("internal").db.test.ensureSkiplist("a");
    require("internal").db._query("FOR x IN test SORT x.a LIMIT 10, 10");

  Was always empty no matter how many documents are stored in test.
  This is now fixed.

v2.6.8 (2015-09-09)
-------------------

* ARM only:

  The ArangoDB packages for ARM require the kernel to allow unaligned memory access.
  How the kernel handles unaligned memory access is configurable at runtime by
  checking and adjusting the contents `/proc/cpu/alignment`.

  In order to operate on ARM, ArangoDB requires the bit 1 to be set. This will
  make the kernel trap and adjust unaligned memory accesses. If this bit is not
  set, the kernel may send a SIGBUS signal to ArangoDB and terminate it.

  To set bit 1 in `/proc/cpu/alignment` use the following command as a privileged
  user (e.g. root):

      echo "2" > /proc/cpu/alignment

  Note that this setting affects all user processes and not just ArangoDB. Setting
  the alignment with the above command will also not make the setting permanent,
  so it will be lost after a restart of the system. In order to make the setting
  permanent, it should be executed during system startup or before starting arangod.

  The ArangoDB start/stop scripts do not adjust the alignment setting, but rely on
  the environment to have the correct alignment setting already. The reason for this
  is that the alignment settings also affect all other user processes (which ArangoDB
  is not aware of) and thus may have side-effects outside of ArangoDB. It is therefore
  more reasonable to have the system administrator carry out the change.


v2.6.7 (2015-08-25)
-------------------

* improved AssocMulti index performance when resizing.

  This makes the edge index perform less I/O when under memory pressure.


v2.6.6 (2015-08-23)
-------------------

* added startup option `--server.additional-threads` to create separate queues
  for slow requests.


v2.6.5 (2015-08-17)
-------------------

* added startup option `--database.throw-collection-not-loaded-error`

  Accessing a not-yet loaded collection will automatically load a collection
  on first access. This flag controls what happens in case an operation
  would need to wait for another thread to finalize loading a collection. If
  set to *true*, then the first operation that accesses an unloaded collection
  will load it. Further threads that try to access the same collection while
  it is still loading immediately fail with an error (1238, *collection not loaded*).
  This is to prevent all server threads from being blocked while waiting on the
  same collection to finish loading. When the first thread has completed loading
  the collection, the collection becomes regularly available, and all operations
  from that point on can be carried out normally, and error 1238 will not be
  thrown anymore for that collection.

  If set to *false*, the first thread that accesses a not-yet loaded collection
  will still load it. Other threads that try to access the collection while
  loading will not fail with error 1238 but instead block until the collection
  is fully loaded. This configuration might lead to all server threads being
  blocked because they are all waiting for the same collection to complete
  loading. Setting the option to *true* will prevent this from happening, but
  requires clients to catch error 1238 and react on it (maybe by scheduling
  a retry for later).

  The default value is *false*.

* fixed busy wait loop in scheduler threads that sometimes consumed 100% CPU while
  waiting for events on connections closed unexpectedly by the client side

* handle attribute `indexBuckets` when restoring collections via arangorestore.
  Previously the `indexBuckets` attribute value from the dump was ignored, and the
   server default value for `indexBuckets` was used when restoring a collection.

* fixed "EscapeValue already set error" crash in V8 actions that might have occurred when
  canceling V8-based operations.


v2.6.4 (2015-08-01)
-------------------

* V8: Upgrade to version 4.1.0.27 - this is intended to be the stable V8 version.

* fixed issue #1424: Arango shell should not processing arrows pushing on keyboard


v2.6.3 (2015-07-21)
-------------------

* issue #1409: Document values with null character truncated


v2.6.2 (2015-07-04)
-------------------

* fixed issue #1383: bindVars for HTTP API doesn't work with empty string

* fixed handling of default values in Foxx manifest configurations

* fixed handling of optional parameters in Foxx manifest configurations

* fixed a reference error being thrown in Foxx queues when a function-based job type is used that is not available and no options object is passed to queue.push


v2.6.1 (2015-06-24)
-------------------

* Add missing swagger files to cmake build. fixes #1368

* fixed documentation errors


v2.6.0 (2015-06-20)
-------------------

* using negative values for `SimpleQuery.skip()` is deprecated.
  This functionality will be removed in future versions of ArangoDB.

* The following simple query functions are now deprecated:

  * collection.near
  * collection.within
  * collection.geo
  * collection.fulltext
  * collection.range
  * collection.closedRange

  This also lead to the following REST API methods being deprecated from now on:

  * PUT /_api/simple/near
  * PUT /_api/simple/within
  * PUT /_api/simple/fulltext
  * PUT /_api/simple/range

  It is recommended to replace calls to these functions or APIs with equivalent AQL queries,
  which are more flexible because they can be combined with other operations:

      FOR doc IN NEAR(@@collection, @latitude, @longitude, @limit)
        RETURN doc

      FOR doc IN WITHIN(@@collection, @latitude, @longitude, @radius, @distanceAttributeName)
        RETURN doc

      FOR doc IN FULLTEXT(@@collection, @attributeName, @queryString, @limit)
        RETURN doc

      FOR doc IN @@collection
        FILTER doc.value >= @left && doc.value < @right
        LIMIT @skip, @limit
        RETURN doc`

  The above simple query functions and REST API methods may be removed in future versions
  of ArangoDB.

* deprecated now-obsolete AQL `SKIPLIST` function

  The function was introduced in older versions of ArangoDB with a less powerful query optimizer to
  retrieve data from a skiplist index using a `LIMIT` clause.

  Since 2.3 the same goal can be achieved by using regular AQL constructs, e.g.

      FOR doc IN collection FILTER doc.value >= @value SORT doc.value DESC LIMIT 1 RETURN doc

* fixed issues when switching the database inside tasks and during shutdown of database cursors

  These features were added during 2.6 alpha stage so the fixes affect devel/2.6-alpha builds only

* issue #1360: improved foxx-manager help

* added `--enable-tcmalloc` configure option.

  When this option is set, arangod and the client tools will be linked against tcmalloc, which replaces
  the system allocator. When the option is set, a tcmalloc library must be present on the system under
  one of the names `libtcmalloc`, `libtcmalloc_minimal` or `libtcmalloc_debug`.

  As this is a configure option, it is supported for manual builds on Linux-like systems only. tcmalloc
  support is currently experimental.

* issue #1353: Windows: HTTP API - incorrect path in errorMessage

* issue #1347: added option `--create-database` for arangorestore.

  Setting this option to `true` will now create the target database if it does not exist. When creating
  the target database, the username and passwords passed to arangorestore will be used to create an
  initial user for the new database.

* issue #1345: advanced debug information for User Functions

* issue #1341: Can't use bindvars in UPSERT

* fixed vulnerability in JWT implementation.

* changed default value of option `--database.ignore-datafile-errors` from `true` to `false`

  If the new default value of `false` is used, then arangod will refuse loading collections that contain
  datafiles with CRC mismatches or other errors. A collection with datafile errors will then become
  unavailable. This prevents follow up errors from happening.

  The only way to access such collection is to use the datafile debugger (arango-dfdb) and try to repair
  or truncate the datafile with it.

  If `--database.ignore-datafile-errors` is set to `true`, then collections will become available
  even if parts of their data cannot be loaded. This helps availability, but may cause (partial) data
  loss and follow up errors.

* added server startup option `--server.session-timeout` for controlling the timeout of user sessions
  in the web interface

* add sessions and cookie authentication for ArangoDB's web interface

  ArangoDB's built-in web interface now uses sessions. Session information ids are stored in cookies,
  so clients using the web interface must accept cookies in order to use it

* web interface: display query execution time in AQL editor

* web interface: renamed AQL query *submit* button to *execute*

* web interface: added query explain feature in AQL editor

* web interface: demo page added. only working if demo data is available, hidden otherwise

* web interface: added support for custom app scripts with optional arguments and results

* web interface: mounted apps that need to be configured are now indicated in the app overview

* web interface: added button for running tests to app details

* web interface: added button for configuring app dependencies to app details

* web interface: upgraded API documentation to use Swagger 2

* INCOMPATIBLE CHANGE

  removed startup option `--log.severity`

  The docs for `--log.severity` mentioned lots of severities (e.g. `exception`, `technical`, `functional`, `development`)
  but only a few severities (e.g. `all`, `human`) were actually used, with `human` being the default and `all` enabling the
  additional logging of requests. So the option pretended to control a lot of things which it actually didn't. Additionally,
  the option `--log.requests-file` was around for a long time already, also controlling request logging.

  Because the `--log.severity` option effectively did not control that much, it was removed. A side effect of removing the
  option is that 2.5 installations which used `--log.severity all` will not log requests after the upgrade to 2.6. This can
  be adjusted by setting the `--log.requests-file` option.

* add backtrace to fatal log events

* added optional `limit` parameter for AQL function `FULLTEXT`

* make fulltext index also index text values contained in direct sub-objects of the indexed
  attribute.

  Previous versions of ArangoDB only indexed the attribute value if it was a string. Sub-attributes
  of the index attribute were ignored when fulltext indexing.

  Now, if the index attribute value is an object, the object's values will each be included in the
  fulltext index if they are strings. If the index attribute value is an array, the array's values
  will each be included in the fulltext index if they are strings.

  For example, with a fulltext index present on the `translations` attribute, the following text
  values will now be indexed:

      var c = db._create("example");
      c.ensureFulltextIndex("translations");
      c.insert({ translations: { en: "fox", de: "Fuchs", fr: "renard", ru: "лиса" } });
      c.insert({ translations: "Fox is the English translation of the German word Fuchs" });
      c.insert({ translations: [ "ArangoDB", "document", "database", "Foxx" ] });

      c.fulltext("translations", "лиса").toArray();       // returns only first document
      c.fulltext("translations", "Fox").toArray();        // returns first and second documents
      c.fulltext("translations", "prefix:Fox").toArray(); // returns all three documents

* added batch document removal and lookup commands:

      collection.lookupByKeys(keys)
      collection.removeByKeys(keys)

  These commands can be used to perform multi-document lookup and removal operations efficiently
  from the ArangoShell. The argument to these operations is an array of document keys.

  Also added HTTP APIs for batch document commands:

  * PUT /_api/simple/lookup-by-keys
  * PUT /_api/simple/remove-by-keys

* properly prefix document address URLs with the current database name for calls to the REST
  API method GET `/_api/document?collection=...` (that method will return partial URLs to all
  documents in the collection).

  Previous versions of ArangoDB returned the URLs starting with `/_api/` but without the current
  database name, e.g. `/_api/document/mycollection/mykey`. Starting with 2.6, the response URLs
  will include the database name as well, e.g. `/_db/_system/_api/document/mycollection/mykey`.

* added dedicated collection export HTTP REST API

  ArangoDB now provides a dedicated collection export API, which can take snapshots of entire
  collections more efficiently than the general-purpose cursor API. The export API is useful
  to transfer the contents of an entire collection to a client application. It provides optional
  filtering on specific attributes.

  The export API is available at endpoint `POST /_api/export?collection=...`. The API has the
  same return value structure as the already established cursor API (`POST /_api/cursor`).

  An introduction to the export API is given in this blog post:
  http://jsteemann.github.io/blog/2015/04/04/more-efficient-data-exports/

* subquery optimizations for AQL queries

  This optimization avoids copying intermediate results into subqueries that are not required
  by the subquery.

  A brief description can be found here:
  http://jsteemann.github.io/blog/2015/05/04/subquery-optimizations/

* return value optimization for AQL queries

  This optimization avoids copying the final query result inside the query's main `ReturnNode`.

  A brief description can be found here:
  http://jsteemann.github.io/blog/2015/05/04/return-value-optimization-for-aql/

* speed up AQL queries containing big `IN` lists for index lookups

  `IN` lists used for index lookups had performance issues in previous versions of ArangoDB.
  These issues have been addressed in 2.6 so using bigger `IN` lists for filtering is much
  faster.

  A brief description can be found here:
  http://jsteemann.github.io/blog/2015/05/07/in-list-improvements/

* allow `@` and `.` characters in document keys, too

  This change also leads to document keys being URL-encoded when returned in HTTP `location`
  response headers.

* added alternative implementation for AQL COLLECT

  The alternative method uses a hash table for grouping and does not require its input elements
  to be sorted. It will be taken into account by the optimizer for `COLLECT` statements that do
  not use an `INTO` clause.

  In case a `COLLECT` statement can use the hash table variant, the optimizer will create an extra
  plan for it at the beginning of the planning phase. In this plan, no extra `SORT` node will be
  added in front of the `COLLECT` because the hash table variant of `COLLECT` does not require
  sorted input. Instead, a `SORT` node will be added after it to sort its output. This `SORT` node
  may be optimized away again in later stages. If the sort order of the result is irrelevant to
  the user, adding an extra `SORT null` after a hash `COLLECT` operation will allow the optimizer to
  remove the sorts altogether.

  In addition to the hash table variant of `COLLECT`, the optimizer will modify the original plan
  to use the regular `COLLECT` implementation. As this implementation requires sorted input, the
  optimizer will insert a `SORT` node in front of the `COLLECT`. This `SORT` node may be optimized
  away in later stages.

  The created plans will then be shipped through the regular optimization pipeline. In the end,
  the optimizer will pick the plan with the lowest estimated total cost as usual. The hash table
  variant does not require an up-front sort of the input, and will thus be preferred over the
  regular `COLLECT` if the optimizer estimates many input elements for the `COLLECT` node and
  cannot use an index to sort them.

  The optimizer can be explicitly told to use the regular *sorted* variant of `COLLECT` by
  suffixing a `COLLECT` statement with `OPTIONS { "method" : "sorted" }`. This will override the
  optimizer guesswork and only produce the *sorted* variant of `COLLECT`.

  A blog post on the new `COLLECT` implementation can be found here:
  http://jsteemann.github.io/blog/2015/04/22/collecting-with-a-hash-table/

* refactored HTTP REST API for cursors

  The HTTP REST API for cursors (`/_api/cursor`) has been refactored to improve its performance
  and use less memory.

  A post showing some of the performance improvements can be found here:
  http://jsteemann.github.io/blog/2015/04/01/improvements-for-the-cursor-api/

* simplified return value syntax for data-modification AQL queries

  ArangoDB 2.4 since version allows to return results from data-modification AQL queries. The
  syntax for this was quite limited and verbose:

      FOR i IN 1..10
        INSERT { value: i } IN test
        LET inserted = NEW
        RETURN inserted

  The `LET inserted = NEW RETURN inserted` was required literally to return the inserted
  documents. No calculations could be made using the inserted documents.

  This is now more flexible. After a data-modification clause (e.g. `INSERT`, `UPDATE`, `REPLACE`,
  `REMOVE`, `UPSERT`) there can follow any number of `LET` calculations. These calculations can
  refer to the pseudo-values `OLD` and `NEW` that are created by the data-modification statements.

  This allows returning projections of inserted or updated documents, e.g.:

      FOR i IN 1..10
        INSERT { value: i } IN test
        RETURN { _key: NEW._key, value: i }

  Still not every construct is allowed after a data-modification clause. For example, no functions
  can be called that may access documents.

  More information can be found here:
  http://jsteemann.github.io/blog/2015/03/27/improvements-for-data-modification-queries/

* added AQL `UPSERT` statement

  This adds an `UPSERT` statement to AQL that is a combination of both `INSERT` and `UPDATE` /
  `REPLACE`. The `UPSERT` will search for a matching document using a user-provided example.
  If no document matches the example, the *insert* part of the `UPSERT` statement will be
  executed. If there is a match, the *update* / *replace* part will be carried out:

      UPSERT { page: 'index.html' }                 /* search example */
        INSERT { page: 'index.html', pageViews: 1 } /* insert part */
        UPDATE { pageViews: OLD.pageViews + 1 }     /* update part */
        IN pageViews

  `UPSERT` can be used with an `UPDATE` or `REPLACE` clause. The `UPDATE` clause will perform
  a partial update of the found document, whereas the `REPLACE` clause will replace the found
  document entirely. The `UPDATE` or `REPLACE` parts can refer to the pseudo-value `OLD`, which
  contains all attributes of the found document.

  `UPSERT` statements can optionally return values. In the following query, the return
  attribute `found` will return the found document before the `UPDATE` was applied. If no
  document was found, `found` will contain a value of `null`. The `updated` result attribute will
  contain the inserted / updated document:

      UPSERT { page: 'index.html' }                 /* search example */
        INSERT { page: 'index.html', pageViews: 1 } /* insert part */
        UPDATE { pageViews: OLD.pageViews + 1 }     /* update part */
        IN pageViews
        RETURN { found: OLD, updated: NEW }

  A more detailed description of `UPSERT` can be found here:
  http://jsteemann.github.io/blog/2015/03/27/preview-of-the-upsert-command/

* adjusted default configuration value for `--server.backlog-size` from 10 to 64.

* issue #1231: bug xor feature in AQL: LENGTH(null) == 4

  This changes the behavior of the AQL `LENGTH` function as follows:

  - if the single argument to `LENGTH()` is `null`, then the result will now be `0`. In previous
    versions of ArangoDB, the result of `LENGTH(null)` was `4`.

  - if the single argument to `LENGTH()` is `true`, then the result will now be `1`. In previous
    versions of ArangoDB, the result of `LENGTH(true)` was `4`.

  - if the single argument to `LENGTH()` is `false`, then the result will now be `0`. In previous
    versions of ArangoDB, the result of `LENGTH(false)` was `5`.

  The results of `LENGTH()` with string, numeric, array object argument values do not change.

* issue #1298: Bulk import if data already exists (#1298)

  This change extends the HTTP REST API for bulk imports as follows:

  When documents are imported and the `_key` attribute is specified for them, the import can be
  used for inserting and updating/replacing documents. Previously, the import could be used for
  inserting new documents only, and re-inserting a document with an existing key would have failed
  with a *unique key constraint violated* error.

  The above behavior is still the default. However, the API now allows controlling the behavior
  in case of a unique key constraint error via the optional URL parameter `onDuplicate`.

  This parameter can have one of the following values:

  - `error`: when a unique key constraint error occurs, do not import or update the document but
    report an error. This is the default.

  - `update`: when a unique key constraint error occurs, try to (partially) update the existing
    document with the data specified in the import. This may still fail if the document would
    violate secondary unique indexes. Only the attributes present in the import data will be
    updated and other attributes already present will be preserved. The number of updated documents
    will be reported in the `updated` attribute of the HTTP API result.

  - `replace`: when a unique key constraint error occurs, try to fully replace the existing
    document with the data specified in the import. This may still fail if the document would
    violate secondary unique indexes. The number of replaced documents will be reported in the
    `updated` attribute of the HTTP API result.

  - `ignore`: when a unique key constraint error occurs, ignore this error. There will be no
    insert, update or replace for the particular document. Ignored documents will be reported
    separately in the `ignored` attribute of the HTTP API result.

  The result of the HTTP import API will now contain the attributes `ignored` and `updated`, which
  contain the number of ignored and updated documents respectively. These attributes will contain a
  value of zero unless the `onDuplicate` URL parameter is set to either `update` or `replace`
  (in this case the `updated` attribute may contain non-zero values) or `ignore` (in this case the
  `ignored` attribute may contain a non-zero value).

  To support the feature, arangoimp also has a new command line option `--on-duplicate` which can
  have one of the values `error`, `update`, `replace`, `ignore`. The default value is `error`.

  A few examples for using arangoimp with the `--on-duplicate` option can be found here:
  http://jsteemann.github.io/blog/2015/04/14/updating-documents-with-arangoimp/

* changed behavior of `db._query()` in the ArangoShell:

  if the command's result is printed in the shell, the first 10 results will be printed. Previously
  only a basic description of the underlying query result cursor was printed. Additionally, if the
  cursor result contains more than 10 results, the cursor is assigned to a global variable `more`,
  which can be used to iterate over the cursor result.

  Example:

      arangosh [_system]> db._query("FOR i IN 1..15 RETURN i")
      [object ArangoQueryCursor, count: 15, hasMore: true]

      [
        1,
        2,
        3,
        4,
        5,
        6,
        7,
        8,
        9,
        10
      ]

      type 'more' to show more documents


      arangosh [_system]> more
      [object ArangoQueryCursor, count: 15, hasMore: false]

      [
        11,
        12,
        13,
        14,
        15
      ]

* Disallow batchSize value 0 in HTTP `POST /_api/cursor`:

  The HTTP REST API `POST /_api/cursor` does not accept a `batchSize` parameter value of
  `0` any longer. A batch size of 0 never made much sense, but previous versions of ArangoDB
  did not check for this value. Now creating a cursor using a `batchSize` value 0 will
  result in an HTTP 400 error response

* REST Server: fix memory leaks when failing to add jobs

* 'EDGES' AQL Function

  The AQL function `EDGES` got a new fifth option parameter.
  Right now only one option is available: 'includeVertices'. This is a boolean parameter
  that allows to modify the result of the `EDGES` function.
  Default is 'includeVertices: false' which does not have any effect.
  'includeVertices: true' modifies the result, such that
  {vertex: <vertexDocument>, edge: <edgeDocument>} is returned.

* INCOMPATIBLE CHANGE:

  The result format of the AQL function `NEIGHBORS` has been changed.
  Before it has returned an array of objects containing 'vertex' and 'edge'.
  Now it will only contain the vertex directly.
  Also an additional option 'includeData' has been added.
  This is used to define if only the 'vertex._id' value should be returned (false, default),
  or if the vertex should be looked up in the collection and the complete JSON should be returned
  (true).
  Using only the id values can lead to significantly improved performance if this is the only information
  required.

  In order to get the old result format prior to ArangoDB 2.6, please use the function EDGES instead.
  Edges allows for a new option 'includeVertices' which, set to true, returns exactly the format of NEIGHBORS.
  Example:

      NEIGHBORS(<vertexCollection>, <edgeCollection>, <vertex>, <direction>, <example>)

  This can now be achieved by:

      EDGES(<edgeCollection>, <vertex>, <direction>, <example>, {includeVertices: true})

  If you are nesting several NEIGHBORS steps you can speed up their performance in the following way:

  Old Example:

  FOR va IN NEIGHBORS(Users, relations, 'Users/123', 'outbound') FOR vc IN NEIGHBORS(Products, relations, va.vertex._id, 'outbound') RETURN vc

  This can now be achieved by:

  FOR va IN NEIGHBORS(Users, relations, 'Users/123', 'outbound') FOR vc IN NEIGHBORS(Products, relations, va, 'outbound', null, {includeData: true}) RETURN vc
                                                                                                          ^^^^                  ^^^^^^^^^^^^^^^^^^^
                                                                                                  Use intermediate directly     include Data for final

* INCOMPATIBLE CHANGE:

  The AQL function `GRAPH_NEIGHBORS` now provides an additional option `includeData`.
  This option allows controlling whether the function should return the complete vertices
  or just their IDs. Returning only the IDs instead of the full vertices can lead to
  improved performance .

  If provided, `includeData` is set to `true`, all vertices in the result will be returned
  with all their attributes. The default value of `includeData` is `false`.
  This makes the default function results incompatible with previous versions of ArangoDB.

  To get the old result style in ArangoDB 2.6, please set the options as follows in calls
  to `GRAPH_NEIGHBORS`:

      GRAPH_NEIGHBORS(<graph>, <vertex>, { includeData: true })

* INCOMPATIBLE CHANGE:

  The AQL function `GRAPH_COMMON_NEIGHBORS` now provides an additional option `includeData`.
  This option allows controlling whether the function should return the complete vertices
  or just their IDs. Returning only the IDs instead of the full vertices can lead to
  improved performance .

  If provided, `includeData` is set to `true`, all vertices in the result will be returned
  with all their attributes. The default value of `includeData` is `false`.
  This makes the default function results incompatible with previous versions of ArangoDB.

  To get the old result style in ArangoDB 2.6, please set the options as follows in calls
  to `GRAPH_COMMON_NEIGHBORS`:

      GRAPH_COMMON_NEIGHBORS(<graph>, <vertexExamples1>, <vertexExamples2>, { includeData: true }, { includeData: true })

* INCOMPATIBLE CHANGE:

  The AQL function `GRAPH_SHORTEST_PATH` now provides an additional option `includeData`.
  This option allows controlling whether the function should return the complete vertices
  and edges or just their IDs. Returning only the IDs instead of full vertices and edges
  can lead to improved performance .

  If provided, `includeData` is set to `true`, all vertices and edges in the result will
  be returned with all their attributes. There is also an optional parameter `includePath` of
  type object.
  It has two optional sub-attributes `vertices` and `edges`, both of type boolean.
  Both can be set individually and the result will include all vertices on the path if
  `includePath.vertices == true` and all edges if `includePath.edges == true` respectively.

  The default value of `includeData` is `false`, and paths are now excluded by default.
  This makes the default function results incompatible with previous versions of ArangoDB.

  To get the old result style in ArangoDB 2.6, please set the options as follows in calls
  to `GRAPH_SHORTEST_PATH`:

      GRAPH_SHORTEST_PATH(<graph>, <source>, <target>, { includeData: true, includePath: { edges: true, vertices: true } })

  The attributes `startVertex` and `vertex` that were present in the results of `GRAPH_SHORTEST_PATH`
  in previous versions of ArangoDB will not be produced in 2.6. To calculate these attributes in 2.6,
  please extract the first and last elements from the `vertices` result attribute.

* INCOMPATIBLE CHANGE:

  The AQL function `GRAPH_DISTANCE_TO` will now return only the id the destination vertex
  in the `vertex` attribute, and not the full vertex data with all vertex attributes.

* INCOMPATIBLE CHANGE:

  All graph measurements functions in JavaScript module `general-graph` that calculated a
  single figure previously returned an array containing just the figure. Now these functions
  will return the figure directly and not put it inside an array.

  The affected functions are:

  * `graph._absoluteEccentricity`
  * `graph._eccentricity`
  * `graph._absoluteCloseness`
  * `graph._closeness`
  * `graph._absoluteBetweenness`
  * `graph._betweenness`
  * `graph._radius`
  * `graph._diameter`

* Create the `_graphs` collection in new databases with `waitForSync` attribute set to `false`

  The previous `waitForSync` value was `true`, so default the behavior when creating and dropping
  graphs via the HTTP REST API changes as follows if the new settings are in effect:

  * `POST /_api/graph` by default returns `HTTP 202` instead of `HTTP 201`
  * `DELETE /_api/graph/graph-name` by default returns `HTTP 202` instead of `HTTP 201`

  If the `_graphs` collection still has its `waitForSync` value set to `true`, then the HTTP status
  code will not change.

* Upgraded ICU to version 54; this increases performance in many places.
  based on https://code.google.com/p/chromium/issues/detail?id=428145

* added support for HTTP push aka chunked encoding

* issue #1051: add info whether server is running in service or user mode?

  This will add a "mode" attribute to the result of the result of HTTP GET `/_api/version?details=true`

  "mode" can have the following values:

  - `standalone`: server was started manually (e.g. on command-line)
  - `service`: service is running as Windows service, in daemon mode or under the supervisor

* improve system error messages in Windows port

* increased default value of `--server.request-timeout` from 300 to 1200 seconds for client tools
  (arangosh, arangoimp, arangodump, arangorestore)

* increased default value of `--server.connect-timeout` from 3 to 5 seconds for client tools
  (arangosh, arangoimp, arangodump, arangorestore)

* added startup option `--server.foxx-queues-poll-interval`

  This startup option controls the frequency with which the Foxx queues manager is checking
  the queue (or queues) for jobs to be executed.

  The default value is `1` second. Lowering this value will result in the queue manager waking
  up and checking the queues more frequently, which may increase CPU usage of the server.
  When not using Foxx queues, this value can be raised to save some CPU time.

* added startup option `--server.foxx-queues`

  This startup option controls whether the Foxx queue manager will check queue and job entries.
  Disabling this option can reduce server load but will prevent jobs added to Foxx queues from
  being processed at all.

  The default value is `true`, enabling the Foxx queues feature.

* make Foxx queues really database-specific.

  Foxx queues were and are stored in a database-specific collection `_queues`. However, a global
  cache variable for the queues led to the queue names being treated database-independently, which
  was wrong.

  Since 2.6, Foxx queues names are truly database-specific, so the same queue name can be used in
  two different databases for two different queues. Until then, it is advisable to think of queues
  as already being database-specific, and using the database name as a queue name prefix to be
  avoid name conflicts, e.g.:

      var queueName = "myQueue";
      var Foxx = require("org/arangodb/foxx");
      Foxx.queues.create(db._name() + ":" + queueName);

* added support for Foxx queue job types defined as app scripts.

  The old job types introduced in 2.4 are still supported but are known to cause issues in 2.5
  and later when the server is restarted or the job types are not defined in every thread.

  The new job types avoid this issue by storing an explicit mount path and script name rather
  than an assuming the job type is defined globally. It is strongly recommended to convert your
  job types to the new script-based system.

* renamed Foxx sessions option "sessionStorageApp" to "sessionStorage". The option now also accepts session storages directly.

* Added the following JavaScript methods for file access:
  * fs.copyFile() to copy single files
  * fs.copyRecursive() to copy directory trees
  * fs.chmod() to set the file permissions (non-Windows only)

* Added process.env for accessing the process environment from JavaScript code

* Cluster: kickstarter shutdown routines will more precisely follow the shutdown of its nodes.

* Cluster: don't delete agency connection objects that are currently in use.

* Cluster: improve passing along of HTTP errors

* fixed issue #1247: debian init script problems

* multi-threaded index creation on collection load

  When a collection contains more than one secondary index, they can be built in memory in
  parallel when the collection is loaded. How many threads are used for parallel index creation
  is determined by the new configuration parameter `--database.index-threads`. If this is set
  to 0, indexes are built by the opening thread only and sequentially. This is equivalent to
  the behavior in 2.5 and before.

* speed up building up primary index when loading collections

* added `count` attribute to `parameters.json` files of collections. This attribute indicates
  the number of live documents in the collection on unload. It is read when the collection is
  (re)loaded to determine the initial size for the collection's primary index

* removed remainders of MRuby integration, removed arangoirb

* simplified `controllers` property in Foxx manifests. You can now specify a filename directly
  if you only want to use a single file mounted at the base URL of your Foxx app.

* simplified `exports` property in Foxx manifests. You can now specify a filename directly if
  you only want to export variables from a single file in your Foxx app.

* added support for node.js-style exports in Foxx exports. Your Foxx exports file can now export
  arbitrary values using the `module.exports` property instead of adding properties to the
  `exports` object.

* added `scripts` property to Foxx manifests. You should now specify the `setup` and `teardown`
  files as properties of the `scripts` object in your manifests and can define custom,
  app-specific scripts that can be executed from the web interface or the CLI.

* added `tests` property to Foxx manifests. You can now define test cases using the `mocha`
  framework which can then be executed inside ArangoDB.

* updated `joi` package to 6.0.8.

* added `extendible` package.

* added Foxx model lifecycle events to repositories. See #1257.

* speed up resizing of edge index.

* allow to split an edge index into buckets which are resized individually.
  This is controlled by the `indexBuckets` attribute in the `properties`
  of the collection.

* fix a cluster deadlock bug in larger clusters by marking a thread waiting
  for a lock on a DBserver as blocked


v2.5.7 (2015-08-02)
-------------------

* V8: Upgrade to version 4.1.0.27 - this is intended to be the stable V8 version.


v2.5.6 (2015-07-21)
-------------------

* alter Windows build infrastructure so we can properly store pdb files.

* potentially fixed issue #1313: Wrong metric calculation at dashboard

  Escape whitespace in process name when scanning /proc/pid/stats

  This fixes statistics values read from that file

* Fixed variable naming in AQL `COLLECT INTO` results in case the COLLECT is placed
  in a subquery which itself is followed by other constructs that require variables


v2.5.5 (2015-05-29)
-------------------

* fixed vulnerability in JWT implementation.

* fixed format string for reading /proc/pid/stat

* take into account barriers used in different V8 contexts


v2.5.4 (2015-05-14)
-------------------

* added startup option `--log.performance`: specifying this option at startup will log
  performance-related info messages, mainly timings via the regular logging mechanisms

* cluster fixes

* fix for recursive copy under Windows


v2.5.3 (2015-04-29)
-------------------

* Fix fs.move to work across filesystem borders; Fixes Foxx app installation problems;
  issue #1292.

* Fix Foxx app install when installed on a different drive on Windows

* issue #1322: strange AQL result

* issue #1318: Inconsistent db._create() syntax

* issue #1315: queries to a collection fail with an empty response if the
  collection contains specific JSON data

* issue #1300: Make arangodump not fail if target directory exists but is empty

* allow specifying higher values than SOMAXCONN for `--server.backlog-size`

  Previously, arangod would not start when a `--server.backlog-size` value was
  specified that was higher than the platform's SOMAXCONN header value.

  Now, arangod will use the user-provided value for `--server.backlog-size` and
  pass it to the listen system call even if the value is higher than SOMAXCONN.
  If the user-provided value is higher than SOMAXCONN, arangod will log a warning
  on startup.

* Fixed a cluster deadlock bug. Mark a thread that is in a RemoteBlock as
  blocked to allow for additional dispatcher threads to be started.

* Fix locking in cluster by using another ReadWriteLock class for collections.

* Add a second DispatcherQueue for AQL in the cluster. This fixes a
  cluster-AQL thread explosion bug.


v2.5.2 (2015-04-11)
-------------------

* modules stored in _modules are automatically flushed when changed

* added missing query-id parameter in documentation of HTTP DELETE `/_api/query` endpoint

* added iterator for edge index in AQL queries

  this change may lead to less edges being read when used together with a LIMIT clause

* make graph viewer in web interface issue less expensive queries for determining
  a random vertex from the graph, and for determining vertex attributes

* issue #1285: syntax error, unexpected $undefined near '@_to RETURN obj

  this allows AQL bind parameter names to also start with underscores

* moved /_api/query to C++

* issue #1289: Foxx models created from database documents expose an internal method

* added `Foxx.Repository#exists`

* parallelize initialization of V8 context in multiple threads

* fixed a possible crash when the debug-level was TRACE

* cluster: do not initialize statistics collection on each
  coordinator, this fixes a race condition at startup

* cluster: fix a startup race w.r.t. the _configuration collection

* search for db:// JavaScript modules only after all local files have been
  considered, this speeds up the require command in a cluster considerably

* general cluster speedup in certain areas


v2.5.1 (2015-03-19)
-------------------

* fixed bug that caused undefined behavior when an AQL query was killed inside
  a calculation block

* fixed memleaks in AQL query cleanup in case out-of-memory errors are thrown

* by default, Debian and RedHat packages are built with debug symbols

* added option `--database.ignore-logfile-errors`

  This option controls how collection datafiles with a CRC mismatch are treated.

  If set to `false`, CRC mismatch errors in collection datafiles will lead
  to a collection not being loaded at all. If a collection needs to be loaded
  during WAL recovery, the WAL recovery will also abort (if not forced with
  `--wal.ignore-recovery-errors true`). Setting this flag to `false` protects
  users from unintentionally using a collection with corrupted datafiles, from
  which only a subset of the original data can be recovered.

  If set to `true`, CRC mismatch errors in collection datafiles will lead to
  the datafile being partially loaded. All data up to until the mismatch will
  be loaded. This will enable users to continue with collection datafiles
  that are corrupted, but will result in only a partial load of the data.
  The WAL recovery will still abort when encountering a collection with a
  corrupted datafile, at least if `--wal.ignore-recovery-errors` is not set to
  `true`.

  The default value is *true*, so for collections with corrupted datafiles
  there might be partial data loads once the WAL recovery has finished. If
  the WAL recovery will need to load a collection with a corrupted datafile,
  it will still stop when using the default values.

* INCOMPATIBLE CHANGE:

  make the arangod server refuse to start if during startup it finds a non-readable
  `parameter.json` file for a database or a collection.

  Stopping the startup process in this case requires manual intervention (fixing
  the unreadable files), but prevents follow-up errors due to ignored databases or
  collections from happening.

* datafiles and `parameter.json` files written by arangod are now created with read and write
  privileges for the arangod process user, and with read and write privileges for the arangod
  process group.

  Previously, these files were created with user read and write permissions only.

* INCOMPATIBLE CHANGE:

  abort WAL recovery if one of the collection's datafiles cannot be opened

* INCOMPATIBLE CHANGE:

  never try to raise the privileges after dropping them, this can lead to a race condition while
  running the recovery

  If you require to run ArangoDB on a port lower than 1024, you must run ArangoDB as root.

* fixed inefficiencies in `remove` methods of general-graph module

* added option `--database.slow-query-threshold` for controlling the default AQL slow query
  threshold value on server start

* add system error strings for Windows on many places

* rework service startup so we announce 'RUNNING' only when we're finished starting.

* use the Windows eventlog for FATAL and ERROR - log messages

* fix service handling in NSIS Windows installer, specify human readable name

* add the ICU_DATA environment variable to the fatal error messages

* fixed issue #1265: arangod crashed with SIGSEGV

* fixed issue #1241: Wildcards in examples


v2.5.0 (2015-03-09)
-------------------

* installer fixes for Windows

* fix for downloading Foxx

* fixed issue #1258: http pipelining not working?


v2.5.0-beta4 (2015-03-05)
-------------------------

* fixed issue #1247: debian init script problems


v2.5.0-beta3 (2015-02-27)
-------------------------

* fix Windows install path calculation in arango

* fix Windows logging of long strings

* fix possible undefinedness of const strings in Windows


v2.5.0-beta2 (2015-02-23)
-------------------------

* fixed issue #1256: agency binary not found #1256

* fixed issue #1230: API: document/col-name/_key and cursor return different floats

* front-end: dashboard tries not to (re)load statistics if user has no access

* V8: Upgrade to version 3.31.74.1

* etcd: Upgrade to version 2.0 - This requires go 1.3 to compile at least.

* refuse to startup if ICU wasn't initialized, this will i.e. prevent errors from being printed,
  and libraries from being loaded.

* front-end: unwanted removal of index table header after creating new index

* fixed issue #1248: chrome: applications filtering not working

* fixed issue #1198: queries remain in aql editor (front-end) if you navigate through different tabs

* Simplify usage of Foxx

  Thanks to our user feedback we learned that Foxx is a powerful, yet rather complicated concept.
  With this release we tried to make it less complicated while keeping all its strength.
  That includes a rewrite of the documentation as well as some code changes as listed below:

  * Moved Foxx applications to a different folder.

    The naming convention now is: <app-path>/_db/<dbname>/<mountpoint>/APP
    Before it was: <app-path>/databases/<dbname>/<appname>:<appversion>
    This caused some trouble as apps where cached based on name and version and updates did not apply.
    Hence the path on filesystem and the app's access URL had no relation to one another.
    Now the path on filesystem is identical to the URL (except for slashes and the appended APP)

  * Rewrite of Foxx routing

    The routing of Foxx has been exposed to major internal changes we adjusted because of user feedback.
    This allows us to set the development mode per mount point without having to change paths and hold
    apps at separate locations.

  * Foxx Development mode

    The development mode used until 2.4 is gone. It has been replaced by a much more mature version.
    This includes the deprecation of the javascript.dev-app-path parameter, which is useless since 2.5.
    Instead of having two separate app directories for production and development, apps now reside in
    one place, which is used for production as well as for development.
    Apps can still be put into development mode, changing their behavior compared to production mode.
    Development mode apps are still reread from disk at every request, and still they ship more debug
    output.

    This change has also made the startup options `--javascript.frontend-development-mode` and
    `--javascript.dev-app-path` obsolete. The former option will not have any effect when set, and the
    latter option is only read and used during the upgrade to 2.5 and does not have any effects later.

  * Foxx install process

    Installing Foxx apps has been a two step process: import them into ArangoDB and mount them at a
    specific mount point. These operations have been joined together. You can install an app at one
    mount point, that's it. No fetch, mount, unmount, purge cycle anymore. The commands have been
    simplified to just:

    * install: get your Foxx app up and running
    * uninstall: shut it down and erase it from disk

  * Foxx error output

    Until 2.4 the errors produced by Foxx were not optimal. Often, the error message was just
    `unable to parse manifest` and contained only an internal stack trace.
    In 2.5 we made major improvements there, including a much more fine-grained error output that
    helps you debug your Foxx apps. The error message printed is now much closer to its source and
    should help you track it down.

    Also we added the default handlers for unhandled errors in Foxx apps:

    * You will get a nice internal error page whenever your Foxx app is called but was not installed
      due to any error
    * You will get a proper error message when having an uncaught error appears in any app route

    In production mode the messages above will NOT contain any information about your Foxx internals
    and are safe to be exposed to third party users.
    In development mode the messages above will contain the stacktrace (if available), making it easier for
    your in-house devs to track down errors in the application.

* added `console` object to Foxx apps. All Foxx apps now have a console object implementing
  the familiar Console API in their global scope, which can be used to log diagnostic
  messages to the database.

* added `org/arangodb/request` module, which provides a simple API for making HTTP requests
  to external services.

* added optimizer rule `propagate-constant-attributes`

  This rule will look inside `FILTER` conditions for constant value equality comparisons,
  and insert the constant values in other places in `FILTER`s. For example, the rule will
  insert `42` instead of `i.value` in the second `FILTER` of the following query:

      FOR i IN c1 FOR j IN c2 FILTER i.value == 42 FILTER j.value == i.value RETURN 1

* added `filtered` value to AQL query execution statistics

  This value indicates how many documents were filtered by `FilterNode`s in the AQL query.
  Note that `IndexRangeNode`s can also filter documents by selecting only the required ranges
  from the index. The `filtered` value will not include the work done by `IndexRangeNode`s,
  but only the work performed by `FilterNode`s.

* added support for sparse hash and skiplist indexes

  Hash and skiplist indexes can optionally be made sparse. Sparse indexes exclude documents
  in which at least one of the index attributes is either not set or has a value of `null`.

  As such documents are excluded from sparse indexes, they may contain fewer documents than
  their non-sparse counterparts. This enables faster indexing and can lead to reduced memory
  usage in case the indexed attribute does occur only in some, but not all documents of the
  collection. Sparse indexes will also reduce the number of collisions in non-unique hash
  indexes in case non-existing or optional attributes are indexed.

  In order to create a sparse index, an object with the attribute `sparse` can be added to
  the index creation commands:

      db.collection.ensureHashIndex(attributeName, { sparse: true });
      db.collection.ensureHashIndex(attributeName1, attributeName2, { sparse: true });
      db.collection.ensureUniqueConstraint(attributeName, { sparse: true });
      db.collection.ensureUniqueConstraint(attributeName1, attributeName2, { sparse: true });

      db.collection.ensureSkiplist(attributeName, { sparse: true });
      db.collection.ensureSkiplist(attributeName1, attributeName2, { sparse: true });
      db.collection.ensureUniqueSkiplist(attributeName, { sparse: true });
      db.collection.ensureUniqueSkiplist(attributeName1, attributeName2, { sparse: true });

  Note that in place of the above specialized index creation commands, it is recommended to use
  the more general index creation command `ensureIndex`:

  ```js
  db.collection.ensureIndex({ type: "hash", sparse: true, unique: true, fields: [ attributeName ] });
  db.collection.ensureIndex({ type: "skiplist", sparse: false, unique: false, fields: [ "a", "b" ] });
  ```

  When not explicitly set, the `sparse` attribute defaults to `false` for new indexes.

  This causes a change in behavior when creating a unique hash index without specifying the
  sparse flag: in 2.4, unique hash indexes were implicitly sparse, always excluding `null` values.
  There was no option to control this behavior, and sparsity was neither supported for non-unique
  hash indexes nor skiplists in 2.4. This implicit sparsity of unique hash indexes was considered
  an inconsistency, and therefore the behavior was cleaned up in 2.5. As of 2.5, indexes will
  only be created sparse if sparsity is explicitly requested. Existing unique hash indexes from 2.4
  or before will automatically be migrated so they are still sparse after the upgrade to 2.5.

  Geo indexes are implicitly sparse, meaning documents without the indexed location attribute or
  containing invalid location coordinate values will be excluded from the index automatically. This
  is also a change when compared to pre-2.5 behavior, when documents with missing or invalid
  coordinate values may have caused errors on insertion when the geo index' `unique` flag was set
  and its `ignoreNull` flag was not.

  This was confusing and has been rectified in 2.5. The method `ensureGeoConstaint()` now does the
  same as `ensureGeoIndex()`. Furthermore, the attributes `constraint`, `unique`, `ignoreNull` and
  `sparse` flags are now completely ignored when creating geo indexes.

  The same is true for fulltext indexes. There is no need to specify non-uniqueness or sparsity for
  geo or fulltext indexes. They will always be non-unique and sparse.

  As sparse indexes may exclude some documents, they cannot be used for every type of query.
  Sparse hash indexes cannot be used to find documents for which at least one of the indexed
  attributes has a value of `null`. For example, the following AQL query cannot use a sparse
  index, even if one was created on attribute `attr`:

      FOR doc In collection
        FILTER doc.attr == null
        RETURN doc

  If the lookup value is non-constant, a sparse index may or may not be used, depending on
  the other types of conditions in the query. If the optimizer can safely determine that
  the lookup value cannot be `null`, a sparse index may be used. When uncertain, the optimizer
  will not make use of a sparse index in a query in order to produce correct results.

  For example, the following queries cannot use a sparse index on `attr` because the optimizer
  will not know beforehand whether the comparison values for `doc.attr` will include `null`:

      FOR doc In collection
        FILTER doc.attr == SOME_FUNCTION(...)
        RETURN doc

      FOR other IN otherCollection
        FOR doc In collection
          FILTER doc.attr == other.attr
          RETURN doc

  Sparse skiplist indexes can be used for sorting if the optimizer can safely detect that the
  index range does not include `null` for any of the index attributes.

* inspection of AQL data-modification queries will now detect if the data-modification part
  of the query can run in lockstep with the data retrieval part of the query, or if the data
  retrieval part must be executed before the data modification can start.

  Executing the two in lockstep allows using much smaller buffers for intermediate results
  and starts the actual data-modification operations much earlier than if the two phases
  were executed separately.

* Allow dynamic attribute names in AQL object literals

  This allows using arbitrary expressions to construct attribute names in object
  literals specified in AQL queries. To disambiguate expressions and other unquoted
  attribute names, dynamic attribute names need to be enclosed in brackets (`[` and `]`).
  Example:

      FOR i IN 1..100
        RETURN { [ CONCAT('value-of-', i) ] : i }

* make AQL optimizer rule "use-index-for-sort" remove sort also in case a non-sorted
  index (e.g. a hash index) is used for only equality lookups and all sort attributes
  are covered by the index.

  Example that does not require an extra sort (needs hash index on `value`):

      FOR doc IN collection FILTER doc.value == 1 SORT doc.value RETURN doc

  Another example that does not require an extra sort (with hash index on `value1`, `value2`):

      FOR doc IN collection FILTER doc.value1 == 1 && doc.value2 == 2 SORT doc.value1, doc.value2 RETURN doc

* make AQL optimizer rule "use-index-for-sort" remove sort also in case the sort criteria
  excludes the left-most index attributes, but the left-most index attributes are used
  by the index for equality-only lookups.

  Example that can use the index for sorting (needs skiplist index on `value1`, `value2`):

      FOR doc IN collection FILTER doc.value1 == 1 SORT doc.value2 RETURN doc

* added selectivity estimates for primary index, edge index, and hash index

  The selectivity estimates are returned by the `GET /_api/index` REST API method
  in a sub-attribute `selectivityEstimate` for each index that supports it. This
  attribute will be omitted for indexes that do not provide selectivity estimates.
  If provided, the selectivity estimate will be a numeric value between 0 and 1.

  Selectivity estimates will also be reported in the result of `collection.getIndexes()`
  for all indexes that support this. If no selectivity estimate can be determined for
  an index, the attribute `selectivityEstimate` will be omitted here, too.

  The web interface also shows selectivity estimates for each index that supports this.

  Currently the following index types can provide selectivity estimates:
  - primary index
  - edge index
  - hash index (unique and non-unique)

  No selectivity estimates will be provided when running in cluster mode.

* fixed issue #1226: arangod log issues

* added additional logger if arangod is started in foreground mode on a tty

* added AQL optimizer rule "move-calculations-down"

* use exclusive native SRWLocks on Windows instead of native mutexes

* added AQL functions `MD5`, `SHA1`, and `RANDOM_TOKEN`.

* reduced number of string allocations when parsing certain AQL queries

  parsing numbers (integers or doubles) does not require a string allocation
  per number anymore

* RequestContext#bodyParam now accepts arbitrary joi schemas and rejects invalid (but well-formed) request bodies.

* enforce that AQL user functions are wrapped inside JavaScript function () declarations

  AQL user functions were always expected to be wrapped inside a JavaScript function, but previously
  this was not enforced when registering a user function. Enforcing the AQL user functions to be contained
  inside functions prevents functions from doing some unexpected things that may have led to undefined
  behavior.

* Windows service uninstalling: only remove service if it points to the currently running binary,
  or --force was specified.

* Windows (debug only): print stacktraces on crash and run minidump

* Windows (cygwin): if you run arangosh in a cygwin shell or via ssh we will detect this and use
  the appropriate output functions.

* Windows: improve process management

* fix IPv6 reverse ip lookups - so far we only did IPv4 addresses.

* improve join documentation, add outer join example

* run jslint for unit tests too, to prevent "memory leaks" by global js objects with native code.

* fix error logging for exceptions - we wouldn't log the exception message itself so far.

* improve error reporting in the http client (Windows & *nix)

* improve error reports in cluster

* Standard errors can now contain custom messages.


v2.4.7 (XXXX-XX-XX)
-------------------

* fixed issue #1282: Geo WITHIN_RECTANGLE for nested lat/lng


v2.4.6 (2015-03-18)
-------------------

* added option `--database.ignore-logfile-errors`

  This option controls how collection datafiles with a CRC mismatch are treated.

  If set to `false`, CRC mismatch errors in collection datafiles will lead
  to a collection not being loaded at all. If a collection needs to be loaded
  during WAL recovery, the WAL recovery will also abort (if not forced with
  `--wal.ignore-recovery-errors true`). Setting this flag to `false` protects
  users from unintentionally using a collection with corrupted datafiles, from
  which only a subset of the original data can be recovered.

  If set to `true`, CRC mismatch errors in collection datafiles will lead to
  the datafile being partially loaded. All data up to until the mismatch will
  be loaded. This will enable users to continue with a collection datafiles
  that are corrupted, but will result in only a partial load of the data.
  The WAL recovery will still abort when encountering a collection with a
  corrupted datafile, at least if `--wal.ignore-recovery-errors` is not set to
  `true`.

  The default value is *true*, so for collections with corrupted datafiles
  there might be partial data loads once the WAL recovery has finished. If
  the WAL recovery will need to load a collection with a corrupted datafile,
  it will still stop when using the default values.

* INCOMPATIBLE CHANGE:

  make the arangod server refuse to start if during startup it finds a non-readable
  `parameter.json` file for a database or a collection.

  Stopping the startup process in this case requires manual intervention (fixing
  the unreadable files), but prevents follow-up errors due to ignored databases or
  collections from happening.

* datafiles and `parameter.json` files written by arangod are now created with read and write
  privileges for the arangod process user, and with read and write privileges for the arangod
  process group.

  Previously, these files were created with user read and write permissions only.

* INCOMPATIBLE CHANGE:

  abort WAL recovery if one of the collection's datafiles cannot be opened

* INCOMPATIBLE CHANGE:

  never try to raise the privileges after dropping them, this can lead to a race condition while
  running the recovery

  If you require to run ArangoDB on a port lower than 1024, you must run ArangoDB as root.

* fixed inefficiencies in `remove` methods of general-graph module

* added option `--database.slow-query-threshold` for controlling the default AQL slow query
  threshold value on server start


v2.4.5 (2015-03-16)
-------------------

* added elapsed time to HTTP request logging output (`--log.requests-file`)

* added AQL current and slow query tracking, killing of AQL queries

  This change enables retrieving the list of currently running AQL queries inside the selected database.
  AQL queries with an execution time beyond a certain threshold can be moved to a "slow query" facility
  and retrieved from there. Queries can also be killed by specifying the query id.

  This change adds the following HTTP REST APIs:

  - `GET /_api/query/current`: for retrieving the list of currently running queries
  - `GET /_api/query/slow`: for retrieving the list of slow queries
  - `DELETE /_api/query/slow`: for clearing the list of slow queries
  - `GET /_api/query/properties`: for retrieving the properties for query tracking
  - `PUT /_api/query/properties`: for adjusting the properties for query tracking
  - `DELETE /_api/query/<id>`: for killing an AQL query

  The following JavaScript APIs have been added:

  - require("org/arangodb/aql/queries").current();
  - require("org/arangodb/aql/queries").slow();
  - require("org/arangodb/aql/queries").clearSlow();
  - require("org/arangodb/aql/queries").properties();
  - require("org/arangodb/aql/queries").kill();

* fixed issue #1265: arangod crashed with SIGSEGV

* fixed issue #1241: Wildcards in examples

* fixed comment parsing in Foxx controllers


v2.4.4 (2015-02-24)
-------------------

* fixed the generation template for foxx apps. It now does not create deprecated functions anymore

* add custom visitor functionality for `GRAPH_NEIGHBORS` function, too

* increased default value of traversal option *maxIterations* to 100 times of its previous
  default value


v2.4.3 (2015-02-06)
-------------------

* fix multi-threading with openssl when running under Windows

* fix timeout on socket operations when running under Windows

* Fixed an error in Foxx routing which caused some apps that worked in 2.4.1 to fail with status 500: `undefined is not a function` errors in 2.4.2
  This error was occurring due to seldom internal rerouting introduced by the malformed application handler.


v2.4.2 (2015-01-30)
-------------------

* added custom visitor functionality for AQL traversals

  This allows more complex result processing in traversals triggered by AQL. A few examples
  are shown in [this article](http://jsteemann.github.io/blog/2015/01/28/using-custom-visitors-in-aql-graph-traversals/).

* improved number of results estimated for nodes of type EnumerateListNode and SubqueryNode
  in AQL explain output

* added AQL explain helper to explain arbitrary AQL queries

  The helper function prints the query execution plan and the indexes to be used in the
  query. It can be invoked from the ArangoShell or the web interface as follows:

      require("org/arangodb/aql/explainer").explain(query);

* enable use of indexes for certain AQL conditions with non-equality predicates, in
  case the condition(s) also refer to indexed attributes

  The following queries will now be able to use indexes:

      FILTER a.indexed == ... && a.indexed != ...
      FILTER a.indexed == ... && a.nonIndexed != ...
      FILTER a.indexed == ... && ! (a.indexed == ...)
      FILTER a.indexed == ... && ! (a.nonIndexed == ...)
      FILTER a.indexed == ... && ! (a.indexed != ...)
      FILTER a.indexed == ... && ! (a.nonIndexed != ...)
      FILTER (a.indexed == ... && a.nonIndexed == ...) || (a.indexed == ... && a.nonIndexed == ...)
      FILTER (a.indexed == ... && a.nonIndexed != ...) || (a.indexed == ... && a.nonIndexed != ...)

* Fixed spuriously occurring "collection not found" errors when running queries on local
  collections on a cluster DB server

* Fixed upload of Foxx applications to the server for apps exceeding approx. 1 MB zipped.

* Malformed Foxx applications will now return a more useful error when any route is requested.

  In Production a Foxx app mounted on /app will display an html page on /app/* stating a 503 Service temporarily not available.
  It will not state any information about your Application.
  Before it was a 404 Not Found without any information and not distinguishable from a correct not found on your route.

  In Development Mode the html page also contains information about the error occurred.

* Unhandled errors thrown in Foxx routes are now handled by the Foxx framework itself.

  In Production the route will return a status 500 with a body {error: "Error statement"}.
  In Development the route will return a status 500 with a body {error: "Error statement", stack: "..."}

  Before, it was status 500 with a plain text stack including ArangoDB internal routing information.

* The Applications tab in web interface will now request development apps more often.
  So if you have a fixed a syntax error in your app it should always be visible after reload.


v2.4.1 (2015-01-19)
-------------------

* improved WAL recovery output

* fixed certain OR optimizations in AQL optimizer

* better diagnostics for arangoimp

* fixed invalid result of HTTP REST API method `/_admin/foxx/rescan`

* fixed possible segmentation fault when passing a Buffer object into a V8 function
  as a parameter

* updated AQB module to 1.8.0.


v2.4.0 (2015-01-13)
-------------------

* updated AQB module to 1.7.0.

* fixed V8 integration-related crashes

* make `fs.move(src, dest)` also fail when both `src` and `dest` are
  existing directories. This ensures the same behavior of the move operation
  on different platforms.

* fixed AQL insert operation for multi-shard collections in cluster

* added optional return value for AQL data-modification queries.
  This allows returning the documents inserted, removed or updated with the query, e.g.

      FOR doc IN docs REMOVE doc._key IN docs LET removed = OLD RETURN removed
      FOR doc IN docs INSERT { } IN docs LET inserted = NEW RETURN inserted
      FOR doc IN docs UPDATE doc._key WITH { } IN docs LET previous = OLD RETURN previous
      FOR doc IN docs UPDATE doc._key WITH { } IN docs LET updated = NEW RETURN updated

  The variables `OLD` and `NEW` are automatically available when a `REMOVE`, `INSERT`,
  `UPDATE` or `REPLACE` statement is immediately followed by a `LET` statement.
  Note that the `LET` and `RETURN` statements in data-modification queries are not as
  flexible as the general versions of `LET` and `RETURN`. When returning documents from
  data-modification operations, only a single variable can be assigned using `LET`, and
  the assignment can only be either `OLD` or `NEW`, but not an arbitrary expression. The
  `RETURN` statement also allows using the just-created variable only, and no arbitrary
  expressions.


v2.4.0-beta1 (2014-12-26)
--------------------------

* fixed superstates in FoxxGenerator

* fixed issue #1065: Aardvark: added creation of documents and edges with _key property

* fixed issue #1198: Aardvark: current AQL editor query is now cached

* Upgraded V8 version from 3.16.14 to 3.29.59

  The built-in version of V8 has been upgraded from 3.16.14 to 3.29.59.
  This activates several ES6 (also dubbed *Harmony* or *ES.next*) features in
  ArangoDB, both in the ArangoShell and the ArangoDB server. They can be
  used for scripting and in server-side actions such as Foxx routes, traversals
  etc.

  The following ES6 features are available in ArangoDB 2.4 by default:

  * iterators
  * the `of` operator
  * symbols
  * predefined collections types (Map, Set etc.)
  * typed arrays

  Many other ES6 features are disabled by default, but can be made available by
  starting arangod or arangosh with the appropriate options:

  * arrow functions
  * proxies
  * generators
  * String, Array, and Number enhancements
  * constants
  * enhanced object and numeric literals

  To activate all these ES6 features in arangod or arangosh, start it with
  the following options:

      arangosh --javascript.v8-options="--harmony --harmony_generators"

  More details on the available ES6 features can be found in
  [this blog](https://jsteemann.github.io/blog/2014/12/19/using-es6-features-in-arangodb/).

* Added Foxx generator for building Hypermedia APIs

  A more detailed description is [here](https://www.arangodb.com/2014/12/08/building-hypermedia-apis-foxxgenerator)

* New `Applications` tab in web interface:

  The `applications` tab got a complete redesign.
  It will now only show applications that are currently running on ArangoDB.
  For a selected application, a new detailed view has been created.
  This view provides a better overview of the app:
  * author
  * license
  * version
  * contributors
  * download links
  * API documentation

  To install a new application, a new dialog is now available.
  It provides the features already available in the console application `foxx-manager` plus some more:
  * install an application from Github
  * install an application from a zip file
  * install an application from ArangoDB's application store
  * create a new application from scratch: this feature uses a generator to
    create a Foxx application with pre-defined CRUD methods for a given list
    of collections. The generated Foxx app can either be downloaded as a zip file or
    be installed on the server. Starting with a new Foxx app has never been easier.

* fixed issue #1102: Aardvark: Layout bug in documents overview

  The documents overview was entirely destroyed in some situations on Firefox.
  We replaced the plugin we used there.

* fixed issue #1168: Aardvark: pagination buttons jumping

* fixed issue #1161: Aardvark: Click on Import JSON imports previously uploaded file

* removed configure options `--enable-all-in-one-v8`, `--enable-all-in-one-icu`,
  and `--enable-all-in-one-libev`.

* global internal rename to fix naming incompatibilities with JSON:

  Internal functions with names containing `array` have been renamed to `object`,
  internal functions with names containing `list` have been renamed to `array`.
  The renaming was mainly done in the C++ parts. The documentation has also been
  adjusted so that the correct JSON type names are used in most places.

  The change also led to the addition of a few function aliases in AQL:

  * `TO_LIST` now is an alias of the new `TO_ARRAY`
  * `IS_LIST` now is an alias of the new `IS_ARRAY`
  * `IS_DOCUMENT` now is an alias of the new `IS_OBJECT`

  The changed also renamed the option `mergeArrays` to `mergeObjects` for AQL
  data-modification query options and HTTP document modification API

* AQL: added optimizer rule "remove-filter-covered-by-index"

  This rule removes FilterNodes and CalculationNodes from an execution plan if the
  filter is already covered by a previous IndexRangeNode. Removing the CalculationNode
  and the FilterNode will speed up query execution because the query requires less
  computation.

* AQL: added optimizer rule "remove-sort-rand"

  This rule removes a `SORT RAND()` expression from a query and moves the random
  iteration into the appropriate `EnumerateCollectionNode`. This is more efficient
  than individually enumerating and then sorting randomly.

* AQL: range optimizations for IN and OR

  This change enables usage of indexes for several additional cases. Filters containing
  the `IN` operator can now make use of indexes, and multiple OR- or AND-combined filter
  conditions can now also use indexes if the filters are accessing the same indexed
  attribute.

  Here are a few examples of queries that can now use indexes but couldn't before:

    FOR doc IN collection
      FILTER doc.indexedAttribute == 1 || doc.indexedAttribute > 99
      RETURN doc

    FOR doc IN collection
      FILTER doc.indexedAttribute IN [ 3, 42 ] || doc.indexedAttribute > 99
      RETURN doc

    FOR doc IN collection
      FILTER (doc.indexedAttribute > 2 && doc.indexedAttribute < 10) ||
             (doc.indexedAttribute > 23 && doc.indexedAttribute < 42)
      RETURN doc

* fixed issue #500: AQL parentheses issue

  This change allows passing subqueries as AQL function parameters without using
  duplicate brackets (e.g. `FUNC(query)` instead of `FUNC((query))`

* added optional `COUNT` clause to AQL `COLLECT`

  This allows more efficient group count calculation queries, e.g.

      FOR doc IN collection
        COLLECT age = doc.age WITH COUNT INTO length
        RETURN { age: age, count: length }

  A count-only query is also possible:

      FOR doc IN collection
        COLLECT WITH COUNT INTO length
        RETURN length

* fixed missing makeDirectory when fetching a Foxx application from a zip file

* fixed issue #1134: Change the default endpoint to localhost

  This change will modify the IP address ArangoDB listens on to 127.0.0.1 by default.
  This will make new ArangoDB installations unaccessible from clients other than
  localhost unless changed. This is a security feature.

  To make ArangoDB accessible from any client, change the server's configuration
  (`--server.endpoint`) to either `tcp://0.0.0.0:8529` or the server's publicly
  visible IP address.

* deprecated `Repository#modelPrototype`. Use `Repository#model` instead.

* IMPORTANT CHANGE: by default, system collections are included in replication and all
  replication API return values. This will lead to user accounts and credentials
  data being replicated from master to slave servers. This may overwrite
  slave-specific database users.

  If this is undesired, the `_users` collection can be excluded from replication
  easily by setting the `includeSystem` attribute to `false` in the following commands:

  * replication.sync({ includeSystem: false });
  * replication.applier.properties({ includeSystem: false });

  This will exclude all system collections (including `_aqlfunctions`, `_graphs` etc.)
  from the initial synchronization and the continuous replication.

  If this is also undesired, it is also possible to specify a list of collections to
  exclude from the initial synchronization and the continuous replication using the
  `restrictCollections` attribute, e.g.:

      replication.applier.properties({
        includeSystem: true,
        restrictType: "exclude",
        restrictCollections: [ "_users", "_graphs", "foo" ]
      });

  The HTTP API methods for fetching the replication inventory and for dumping collections
  also support the `includeSystem` control flag via a URL parameter.

* removed DEPRECATED replication methods:
  * `replication.logger.start()`
  * `replication.logger.stop()`
  * `replication.logger.properties()`
  * HTTP PUT `/_api/replication/logger-start`
  * HTTP PUT `/_api/replication/logger-stop`
  * HTTP GET `/_api/replication/logger-config`
  * HTTP PUT `/_api/replication/logger-config`

* fixed issue #1174, which was due to locking problems in distributed
  AQL execution

* improved cluster locking for AQL avoiding deadlocks

* use DistributeNode for modifying queries with REPLACE and UPDATE, if
  possible


v2.3.6 (2015-XX-XX)
-------------------

* fixed AQL subquery optimization that produced wrong result when multiple subqueries
  directly followed each other and and a directly following `LET` statement did refer
  to any but the first subquery.


v2.3.5 (2015-01-16)
-------------------

* fixed intermittent 404 errors in Foxx apps after mounting or unmounting apps

* fixed issue #1200: Expansion operator results in "Cannot call method 'forEach' of null"

* fixed issue #1199: Cannot unlink root node of plan


v2.3.4 (2014-12-23)
-------------------

* fixed cerberus path for MyArangoDB


v2.3.3 (2014-12-17)
-------------------

* fixed error handling in instantiation of distributed AQL queries, this
  also fixes a bug in cluster startup with many servers

* issue #1185: parse non-fractional JSON numbers with exponent (e.g. `4e-261`)

* issue #1159: allow --server.request-timeout and --server.connect-timeout of 0


v2.3.2 (2014-12-09)
-------------------

* fixed issue #1177: Fix bug in the user app's storage

* fixed issue #1173: AQL Editor "Save current query" resets user password

* fixed missing makeDirectory when fetching a Foxx application from a zip file

* put in warning about default changed: fixed issue #1134: Change the default endpoint to localhost

* fixed issue #1163: invalid fullCount value returned from AQL

* fixed range operator precedence

* limit default maximum number of plans created by AQL optimizer to 256 (from 1024)

* make AQL optimizer not generate an extra plan if an index can be used, but modify
  existing plans in place

* fixed AQL cursor ttl (time-to-live) issue

  Any user-specified cursor ttl value was not honored since 2.3.0.

* fixed segfault in AQL query hash index setup with unknown shapes

* fixed memleaks

* added AQL optimizer rule for removing `INTO` from a `COLLECT` statement if not needed

* fixed issue #1131

  This change provides the `KEEP` clause for `COLLECT ... INTO`. The `KEEP` clause
  allows controlling which variables will be kept in the variable created by `INTO`.

* fixed issue #1147, must protect dispatcher ID for etcd

v2.3.1 (2014-11-28)
-------------------

* recreate password if missing during upgrade

* fixed issue #1126

* fixed non-working subquery index optimizations

* do not restrict summary of Foxx applications to 60 characters

* fixed display of "required" path parameters in Foxx application documentation

* added more optimizations of constants values in AQL FILTER conditions

* fixed invalid or-to-in optimization for FILTERs containing comparisons
  with boolean values

* fixed replication of `_graphs` collection

* added AQL list functions `PUSH`, `POP`, `UNSHIFT`, `SHIFT`, `REMOVE_VALUES`,
  `REMOVE_VALUE`, `REMOVE_NTH` and `APPEND`

* added AQL functions `CALL` and `APPLY` to dynamically call other functions

* fixed AQL optimizer cost estimation for LIMIT node

* prevent Foxx queues from permanently writing to the journal even when
  server is idle

* fixed AQL COLLECT statement with INTO clause, which copied more variables
  than v2.2 and thus lead to too much memory consumption.
  This deals with #1107.

* fixed AQL COLLECT statement, this concerned every COLLECT statement,
  only the first group had access to the values of the variables before
  the COLLECT statement. This deals with #1127.

* fixed some AQL internals, where sometimes too many items were
  fetched from upstream in the presence of a LIMIT clause. This should
  generally improve performance.


v2.3.0 (2014-11-18)
-------------------

* fixed syslog flags. `--log.syslog` is deprecated and setting it has no effect,
  `--log.facility` now works as described. Application name has been changed from
  `triagens` to `arangod`. It can be changed using `--log.application`. The syslog
  will only contain the actual log message. The datetime prefix is omitted.

* fixed deflate in SimpleHttpClient

* fixed issue #1104: edgeExamples broken or changed

* fixed issue #1103: Error while importing user queries

* fixed issue #1100: AQL: HAS() fails on doc[attribute_name]

* fixed issue #1098: runtime error when creating graph vertex

* hide system applications in **Applications** tab by default

  Display of system applications can be toggled by using the *system applications*
  toggle in the UI.

* added HTTP REST API for managing tasks (`/_api/tasks`)

* allow passing character lists as optional parameter to AQL functions `TRIM`,
  `LTRIM` and `RTRIM`

  These functions now support trimming using custom character lists. If no character
  lists are specified, all whitespace characters will be removed as previously:

      TRIM("  foobar\t \r\n ")         // "foobar"
      TRIM(";foo;bar;baz, ", "; ")     // "foo;bar;baz"

* added AQL string functions `LTRIM`, `RTRIM`, `FIND_FIRST`, `FIND_LAST`, `SPLIT`,
  `SUBSTITUTE`

* added AQL functions `ZIP`, `VALUES` and `PERCENTILE`

* made AQL functions `CONCAT` and `CONCAT_SEPARATOR` work with list arguments

* dynamically create extra dispatcher threads if required

* fixed issue #1097: schemas in the API docs no longer show required properties as optional


v2.3.0-beta2 (2014-11-08)
-------------------------

* front-end: new icons for uploading and downloading JSON documents into a collection

* front-end: fixed documents pagination css display error

* front-end: fixed flickering of the progress view

* front-end: fixed missing event for documents filter function

* front-end: jsoneditor: added CMD+Return (Mac) CTRL+Return (Linux/Win) shortkey for
  saving a document

* front-end: added information tooltip for uploading json documents.

* front-end: added database management view to the collapsed navigation menu

* front-end: added collection truncation feature

* fixed issue #1086: arangoimp: Odd errors if arguments are not given properly

* performance improvements for AQL queries that use JavaScript-based expressions
  internally

* added AQL geo functions `WITHIN_RECTANGLE` and `IS_IN_POLYGON`

* fixed non-working query results download in AQL editor of web interface

* removed debug print message in AQL editor query export routine

* fixed issue #1075: Aardvark: user name required even if auth is off #1075

  The fix for this prefills the username input field with the current user's
  account name if any and `root` (the default username) otherwise. Additionally,
  the tooltip text has been slightly adjusted.

* fixed issue #1069: Add 'raw' link to swagger ui so that the raw swagger
  json can easily be retrieved

  This adds a link to the Swagger API docs to an application's detail view in
  the **Applications** tab of the web interface. The link produces the Swagger
  JSON directly. If authentication is turned on, the link requires authentication,
  too.

* documentation updates


v2.3.0-beta1 (2014-11-01)
-------------------------

* added dedicated `NOT IN` operator for AQL

  Previously, a `NOT IN` was only achievable by writing a negated `IN` condition:

      FOR i IN ... FILTER ! (i IN [ 23, 42 ]) ...

  This can now alternatively be expressed more intuitively as follows:

      FOR i IN ... FILTER i NOT IN [ 23, 42 ] ...

* added alternative logical operator syntax for AQL

  Previously, the logical operators in AQL could only be written as:
  - `&&`: logical and
  - `||`: logical or
  - `!`: negation

  ArangoDB 2.3 introduces the alternative variants for these operators:
  - `AND`: logical and
  - `OR`: logical or
  - `NOT`: negation

  The new syntax is just an alternative to the old syntax, allowing easier
  migration from SQL. The old syntax is still fully supported and will be.

* improved output of `ArangoStatement.parse()` and POST `/_api/query`

  If an AQL query can be parsed without problems, The return value of
  `ArangoStatement.parse()` now contains an attribute `ast` with the abstract
  syntax tree of the query (before optimizations). Though this is an internal
  representation of the query and is subject to change, it can be used to inspect
  how ArangoDB interprets a given query.

* improved `ArangoStatement.explain()` and POST `/_api/explain`

  The commands for explaining AQL queries have been improved.

* added command-line option `--javascript.v8-contexts` to control the number of
  V8 contexts created in arangod.

  Previously, the number of V8 contexts was equal to the number of server threads
  (as specified by option `--server.threads`).

  However, it may be sensible to create different amounts of threads and V8
  contexts. If the option is not specified, the number of V8 contexts created
  will be equal to the number of server threads. Thus no change in configuration
  is required to keep the old behavior.

  If you are using the default config files or merge them with your local config
  files, please review if the default number of server threads is okay in your
  environment. Additionally you should verify that the number of V8 contexts
  created (as specified in option `--javascript.v8-contexts`) is okay.

* the number of server.threads specified is now the minimum of threads
  started. There are situation in which threads are waiting for results of
  distributed database servers. In this case the number of threads is
  dynamically increased.

* removed index type "bitarray"

  Bitarray indexes were only half-way documented and integrated in previous versions
  of ArangoDB so their benefit was limited. The support for bitarray indexes has
  thus been removed in ArangoDB 2.3. It is not possible to create indexes of type
  "bitarray" with ArangoDB 2.3.

  When a collection is opened that contains a bitarray index definition created
  with a previous version of ArangoDB, ArangoDB will ignore it and log the following
  warning:

      index type 'bitarray' is not supported in this version of ArangoDB and is ignored

  Future versions of ArangoDB may automatically remove such index definitions so the
  warnings will eventually disappear.

* removed internal "_admin/modules/flush" in order to fix requireApp

* added basic support for handling binary data in Foxx

  Requests with binary payload can be processed in Foxx applications by
  using the new method `res.rawBodyBuffer()`. This will return the unparsed request
  body as a Buffer object.

  There is now also the method `req.requestParts()` available in Foxx to retrieve
  the individual components of a multipart HTTP request.

  Buffer objects can now be used when setting the response body of any Foxx action.
  Additionally, `res.send()` has been added as a convenience method for returning
  strings, JSON objects or buffers from a Foxx action:

      res.send("<p>some HTML</p>");
      res.send({ success: true });
      res.send(new Buffer("some binary data"));

  The convenience method `res.sendFile()` can now be used to easily return the
  contents of a file from a Foxx action:

      res.sendFile(applicationContext.foxxFilename("image.png"));

  `fs.write` now accepts not only strings but also Buffer objects as second parameter:

      fs.write(filename, "some data");
      fs.write(filename, new Buffer("some binary data"));

  `fs.readBuffer` can be used to return the contents of a file in a Buffer object.

* improved performance of insertion into non-unique hash indexes significantly in case
  many duplicate keys are used in the index

* issue #1042: set time zone in log output

  the command-line option `--log.use-local-time` was added to print dates and times in
  the server-local timezone instead of UTC

* command-line options that require a boolean value now validate the
  value given on the command-line

  This prevents issues if no value is specified for an option that
  requires a boolean value. For example, the following command-line would
  have caused trouble in 2.2, because `--server.endpoint` would have been
  used as the value for the `--server.disable-authentication` options
  (which requires a boolean value):

      arangod --server.disable-authentication --server.endpoint tcp://127.0.0.1:8529 data

  In 2.3, running this command will fail with an error and requires to
  be modified to:

      arangod --server.disable-authentication true --server.endpoint tcp://127.0.0.1:8529 data

* improved performance of CSV import in arangoimp

* fixed issue #1027: Stack traces are off-by-one

* fixed issue #1026: Modules loaded in different files within the same app
  should refer to the same module

* fixed issue #1025: Traversal not as expected in undirected graph

* added a _relation function in the general-graph module.

  This deprecated _directedRelation and _undirectedRelation.
  ArangoDB does not offer any constraints for undirected edges
  which caused some confusion of users how undirected relations
  have to be handled. Relation now only supports directed relations
  and the user can actively simulate undirected relations.

* changed return value of Foxx.applicationContext#collectionName:

  Previously, the function could return invalid collection names because
  invalid characters were not replaced in the application name prefix, only
  in the collection name passed.

  Now, the function replaces invalid characters also in the application name
  prefix, which might to slightly different results for application names that
  contained any characters outside the ranges [a-z], [A-Z] and [0-9].

* prevent XSS in AQL editor and logs view

* integrated tutorial into ArangoShell and web interface

* added option `--backslash-escape` for arangoimp when running CSV file imports

* front-end: added download feature for (filtered) documents

* front-end: added download feature for the results of a user query

* front-end: added function to move documents to another collection

* front-end: added sort-by attribute to the documents filter

* front-end: added sorting feature to database, graph management and user management view.

* issue #989: front-end: Databases view not refreshing after deleting a database

* issue #991: front-end: Database search broken

* front-end: added infobox which shows more information about a document (_id, _rev, _key) or
  an edge (_id, _rev, _key, _from, _to). The from and to attributes are clickable and redirect
  to their document location.

* front-end: added edit-mode for deleting multiple documents at the same time.

* front-end: added delete button to the detailed document/edge view.

* front-end: added visual feedback for saving documents/edges inside the editor (error/success).

* front-end: added auto-focusing for the first input field in a modal.

* front-end: added validation for user input in a modal.

* front-end: user defined queries are now stored inside the database and are bound to the current
  user, instead of using the local storage functionality of the browsers. The outcome of this is
  that user defined queries are now independently usable from any device. Also queries can now be
  edited through the standard document editor of the front-end through the _users collection.

* front-end: added import and export functionality for user defined queries.

* front-end: added new keywords and functions to the aql-editor theme

* front-end: applied tile-style to the graph view

* front-end: now using the new graph api including multi-collection support

* front-end: foxx apps are now deletable

* front-end: foxx apps are now installable and updateable through github, if github is their
  origin.

* front-end: added foxx app version control. Multiple versions of a single foxx app are now
  installable and easy to manage and are also arranged in groups.

* front-end: the user-set filter of a collection is now stored until the user navigates to
  another collection.

* front-end: fetching and filtering of documents, statistics, and query operations are now
  handled with asynchronous ajax calls.

* front-end: added progress indicator if the front-end is waiting for a server operation.

* front-end: fixed wrong count of documents in the documents view of a collection.

* front-end: fixed unexpected styling of the manage db view and navigation.

* front-end: fixed wrong handling of select fields in a modal view.

* front-end: fixed wrong positioning of some tooltips.

* automatically call `toJSON` function of JavaScript objects (if present)
  when serializing them into database documents. This change allows
  storing JavaScript date objects in the database in a sensible manner.


v2.2.7 (2014-11-19)
-------------------

* fixed issue #998: Incorrect application URL for non-system Foxx apps

* fixed issue #1079: AQL editor: keyword WITH in UPDATE query is not highlighted

* fix memory leak in cluster nodes

* fixed registration of AQL user-defined functions in Web UI (JS shell)

* fixed error display in Web UI for certain errors
  (now error message is printed instead of 'undefined')

* fixed issue #1059: bug in js module console

* fixed issue #1056: "fs": zip functions fail with passwords

* fixed issue #1063: Docs: measuring unit of --wal.logfile-size?

* fixed issue #1062: Docs: typo in 14.2 Example data


v2.2.6 (2014-10-20)
-------------------

* fixed issue #972: Compilation Issue

* fixed issue #743: temporary directories are now unique and one can read
  off the tool that created them, if empty, they are removed atexit

* Highly improved performance of all AQL GRAPH_* functions.

* Orphan collections in general graphs can now be found via GRAPH_VERTICES
  if either "any" or no direction is defined

* Fixed documentation for AQL function GRAPH_NEIGHBORS.
  The option "vertexCollectionRestriction" is meant to filter the target
  vertices only, and should not filter the path.

* Fixed a bug in GRAPH_NEIGHBORS which enforced only empty results
  under certain conditions


v2.2.5 (2014-10-09)
-------------------

* fixed issue #961: allow non-JSON values in undocument request bodies

* fixed issue 1028: libicu is now statically linked

* fixed cached lookups of collections on the server, which may have caused spurious
  problems after collection rename operations


v2.2.4 (2014-10-01)
-------------------

* fixed accessing `_from` and `_to` attributes in `collection.byExample` and
  `collection.firstExample`

  These internal attributes were not handled properly in the mentioned functions, so
  searching for them did not always produce documents

* fixed issue #1030: arangoimp 2.2.3 crashing, not logging on large Windows CSV file

* fixed issue #1025: Traversal not as expected in undirected graph

* fixed issue #1020

  This requires re-introducing the startup option `--database.force-sync-properties`.

  This option can again be used to force fsyncs of collection, index and database properties
  stored as JSON strings on disk in files named `parameter.json`. Syncing these files after
  a write may be necessary if the underlying storage does not sync file contents by itself
  in a "sensible" amount of time after a file has been written and closed.

  The default value is `true` so collection, index and database properties will always be
  synced to disk immediately. This affects creating, renaming and dropping collections as
  well as creating and dropping databases and indexes. Each of these operations will perform
  an additional fsync on the `parameter.json` file if the option is set to `true`.

  It might be sensible to set this option to `false` for workloads that create and drop a
  lot of collections (e.g. test runs).

  Document operations such as creating, updating and dropping documents are not affected
  by this option.

* fixed issue #1016: AQL editor bug

* fixed issue #1014: WITHIN function returns wrong distance

* fixed AQL shortest path calculation in function `GRAPH_SHORTEST_PATH` to return
  complete vertex objects instead of just vertex ids

* allow changing of attributes of documents stored in server-side JavaScript variables

  Previously, the following did not work:

      var doc = db.collection.document(key);
      doc._key = "abc"; // overwriting internal attributes not supported
      doc.value = 123;  // overwriting existing attributes not supported

  Now, modifying documents stored in server-side variables (e.g. `doc` in the above case)
  is supported. Modifying the variables will not update the documents in the database,
  but will modify the JavaScript object (which can be written back to the database using
  `db.collection.update` or `db.collection.replace`)

* fixed issue #997: arangoimp apparently doesn't support files >2gig on Windows

  large file support (requires using `_stat64` instead of `stat`) is now supported on
  Windows


v2.2.3 (2014-09-02)
-------------------

* added `around` for Foxx controller

* added `type` option for HTTP API `GET /_api/document?collection=...`

  This allows controlling the type of results to be returned. By default, paths to
  documents will be returned, e.g.

      [
        `/_api/document/test/mykey1`,
        `/_api/document/test/mykey2`,
        ...
      ]

  To return a list of document ids instead of paths, the `type` URL parameter can be
  set to `id`:

      [
        `test/mykey1`,
        `test/mykey2`,
        ...
      ]

  To return a list of document keys only, the `type` URL parameter can be set to `key`:

      [
        `mykey1`,
        `mykey2`,
        ...
      ]


* properly capitalize HTTP response header field names in case the `x-arango-async`
  HTTP header was used in a request.

* fixed several documentation issues

* speedup for several general-graph functions, AQL functions starting with `GRAPH_`
  and traversals


v2.2.2 (2014-08-08)
-------------------

* allow storing non-reserved attribute names starting with an underscore

  Previous versions of ArangoDB parsed away all attribute names that started with an
  underscore (e.g. `_test', '_foo', `_bar`) on all levels of a document (root level
  and sub-attribute levels). While this behavior was documented, it was unintuitive and
  prevented storing documents inside other documents, e.g.:

      {
        "_key" : "foo",
        "_type" : "mydoc",
        "references" : [
          {
            "_key" : "something",
            "_rev" : "...",
            "value" : 1
          },
          {
            "_key" : "something else",
            "_rev" : "...",
            "value" : 2
          }
        ]
      }

  In the above example, previous versions of ArangoDB removed all attributes and
  sub-attributes that started with underscores, meaning the embedded documents would lose
  some of their attributes. 2.2.2 should preserve such attributes, and will also allow
  storing user-defined attribute names on the top-level even if they start with underscores
  (such as `_type` in the above example).

* fix conversion of JavaScript String, Number and Boolean objects to JSON.

  Objects created in JavaScript using `new Number(...)`, `new String(...)`, or
  `new Boolean(...)` were not converted to JSON correctly.

* fixed a race condition on task registration (i.e. `require("org/arangodb/tasks").register()`)

  this race condition led to undefined behavior when a just-created task with no offset and
  no period was instantly executed and deleted by the task scheduler, before the `register`
  function returned to the caller.

* changed run-tests.sh to execute all suitable tests.

* switch to new version of gyp

* fixed upgrade button


v2.2.1 (2014-07-24)
-------------------

* fixed hanging write-ahead log recovery for certain cases that involved dropping
  databases

* fixed issue with --check-version: when creating a new database the check failed

* issue #947 Foxx applicationContext missing some properties

* fixed issue with --check-version: when creating a new database the check failed

* added startup option `--wal.suppress-shape-information`

  Setting this option to `true` will reduce memory and disk space usage and require
  less CPU time when modifying documents or edges. It should therefore be turned on
  for standalone ArangoDB servers. However, for servers that are used as replication
  masters, setting this option to `true` will effectively disable the usage of the
  write-ahead log for replication, so it should be set to `false` for any replication
  master servers.

  The default value for this option is `false`.

* added optional `ttl` attribute to specify result cursor expiration for HTTP API method
  `POST /_api/cursor`

  The `ttl` attribute can be used to prevent cursor results from timing out too early.

* issue #947: Foxx applicationContext missing some properties

* (reported by Christian Neubauer):

  The problem was that in Google's V8, signed and unsigned chars are not always declared cleanly.
  so we need to force v8 to compile with forced signed chars which is done by the Flag:
    -fsigned-char
  at least it is enough to follow the instructions of compiling arango on rasperry
  and add "CFLAGS='-fsigned-char'" to the make command of V8 and remove the armv7=0

* Fixed a bug with the replication client. In the case of single document
  transactions the collection was not write locked.


v2.2.0 (2014-07-10)
-------------------

* The replication methods `logger.start`, `logger.stop` and `logger.properties` are
  no-ops in ArangoDB 2.2 as there is no separate replication logger anymore. Data changes
  are logged into the write-ahead log in ArangoDB 2.2, and not separately by the
  replication logger. The replication logger object is still there in ArangoDB 2.2 to
  ensure backwards-compatibility, however, logging cannot be started, stopped or
  configured anymore. Using any of these methods will do nothing.

  This also affects the following HTTP API methods:
  - `PUT /_api/replication/logger-start`
  - `PUT /_api/replication/logger-stop`
  - `GET /_api/replication/logger-config`
  - `PUT /_api/replication/logger-config`

  Using any of these methods is discouraged from now on as they will be removed in
  future versions of ArangoDB.

* INCOMPATIBLE CHANGE: replication of transactions has changed. Previously, transactions
  were logged on a master in one big block and shipped to a slave in one block, too.
  Now transactions will be logged and replicated as separate entries, allowing transactions
  to be bigger and also ensure replication progress.

  This change also affects the behavior of the `stop` method of the replication applier.
  If the replication applier is now stopped manually using the `stop` method and later
  restarted using the `start` method, any transactions that were unfinished at the
  point of stopping will be aborted on a slave, even if they later commit on the master.

  In ArangoDB 2.2, stopping the replication applier manually should be avoided unless the
  goal is to stop replication permanently or to do a full resync with the master anyway.
  If the replication applier still must be stopped, it should be made sure that the
  slave has fetched and applied all pending operations from a master, and that no
  extra transactions are started on the master before the `stop` command on the slave
  is executed.

  Replication of transactions in ArangoDB 2.2 might also lock the involved collections on
  the slave while a transaction is either committed or aborted on the master and the
  change has been replicated to the slave. This change in behavior may be important for
  slave servers that are used for read-scaling. In order to avoid long lasting collection
  locks on the slave, transactions should be kept small.

  The `_replication` system collection is not used anymore in ArangoDB 2.2 and its usage is
  discouraged.

* INCOMPATIBLE CHANGE: the figures reported by the `collection.figures` method
  now only reflect documents and data contained in the journals and datafiles of
  collections. Documents or deletions contained only in the write-ahead log will
  not influence collection figures until the write-ahead log garbage collection
  kicks in. The figures for a collection might therefore underreport the total
  resource usage of a collection.

  Additionally, the attributes `lastTick` and `uncollectedLogfileEntries` have been
  added to the result of the `figures` operation and the HTTP API method
  `PUT /_api/collection/figures`

* added `insert` method as an alias for `save`. Documents can now be inserted into
  a collection using either method:

      db.test.save({ foo: "bar" });
      db.test.insert({ foo: "bar" });

* added support for data-modification AQL queries

* added AQL keywords `INSERT`, `UPDATE`, `REPLACE` and `REMOVE` (and `WITH`) to
  support data-modification AQL queries.

  Unquoted usage of these keywords for attribute names in AQL queries will likely
  fail in ArangoDB 2.2. If any such attribute name needs to be used in a query, it
  should be enclosed in backticks to indicate the usage of a literal attribute
  name.

  For example, the following query will fail in ArangoDB 2.2 with a parse error:

      FOR i IN foo RETURN i.remove

  and needs to be rewritten like this:

      FOR i IN foo RETURN i.`remove`

* disallow storing of JavaScript objects that contain JavaScript native objects
  of type `Date`, `Function`, `RegExp` or `External`, e.g.

      db.test.save({ foo: /bar/ });
      db.test.save({ foo: new Date() });

  will now print

      Error: <data> cannot be converted into JSON shape: could not shape document

  Previously, objects of these types were silently converted into an empty object
  (i.e. `{ }`).

  To store such objects in a collection, explicitly convert them into strings
  like this:

      db.test.save({ foo: String(/bar/) });
      db.test.save({ foo: String(new Date()) });

* The replication methods `logger.start`, `logger.stop` and `logger.properties` are
  no-ops in ArangoDB 2.2 as there is no separate replication logger anymore. Data changes
  are logged into the write-ahead log in ArangoDB 2.2, and not separately by the
  replication logger. The replication logger object is still there in ArangoDB 2.2 to
  ensure backwards-compatibility, however, logging cannot be started, stopped or
  configured anymore. Using any of these methods will do nothing.

  This also affects the following HTTP API methods:
  - `PUT /_api/replication/logger-start`
  - `PUT /_api/replication/logger-stop`
  - `GET /_api/replication/logger-config`
  - `PUT /_api/replication/logger-config`

  Using any of these methods is discouraged from now on as they will be removed in
  future versions of ArangoDB.

* INCOMPATIBLE CHANGE: replication of transactions has changed. Previously, transactions
  were logged on a master in one big block and shipped to a slave in one block, too.
  Now transactions will be logged and replicated as separate entries, allowing transactions
  to be bigger and also ensure replication progress.

  This change also affects the behavior of the `stop` method of the replication applier.
  If the replication applier is now stopped manually using the `stop` method and later
  restarted using the `start` method, any transactions that were unfinished at the
  point of stopping will be aborted on a slave, even if they later commit on the master.

  In ArangoDB 2.2, stopping the replication applier manually should be avoided unless the
  goal is to stop replication permanently or to do a full resync with the master anyway.
  If the replication applier still must be stopped, it should be made sure that the
  slave has fetched and applied all pending operations from a master, and that no
  extra transactions are started on the master before the `stop` command on the slave
  is executed.

  Replication of transactions in ArangoDB 2.2 might also lock the involved collections on
  the slave while a transaction is either committed or aborted on the master and the
  change has been replicated to the slave. This change in behavior may be important for
  slave servers that are used for read-scaling. In order to avoid long lasting collection
  locks on the slave, transactions should be kept small.

  The `_replication` system collection is not used anymore in ArangoDB 2.2 and its usage is
  discouraged.

* INCOMPATIBLE CHANGE: the figures reported by the `collection.figures` method
  now only reflect documents and data contained in the journals and datafiles of
  collections. Documents or deletions contained only in the write-ahead log will
  not influence collection figures until the write-ahead log garbage collection
  kicks in. The figures for a collection might therefore underreport the total
  resource usage of a collection.

  Additionally, the attributes `lastTick` and `uncollectedLogfileEntries` have been
  added to the result of the `figures` operation and the HTTP API method
  `PUT /_api/collection/figures`

* added `insert` method as an alias for `save`. Documents can now be inserted into
  a collection using either method:

      db.test.save({ foo: "bar" });
      db.test.insert({ foo: "bar" });

* added support for data-modification AQL queries

* added AQL keywords `INSERT`, `UPDATE`, `REPLACE` and `REMOVE` (and `WITH`) to
  support data-modification AQL queries.

  Unquoted usage of these keywords for attribute names in AQL queries will likely
  fail in ArangoDB 2.2. If any such attribute name needs to be used in a query, it
  should be enclosed in backticks to indicate the usage of a literal attribute
  name.

  For example, the following query will fail in ArangoDB 2.2 with a parse error:

      FOR i IN foo RETURN i.remove

  and needs to be rewritten like this:

      FOR i IN foo RETURN i.`remove`

* disallow storing of JavaScript objects that contain JavaScript native objects
  of type `Date`, `Function`, `RegExp` or `External`, e.g.

      db.test.save({ foo: /bar/ });
      db.test.save({ foo: new Date() });

  will now print

      Error: <data> cannot be converted into JSON shape: could not shape document

  Previously, objects of these types were silently converted into an empty object
  (i.e. `{ }`).

  To store such objects in a collection, explicitly convert them into strings
  like this:

      db.test.save({ foo: String(/bar/) });
      db.test.save({ foo: String(new Date()) });

* honor startup option `--server.disable-statistics` when deciding whether or not
  to start periodic statistics collection jobs

  Previously, the statistics collection jobs were started even if the server was
  started with the `--server.disable-statistics` flag being set to `true`

* removed startup option `--random.no-seed`

  This option had no effect in previous versions of ArangoDB and was thus removed.

* removed startup option `--database.remove-on-drop`

  This option was used for debugging only.

* removed startup option `--database.force-sync-properties`

  This option is now superfluous as collection properties are now stored in the
  write-ahead log.

* introduced write-ahead log

  All write operations in an ArangoDB server instance are automatically logged
  to the server's write-ahead log. The write-ahead log is a set of append-only
  logfiles, and it is used in case of a crash recovery and for replication.
  Data from the write-ahead log will eventually be moved into the journals or
  datafiles of collections, allowing the server to remove older write-ahead log
  logfiles. Figures of collections will be updated when data are moved from the
  write-ahead log into the journals or datafiles of collections.

  Cross-collection transactions in ArangoDB should benefit considerably by this
  change, as less writes than in previous versions are required to ensure the data
  of multiple collections are atomically and durably committed. All data-modifying
  operations inside transactions (insert, update, remove) will write their
  operations into the write-ahead log directly, making transactions with multiple
  operations also require less physical memory than in previous versions of ArangoDB,
  that required all transaction data to fit into RAM.

  The `_trx` system collection is not used anymore in ArangoDB 2.2 and its usage is
  discouraged.

  The data in the write-ahead log can also be used in the replication context.
  The `_replication` collection that was used in previous versions of ArangoDB to
  store all changes on the server is not used anymore in ArangoDB 2.2. Instead,
  slaves can read from a master's write-ahead log to get informed about most
  recent changes. This removes the need to store data-modifying operations in
  both the actual place and the `_replication` collection.

* removed startup option `--server.disable-replication-logger`

  This option is superfluous in ArangoDB 2.2. There is no dedicated replication
  logger in ArangoDB 2.2. There is now always the write-ahead log, and it is also
  used as the server's replication log. Specifying the startup option
  `--server.disable-replication-logger` will do nothing in ArangoDB 2.2, but the
  option should not be used anymore as it might be removed in a future version.

* changed behavior of replication logger

  There is no dedicated replication logger in ArangoDB 2.2 as there is the
  write-ahead log now. The existing APIs for starting and stopping the replication
  logger still exist in ArangoDB 2.2 for downwards-compatibility, but calling
  the start or stop operations are no-ops in ArangoDB 2.2. When querying the
  replication logger status via the API, the server will always report that the
  replication logger is running. Configuring the replication logger is a no-op
  in ArangoDB 2.2, too. Changing the replication logger configuration has no
  effect. Instead, the write-ahead log configuration can be changed.

* removed MRuby integration for arangod

  ArangoDB had an experimental MRuby integration in some of the publish builds.
  This wasn't continuously developed, and so it has been removed in ArangoDB 2.2.

  This change has led to the following startup options being superfluous:

  - `--ruby.gc-interval`
  - `--ruby.action-directory`
  - `--ruby.modules-path`
  - `--ruby.startup-directory`

  Specifying these startup options will do nothing in ArangoDB 2.2, but the
  options should be avoided from now on as they might be removed in future versions.

* reclaim index memory when last document in collection is deleted

  Previously, deleting documents from a collection did not lead to index sizes being
  reduced. Instead, the already allocated index memory was re-used when a collection
  was refilled.

  Now, index memory for primary indexes and hash indexes is reclaimed instantly when
  the last document from a collection is removed.

* inlined and optimized functions in hash indexes

* added AQL TRANSLATE function

  This function can be used to perform lookups from static lists, e.g.

      LET countryNames = { US: "United States", UK: "United Kingdom", FR: "France" }
      RETURN TRANSLATE("FR", countryNames)

* fixed datafile debugger

* fixed check-version for empty directory

* moved try/catch block to the top of routing chain

* added mountedApp function for foxx-manager

* fixed issue #883: arango 2.1 - when starting multi-machine cluster, UI web
  does not change to cluster overview

* fixed dfdb: should not start any other V8 threads

* cleanup of version-check, added module org/arangodb/database-version,
  added --check-version option

* fixed issue #881: [2.1.0] Bombarded (every 10 sec or so) with
  "WARNING format string is corrupt" when in non-system DB Dashboard

* specialized primary index implementation to allow faster hash table
  rebuilding and reduce lookups in datafiles for the actual value of `_key`.

* issue #862: added `--overwrite` option to arangoimp

* removed number of property lookups for documents during AQL queries that
  access documents

* prevent buffering of long print results in arangosh's and arangod's print
  command

  this change will emit buffered intermediate print results and discard the
  output buffer to quickly deliver print results to the user, and to prevent
  constructing very large buffers for large results

* removed sorting of attribute names for use in a collection's shaper

  sorting attribute names was done on document insert to keep attributes
  of a collection in sorted order for faster comparisons. The sort order
  of attributes was only used in one particular and unlikely case, so it
  was removed. Collections with many different attribute names should
  benefit from this change by faster inserts and slightly less memory usage.

* fixed a bug in arangodump which got the collection name in _from and _to
  attributes of edges wrong (all were "_unknown")

* fixed a bug in arangorestore which did not recognize wrong _from and _to
  attributes of edges

* improved error detection and reporting in arangorestore


v2.1.1 (2014-06-06)
-------------------

* fixed dfdb: should not start any other V8 threads

* signature for collection functions was modified

  The basic change was the substitution of the input parameter of the
  function by an generic options object which can contain multiple
  option parameter of the function.
  Following functions were modified
  remove
  removeBySample
  replace
  replaceBySample
  update
  updateBySample

  Old signature is yet supported but it will be removed in future versions

v2.1.0 (2014-05-29)
-------------------

* implemented upgrade procedure for clusters

* fixed communication issue with agency which prevented reconnect
  after an agent failure

* fixed cluster dashboard in the case that one but not all servers
  in the cluster are down

* fixed a bug with coordinators creating local database objects
  in the wrong order (_system needs to be done first)

* improved cluster dashboard


v2.1.0-rc2 (2014-05-25)
-----------------------

* fixed issue #864: Inconsistent behavior of AQL REVERSE(list) function


v2.1.0-rc1 (XXXX-XX-XX)
-----------------------

* added server-side periodic task management functions:

  - require("org/arangodb/tasks").register(): registers a periodic task
  - require("org/arangodb/tasks").unregister(): unregisters and removes a
    periodic task
  - require("org/arangodb/tasks").get(): retrieves a specific tasks or all
    existing tasks

  the previous undocumented function `internal.definePeriodic` is now
  deprecated and will be removed in a future release.

* decrease the size of some seldom used system collections on creation.

  This will make these collections use less disk space and mapped memory.

* added AQL date functions

* added AQL FLATTEN() list function

* added index memory statistics to `db.<collection>.figures()` function

  The `figures` function will now return a sub-document `indexes`, which lists
  the number of indexes in the `count` sub-attribute, and the total memory
  usage of the indexes in bytes in the `size` sub-attribute.

* added AQL CURRENT_DATABASE() function

  This function returns the current database's name.

* added AQL CURRENT_USER() function

  This function returns the current user from an AQL query. The current user is the
  username that was specified in the `Authorization` HTTP header of the request. If
  authentication is turned off or the query was executed outside a request context,
  the function will return `null`.

* fixed issue #796: Searching with newline chars broken?

  fixed slightly different handling of backslash escape characters in a few
  AQL functions. Now handling of escape sequences should be consistent, and
  searching for newline characters should work the same everywhere

* added OpenSSL version check for configure

  It will report all OpenSSL versions < 1.0.1g as being too old.
  `configure` will only complain about an outdated OpenSSL version but not stop.

* require C++ compiler support (requires g++ 4.8, clang++ 3.4 or Visual Studio 13)

* less string copying returning JSONified documents from ArangoDB, e.g. via
  HTTP GET `/_api/document/<collection>/<document>`

* issue #798: Lower case http headers from arango

  This change allows returning capitalized HTTP headers, e.g.
  `Content-Length` instead of `content-length`.
  The HTTP spec says that headers are case-insensitive, but
  in fact several clients rely on a specific case in response
  headers.
  This change will capitalize HTTP headers if the `X-Arango-Version`
  request header is sent by the client and contains a value of at
  least `20100` (for version 2.1). The default value for the
  compatibility can also be set at server start, using the
  `--server.default-api-compatibility` option.

* simplified usage of `db._createStatement()`

  Previously, the function could not be called with a query string parameter as
  follows:

      db._createStatement(queryString);

  Calling it as above resulted in an error because the function expected an
  object as its parameter. From now on, it's possible to call the function with
  just the query string.

* make ArangoDB not send back a `WWW-Authenticate` header to a client in case the
  client sends the `X-Omit-WWW-Authenticate` HTTP header.

  This is done to prevent browsers from showing their built-in HTTP authentication
  dialog for AJAX requests that require authentication.
  ArangoDB will still return an HTTP 401 (Unauthorized) if the request doesn't
  contain valid credentials, but it will omit the `WWW-Authenticate` header,
  allowing clients to bypass the browser's authentication dialog.

* added REST API method HTTP GET `/_api/job/job-id` to query the status of an
  async job without potentially fetching it from the list of done jobs

* fixed non-intuitive behavior in jobs API: previously, querying the status
  of an async job via the API HTTP PUT `/_api/job/job-id` removed a currently
  executing async job from the list of queryable jobs on the server.
  Now, when querying the result of an async job that is still executing,
  the job is kept in the list of queryable jobs so its result can be fetched
  by a subsequent request.

* use a new data structure for the edge index of an edge collection. This
  improves the performance for the creation of the edge index and in
  particular speeds up removal of edges in graphs. Note however that
  this change might change the order in which edges starting at
  or ending in a vertex are returned. However, this order was never
  guaranteed anyway and it is not sensible to guarantee any particular
  order.

* provide a size hint to edge and hash indexes when initially filling them
  this will lead to less re-allocations when populating these indexes

  this may speed up building indexes when opening an existing collection

* don't requeue identical context methods in V8 threads in case a method is
  already registered

* removed arangod command line option `--database.remove-on-compacted`

* export the sort attribute for graph traversals to the HTTP interface

* add support for arangodump/arangorestore for clusters


v2.0.8 (XXXX-XX-XX)
-------------------

* fixed too-busy iteration over skiplists

  Even when a skiplist query was restricted by a limit clause, the skiplist
  index was queried without the limit. this led to slower-than-necessary
  execution times.

* fixed timeout overflows on 32 bit systems

  this bug has led to problems when select was called with a high timeout
  value (2000+ seconds) on 32bit systems that don't have a forgiving select
  implementation. when the call was made on these systems, select failed
  so no data would be read or sent over the connection

  this might have affected some cluster-internal operations.

* fixed ETCD issues on 32 bit systems

  ETCD was non-functional on 32 bit systems at all. The first call to the
  watch API crashed it. This was because atomic operations worked on data
  structures that were not properly aligned on 32 bit systems.

* fixed issue #848: db.someEdgeCollection.inEdge does not return correct
  value when called the 2nd time after a .save to the edge collection


v2.0.7 (2014-05-05)
-------------------

* issue #839: Foxx Manager missing "unfetch"

* fixed a race condition at startup

  this fixes undefined behavior in case the logger was involved directly at
  startup, before the logger initialization code was called. This should have
  occurred only for code that was executed before the invocation of main(),
  e.g. during ctor calls of statically defined objects.


v2.0.6 (2014-04-22)
-------------------

* fixed issue #835: arangosh doesn't show correct database name



v2.0.5 (2014-04-21)
-------------------

* Fixed a caching problem in IE JS Shell

* added cancelation for async jobs

* upgraded to new gyp for V8

* new Windows installer


v2.0.4 (2014-04-14)
-------------------

* fixed cluster authentication front-end issues for Firefox and IE, there are
  still problems with Chrome


v2.0.3 (2014-04-14)
-------------------

* fixed AQL optimizer bug

* fixed front-end issues

* added password change dialog


v2.0.2 (2014-04-06)
-------------------

* during cluster startup, do not log (somewhat expected) connection errors with
  log level error, but with log level info

* fixed dashboard modals

* fixed connection check for cluster planning front end: firefox does
  not support async:false

* document how to persist a cluster plan in order to relaunch an existing
  cluster later


v2.0.1 (2014-03-31)
-------------------

* make ArangoDB not send back a `WWW-Authenticate` header to a client in case the
  client sends the `X-Omit-WWW-Authenticate` HTTP header.

  This is done to prevent browsers from showing their built-in HTTP authentication
  dialog for AJAX requests that require authentication.
  ArangoDB will still return an HTTP 401 (Unauthorized) if the request doesn't
  contain valid credentials, but it will omit the `WWW-Authenticate` header,
  allowing clients to bypass the browser's authentication dialog.

* fixed isses in arango-dfdb:

  the dfdb was not able to unload certain system collections, so these couldn't be
  inspected with the dfdb sometimes. Additionally, it did not truncate corrupt
  markers from datafiles under some circumstances

* added `changePassword` attribute for users

* fixed non-working "save" button in collection edit view of web interface
  clicking the save button did nothing. one had to press enter in one of the input
  fields to send modified form data

* fixed V8 compile error on MacOS X

* prevent `body length: -9223372036854775808` being logged in development mode for
  some Foxx HTTP responses

* fixed several bugs in web interface dashboard

* fixed issue #783: coffee script not working in manifest file

* fixed issue #783: coffee script not working in manifest file

* fixed issue #781: Cant save current query from AQL editor ui

* bumped version in `X-Arango-Version` compatibility header sent by arangosh and other
  client tools from `1.5` to `2.0`.

* fixed startup options for arango-dfdb, added details option for arango-dfdb

* fixed display of missing error messages and codes in arangosh

* when creating a collection via the web interface, the collection type was always
  "document", regardless of the user's choice


v2.0.0 (2014-03-10)
-------------------

* first 2.0 release


v2.0.0-rc2 (2014-03-07)
-----------------------

* fixed cluster authorization


v2.0.0-rc1 (2014-02-28)
-----------------------

* added sharding :-)

* added collection._dbName attribute to query the name of the database from a collection

  more detailed documentation on the sharding and cluster features can be found in the user
  manual, section **Sharding**

* INCOMPATIBLE CHANGE: using complex values in AQL filter conditions with operators other
  than equality (e.g. >=, >, <=, <) will disable usage of skiplist indexes for filter
  evaluation.

  For example, the following queries will be affected by change:

      FOR doc IN docs FILTER doc.value < { foo: "bar" } RETURN doc
      FOR doc IN docs FILTER doc.value >= [ 1, 2, 3 ] RETURN doc

  The following queries will not be affected by the change:

      FOR doc IN docs FILTER doc.value == 1 RETURN doc
      FOR doc IN docs FILTER doc.value == "foo" RETURN doc
      FOR doc IN docs FILTER doc.value == [ 1, 2, 3 ] RETURN doc
      FOR doc IN docs FILTER doc.value == { foo: "bar" } RETURN doc

* INCOMPATIBLE CHANGE: removed undocumented method `collection.saveOrReplace`

  this feature was never advertised nor documented nor tested.

* INCOMPATIBLE CHANGE: removed undocumented REST API method `/_api/simple/BY-EXAMPLE-HASH`

  this feature was never advertised nor documented nor tested.

* added explicit startup parameter `--server.reuse-address`

  This flag can be used to control whether sockets should be acquired with the SO_REUSEADDR
  flag.

  Regardless of this setting, sockets on Windows are always acquired using the
  SO_EXCLUSIVEADDRUSE flag.

* removed undocumented REST API method GET `/_admin/database-name`

* added user validation API at POST `/_api/user/<username>`

* slightly improved users management API in `/_api/user`:

  Previously, when creating a new user via HTTP POST, the username needed to be
  passed in an attribute `username`. When users were returned via this API,
  the usernames were returned in an attribute named `user`. This was slightly
  confusing and was changed in 2.0 as follows:

  - when adding a user via HTTP POST, the username can be specified in an attribute
  `user`. If this attribute is not used, the API will look into the attribute `username`
  as before and use that value.
  - when users are returned via HTTP GET, the usernames are still returned in an
    attribute `user`.

  This change should be fully downwards-compatible with the previous version of the API.

* added AQL SLICE function to extract slices from lists

* made module loader more node compatible

* the startup option `--javascript.package-path` for arangosh is now deprecated and does
  nothing. Using it will not cause an error, but the option is ignored.

* added coffee script support

* Several UI improvements.

* Exchanged icons in the graphviewer toolbar

* always start networking and HTTP listeners when starting the server (even in
  console mode)

* allow vertex and edge filtering with user-defined functions in TRAVERSAL,
  TRAVERSAL_TREE and SHORTEST_PATH AQL functions:

      // using user-defined AQL functions for edge and vertex filtering
      RETURN TRAVERSAL(friends, friendrelations, "friends/john", "outbound", {
        followEdges: "myfunctions::checkedge",
        filterVertices: "myfunctions::checkvertex"
      })

      // using the following custom filter functions
      var aqlfunctions = require("org/arangodb/aql/functions");
      aqlfunctions.register("myfunctions::checkedge", function (config, vertex, edge, path) {
        return (edge.type !== 'dislikes'); // don't follow these edges
      }, false);

      aqlfunctions.register("myfunctions::checkvertex", function (config, vertex, path) {
        if (vertex.isDeleted || ! vertex.isActive) {
          return [ "prune", "exclude" ]; // exclude these and don't follow them
        }
        return [ ]; // include everything else
      }, false);

* fail if invalid `strategy`, `order` or `itemOrder` attribute values
  are passed to the AQL TRAVERSAL function. Omitting these attributes
  is not considered an error, but specifying an invalid value for any
  of these attributes will make an AQL query fail.

* issue #751: Create database through API should return HTTP status code 201

  By default, the server now returns HTTP 201 (created) when creating a new
  database successfully. To keep compatibility with older ArangoDB versions, the
  startup parameter `--server.default-api-compatibility` can be set to a value
  of `10400` to indicate API compatibility with ArangoDB 1.4. The compatibility
  can also be enforced by setting the `X-Arango-Version` HTTP header in a
  client request to this API on a per-request basis.

* allow direct access from the `db` object to collections whose names start
  with an underscore (e.g. db._users).

  Previously, access to such collections via the `db` object was possible from
  arangosh, but not from arangod (and thus Foxx and actions). The only way
  to access such collections from these places was via the `db._collection(<name>)`
  workaround.

* allow `\n` (as well as `\r\n`) as line terminator in batch requests sent to
  `/_api/batch` HTTP API.

* use `--data-binary` instead of `--data` parameter in generated cURL examples

* issue #703: Also show path of logfile for fm.config()

* issue #675: Dropping a collection used in "graph" module breaks the graph

* added "static" Graph.drop() method for graphs API

* fixed issue #695: arangosh server.password error

* use pretty-printing in `--console` mode by default

* simplified ArangoDB startup options

  Some startup options are now superfluous or their usage is simplified. The
  following options have been changed:

  * `--javascript.modules-path`: this option has been removed. The modules paths
    are determined by arangod and arangosh automatically based on the value of
    `--javascript.startup-directory`.

    If the option is set on startup, it is ignored so startup will not abort with
    an error `unrecognized option`.

  * `--javascript.action-directory`: this option has been removed. The actions
    directory is determined by arangod automatically based on the value of
    `--javascript.startup-directory`.

    If the option is set on startup, it is ignored so startup will not abort with
    an error `unrecognized option`.

  * `--javascript.package-path`: this option is still available but it is not
    required anymore to set the standard package paths (e.g. `js/npm`). arangod
    will automatically use this standard package path regardless of whether it
    was specified via the options.

    It is possible to use this option to add additional package paths to the
    standard value.

  Configuration files included with arangod are adjusted accordingly.

* layout of the graphs tab adapted to better fit with the other tabs

* database selection is moved to the bottom right corner of the web interface

* removed priority queue index type

  this feature was never advertised nor documented nor tested.

* display internal attributes in document source view of web interface

* removed separate shape collections

  When upgrading to ArangoDB 2.0, existing collections will be converted to include
  shapes and attribute markers in the datafiles instead of using separate files for
  shapes.

  When a collection is converted, existing shapes from the SHAPES directory will
  be written to a new datafile in the collection directory, and the SHAPES directory
  will be removed afterwards.

  This saves up to 2 MB of memory and disk space for each collection
  (savings are higher, the less different shapes there are in a collection).
  Additionally, one less file descriptor per opened collection will be used.

  When creating a new collection, the amount of sync calls may be reduced. The same
  may be true for documents with yet-unknown shapes. This may help performance
  in these cases.

* added AQL functions `NTH` and `POSITION`

* added signal handler for arangosh to save last command in more cases

* added extra prompt placeholders for arangosh:
  - `%e`: current endpoint
  - `%u`: current user

* added arangosh option `--javascript.gc-interval` to control amount of
  garbage collection performed by arangosh

* fixed issue #651: Allow addEdge() to take vertex ids in the JS library

* removed command-line option `--log.format`

  In previous versions, this option did not have an effect for most log messages, so
  it got removed.

* removed C++ logger implementation

  Logging inside ArangoDB is now done using the LOG_XXX() macros. The LOGGER_XXX()
  macros are gone.

* added collection status "loading"


v1.4.16 (XXXX-XX-XX)
--------------------

* fixed too eager datafile deletion

  this issue could have caused a crash when the compaction had marked datafiles as obsolete
  and they were removed while "old" temporary query results still pointed to the old datafile
  positions

* fixed issue #826: Replication fails when a collection's configuration changes


v1.4.15 (2014-04-19)
--------------------

* bugfix for AQL query optimizer

  the following type of query was too eagerly optimized, leading to errors in code-generation:

      LET a = (FOR i IN [] RETURN i) LET b = (FOR i IN [] RETURN i) RETURN 1

  the problem occurred when both lists in the subqueries were empty. In this case invalid code
  was generated and the query couldn't be executed.


v1.4.14 (2014-04-05)
--------------------

* fixed race conditions during shape / attribute insertion

  A race condition could have led to spurious `cannot find attribute #xx` or
  `cannot find shape #xx` (where xx is a number) warning messages being logged
  by the server. This happened when a new attribute was inserted and at the same
  time was queried by another thread.

  Also fixed a race condition that may have occurred when a thread tried to
  access the shapes / attributes hash tables while they were resized. In this
  cases, the shape / attribute may have been hashed to a wrong slot.

* fixed a memory barrier / cpu synchronization problem with libev, affecting
  Windows with Visual Studio 2013 (probably earlier versions are affected, too)

  The issue is described in detail here:
  http://lists.schmorp.de/pipermail/libev/2014q1/002318.html


v1.4.13 (2014-03-14)
--------------------

* added diagnostic output for Foxx application upload

* allow dump & restore from ArangoDB 1.4 with an ArangoDB 2.0 server

* allow startup options `temp-path` and `default-language` to be specified from the arangod
  configuration file and not only from the command line

* fixed too eager compaction

  The compaction will now wait for several seconds before trying to re-compact the same
  collection. Additionally, some other limits have been introduced for the compaction.


v1.4.12 (2014-03-05)
--------------------

* fixed display bug in web interface which caused the following problems:
  - documents were displayed in web interface as being empty
  - document attributes view displayed many attributes with content "undefined"
  - document source view displayed many attributes with name "TYPEOF" and value "undefined"
  - an alert popping up in the browser with message "Datatables warning..."

* re-introduced old-style read-write locks to supports Windows versions older than
  Windows 2008R2 and Windows 7. This should re-enable support for Windows Vista and
  Windows 2008.


v1.4.11 (2014-02-27)
--------------------

* added SHORTEST_PATH AQL function

  this calculates the shortest paths between two vertices, using the Dijkstra
  algorithm, employing a min-heap

  By default, ArangoDB does not know the distance between any two vertices and
  will use a default distance of 1. A custom distance function can be registered
  as an AQL user function to make the distance calculation use any document
  attributes or custom logic:

      RETURN SHORTEST_PATH(cities, motorways, "cities/CGN", "cities/MUC", "outbound", {
        paths: true,
        distance: "myfunctions::citydistance"
      })

      // using the following custom distance function
      var aqlfunctions = require("org/arangodb/aql/functions");
      aqlfunctions.register("myfunctions::distance", function (config, vertex1, vertex2, edge) {
        return Math.sqrt(Math.pow(vertex1.x - vertex2.x) + Math.pow(vertex1.y - vertex2.y));
      }, false);

* fixed bug in Graph.pathTo function

* fixed small memleak in AQL optimizer

* fixed access to potentially uninitialized variable when collection had a cap constraint


v1.4.10 (2014-02-21)
--------------------

* fixed graph constructor to allow graph with some parameter to be used

* added node.js "events" and "stream"

* updated npm packages

* added loading of .json file

* Fixed http return code in graph api with waitForSync parameter.

* Fixed documentation in graph, simple and index api.

* removed 2 tests due to change in ruby library.

* issue #756: set access-control-expose-headers on CORS response

  the following headers are now whitelisted by ArangoDB in CORS responses:
  - etag
  - content-encoding
  - content-length
  - location
  - server
  - x-arango-errors
  - x-arango-async-id


v1.4.9 (2014-02-07)
-------------------

* return a document's current etag in response header for HTTP HEAD requests on
  documents that return an HTTP 412 (precondition failed) error. This allows
  retrieving the document's current revision easily.

* added AQL function `SKIPLIST` to directly access skiplist indexes from AQL

  This is a shortcut method to use a skiplist index for retrieving specific documents in
  indexed order. The function capability is rather limited, but it may be used
  for several cases to speed up queries. The documents are returned in index order if
  only one condition is used.

      /* return all documents with mycollection.created > 12345678 */
      FOR doc IN SKIPLIST(mycollection, { created: [[ '>', 12345678 ]] })
        RETURN doc

      /* return first document with mycollection.created > 12345678 */
      FOR doc IN SKIPLIST(mycollection, { created: [[ '>', 12345678 ]] }, 0, 1)
        RETURN doc

      /* return all documents with mycollection.created between 12345678 and 123456790 */
      FOR doc IN SKIPLIST(mycollection, { created: [[ '>', 12345678 ], [ '<=', 123456790 ]] })
        RETURN doc

      /* return all documents with mycollection.a equal 1 and .b equal 2 */
      FOR doc IN SKIPLIST(mycollection, { a: [[ '==', 1 ]], b: [[ '==', 2 ]] })
        RETURN doc

  The function requires a skiplist index with the exact same attributes to
  be present on the specified collection. All attributes present in the skiplist
  index must be specified in the conditions specified for the `SKIPLIST` function.
  Attribute declaration order is important, too: attributes must be specified in the
  same order in the condition as they have been declared in the skiplist index.

* added command-line option `--server.disable-authentication-unix-sockets`

  with this option, authentication can be disabled for all requests coming
  in via UNIX domain sockets, enabling clients located on the same host as
  the ArangoDB server to connect without authentication.
  Other connections (e.g. TCP/IP) are not affected by this option.

  The default value for this option is `false`.
  Note: this option is only supported on platforms that support Unix domain
  sockets.

* call global arangod instance destructor on shutdown

* issue #755: TRAVERSAL does not use strategy, order and itemOrder options

  these options were not honored when configuring a traversal via the AQL
  TRAVERSAL function. Now, these options are used if specified.

* allow vertex and edge filtering with user-defined functions in TRAVERSAL,
  TRAVERSAL_TREE and SHORTEST_PATH AQL functions:

      // using user-defined AQL functions for edge and vertex filtering
      RETURN TRAVERSAL(friends, friendrelations, "friends/john", "outbound", {
        followEdges: "myfunctions::checkedge",
        filterVertices: "myfunctions::checkvertex"
      })

      // using the following custom filter functions
      var aqlfunctions = require("org/arangodb/aql/functions");
      aqlfunctions.register("myfunctions::checkedge", function (config, vertex, edge, path) {
        return (edge.type !== 'dislikes'); // don't follow these edges
      }, false);

      aqlfunctions.register("myfunctions::checkvertex", function (config, vertex, path) {
        if (vertex.isDeleted || ! vertex.isActive) {
          return [ "prune", "exclude" ]; // exclude these and don't follow them
        }
        return [ ]; // include everything else
      }, false);

* issue #748: add vertex filtering to AQL's TRAVERSAL[_TREE]() function


v1.4.8 (2014-01-31)
-------------------

* install foxx apps in the web interface

* fixed a segfault in the import API


v1.4.7 (2014-01-23)
-------------------

* issue #744: Add usage example arangoimp from Command line

* issue #738: added __dirname, __filename pseudo-globals. Fixes #733. (@by pluma)

* mount all Foxx applications in system apps directory on startup


v1.4.6 (2014-01-20)
-------------------

* issue #736: AQL function to parse collection and key from document handle

* added fm.rescan() method for Foxx-Manager

* fixed issue #734: foxx cookie and route problem

* added method `fm.configJson` for arangosh

* include `startupPath` in result of API `/_api/foxx/config`


v1.4.5 (2014-01-15)
-------------------

* fixed issue #726: Alternate Windows Install Method

* fixed issue #716: dpkg -P doesn't remove everything

* fixed bugs in description of HTTP API `_api/index`

* fixed issue #732: Rest API GET revision number

* added missing documentation for several methods in HTTP API `/_api/edge/...`

* fixed typos in description of HTTP API `_api/document`

* defer evaluation of AQL subqueries and logical operators (lazy evaluation)

* Updated font in WebFrontend, it now contains a version that renders properly on Windows

* generally allow function return values as call parameters to AQL functions

* fixed potential deadlock in global context method execution

* added override file "arangod.conf.local" (and co)


v1.4.4 (2013-12-24)
-------------------

* uid and gid are now set in the scripts, there is no longer a separate config file for
  arangod when started from a script

* foxx-manager is now an alias for arangosh

* arango-dfdb is now an alias for arangod, moved from bin to sbin

* changed from readline to linenoise for Windows

* added --install-service and --uninstall-service for Windows

* removed --daemon and --supervisor for Windows

* arangosh and arangod now uses the config-file which maps the binary name, i. e. if you
  rename arangosh to foxx-manager it will use the config file foxx-manager.conf

* fixed lock file for Windows

* fixed issue #711, #687: foxx-manager throws internal errors

* added `--server.ssl-protocol` option for client tools
  this allows connecting from arangosh, arangoimp, arangoimp etc. to an ArangoDB
  server that uses a non-default value for `--server.ssl-protocol`. The default
  value for the SSL protocol is 4 (TLSv1). If the server is configured to use a
  different protocol, it was not possible to connect to it with the client tools.

* added more detailed request statistics

  This adds the number of async-executed HTTP requests plus the number of HTTP
  requests per individual HTTP method type.

* added `--force` option for arangorestore
  this option allows continuing a restore operation even if the server reports errors
  in the middle of the restore operation

* better error reporting for arangorestore
  in case the server returned an HTTP error, arangorestore previously reported this
  error as `internal error` without any details only. Now server-side errors are
  reported by arangorestore with the server's error message

* include more system collections in dumps produced by arangodump
  previously some system collections were intentionally excluded from dumps, even if the
  dump was run with `--include-system-collections`. for example, the collections `_aal`,
  `_modules`, `_routing`, and `_users` were excluded. This makes sense in a replication
  context but not always in a dump context.
  When specifying `--include-system-collections`, arangodump will now include the above-
  mentioned collections in the dump, too. Some other system collections are still excluded
  even when the dump is run with `--include-system-collections`, for example `_replication`
  and `_trx`.

* fixed issue #701: ArangoStatement undefined in arangosh

* fixed typos in configuration files


v1.4.3 (2013-11-25)
-------------------

* fixed a segfault in the AQL optimizer, occurring when a constant non-list value was
  used on the right-hand side of an IN operator that had a collection attribute on the
  left-hand side

* issue #662:

  Fixed access violation errors (crashes) in the Windows version, occurring under some
  circumstances when accessing databases with multiple clients in parallel

* fixed issue #681: Problem with ArchLinux PKGBUILD configuration


v1.4.2 (2013-11-20)
-------------------

* fixed issue #669: Tiny documentation update

* ported Windows version to use native Windows API SRWLocks (slim read-write locks)
  and condition variables instead of homemade versions

  MSDN states the following about the compatibility of SRWLocks and Condition Variables:

      Minimum supported client:
      Windows Server 2008 [desktop apps | Windows Store apps]

      Minimum supported server:
      Windows Vista [desktop apps | Windows Store apps]

* fixed issue #662: ArangoDB on Windows hanging

  This fixes a deadlock issue that occurred on Windows when documents were written to
  a collection at the same time when some other thread tried to drop the collection.

* fixed file-based logging in Windows

  the logger complained on startup if the specified log file already existed

* fixed startup of server in daemon mode (`--daemon` startup option)

* fixed a segfault in the AQL optimizer

* issue #671: Method graph.measurement does not exist

* changed Windows condition variable implementation to use Windows native
  condition variables

  This is an attempt to fix spurious Windows hangs as described in issue #662.

* added documentation for JavaScript traversals

* added --code-page command-line option for Windows version of arangosh

* fixed a problem when creating edges via the web interface.

  The problem only occurred if a collection was created with type "document
  collection" via the web interface, and afterwards was dropped and re-created
  with type "edge collection". If the web interface page was not reloaded,
  the old collection type (document) was cached, making the subsequent creation
  of edges into the (seeming-to-be-document) collection fail.

  The fix is to not cache the collection type in the web interface. Users of
  an older version of the web interface can reload the collections page if they
  are affected.

* fixed a caching problem in arangosh: if a collection was created using the web
  interface, and then removed via arangosh, arangosh did not actually drop the
  collection due to caching.

  Because the `drop` operation was not carried out, this caused misleading error
  messages when trying to re-create the collection (e.g. `cannot create collection:
  duplicate name`).

* fixed ALT-introduced characters for arangosh console input on Windows

  The Windows readline port was not able to handle characters that are built
  using CTRL or ALT keys. Regular characters entered using the CTRL or ALT keys
  were silently swallowed and not passed to the terminal input handler.

  This did not seem to cause problems for the US keyboard layout, but was a
  severe issue for keyboard layouts that require the ALT (or ALT-GR) key to
  construct characters. For example, entering the character `{` with a German
  keyboard layout requires pressing ALT-GR + 9.

* fixed issue #665: Hash/skiplist combo madness bit my ass

  this fixes a problem with missing/non-deterministic rollbacks of inserts in
  case of a unique constraint violation into a collection with multiple secondary
  indexes (with at least one of them unique)

* fixed issue #664: ArangoDB installer on Windows requires drive c:

* partly fixed issue #662: ArangoDB on Windows hanging

  This fixes dropping databases on Windows. In previous 1.4 versions on Windows,
  one shape collection file was not unloaded and removed when dropping a database,
  leaving one directory and one shape collection file in the otherwise-dropped
  database directory.

* fixed issue #660: updated documentation on indexes


v1.4.1 (2013-11-08)
-------------------

* performance improvements for skip-list deletes


v1.4.1-rc1 (2013-11-07)
-----------------------

* fixed issue #635: Web-Interface should have a "Databases" Menu for Management

* fixed issue #624: Web-Interface is missing a Database selector

* fixed segfault in bitarray query

* fixed issue #656: Cannot create unique index through web interface

* fixed issue #654: bitarray index makes server down

* fixed issue #653: Slow query

* fixed issue #650: Randomness of any() should be improved

* made AQL `DOCUMENT()` function polymorphic and work with just one parameter.

  This allows using the `DOCUMENT` function like this:

      DOCUMENT('users/john')
      DOCUMENT([ 'users/john', 'users/amy' ])

  in addition to the existing use cases:

      DOCUMENT(users, 'users/john')
      DOCUMENT(users, 'john')
      DOCUMENT(users, [ 'users/john' ])
      DOCUMENT(users, [ 'users/john', 'users/amy' ])
      DOCUMENT(users, [ 'john', 'amy' ])

* simplified usage of ArangoDB batch API

  It is not necessary anymore to send the batch boundary in the HTTP `Content-Type`
  header. Previously, the batch API expected the client to send a Content-Type header
  of`multipart/form-data; boundary=<some boundary value>`. This is still supported in
  ArangoDB 2.0, but clients can now also omit this header. If the header is not
  present in a client request, ArangoDB will ignore the request content type and
  read the MIME boundary from the beginning of the request body.

  This also allows using the batch API with the Swagger "Try it out" feature (which is
  not too good at sending a different or even dynamic content-type request header).

* added API method GET `/_api/database/user`

  This returns the list of databases a specific user can see without changing the
  username/passwd.

* issue #424: Documentation about IDs needs to be upgraded


v1.4.0 (2013-10-29)
-------------------

* fixed issue #648: /batch API is missing from Web Interface API Documentation (Swagger)

* fixed issue #647: Icon tooltips missing

* fixed issue #646: index creation in web interface

* fixed issue #645: Allow jumping from edge to linked vertices

* merged PR for issue #643: Some minor corrections and a link to "Downloads"

* fixed issue #642: Completion of error handling

* fixed issue #639: compiling v1.4 on maverick produces warnings on -Wstrict-null-sentinel

* fixed issue #634: Web interface bug: Escape does not always propagate

* fixed issue #620: added startup option `--server.default-api-compatibility`

  This adds the following changes to the ArangoDB server and clients:
  - the server provides a new startup option `--server.default-api-compatibility`.
    This option can be used to determine the compatibility of (some) server API
    return values. The value for this parameter is a server version number,
    calculated as follows: `10000 * major + 100 * minor` (e.g. `10400` for ArangoDB
    1.3). The default value is `10400` (1.4), the minimum allowed value is `10300`
    (1.3).

    When setting this option to a value lower than the current server version,
    the server might respond with old-style results to "old" clients, increasing
    compatibility with "old" (non-up-to-date) clients.

  - the server will on each incoming request check for an HTTP header
    `x-arango-version`. Clients can optionally set this header to the API
    version number they support. For example, if a client sends the HTTP header
    `x-arango-version: 10300`, the server will pick this up and might send ArangoDB
    1.3-style responses in some situations.

    Setting either the startup parameter or using the HTTP header (or both) allows
    running "old" clients with newer versions of ArangoDB, without having to adjust
    the clients too much.

  - the `location` headers returned by the server for the APIs `/_api/document/...`
    and `/_api/collection/...` will have different values depending on the used API
    version. If the API compatibility is `10300`, the `location` headers returned
    will look like this:

        location: /_api/document/....

    whereas when an API compatibility of `10400` or higher is used, the `location`
    headers will look like this:

        location: /_db/<database name>/_api/document/...

  Please note that even in the presence of this, old API versions still may not
  be supported forever by the server.

* fixed issue #643: Some minor corrections and a link to "Downloads" by @frankmayer

* started issue #642: Completion of error handling

* fixed issue #639: compiling v1.4 on maverick produces warnings on
  -Wstrict-null-sentinel

* fixed issue #621: Standard Config needs to be fixed

* added function to manage indexes (web interface)

* improved server shutdown time by signaling shutdown to applicationserver,
  logging, cleanup and compactor threads

* added foxx-manager `replace` command

* added foxx-manager `installed` command (a more intuitive alias for `list`)

* fixed issue #617: Swagger API is missing '/_api/version'

* fixed issue #615: Swagger API: Some commands have no parameter entry forms

* fixed issue #614: API : Typo in : Request URL /_api/database/current

* fixed issue #609: Graph viz tool - different background color

* fixed issue #608: arangosh config files - eventually missing in the manual

* fixed issue #607: Admin interface: no core documentation

* fixed issue #603: Aardvark Foxx App Manager

* fixed a bug in type-mapping between AQL user functions and the AQL layer

  The bug caused errors like the following when working with collection documents
  in an AQL user function:

      TypeError: Cannot assign to read only property '_id' of #<ShapedJson>

* create less system collections when creating a new database

  This is achieved by deferring collection creation until the collections are actually
  needed by ArangoDB. The following collections are affected by the change:
  - `_fishbowl`
  - `_structures`


v1.4.0-beta2 (2013-10-14)
-------------------------

* fixed compaction on Windows

  The compaction on Windows did not ftruncate the cleaned datafiles to a smaller size.
  This has been fixed so not only the content of the files is cleaned but also files
  are re-created with potentially smaller sizes.

* only the following system collections will be excluded from replication from now on:
  - `_replication`
  - `_trx`
  - `_users`
  - `_aal`
  - `_fishbowl`
  - `_modules`
  - `_routing`

  Especially the following system collections will now be included in replication:
  - `_aqlfunctions`
  - `_graphs`

  In previous versions of ArangoDB, all system collections were excluded from the
  replication.

  The change also caused a change in the replication logger and applier:
  in previous versions of ArangoDB, only a collection's id was logged for an operation.
  This has not caused problems for non-system collections but for system collections
  there ids might differ. In addition to a collection id ArangoDB will now also log the
  name of a collection for each replication event.

  The replication applier will now look for the collection name attribute in logged
  events preferably.

* added database selection to arango-dfdb

* provide foxx-manager, arangodump, and arangorestore in Windows build

* ArangoDB 1.4 will refuse to start if option `--javascript.app-path` is not set.

* added startup option `--server.allow-method-override`

  This option can be set to allow overriding the HTTP request method in a request using
  one of the following custom headers:

  - x-http-method-override
  - x-http-method
  - x-method-override

  This allows bypassing proxies and tools that would otherwise just let certain types of
  requests pass. Enabling this option may impose a security risk, so it should only be
  used in very controlled environments.

  The default value for this option is `false` (no method overriding allowed).

* added "details" URL parameter for bulk import API

  Setting the `details` URL parameter to `true` in a call to POST `/_api/import` will make
  the import return details about non-imported documents in the `details` attribute. If
  `details` is `false` or omitted, no `details` attribute will be present in the response.
  This is the same behavior that previous ArangoDB versions exposed.

* added "complete" option for bulk import API

  Setting the `complete` URL parameter to `true` in a call to POST `/_api/import` will make
  the import completely fail if at least one of documents cannot be imported successfully.

  It defaults to `false`, which will make ArangoDB continue importing the other documents
  from the import even if some documents cannot be imported. This is the same behavior that
  previous ArangoDB versions exposed.

* added missing swagger documentation for `/_api/log`

* calling `/_api/logs` (or `/_admin/logs`) is only permitted from the `_system` database now.

  Calling this API method for/from other database will result in an HTTP 400.

' ported fix from https://github.com/novus/nvd3/commit/0894152def263b8dee60192f75f66700cea532cc

  This prevents JavaScript errors from occurring in Chrome when in the admin interface,
  section "Dashboard".

* show current database name in web interface (bottom right corner)

* added missing documentation for /_api/import in swagger API docs

* allow specification of database name for replication sync command replication applier

  This allows syncing from a master database with a different name than the slave database.

* issue #601: Show DB in prompt

  arangosh now displays the database name as part of the prompt by default.

  Can change the prompt by using the `--prompt` option, e.g.

      > arangosh --prompt "my db is named \"%d\"> "


v1.4.0-beta1 (2013-10-01)
-------------------------

* make the Foxx manager use per-database app directories

  Each database now has its own subdirectory for Foxx applications. Each database
  can thus use different Foxx applications if required. A Foxx app for a specific
  database resides in `<app-path>/databases/<database-name>/<app-name>`.

  System apps are shared between all databases. They reside in `<app-path>/system/<app-name>`.

* only trigger an engine reset in development mode for URLs starting with `/dev/`

  This prevents ArangoDB from reloading all Foxx applications when it is not
  actually necessary.

* changed error code from 10 (bad parameter) to 1232 (invalid key generator) for
  errors that are due to an invalid key generator specification when creating a new
  collection

* automatic detection of content-type / mime-type for Foxx assets based on filenames,
  added possibility to override auto detection

* added endpoint management API at `/_api/endpoint`

* changed HTTP return code of PUT `/_api/cursor` from 400 to 404 in case a
  non-existing cursor is referred to

* issue #360: added support for asynchronous requests

  Incoming HTTP requests with the headers `x-arango-async: true` or
  `x-arango-async: store` will be answered by the server instantly with a generic
  HTTP 202 (Accepted) response.

  The actual requests will be queued and processed by the server asynchronously,
  allowing the client to continue sending other requests without waiting for the
  server to process the actually requested operation.

  The exact point in time when a queued request is executed is undefined. If an
  error occurs during execution of an asynchronous request, the client will not
  be notified by the server.

  The maximum size of the asynchronous task queue can be controlled using the new
  option `--scheduler.maximal-queue-size`. If the queue contains this many number of
  tasks and a new asynchronous request comes in, the server will reject it with an
  HTTP 500 (internal server error) response.

  Results of incoming requests marked with header `x-arango-async: true` will be
  discarded by the server immediately. Clients have no way of accessing the result
  of such asynchronously executed request. This is just _fire and forget_.

  To later retrieve the result of an asynchronously executed request, clients can
  mark a request with the header `x-arango-async: keep`. This makes the server
  store the result of the request in memory until explicitly fetched by a client
  via the `/_api/job` API. The `/_api/job` API also provides methods for basic
  inspection of which pending or already finished requests there are on the server,
  plus ways for garbage collecting unneeded results.

* Added new option `--scheduler.maximal-queue-size`.

* issue #590: Manifest Lint

* added data dump and restore tools, arangodump and arangorestore.

  arangodump can be used to create a logical dump of an ArangoDB database, or
  just dedicated collections. It can be used to dump both a collection's structure
  (properties and indexes) and data (documents).

  arangorestore can be used to restore data from a dump created with arangodump.
  arangorestore currently does not re-create any indexes, and doesn't yet handle
  referenced documents in edges properly when doing just partial restores.
  This will be fixed until 1.4 stable.

* introduced `--server.database` option for arangosh, arangoimp, and arangob.

  The option allows these client tools to use a certain database for their actions.
  In arangosh, the current database can be switched at any time using the command

      db._useDatabase(<name>);

  When no database is specified, all client tools will assume they should use the
  default database `_system`. This is done for downwards-compatibility reasons.

* added basic multi database support (alpha)

  New databases can be created using the REST API POST `/_api/database` and the
  shell command `db._createDatabase(<name>)`.

  The default database in ArangoDB is called `_system`. This database is always
  present and cannot be deleted by the user. When an older version of ArangoDB is
  upgraded to 1.4, the previously only database will automatically become the
  `_system` database.

  New databases can be created with the above commands, and can be deleted with the
  REST API DELETE `/_api/database/<name>` or the shell command `db._dropDatabase(<name>);`.

  Deleting databases is still unstable in ArangoDB 1.4 alpha and might crash the
  server. This will be fixed until 1.4 stable.

  To access a specific database via the HTTP REST API, the `/_db/<name>/` prefix
  can be used in all URLs. ArangoDB will check if an incoming request starts with
  this prefix, and will automatically pick the database name from it. If the prefix
  is not there, ArangoDB will assume the request is made for the default database
  (`_system`). This is done for downwards-compatibility reasons.

  That means, the following URL pathnames are logically identical:

      /_api/document/mycollection/1234
      /_db/_system/document/mycollection/1234

  To access a different database (e.g. `test`), the URL pathname would look like this:

      /_db/test/document/mycollection/1234

  New databases can also be created and existing databases can only be dropped from
  within the default database (`_system`). It is not possible to drop the `_system`
  database itself.

  Cross-database operations are unintended and unsupported. The intention of the
  multi-database feature is to have the possibility to have a few databases managed
  by ArangoDB in parallel, but to only access one database at a time from a connection
  or a request.

  When accessing the web interface via the URL pathname `/_admin/html/` or `/_admin/aardvark`,
  the web interface for the default database (`_system`) will be displayed.
  To access the web interface for a different database, the database name can be
  put into the URLs as a prefix, e.g. `/_db/test/_admin/html` or
  `/_db/test/_admin/aardvark`.

  All internal request handlers and also all user-defined request handlers and actions
  (including Foxx) will only get to see the unprefixed URL pathnames (i.e. excluding
  any database name prefix). This is to ensure downwards-compatibility.

  To access the name of the requested database from any action (including Foxx), use
  use `req.database`.

  For example, when calling the URL `/myapp/myaction`, the content of `req.database`
  will be `_system` (the default database because no database got specified) and the
  content of `req.url` will be `/myapp/myaction`.

  When calling the URL `/_db/test/myapp/myaction`, the content of `req.database` will be
  `test`, and the content of `req.url` will still be `/myapp/myaction`.

* Foxx now excludes files starting with . (dot) when bundling assets

  This mitigates problems with editor swap files etc.

* made the web interface a Foxx application

  This change caused the files for the web interface to be moved from `html/admin` to
  `js/apps/aardvark` in the file system.

  The base URL for the admin interface changed from `_admin/html/index.html` to
  `_admin/aardvark/index.html`.

  The "old" redirection to `_admin/html/index.html` will now produce a 404 error.

  When starting ArangoDB with the `--upgrade` option, this will automatically be remedied
  by putting in a redirection from `/` to `/_admin/aardvark/index.html`, and from
  `/_admin/html/index.html` to `/_admin/aardvark/index.html`.

  This also obsoletes the following configuration (command-line) options:
  - `--server.admin-directory`
  - `--server.disable-admin-interface`

  when using these now obsolete options when the server is started, no error is produced
  for downwards-compatibility.

* changed User-Agent value sent by arangoimp, arangosh, and arangod from "VOC-Agent" to
  "ArangoDB"

* changed journal file creation behavior as follows:

  Previously, a journal file for a collection was always created when a collection was
  created. When a journal filled up and became full, the current journal was made a
  datafile, and a new (empty) journal was created automatically. There weren't many
  intended situations when a collection did not have at least one journal.

  This is changed now as follows:
  - when a collection is created, no journal file will be created automatically
  - when there is a write into a collection without a journal, the journal will be
    created lazily
  - when there is a write into a collection with a full journal, a new journal will
    be created automatically

  From the end user perspective, nothing should have changed, except that there is now
  less disk usage for empty collections. Disk usage of infrequently updated collections
  might also be reduced significantly by running the `rotate()` method of a collection,
  and not writing into a collection subsequently.

* added method `collection.rotate()`

  This allows premature rotation of a collection's current journal file into a (read-only)
  datafile. The purpose of using `rotate()` is to prematurely allow compaction (which is
  performed on datafiles only) on data, even if the journal was not filled up completely.

  Using `rotate()` may make sense in the following scenario:

      c = db._create("test");
      for (i = 0; i < 1000; ++i) {
        c.save(...); // insert lots of data here
      }

      ...
      c.truncate(); // collection is now empty
      // only data in datafiles will be compacted by following compaction runs
      // all data in the current journal would not be compacted

      // calling rotate will make the current journal a datafile, and thus make it
      // eligible for compaction
      c.rotate();

  Using `rotate()` may also be useful when data in a collection is known to not change
  in the immediate future. After having completed all write operations on a collection,
  performing a `rotate()` will reduce the size of the current journal to the actually
  required size (remember that journals are pre-allocated with a specific size) before
  making the journal a datafile. Thus `rotate()` may cause disk space savings, even if
  the datafiles does not qualify for compaction after rotation.

  Note: rotating the journal is asynchronous, so that the actual rotation may be executed
  after `rotate()` returns to the caller.

* changed compaction to merge small datafiles together (up to 3 datafiles are merged in
  a compaction run)

  In the regular case, this should leave less small datafiles stay around on disk and allow
  using less file descriptors in total.

* added AQL MINUS function

* added AQL UNION_DISTINCT function (more efficient than combination of `UNIQUE(UNION())`)

* updated mruby to 2013-08-22

* issue #587: Add db._create() in help for startup arangosh

* issue #586: Share a link on installation instructions in the User Manual

* issue #585: Bison 2.4 missing on Mac for custom build

* issue #584: Web interface images broken in devel

* issue #583: Small documentation update

* issue #581: Parameter binding for attributes

* issue #580: Small improvements (by @guidoreina)

* issue #577: Missing documentation for collection figures in implementor manual

* issue #576: Get disk usage for collections and graphs

  This extends the result of the REST API for /_api/collection/figures with
  the attributes `compactors.count`, `compactors.fileSize`, `shapefiles.count`,
  and `shapefiles.fileSize`.

* issue #575: installing devel version on mac (low prio)

* issue #574: Documentation (POST /_admin/routing/reload)

* issue #558: HTTP cursors, allow count to ignore LIMIT


v1.4.0-alpha1 (2013-08-02)
--------------------------

* added replication. check online manual for details.

* added server startup options `--server.disable-replication-logger` and
  `--server.disable-replication-applier`

* removed action deployment tool, this now handled with Foxx and its manager or
  by kaerus node utility

* fixed a server crash when using byExample / firstExample inside a transaction
  and the collection contained a usable hash/skiplist index for the example

* defineHttp now only expects a single context

* added collection detail dialog (web interface)

  Shows collection properties, figures (datafiles, journals, attributes, etc.)
  and indexes.

* added documents filter (web interface)

  Allows searching for documents based on attribute values. One or many filter
  conditions can be defined, using comparison operators such as '==', '<=', etc.

* improved AQL editor (web interface)

  Editor supports keyboard shortcuts (Submit, Undo, Redo, Select).
  Editor allows saving and reusing of user-defined queries.
  Added example queries to AQL editor.
  Added comment button.

* added document import (web interface)

  Allows upload of JSON-data from files. Files must have an extension of .json.

* added dashboard (web interface)

  Shows the status of replication and multiple system charts, e.g.
  Virtual Memory Size, Request Time, HTTP Connections etc.

* added API method `/_api/graph` to query all graphs with all properties.

* added example queries in web interface AQL editor

* added arango.reconnect(<host>) method for arangosh to dynamically switch server or
  user name

* added AQL range operator `..`

  The `..` operator can be used to easily iterate over a sequence of numeric
  values. It will produce a list of values in the defined range, with both bounding
  values included.

  Example:

      2010..2013

  will produce the following result:

      [ 2010, 2011, 2012, 2013 ]

* added AQL RANGE function

* added collection.first(count) and collection.last(count) document access functions

  These functions allow accessing the first or last n documents in a collection. The order
  is determined by document insertion/update time.

* added AQL INTERSECTION function

* INCOMPATIBLE CHANGE: changed AQL user function namespace resolution operator from `:` to `::`

  AQL user-defined functions were introduced in ArangoDB 1.3, and the namespace resolution
  operator for them was the single colon (`:`). A function call looked like this:

      RETURN mygroup:myfunc()

  The single colon caused an ambiguity in the AQL grammar, making it indistinguishable from
  named attributes or the ternary operator in some cases, e.g.

      { mygroup:myfunc ? mygroup:myfunc }

  The change of the namespace resolution operator from `:` to `::` fixes this ambiguity.

  Existing user functions in the database will be automatically fixed when starting ArangoDB
  1.4 with the `--upgrade` option. However, queries using user-defined functions need to be
  adjusted on the client side to use the new operator.

* allow multiple AQL LET declarations separated by comma, e.g.
  LET a = 1, b = 2, c = 3

* more useful AQL error messages

  The error position (line/column) is more clearly indicated for parse errors.
  Additionally, if a query references a collection that cannot be found, the error
  message will give a hint on the collection name

* changed return value for AQL `DOCUMENT` function in case document is not found

  Previously, when the AQL `DOCUMENT` function was called with the id of a document and
  the document could not be found, it returned `undefined`. This value is not part of the
  JSON type system and this has caused some problems.
  Starting with ArangoDB 1.4, the `DOCUMENT` function will return `null` if the document
  looked for cannot be found.

  In case the function is called with a list of documents, it will continue to return all
  found documents, and will not return `null` for non-found documents. This has not changed.

* added single line comments for AQL

  Single line comments can be started with a double forward slash: `//`.
  They end at the end of the line, or the end of the query string, whichever is first.

* fixed documentation issues #567, #568, #571.

* added collection.checksum(<withData>) method to calculate CRC checksums for
  collections

  This can be used to
  - check if data in a collection has changed
  - compare the contents of two collections on different ArangoDB instances

* issue #565: add description line to aal.listAvailable()

* fixed several out-of-memory situations when double freeing or invalid memory
  accesses could happen

* less msyncing during the creation of collections

  This is achieved by not syncing the initial (standard) markers in shapes collections.
  After all standard markers are written, the shapes collection will get synced.

* renamed command-line option `--log.filter` to `--log.source-filter` to avoid
  misunderstandings

* introduced new command-line option `--log.content-filter` to optionally restrict
  logging to just specific log messages (containing the filter string, case-sensitive).

  For example, to filter on just log entries which contain `ArangoDB`, use:

      --log.content-filter "ArangoDB"

* added optional command-line option `--log.requests-file` to log incoming HTTP
  requests to a file.

  When used, all HTTP requests will be logged to the specified file, containing the
  client IP address, HTTP method, requests URL, HTTP response code, and size of the
  response body.

* added a signal handler for SIGUSR1 signal:

  when ArangoDB receives this signal, it will respond all further incoming requests
  with an HTTP 503 (Service Unavailable) error. This will be the case until another
  SIGUSR1 signal is caught. This will make ArangoDB start serving requests regularly
  again. Note: this is not implemented on Windows.

* limited maximum request URI length to 16384 bytes:

  Incoming requests with longer request URIs will be responded to with an HTTP
  414 (Request-URI Too Long) error.

* require version 1.0 or 1.1 in HTTP version signature of requests sent by clients:

  Clients sending requests with a non-HTTP 1.0 or non-HTTP 1.1 version number will
  be served with an HTTP 505 (HTTP Version Not Supported) error.

* updated manual on indexes:

  using system attributes such as `_id`, `_key`, `_from`, `_to`, `_rev` in indexes is
  disallowed and will be rejected by the server. This was the case since ArangoDB 1.3,
  but was not properly documented.

* issue #563: can aal become a default object?

  aal is now a prefab object in arangosh

* prevent certain system collections from being renamed, dropped, or even unloaded.

  Which restrictions there are for which system collections may vary from release to
  release, but users should in general not try to modify system collections directly
  anyway.

  Note: there are no such restrictions for user-created collections.

* issue #559: added Foxx documentation to user manual

* added server startup option `--server.authenticate-system-only`. This option can be
  used to restrict the need for HTTP authentication to internal functionality and APIs,
  such as `/_api/*` and `/_admin/*`.
  Setting this option to `true` will thus force authentication for the ArangoDB APIs
  and the web interface, but allow unauthenticated requests for other URLs (including
  user defined actions and Foxx applications).
  The default value of this option is `false`, meaning that if authentication is turned
  on, authentication is still required for *all* incoming requests. Only by setting the
  option to `true` this restriction is lifted and authentication becomes required for
  URLs starting with `/_` only.

  Please note that authentication still needs to be enabled regularly by setting the
  `--server.disable-authentication` parameter to `false`. Otherwise no authentication
  will be required for any URLs as before.

* protect collections against unloading when there are still document barriers around.

* extended cap constraints to optionally limit the active data size in a collection to
  a specific number of bytes.

  The arguments for creating a cap constraint are now:
  `collection.ensureCapConstraint(<count>, <byteSize>);`

  It is supported to specify just a count as in ArangoDB 1.3 and before, to specify
  just a fileSize, or both. The first met constraint will trigger the automated
  document removal.

* added `db._exists(doc)` and `collection.exists(doc)` for easy document existence checks

* added API `/_api/current-database` to retrieve information about the database the
  client is currently connected to (note: the API `/_api/current-database` has been
  removed in the meantime. The functionality is accessible via `/_api/database/current`
  now).

* ensure a proper order of tick values in datafiles/journals/compactors.
  any new files written will have the _tick values of their markers in order. for
  older files, there are edge cases at the beginning and end of the datafiles when
  _tick values are not properly in order.

* prevent caching of static pages in PathHandler.
  whenever a static page is requested that is served by the general PathHandler, the
  server will respond to HTTP GET requests with a "Cache-Control: max-age=86400" header.

* added "doCompact" attribute when creating collections and to collection.properties().
  The attribute controls whether collection datafiles are compacted.

* changed the HTTP return code from 400 to 404 for some cases when there is a referral
  to a non-existing collection or document.

* introduced error code 1909 `too many iterations` that is thrown when graph traversals
  hit the `maxIterations` threshold.

* optionally limit traversals to a certain number of iterations
  the limitation can be achieved via the traversal API by setting the `maxIterations`
  attribute, and also via the AQL `TRAVERSAL` and `TRAVERSAL_TREE` functions by setting
  the same attribute. If traversals are not limited by the end user, a server-defined
  limit for `maxIterations` may be used to prevent server-side traversals from running
  endlessly.

* added graph traversal API at `/_api/traversal`

* added "API" link in web interface, pointing to REST API generated with Swagger

* moved "About" link in web interface into "links" menu

* allow incremental access to the documents in a collection from out of AQL
  this allows reading documents from a collection chunks when a full collection scan
  is required. memory usage might be must lower in this case and queries might finish
  earlier if there is an additional LIMIT statement

* changed AQL COLLECT to use a stable sort, so any previous SORT order is preserved

* issue #547: Javascript error in the web interface

* issue #550: Make AQL graph functions support key in addition to id

* issue #526: Unable to escape when an errorneous command is entered into the js shell

* issue #523: Graph and vertex methods for the javascript api

* issue #517: Foxx: Route parameters with capital letters fail

* issue #512: Binded Parameters for LIMIT


v1.3.3 (2013-08-01)
-------------------

* issue #570: updateFishbowl() fails once

* updated and fixed generated examples

* issue #559: added Foxx documentation to user manual

* added missing error reporting for errors that happened during import of edges


v1.3.2 (2013-06-21)
-------------------

* fixed memleak in internal.download()

* made the shape-collection journal size adaptive:
  if too big shapes come in, a shape journal will be created with a big-enough size
  automatically. the maximum size of a shape journal is still restricted, but to a
  very big value that should never be reached in practice.

* fixed a segfault that occurred when inserting documents with a shape size bigger
  than the default shape journal size (2MB)

* fixed a locking issue in collection.truncate()

* fixed value overflow in accumulated filesizes reported by collection.figures()

* issue #545: AQL FILTER unnecessary (?) loop

* issue #549: wrong return code with --daemon


v1.3.1 (2013-05-24)
-------------------

* removed currently unused _ids collection

* fixed usage of --temp-path in aranogd and arangosh

* issue #540: suppress return of temporary internal variables in AQL

* issue #530: ReferenceError: ArangoError is not a constructor

* issue #535: Problem with AQL user functions javascript API

* set --javascript.app-path for test execution to prevent startup error

* issue #532: Graph _edgesCache returns invalid data?

* issue #531: Arangod errors

* issue #529: Really weird transaction issue

* fixed usage of --temp-path in aranogd and arangosh


v1.3.0 (2013-05-10)
-------------------

* fixed problem on restart ("datafile-xxx is not sealed") when server was killed
  during a compaction run

* fixed leak when using cursors with very small batchSize

* issue #508: `unregistergroup` function not mentioned in http interface docs

* issue #507: GET /_api/aqlfunction returns code inside parentheses

* fixed issue #489: Bug in aal.install

* fixed issue 505: statistics not populated on MacOS


v1.3.0-rc1 (2013-04-24)
-----------------------

* updated documentation for 1.3.0

* added node modules and npm packages

* changed compaction to only compact datafiles with more at least 10% of dead
  documents (byte size-wise)

* issue #498: fixed reload of authentication info when using
  `require("org/arangodb/users").reload()`

* issue #495: Passing an empty array to create a document results in a
  "phantom" document

* added more precision for requests statistics figures

* added "sum" attribute for individual statistics results in statistics API
  at /_admin/statistics

* made "limit" an optional parameter in AQL function NEAR().
  limit can now be either omitted completely, or set to 0. If so, an internal
  default value (currently 100) will be applied for the limit.

* issue #481

* added "attributes.count" to output of `collection.figures()`
  this also affects the REST API /_api/collection/<name>/figures

* added IndexedPropertyGetter for ShapedJson objects

* added API for user-defined AQL functions

* issue #475: A better error message for deleting a non-existent graph

* issue #474: Web interface problems with the JS Shell

* added missing documentation for AQL UNION function

* added transaction support.
  This provides ACID transactions for ArangoDB. Transactions can be invoked
  using the `db._executeTransaction()` function, or the `/_api/transaction`
  REST API.

* switched to semantic versioning (at least for alpha & alpha naming)

* added saveOrReplace() for server-side JS

v1.3.alpha1 (2013-04-05)
------------------------

* cleanup of Module, Package, ArangoApp and modules "internal", "fs", "console"

* use Error instead of string in throw to allow stack-trace

* issue #454: error while creation of Collection

* make `collection.count()` not recalculate the number of documents on the fly, but
  use some internal document counters.

* issue #457: invalid string value in web interface

* make datafile id (datafile->_fid) identical to the numeric part of the filename.
  E.g. the datafile `journal-123456.db` will now have a datafile marker with the same
  fid (i.e. `123456`) instead of a different value. This change will only affect
  datafiles that are created with 1.3 and not any older files.
  The intention behind this change is to make datafile debugging easier.

* consistently discard document attributes with reserved names (system attributes)
  but without any known meaning, for example `_test`, `_foo`, ...

  Previously, these attributes were saved with the document regularly in some cases,
  but were discarded in other cases.
  Now these attributes are discarded consistently. "Real" system attributes such as
  `_key`, `_from`, `_to` are not affected and will work as before.

  Additionally, attributes with an empty name (``) are discarded when documents are
  saved.

  Though using reserved or empty attribute names in documents was not really and
  consistently supported in previous versions of ArangoDB, this change might cause
  an incompatibility for clients that rely on this feature.

* added server startup flag `--database.force-sync-properties` to force syncing of
  collection properties on collection creation, deletion and on property update.
  The default value is true to mimic the behavior of previous versions of ArangoDB.
  If set to false, collection properties are written to disk but no call to sync()
  is made.

* added detailed output of server version and components for REST APIs
  `/_admin/version` and `/_api/version`. To retrieve this extended information,
  call the REST APIs with URL parameter `details=true`.

* issue #443: For git-based builds include commit hash in version

* adjust startup log output to be more compact, less verbose

* set the required minimum number of file descriptors to 256.
  On server start, this number is enforced on systems that have rlimit. If the limit
  cannot be enforced, starting the server will fail.
  Note: 256 is considered to be the absolute minimum value. Depending on the use case
  for ArangoDB, a much higher number of file descriptors should be used.

  To avoid checking & potentially changing the number of maximum open files, use the
  startup option `--server.descriptors-minimum 0`

* fixed shapedjson to json conversion for special numeric values (NaN, +inf, -inf).
  Before, "NaN", "inf", or "-inf" were written into the JSONified output, but these
  values are not allowed in JSON. Now, "null" is written to the JSONified output as
  required.

* added AQL functions VARIANCE_POPULATION(), VARIANCE_SAMPLE(), STDDEV_POPULATION(),
  STDDEV_SAMPLE(), AVERAGE(), MEDIAN() to calculate statistical values for lists

* added AQL SQRT() function

* added AQL TRIM(), LEFT() and RIGHT() string functions

* fixed issue #436: GET /_api/document on edge

* make AQL REVERSE() and LENGTH() functions work on strings, too

* disabled DOT generation in `make doxygen`. this speeds up docs generation

* renamed startup option `--dispatcher.report-intervall` to `--dispatcher.report-interval`

* renamed startup option `--scheduler.report-intervall` to `--scheduler.report-interval`

* slightly changed output of REST API method /_admin/log.
  Previously, the log messages returned also contained the date and log level, now
  they will only contain the log message, and no date and log level information.
  This information can be re-created by API users from the `timestamp` and `level`
  attributes of the result.

* removed configure option `--enable-zone-debug`
  memory zone debugging is now automatically turned on when compiling with ArangoDB
  `--enable-maintainer-mode`

* removed configure option `--enable-arangob`
  arangob is now always included in the build


v1.2.3 (XXXX-XX-XX)
-------------------

* added optional parameter `edgexamples` for AQL function EDGES() and NEIGHBORS()

* added AQL function NEIGHBORS()

* added freebsd support

* fixed firstExample() query with `_id` and `_key` attributes

* issue triAGENS/ArangoDB-PHP#55: AQL optimizer may have mis-optimized duplicate
  filter statements with limit


v1.2.2 (2013-03-26)
-------------------

* fixed save of objects with common sub-objects

* issue #459: fulltext internal memory allocation didn't scale well
  This fix improves loading times for collections with fulltext indexes that have
  lots of equal words indexed.

* issue #212: auto-increment support

  The feature can be used by creating a collection with the extra `keyOptions`
  attribute as follows:

      db._create("mycollection", { keyOptions: { type: "autoincrement", offset: 1, increment: 10, allowUserKeys: true } });

  The `type` attribute will make sure the keys will be auto-generated if no
  `_key` attribute is specified for a document.

  The `allowUserKeys` attribute determines whether users might still supply own
  `_key` values with documents or if this is considered an error.

  The `increment` value determines the actual increment value, whereas the `offset`
  value can be used to seed to value sequence with a specific starting value.
  This will be useful later in a multi-master setup, when multiple servers can use
  different auto-increment seed values and thus generate non-conflicting auto-increment values.

  The default values currently are:

  - `allowUserKeys`: `true`
  - `offset`: `0`
  - `increment`: `1`

  The only other available key generator type currently is `traditional`.
  The `traditional` key generator will auto-generate keys in a fashion as ArangoDB
  always did (some increasing integer value, with a more or less unpredictable
  increment value).

  Note that for the `traditional` key generator there is only the option to disallow
  user-supplied keys and give the server the sole responsibility for key generation.
  This can be achieved by setting the `allowUserKeys` property to `false`.

  This change also introduces the following errors that API implementors may want to check
  the return values for:

  - 1222: `document key unexpected`: will be raised when a document is created with
    a `_key` attribute, but the underlying collection was set up with the `keyOptions`
    attribute `allowUserKeys: false`.

  - 1225: `out of keys`: will be raised when the auto-increment key generator runs
    out of keys. This may happen when the next key to be generated is 2^64 or higher.
    In practice, this will only happen if the values for `increment` or `offset` are
    not set appropriately, or if users are allowed to supply own keys, those keys
    are near the 2^64 threshold, and later the auto-increment feature kicks in and
    generates keys that cross that threshold.

    In practice it should not occur with proper configuration and proper usage of the
    collections.

  This change may also affect the following REST APIs:
  - POST `/_api/collection`: the server does now accept the optional `keyOptions`
    attribute in the second parameter
  - GET `/_api/collection/properties`: will return the `keyOptions` attribute as part
    of the collection's properties. The previous optional attribute `createOptions`
    is now gone.

* fixed `ArangoStatement.explain()` method with bind variables

* fixed misleading "cursor not found" error message in arangosh that occurred when
  `count()` was called for client-side cursors

* fixed handling of empty attribute names, which may have crashed the server under
  certain circumstances before

* fixed usage of invalid pointer in error message output when index description could
  not be opened


v1.2.1 (2013-03-14)
-------------------

* issue #444: please darken light color in arangosh

* issue #442: pls update post install info on osx

* fixed conversion of special double values (NaN, -inf, +inf) when converting from
  shapedjson to JSON

* fixed compaction of markers (location of _key was not updated correctly in memory,
  leading to _keys pointing to undefined memory after datafile rotation)

* fixed edge index key pointers to use document master pointer plus offset instead
  of direct _key address

* fixed case when server could not create any more journal or compactor files.
  Previously a wrong status code may have been returned, and not being able to create
  a new compactor file may have led to an infinite loop with error message
  "could not create compactor".

* fixed value truncation for numeric filename parts when renaming datafiles/journals


v1.2.0 (2013-03-01)
-------------------

* by default statistics are now switch off; in order to enable comment out
  the "disable-statistics = yes" line in "arangod.conf"

* fixed issue #435: csv parser skips data at buffer border

* added server startup option `--server.disable-statistics` to turn off statistics
  gathering without recompilation of ArangoDB.
  This partly addresses issue #432.

* fixed dropping of indexes without collection name, e.g.
  `db.xxx.dropIndex("123456");`
  Dropping an index like this failed with an assertion error.

* fixed issue #426: arangoimp should be able to import edges into edge collections

* fixed issue #425: In case of conflict ArangoDB returns HTTP 400 Bad request
  (with 1207 Error) instead of HTTP 409 Conflict

* fixed too greedy token consumption in AQL for negative values:
  e.g. in the statement `RETURN { a: 1 -2 }` the minus token was consumed as part
  of the value `-2`, and not interpreted as the binary arithmetic operator


v1.2.beta3 (2013-02-22)
-----------------------

* issue #427: ArangoDB Importer Manual has no navigation links (previous|home|next)

* issue #319: Documentation missing for Emergency console and incomplete for datafile debugger.

* issue #370: add documentation for reloadRouting and flushServerModules

* issue #393: added REST API for user management at /_api/user

* issue #393, #128: added simple cryptographic functions for user actions in module "crypto":
  * require("org/arangodb/crypto").md5()
  * require("org/arangodb/crypto").sha256()
  * require("org/arangodb/crypto").rand()

* added replaceByExample() Javascript and REST API method

* added updateByExample() Javascript and REST API method

* added optional "limit" parameter for removeByExample() Javascript and REST API method

* fixed issue #413

* updated bundled V8 version from 3.9.4 to 3.16.14.1
  Note: the Windows version used a more recent version (3.14.0.1) and was not updated.

* fixed issue #404: keep original request url in request object


v1.2.beta2 (2013-02-15)
-----------------------

* fixed issue #405: 1.2 compile warnings

* fixed issue #333: [debian] Group "arangodb" is not used when starting vie init.d script

* added optional parameter 'excludeSystem' to GET /_api/collection
  This parameter can be used to disable returning system collections in the list
  of all collections.

* added AQL functions KEEP() and UNSET()

* fixed issue #348: "HTTP Interface for Administration and Monitoring"
  documentation errors.

* fix stringification of specific positive int64 values. Stringification of int64
  values with the upper 32 bits cleared and the 33rd bit set were broken.

* issue #395:  Collection properties() function should return 'isSystem' for
  Javascript and REST API

* make server stop after upgrade procedure when invoked with `--upgrade option`.
  When started with the `--upgrade` option, the server will perfom
  the upgrade, and then exit with a status code indicating the result of the
  upgrade (0 = success, 1 = failure). To start the server regularly in either
  daemon or console mode, the `--upgrade` option must not be specified.
  This change was introduced to allow init.d scripts check the result of
  the upgrade procedure, even in case an upgrade was successful.
  this was introduced as part of issue #391.

* added AQL function EDGES()

* added more crash-protection when reading corrupted collections at startup

* added documentation for AQL function CONTAINS()

* added AQL function LIKE()

* replaced redundant error return code 1520 (Unable to open collection) with error code
  1203 (Collection not found). These error codes have the same meanings, but one of
  them was returned from AQL queries only, the other got thrown by other parts of
  ArangoDB. Now, error 1203 (Collection not found) is used in AQL too in case a
  non-existing collection is used.

v1.2.beta1 (2013-02-01)
-----------------------

* fixed issue #382: [Documentation error] Maschine... should be Machine...

* unified history file locations for arangod, arangosh, and arangoirb.
  - The readline history for arangod (emergency console) is now stored in file
    $HOME/.arangod. It was stored in $HOME/.arango before.
  - The readline history for arangosh is still stored in $HOME/.arangosh.
  - The readline history for arangoirb is now stored in $HOME/.arangoirb. It was
    stored in $HOME/.arango-mrb before.

* fixed issue #381: _users user should have a unique constraint

* allow negative list indexes in AQL to access elements from the end of a list,
  e.g. ```RETURN values[-1]``` will return the last element of the `values` list.

* collection ids, index ids, cursor ids, and document revision ids created and
  returned by ArangoDB are now returned as strings with numeric content inside.
  This is done to prevent some value overrun/truncation in any part of the
  complete client/server workflow.
  In ArangoDB 1.1 and before, these values were previously returned as
  (potentially very big) integer values. This may cause problems (clipping, overrun,
  precision loss) for clients that do not support big integers natively and store
  such values in IEEE754 doubles internally. This type loses precision after about
  52 bits and is thus not safe to hold an id.
  Javascript and 32 bit-PHP are examples for clients that may cause such problems.
  Therefore, ids are now returned by ArangoDB as strings, with the string
  content being the integer value as before.

  Example for documents ("_rev" attribute):
  - Document returned by ArangoDB 1.1: { "_rev": 1234, ... }
  - Document returned by ArangoDB 1.2: { "_rev": "1234", ... }

  Example for collections ("id" attribute / "_id" property):
  - Collection returned by ArangoDB 1.1: { "id": 9327643, "name": "test", ... }
  - Collection returned by ArangoDB 1.2: { "id": "9327643", "name": "test", ... }

  Example for cursors ("id" attribute):
  - Collection returned by ArangoDB 1.1: { "id": 11734292, "hasMore": true, ... }
  - Collection returned by ArangoDB 1.2: { "id": "11734292", "hasMore": true, ... }

* global variables are not automatically available anymore when starting the
  arangod Javascript emergency console (i.e. ```arangod --console```).

  Especially, the variables `db`, `edges`, and `internal` are not available
  anymore. `db` and `internal` can be made available in 1.2 by
  ```var db = require("org/arangodb").db;``` and
  ```var internal = require("internal");```, respectively.
  The reason for this change is to get rid of global variables in the server
  because this will allow more specific inclusion of functionality.

  For convenience, the global variable `db` is still available by default in
  arangosh. The global variable `edges`, which since ArangoDB 1.1 was kind of
  a redundant wrapper of `db`, has been removed in 1.2 completely.
  Please use `db` instead, and if creating an edge collection, use the explicit
  ```db._createEdgeCollection()``` command.

* issue #374: prevent endless redirects when calling admin interface with
  unexpected URLs

* issue #373: TRAVERSAL() `trackPaths` option does not work. Instead `paths` does work

* issue #358: added support for CORS

* honor optional waitForSync property for document removal, replace, update, and
  save operations in arangosh. The waitForSync parameter for these operations
  was previously honored by the REST API and on the server-side, but not when
  the waitForSync parameter was specified for a document operation in arangosh.

* calls to db.collection.figures() and /_api/collection/<collection>/figures now
  additionally return the number of shapes used in the collection in the
  extra attribute "shapes.count"

* added AQL TRAVERSAL_TREE() function to return a hierarchical result from a traversal

* added AQL TRAVERSAL() function to return the results from a traversal

* added AQL function ATTRIBUTES() to return the attribute names of a document

* removed internal server-side AQL functions from global scope.

  Now the AQL internal functions can only be accessed via the exports of the
  ahuacatl module, which can be included via ```require("org/arangodb/ahuacatl")```.
  It shouldn't be necessary for clients to access this module at all, but
  internal code may use this module.

  The previously global AQL-related server-side functions were moved to the
  internal namespace. This produced the following function name changes on
  the server:

     old name              new name
     ------------------------------------------------------
     AHUACATL_RUN       => require("internal").AQL_QUERY
     AHUACATL_EXPLAIN   => require("internal").AQL_EXPLAIN
     AHUACATL_PARSE     => require("internal").AQL_PARSE

  Again, clients shouldn't have used these functions at all as there is the
  ArangoStatement object to execute AQL queries.

* fixed issue #366: Edges index returns strange description

* added AQL function MATCHES() to check a document against a list of examples

* added documentation and tests for db.collection.removeByExample

* added --progress option for arangoimp. This will show the percentage of the input
  file that has been processed by arangoimp while the import is still running. It can
  be used as a rough indicator of progress for the entire import.

* make the server log documents that cannot be imported via /_api/import into the
  logfile using the warning log level. This may help finding illegal documents in big
  import runs.

* check on server startup whether the database directory and all collection directories
  are writable. if not, the server startup will be aborted. this prevents serious
  problems with collections being non-writable and this being detected at some pointer
  after the server has been started

* allow the following AQL constructs: FUNC(...)[...], FUNC(...).attribute

* fixed issue #361: Bug in Admin Interface. Header disappears when clicking new collection

* Added in-memory only collections

  Added collection creation parameter "isVolatile":
  if set to true, the collection is created as an in-memory only collection,
  meaning that all document data of that collection will reside in memory only,
  and will not be stored permanently to disk.
  This means that all collection data will be lost when the collection is unloaded
  or the server is shut down.
  As this collection type does not have datafile disk overhead for the regular
  document operations, it may be faster than normal disk-backed collections. The
  actual performance gains strongly depend on the underlying OS, filesystem, and
  settings though.
  This collection type should be used for caches only and not for any sensible data
  that cannot be re-created otherwise.
  Some platforms, namely Windows, currently do not support this collection type.
  When creating an in-memory collection on such platform, an error message will be
  returned by ArangoDB telling the user the platform does not support it.

  Note: in-memory collections are an experimental feature. The feature might
  change drastically or even be removed altogether in a future version of ArangoDB.

* fixed issue #353: Please include "pretty print" in Emergency Console

* fixed issue #352: "pretty print" console.log
  This was achieved by adding the dump() function for the "internal" object

* reduced insertion time for edges index
  Inserting into the edges index now avoids costly comparisons in case of a hash
  collision, reducing the prefilling/loading timer for bigger edge collections

* added fulltext queries to AQL via FULLTEXT() function. This allows search
  fulltext indexes from an AQL query to find matching documents

* added fulltext index type. This index type allows indexing words and prefixes of
  words from a specific document attribute. The index can be queries using a
  SimpleQueryFull object, the HTTP REST API at /_api/simple/fulltext, or via AQL

* added collection.revision() method to determine whether a collection has changed.
  The revision method returns a revision string that can be used by client programs
  for equality/inequality comparisons. The value returned by the revision method
  should be treated by clients as an opaque string and clients should not try to
  figure out the sense of the revision id. This is still useful enough to check
  whether data in a collection has changed.

* issue #346: adaptively determine NUMBER_HEADERS_PER_BLOCK

* issue #338: arangosh cursor positioning problems

* issue #326: use limit optimization with filters

* issue #325: use index to avoid sorting

* issue #324: add limit optimization to AQL

* removed arango-password script and added Javascript functionality to add/delete
  users instead. The functionality is contained in module `users` and can be invoked
  as follows from arangosh and arangod:
  * require("users").save("name", "passwd");
  * require("users").replace("name", "newPasswd");
  * require("users").remove("name");
  * require("users").reload();
  These functions are intentionally not offered via the web interface.
  This also addresses issue #313

* changed print output in arangosh and the web interface for JSON objects.
  Previously, printing a JSON object in arangosh resulted in the attribute values
  being printed as proper JSON, but attribute names were printed unquoted and
  unescaped. This was fine for the purpose of arangosh, but lead to invalid
  JSON being produced. Now, arangosh will produce valid JSON that can be used
  to send it back to ArangoDB or use it with arangoimp etc.

* fixed issue #300: allow importing documents via the REST /_api/import API
  from a JSON list, too.
  So far, the API only supported importing from a format that had one JSON object
  on each line. This is sometimes inconvenient, e.g. when the result of an AQL
  query or any other list is to be imported. This list is a JSON list and does not
  necessary have a document per line if pretty-printed.
  arangoimp now supports the JSON list format, too. However, the format requires
  arangoimp and the server to read the entire dataset at once. If the dataset is
  too big (bigger than --max-upload-size) then the import will be rejected. Even if
  increased, the entire list must fit in memory on both the client and the server,
  and this may be more resource-intensive than importing individual lines in chunks.

* removed unused parameter --reuse-ids for arangoimp. This parameter did not have
  any effect in 1.2, was never publicly announced and did evil (TM) things.

* fixed issue #297 (partly): added whitespace between command line and
  command result in arangosh, added shell colors for better usability

* fixed issue #296: system collections not usable from AQL

* fixed issue #295: deadlock on shutdown

* fixed issue #293: AQL queries should exploit edges index

* fixed issue #292: use index when filtering on _key in AQL

* allow user-definable document keys
  users can now define their own document keys by using the _key attribute
  when creating new documents or edges. Once specified, the value of _key is
  immutable.
  The restrictions for user-defined key values are:
  * the key must be at most 254 bytes long
  * it must consist of the letters a-z (lower or upper case), the digits 0-9,
    the underscore (_) or dash (-) characters only
  * any other characters, especially multi-byte sequences, whitespace or
    punctuation characters cannot be used inside key values

  Specifying a document key is optional when creating new documents. If no
  document key is specified, ArangoDB will create a document key itself.
  There are no guarantees about the format and pattern of auto-generated document
  keys other than the above restrictions.
  Clients should therefore treat auto-generated document keys as opaque values.
  Keys can be used to look up and reference documents, e.g.:
  * saving a document: `db.users.save({ "_key": "fred", ... })`
  * looking up a document: `db.users.document("fred")`
  * referencing other documents: `edges.relations.save("users/fred", "users/john", ...)`

  This change is downwards-compatible to ArangoDB 1.1 because in ArangoDB 1.1
  users were not able to define their own keys. If the user does not supply a _key
  attribute when creating a document, ArangoDB 1.2 will still generate a key of
  its own as ArangoDB 1.1 did. However, all documents returned by ArangoDB 1.2 will
  include a _key attribute and clients should be able to handle that (e.g. by
  ignoring it if not needed). Documents returned will still include the _id attribute
  as in ArangoDB 1.1.

* require collection names everywhere where a collection id was allowed in
  ArangoDB 1.1 & 1.0
  This change requires clients to use a collection name in place of a collection id
  at all places the client deals with collections.
  Examples:
  * creating edges: the _from and _to attributes must now contain collection names instead
    of collection ids: `edges.relations.save("test/my-key1", "test/my-key2", ...)`
  * retrieving edges: the returned _from and _to attributes now will contain collection
    names instead of ids, too: _from: `test/fred` instead of `1234/3455`
  * looking up documents: db.users.document("fred") or db._document("users/fred")

  Collection names must be used in REST API calls instead of collection ids, too.
  This change is thus not completely downwards-compatible to ArangoDB 1.1. ArangoDB 1.1
  required users to use collection ids in many places instead of collection names.
  This was unintuitive and caused overhead in cases when just the collection name was
  known on client-side but not its id. This overhead can now be avoided so clients can
  work with the collection names directly. There is no need to work with collection ids
  on the client side anymore.
  This change will likely require adjustments to API calls issued by clients, and also
  requires a change in how clients handle the _id value of returned documents. Previously,
  the _id value of returned documents contained the collection id, a slash separator and
  the document number. Since 1.2, _id will contain the collection name, a slash separator
  and the document key. The same applies to the _from and _to attribute values of edges
  that are returned by ArangoDB.

  Also removed (now unnecessary) location header in responses of the collections REST API.
  The location header was previously returned because it was necessary for clients.
  When clients created a collection, they specified the collection name. The collection
  id was generated on the server, but the client needed to use the server-generated
  collection id for further API calls, e.g. when creating edges etc. Therefore, the
  full collection URL, also containing the collection id, was returned by the server in
  responses to the collection API, in the HTTP location header.
  Returning the location header has become unnecessary in ArangoDB 1.2 because users
  can access collections by name and do not need to care about collection ids.


v1.1.3 (2013-XX-XX)
-------------------

* fix case when an error message was looked up for an error code but no error
  message was found. In this case a NULL ptr was returned and not checked everywhere.
  The place this error popped up was when inserting into a non-unique hash index
  failed with a specific, invalid error code.

* fixed issue #381:  db._collection("_users").getIndexes();

* fixed issue #379: arango-password fatal issue javscript.startup-directory

* fixed issue #372: Command-Line Options for the Authentication and Authorization


v1.1.2 (2013-01-20)
-------------------

* upgraded to mruby 2013-01-20 583983385b81c21f82704b116eab52d606a609f4

* fixed issue #357: Some spelling and grammar errors

* fixed issue #355: fix quotes in pdf manual

* fixed issue #351: Strange arangosh error message for long running query

* fixed randomly hanging connections in arangosh on MacOS

* added "any" query method: this returns a random document from a collection. It
  is also available via REST HTTP at /_api/simple/any.

* added deployment tool

* added getPeerVertex

* small fix for logging of long messages: the last character of log messages longer
  than 256 bytes was not logged.

* fixed truncation of human-readable log messages for web interface: the trailing \0
  byte was not appended for messages longer than 256 bytes

* fixed issue #341: ArangoDB crashes when stressed with Batch jobs
  Contrary to the issue title, this did not have anything to do with batch jobs but
  with too high memory usage. The memory usage of ArangoDB is now reduced for cases
   when there are lots of small collections with few documents each

* started with issue #317: Feature Request (from Google Groups): DATE handling

* backported issue #300: Extend arangoImp to Allow importing result set-like
  (list of documents) formatted files

* fixed issue #337: "WaitForSync" on new collection does not work on Win/X64

* fixed issue #336: Collections REST API docs

* fixed issue #335: mmap errors due to wrong memory address calculation

* fixed issue #332: arangoimp --use-ids parameter seems to have no impact

* added option '--server.disable-authentication' for arangosh as well. No more passwd
  prompts if not needed

* fixed issue #330: session logging for arangosh

* fixed issue #329: Allow passing script file(s) as parameters for arangosh to run

* fixed issue #328: 1.1 compile warnings

* fixed issue #327: Javascript parse errors in front end


v1.1.1 (2012-12-18)
-------------------

* fixed issue #339: DELETE /_api/cursor/cursor-identifier return incollect errorNum

  The fix for this has led to a signature change of the function actions.resultNotFound().
  The meaning of parameter #3 for This function has changed from the error message string
  to the error code. The error message string is now parameter #4.
  Any client code that uses this function in custom actions must be adjusted.

* fixed issue #321: Problem upgrading arangodb 1.0.4 to 1.1.0 with Homebrew (OSX 10.8.2)

* fixed issue #230: add navigation and search for online documentation

* fixed issue #315: Strange result in PATH

* fixed issue #323: Wrong function returned in error message of AQL CHAR_LENGTH()

* fixed some log errors on startup / shutdown due to pid file handling and changing
  of directories


v1.1.0 (2012-12-05)
-------------------

* WARNING:
  arangod now performs a database version check at startup. It will look for a file
  named "VERSION" in its database directory. If the file is not present, arangod will
  perform an automatic upgrade of the database directory. This should be the normal
  case when upgrading from ArangoDB 1.0 to ArangoDB 1.1.

  If the VERSION file is present but is from an older version of ArangoDB, arangod
  will refuse to start and ask the user to run a manual upgrade first. A manual upgrade
  can be performed by starting arangod with the option `--upgrade`.

  This upgrade procedure shall ensure that users have full control over when they
  perform any updates/upgrades of their data, and can plan backups accordingly. The
  procedure also guarantees that the server is not run without any required system
  collections or with in incompatible data state.

* added AQL function DOCUMENT() to retrieve a document by its _id value

* fixed issue #311: fixed segfault on unload

* fixed issue #309: renamed stub "import" button from web interface

* fixed issue #307: added WaitForSync column in collections list in in web interface

* fixed issue #306: naming in web interface

* fixed issue #304: do not clear AQL query text input when switching tabs in
  web interface

* fixed issue #303: added documentation about usage of var keyword in web interface

* fixed issue #301: PATCH does not work in web interface

# fixed issue #269: fix make distclean & clean

* fixed issue #296: system collections not usable from AQL

* fixed issue #295: deadlock on shutdown

* added collection type label to web interface

* fixed issue #290: the web interface now disallows creating non-edges in edge collections
  when creating collections via the web interface, the collection type must also be
  specified (default is document collection)

* fixed issue #289: tab-completion does not insert any spaces

* fixed issue #282: fix escaping in web interface

* made AQL function NOT_NULL take any number of arguments. Will now return its
  first argument that is not null, or null if all arguments are null. This is downwards
  compatible.

* changed misleading AQL function name NOT_LIST() to FIRST_LIST() and slightly changed
  the behavior. The function will now return its first argument that is a list, or null
  if none of the arguments are lists.
  This is mostly downwards-compatible. The only change to the previous implementation in
  1.1-beta will happen if two arguments were passed and the 1st and 2nd arguments were
  both no lists. In previous 1.1, the 2nd argument was returned as is, but now null
  will be returned.

* add AQL function FIRST_DOCUMENT(), with same behavior as FIRST_LIST(), but working
  with documents instead of lists.

* added UPGRADING help text

* fixed issue #284: fixed Javascript errors when adding edges/vertices without own
  attributes

* fixed issue #283: AQL LENGTH() now works on documents, too

* fixed issue #281: documentation for skip lists shows wrong example

* fixed AQL optimizer bug, related to OR-combined conditions that filtered on the
  same attribute but with different conditions

* fixed issue #277: allow usage of collection names when creating edges
  the fix of this issue also implies validation of collection names / ids passed to
  the REST edge create method. edges with invalid collection ids or names in the
  "from" or "to" values will be rejected and not saved


v1.1.beta2 (2012-11-13)
-----------------------

* fixed arangoirb compilation

* fixed doxygen


v1.1.beta1 (2012-10-24)
-----------------------

* fixed AQL optimizer bug

* WARNING:
  - the user has changed from "arango" to "arangodb", the start script has changed from
    "arangod" to "arangodb", the database directory has changed from "/var/arangodb" to
    "/var/lib/arangodb" to be compliant with various Linux policies

  - In 1.1, we have introduced types for collections: regular documents go into document
    collections, and edges go into edge collections. The prefixing (db.xxx vs. edges.xxx)
    works slightly different in 1.1: edges.xxx can still be used to access collections,
    however, it will not determine the type of existing collections anymore. To create an
    edge collection 1.1, you can use db._createEdgeCollection() or edges._create().
    And there's of course also db._createDocumentCollection().
    db._create() is also still there and will create a document collection by default,
    whereas edges._create() will create an edge collection.

  - the admin web interface that was previously available via the simple URL suffix /
    is now available via a dedicated URL suffix only: /_admin/html
    The reason for this is that routing and URLs are now subject to changes by the end user,
    and only URLs parts prefixed with underscores (e.g. /_admin or /_api) are reserved
    for ArangoDB's internal usage.

* the server now handles requests with invalid Content-Length header values as follows:
  - if Content-Length is negative, the server will respond instantly with HTTP 411
    (length required)

  - if Content-Length is positive but shorter than the supplied body, the server will
    respond with HTTP 400 (bad request)

  - if Content-Length is positive but longer than the supplied body, the server will
    wait for the client to send the missing bytes. The server allows 90 seconds for this
    and will close the connection if the client does not send the remaining data

  - if Content-Length is bigger than the maximum allowed size (512 MB), the server will
    fail with HTTP 413 (request entity too large).

  - if the length of the HTTP headers is greater than the maximum allowed size (1 MB),
    the server will fail with HTTP 431 (request header fields too large)

* issue #265: allow optional base64 encoding/decoding of action response data

* issue #252: create _modules collection using arango-upgrade (note: arango-upgrade was
  finally replaced by the `--upgrade` option for arangod)

* issue #251: allow passing arbitrary options to V8 engine using new command line option:
  --javascript.v8-options. Using this option, the Harmony features or other settings in
  v8 can be enabled if the end user requires them

* issue #248: allow AQL optimizer to pull out completely uncorrelated subqueries to the
  top level, resulting in less repeated evaluation of the subquery

* upgraded to Doxygen 1.8.0

* issue #247: added AQL function MERGE_RECURSIVE

* issue #246: added clear() function in arangosh

* issue #245: Documentation: Central place for naming rules/limits inside ArangoDB

* reduced size of hash index elements by 50 %, allowing more index elements to fit in
  memory

* issue #235: GUI Shell throws Error:ReferenceError: db is not defined

* issue #229: methods marked as "under construction"

* issue #228: remove unfinished APIs (/_admin/config/*)

* having the OpenSSL library installed is now a prerequisite to compiling ArangoDB
  Also removed the --enable-ssl configure option because ssl is always required.

* added AQL functions TO_LIST, NOT_LIST

* issue #224: add optional Content-Id for batch requests

* issue #221: more documentation on AQL explain functionality. Also added
  ArangoStatement.explain() client method

* added db._createStatement() method on server as well (was previously available
  on the client only)

* issue #219: continue in case of "document not found" error in PATHS() function

* issue #213: make waitForSync overridable on specific actions

* changed AQL optimizer to use indexes in more cases. Previously, indexes might
  not have been used when in a reference expression the inner collection was
  specified last. Example: FOR u1 IN users FOR u2 IN users FILTER u1._id == u2._id
  Previously, this only checked whether an index could be used for u2._id (not
  possible). It was not checked whether an index on u1._id could be used (possible).
  Now, for expressions that have references/attribute names on both sides of the
  above as above, indexes are checked for both sides.

* issue #204: extend the CSV import by TSV and by user configurable
  separator character(s)

* issue #180: added support for batch operations

* added startup option --server.backlog-size
  this allows setting the value of the backlog for the listen() system call.
  the default value is 10, the maximum value is platform-dependent

* introduced new configure option "--enable-maintainer-mode" for
  ArangoDB maintainers. this option replaces the previous compile switches
  --with-boost-test, --enable-bison, --enable-flex and --enable-errors-dependency
  the individual configure options have been removed. --enable-maintainer-mode
  turns them all on.

* removed potentially unused configure option --enable-memfail

* fixed issue #197: HTML web interface calls /_admin/user-manager/session

* fixed issue #195: VERSION file in database directory

* fixed issue #193: REST API HEAD request returns a message body on 404

* fixed issue #188: intermittent issues with 1.0.0
  (server-side cursors not cleaned up in all cases, pthreads deadlock issue)

* issue #189: key store should use ISO datetime format bug

* issue #187: run arango-upgrade on server start (note: arango-upgrade was finally
  replaced by the `--upgrade` option for arangod)n

* fixed issue #183: strange unittest error

* fixed issue #182: manual pages

* fixed issue #181: use getaddrinfo

* moved default database directory to "/var/lib/arangodb" in accordance with
  http://www.pathname.com/fhs/pub/fhs-2.3.html

* fixed issue #179: strange text in import manual

* fixed issue #178: test for aragoimp is missing

* fixed issue #177: a misleading error message was returned if unknown variables
  were used in certain positions in an AQL query.

* fixed issue #176: explain how to use AQL from the arangosh

* issue #175: re-added hidden (and deprecated) option --server.http-port. This
  option is only there to be downwards-compatible to Arango 1.0.

* fixed issue #174: missing Documentation for `within`

* fixed issue #170: add db.<coll_name>.all().toArray() to arangosh help screen

* fixed issue #169: missing argument in Simple Queries

* added program arango-upgrade. This program must be run after installing ArangoDB
  and after upgrading from a previous version of ArangoDB. The arango-upgrade script
  will ensure all system collections are created and present in the correct state.
  It will also perform any necessary data updates.
  Note: arango-upgrade was finally replaced by the `--upgrade` option for arangod.

* issue #153: edge collection should be a flag for a collection
  collections now have a type so that the distinction between document and edge
  collections can now be done at runtime using a collection's type value.
  A collection's type can be queried in Javascript using the <collection>.type() method.

  When new collections are created using db._create(), they will be document
  collections by default. When edge._create() is called, an edge collection will be created.
  To explicitly create a collection of a specific/different type, use the methods
  _createDocumentCollection() or _createEdgeCollection(), which are available for
  both the db and the edges object.
  The Javascript objects ArangoEdges and ArangoEdgesCollection have been removed
  completely.
  All internal and test code has been adjusted for this, and client code
  that uses edges.* should also still work because edges is still there and creates
  edge collections when _create() is called.

  INCOMPATIBLE CHANGE: Client code might still need to be changed in the following aspect:
  Previously, collections did not have a type so documents and edges could be inserted
  in the same collection. This is now disallowed. Edges can only be inserted into
  edge collections now. As there were no collection types in 1.0, ArangoDB will perform
  an automatic upgrade when migrating from 1.0 to 1.1.
  The automatic upgrade will check every collection and determine its type as follows:
  - if among the first 50 documents in the collection there are documents with
    attributes "_from" and "_to", the collection is typed as an edge collection
  - if among the first 50 documents in the collection there are no documents with
    attributes "_from" and "_to", the collection is made as a document collection

* issue #150: call V8 garbage collection on server periodically

* issue #110: added support for partial updates

  The REST API for documents now offers an HTTP PATCH method to partially update
  documents. Overwriting/replacing documents is still available via the HTTP PUT method
  as before. The Javascript API in the shell also offers a new update() method in extension to
  the previously existing replace() method.


v1.0.4 (2012-11-12)
-------------------

* issue #275: strange error message in arangosh 1.0.3 at startup


v1.0.3 (2012-11-08)
-------------------

* fixed AQL optimizer bug

* issue #273: fixed segfault in arangosh on HTTP 40x

* issue #265: allow optional base64 encoding/decoding of action response data

* issue #252: _modules collection not created automatically


v1.0.2 (2012-10-22)
-------------------

* repository CentOS-X.Y moved to CentOS-X, same for Debian

* bugfix for rollback from edges

* bugfix for hash indexes

* bugfix for StringBuffer::erase_front

* added autoload for modules

* added AQL function TO_LIST


v1.0.1 (2012-09-30)
-------------------

* draft for issue #165: front-end application howto

* updated mruby to cf8fdea4a6598aa470e698e8cbc9b9b492319d

* fix for issue #190: install doesn't create log directory

* fix for issue #194: potential race condition between creating and dropping collections

* fix for issue #193: REST API HEAD request returns a message body on 404

* fix for issue #188: intermittent issues with 1.0.0

* fix for issue #163: server cannot create collection because of abandoned files

* fix for issue #150: call V8 garbage collection on server periodically


v1.0.0 (2012-08-17)
-------------------

* fix for issue #157: check for readline and ncurses headers, not only libraries


v1.0.beta4 (2012-08-15)
-----------------------

* fix for issue #152: fix memleak for barriers


v1.0.beta3 (2012-08-10)
-----------------------

* fix for issue #151: Memleak, collection data not removed

* fix for issue #149: Inconsistent port for admin interface

* fix for issue #163: server cannot create collection because of abandoned files

* fix for issue #157: check for readline and ncurses headers, not only libraries

* fix for issue #108: db.<collection>.truncate() inefficient

* fix for issue #109: added startup note about cached collection names and how to
  refresh them

* fix for issue #156: fixed memleaks in /_api/import

* fix for issue #59: added tests for /_api/import

* modified return value for calls to /_api/import: now, the attribute "empty" is
  returned as well, stating the number of empty lines in the input. Also changed the
  return value of the error code attribute ("errorNum") from 1100 ("corrupted datafile")
  to 400 ("bad request") in case invalid/unexpected JSON data was sent to the server.
  This error code is more appropriate as no datafile is broken but just input data is
  incorrect.

* fix for issue #152: Memleak for barriers

* fix for issue #151: Memleak, collection data not removed

* value of --database.maximal-journal-size parameter is now validated on startup. If
  value is smaller than the minimum value (currently 1048576), an error is thrown and
  the server will not start. Before this change, the global value of maximal journal
  size was not validated at server start, but only on collection level

* increased sleep value in statistics creation loop from 10 to 500 microseconds. This
  reduces accuracy of statistics values somewhere after the decimal points but saves
  CPU time.

* avoid additional sync() calls when writing partial shape data (attribute name data)
  to disk. sync() will still be called when the shape marker (will be written after
  the attributes) is written to disk

* issue #147: added flag --database.force-sync-shapes to force synching of shape data
  to disk. The default value is true so it is the same behavior as in version 1.0.
  if set to false, shape data is synched to disk if waitForSync for the collection is
  set to true, otherwise, shape data is not synched.

* fix for issue #145: strange issue on Travis: added epsilon for numeric comparison in
  geo index

* fix for issue #136: adjusted message during indexing

* issue #131: added timeout for HTTP keep-alive connections. The default value is 300
  seconds. There is a startup parameter server.keep-alive-timeout to configure the value.
  Setting it to 0 will disable keep-alive entirely on the server.

* fix for issue #137: AQL optimizer should use indexes for ref accesses with
  2 named attributes


v1.0.beta2 (2012-08-03)
-----------------------

* fix for issue #134: improvements for centos RPM

* fixed problem with disable-admin-interface in config file


v1.0.beta1 (2012-07-29)
-----------------------

* fixed issue #118: We need a collection "debugger"

* fixed issue #126: Access-Shaper must be cached

* INCOMPATIBLE CHANGE: renamed parameters "connect-timeout" and "request-timeout"
  for arangosh and arangoimp to "--server.connect-timeout" and "--server.request-timeout"

* INCOMPATIBLE CHANGE: authorization is now required on the server side
  Clients sending requests without HTTP authorization will be rejected with HTTP 401
  To allow backwards compatibility, the server can be started with the option
  "--server.disable-authentication"

* added options "--server.username" and "--server.password" for arangosh and arangoimp
  These parameters must be used to specify the user and password to be used when
  connecting to the server. If no password is given on the command line, arangosh/
  arangoimp will interactively prompt for a password.
  If no user name is specified on the command line, the default user "root" will be
  used.

* added startup option "--server.ssl-cipher-list" to determine which ciphers to
  use in SSL context. also added SSL_OP_CIPHER_SERVER_PREFERENCE to SSL default
  options so ciphers are tried in server and not in client order

* changed default SSL protocol to TLSv1 instead of SSLv2

* changed log-level of SSL-related messages

* added SSL connections if server is compiled with OpenSSL support. Use --help-ssl

* INCOMPATIBLE CHANGE: removed startup option "--server.admin-port".
  The new endpoints feature (see --server.endpoint) allows opening multiple endpoints
  anyway, and the distinction between admin and "other" endpoints can be emulated
  later using privileges.

* INCOMPATIBLE CHANGE: removed startup options "--port", "--server.port", and
  "--server.http-port" for arangod.
  These options have been replaced by the new "--server.endpoint" parameter

* INCOMPATIBLE CHANGE: removed startup option "--server" for arangosh and arangoimp.
  These options have been replaced by the new "--server.endpoint" parameter

* Added "--server.endpoint" option to arangod, arangosh, and arangoimp.
  For arangod, this option allows specifying the bind endpoints for the server
  The server can be bound to one or multiple endpoints at once. For arangosh
  and arangoimp, the option specifies the server endpoint to connect to.
  The following endpoint syntax is currently supported:
  - tcp://host:port or http@tcp://host:port (HTTP over IPv4)
  - tcp://[host]:port or http@tcp://[host]:port (HTTP over IPv6)
  - ssl://host:port or http@tcp://host:port (HTTP over SSL-encrypted IPv4)
  - ssl://[host]:port or http@tcp://[host]:port (HTTP over SSL-encrypted IPv6)
  - unix:///path/to/socket or http@unix:///path/to/socket (HTTP over UNIX socket)

  If no port is specified, the default port of 8529 will be used.

* INCOMPATIBLE CHANGE: removed startup options "--server.require-keep-alive" and
  "--server.secure-require-keep-alive".
  The server will now behave as follows which should be more conforming to the
  HTTP standard:
  * if a client sends a "Connection: close" header, the server will close the
    connection
  * if a client sends a "Connection: keep-alive" header, the server will not
    close the connection
  * if a client does not send any "Connection" header, the server will assume
    "keep-alive" if the request was an HTTP/1.1 request, and "close" if the
    request was an HTTP/1.0 request

* (minimal) internal optimizations for HTTP request parsing and response header
  handling

* fixed Unicode unescaping bugs for \f and surrogate pairs in BasicsC/strings.c

* changed implementation of TRI_BlockCrc32 algorithm to use 8 bytes at a time

* fixed issue #122: arangod doesn't start if <log.file> cannot be created

* fixed issue #121: wrong collection size reported

* fixed issue #98: Unable to change journalSize

* fixed issue #88: fds not closed

* fixed escaping of document data in HTML admin front end

* added HTTP basic authentication, this is always turned on

* added server startup option --server.disable-admin-interface to turn off the
  HTML admin interface

* honor server startup option --database.maximal-journal-size when creating new
  collections without specific journalsize setting. Previously, these
  collections were always created with journal file sizes of 32 MB and the
  --database.maximal-journal-size setting was ignored

* added server startup option --database.wait-for-sync to control the default
  behavior

* renamed "--unit-tests" to "--javascript.unit-tests"


v1.0.alpha3 (2012-06-30)
------------------------

* fixed issue #116: createCollection=create option doesn't work

* fixed issue #115: Compilation issue under OSX 10.7 Lion & 10.8 Mountain Lion
  (homebrew)

* fixed issue #114: image not found

* fixed issue #111: crash during "make unittests"

* fixed issue #104: client.js -> ARANGO_QUIET is not defined


v1.0.alpha2 (2012-06-24)
------------------------

* fixed issue #112: do not accept document with duplicate attribute names

* fixed issue #103: Should we cleanup the directory structure

* fixed issue #100: "count" attribute exists in cursor response with "count:
  false"

* fixed issue #84 explain command

* added new MRuby version (2012-06-02)

* added --log.filter

* cleanup of command line options:
** --startup.directory => --javascript.startup-directory
** --quite => --quiet
** --gc.interval => --javascript.gc-interval
** --startup.modules-path => --javascript.modules-path
** --action.system-directory => --javascript.action-directory
** --javascript.action-threads => removed (is now the same pool as --server.threads)

* various bug-fixes

* support for import

* added option SKIP_RANGES=1 for make unittests

* fixed several range-related assertion failures in the AQL query optimizer

* fixed AQL query optimizations for some edge cases (e.g. nested subqueries with
  invalid constant filter expressions)


v1.0.alpha1 (2012-05-28)
------------------------

Alpha Release of ArangoDB 1.0<|MERGE_RESOLUTION|>--- conflicted
+++ resolved
@@ -1,14 +1,12 @@
 devel
 -----
 
-<<<<<<< HEAD
 * The single database or single coordinator statistics in a cluster
   environment within the Web UI sometimes got called way too often.
   This caused artifacts in the graphs, which is now fixed.
-=======
+
 * An aardvark statistics route could not collect and sum up the statistics of
   all coordinators if one of them was ahead and had more results than the others
->>>>>>> 5ac19b90
 
 * Web UI now checks if server statistics are enabled before it sends its first
   request to the statistics API
