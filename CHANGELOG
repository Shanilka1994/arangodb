--- conflicted
+++ resolved
@@ -1,16 +1,11 @@
-<<<<<<< HEAD
 v3.3.19 (XXXX-XX-XX)
 --------------------
 
 * An aardvark statistics route could not collect and sum up the statistics of
-  all coordinators if one of them was ahead and had more results as the
-	others.
-
-
-v3.3.18 (2018-10-12)
-=======
+  all coordinators if one of them was ahead and had more results than the others
+
+
 v3.3.18 (2018-10-17)
->>>>>>> be5ca64f
 --------------------
 
 * upgraded arangodb starter version to 0.13.6
