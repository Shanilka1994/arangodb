v3.4.0-rc.4 (XXXX-XX-XX)
------------------------

<<<<<<< HEAD
* Fixed a race condition in a coordinator, it could happen in rare cases and
  only with the maintainer mode enabled if the creation of a collection is in
  progress and at the same time a deletion is forced.
=======
* do not rely on `_modules` collection being present at arangod startup
>>>>>>> c073b9db

* fixes a routing issue within the web ui after the use of views

* fixes some graph data parsing issues in the ui, e.g. cleaning up duplicate
  edges inside the graph viewer.

* in a cluster environment, the arangod process now exits if wrong credentials
  are used during the startup process.

* added option `--rocksdb.total-write-buffer-size` to limit total memory usage
  across all RocksDB in-memory write buffers

* suppress warnings from statistics background threads such as 
  `WARNING caught exception during statistics processing: Expecting Object`
  during version upgrade


v3.4.0-rc.3 (2018-10-23)
------------------------

* fixed handling of broken Foxx services

  Installation now also fails when the service encounters an error when
  executed. Upgrading or replacing with a broken service will still result
  in the broken services being installed.

* restored error pages for broken Foxx services

  Services that could not be executed will now show an error page (with helpful
  information if development mode is enabled) instead of a generic 404 response.
  Requests to the service that do not prefer HTML (i.e. not a browser window)
  will receive a JSON formatted 503 error response instead.

* added support for `force` flag when upgrading Foxx services

  Using the `force` flag when upgrading or replacing a service falls back to
  installing the service if it does not already exist.

* The order of JSON object attribute keys in JSON return values will now be 
  "random" in more cases. In JSON, there is no defined order for object attribute
  keys anyway, so ArangoDB is taking the freedom to return the attribute keys in
  a non-deterministic, seemingly unordered way.

* Fixed an AQL bug where the `optimize-traversals` rule was falsely applied to
  extensions with inline expressions and thereby ignoring them
  
* fix side-effects of sorting larger arrays (>= 16 members) of constant literal
  values in AQL, when the array was used not only for IN-value filtering but also
  later in the query.
  The array values were sorted so the IN-value lookup could use a binary search
  instead of a linear search, but this did not take into account that the array
  could have been used elsewhere in the query, e.g. as a return value. The fix
  will create a copy of the array and sort the copy, leaving the original array
  untouched.

* disallow empty LDAP password

* fixes validation of allowed or not allowed foxx service mount paths within
  the Web UI

* The single database or single coordinator statistics in a cluster
  environment within the Web UI sometimes got called way too often.
  This caused artifacts in the graphs, which is now fixed.

* An aardvark statistics route could not collect and sum up the statistics of
  all coordinators if one of them was ahead and had more results than the others

* Web UI now checks if server statistics are enabled before it sends its first
  request to the statistics API

* fix internal issue #486: immediate deletion (right after creation) of
  a view with a link to one collection and indexed data reports failure
  but removes the link

* fix internal issue #480: link to a collection is not added to a view
  if it was already added to other view

* fix internal issues #407, #445: limit ArangoSearch memory consumption
  so that it won't cause OOM while indexing large collections

* upgraded arangodb starter version to 0.13.5

* removed undocumented `db.<view>.toArray()` function from ArangoShell

* prevent creation of collections and views with the same in cluster setups

* fixed issue #6770: document update: ignoreRevs parameter ignored 

* added AQL query optimizer rules `simplify-conditions` and `fuse-filters`

* improve inter-server communication performance:
  - move all response processing off Communicator's socket management thread
  - create multiple Communicator objects with ClusterComm, route via round robin
  - adjust Scheduler threads to always be active, and have designated priorities.

* fix internal issue #2770: the Query Profiling modal dialog in the Web UI
  was slightly malformed.

* fix internal issue #2035: the Web UI now updates its indices view to check
  whether new indices exist or not.

* fix internal issue #6808: newly created databases within the Web UI did not
  appear when used Internet Explorer 11 as a browser.

* fix internal issue #2957: the Web UI was not able to display more than 1000
  documents, even when it was set to a higher amount.

* fix internal issue #2688: the Web UI's graph viewer created malformed node
  labels if a node was expanded multiple times.

* fix internal issue #2785: web ui's sort dialog sometimes got rendered, even
  if it should not.

* fix internal issue #2764: the waitForSync property of a satellite collection
  could not be changed via the Web UI

* dynamically manage libcurl's number of open connections to increase performance
  by reducing the number of socket close and then reopen cycles

* recover short server id from agency after a restart of a cluster node

  this fixes problems with short server ids being set to 0 after a node restart,
  which then prevented cursor result load-forwarding between multiple coordinators
  to work properly

  this should fix arangojs#573

* increased default timeouts in replication

  this decreases the chances of followers not getting in sync with leaders because
  of replication operations timing out

* include forward-ported diagnostic options for debugging LDAP connections

* fixed internal issue #3065: fix variable replacements by the AQL query
  optimizer in arangosearch view search conditions

  The consequence of the missing replacements was that some queries using view
  search conditions could have failed with error messages such as

  "missing variable #3 (a) for node #7 (EnumerateViewNode) while planning registers"

* fixed internal issue #1983: the Web UI was showing a deletion confirmation
  multiple times.

* Restricted usage of views in AQL, they will throw an error now
  (e.g. "FOR v, e, p IN 1 OUTBOUND @start edgeCollection, view")
  instead of failing the server.

* Allow VIEWs within the AQL "WITH" statement in cluster environment.
  This will now prepare the query for all collections linked within a view.
  (e.g. "WITH view FOR v, e, p IN OUTBOUND 'collectionInView/123' edgeCollection"
  will now be executed properly and not fail with unregistered collection any more)

* Properly check permissions for all collections linked to a view when
  instantiating an AQL query in cluster environment

* support installation of ArangoDB on Windows into directories with multibyte
  character filenames on Windows platforms that used a non-UTF8-codepage

  This was supported on other platforms before, but never worked for ArangoDB's
  Windows version

* display shard synchronization progress for collections outside of the
  `_system` database

* change memory protection settings for memory given back to by the bundled
  JEMalloc memory allocator. This avoids splitting of existing memory mappings
  due to changes of the protection settings

* added missing implementation for `DeleteRangeCF` in RocksDB WAL tailing handler

* fixed agents busy looping gossip

* handle missing `_frontend` collections gracefully

  the `_frontend` system collection is not required for normal ArangoDB operations,
  so if it is missing for whatever reason, ensure that normal operations can go
  on.


v3.4.0-rc.2 (2018-09-30)
------------------------

* upgraded arangosync version to 0.6.0

* upgraded arangodb starter version to 0.13.3

* fixed issue #6611: Properly display JSON properties of user defined foxx services
  configuration within the web UI

* improved shards display in web UI: included arrows to better visualize that
  collection name sections can be expanded and collapsed

* added nesting support for `aql` template strings

* added support for `undefined` and AQL literals to `aql.literal`

* added `aql.join` function

* fixed issue #6583: Agency node segfaults if sent an authenticated HTTP
  request is sent to its port

* fixed issue #6601: Context cancelled (never ending query)

* added more AQL query results cache inspection and control functionality

* fixed undefined behavior in AQL query result cache

* the query editor within the web UI is now catching HTTP 501 responses
  properly

* added AQL VERSION function to return the server version as a string

* added startup parameter `--cluster.advertised-endpoints`

* AQL query optimizer now makes better choices regarding indexes to use in a
  query when there are multiple competing indexes and some of them are prefixes
  of others

  In this case, the optimizer could have preferred indexes that covered less
  attributes, but it should rather pick the indexes that covered more attributes.

  For example, if there was an index on ["a"] and another index on ["a", "b"], then
  previously the optimizer may have picked the index on just ["a"] instead the
  index on ["a", "b"] for queries that used all index attributes but did range
  queries on them (e.g. `FILTER doc.a == @val1 && doc.b >= @val2`).

* Added compression for the AQL intermediate results transfer in the cluster,
  leading to less data being transferred between coordinator and database servers
  in many cases

* forward-ported a bugfix from RocksDB (https://github.com/facebook/rocksdb/pull/4386)
  that fixes range deletions (used internally in ArangoDB when dropping or truncating
  collections)

  The non-working range deletes could have triggered errors such as
  `deletion check in index drop failed - not all documents in the index have been deleted.`
  when dropping or truncating collections

* improve error messages in Windows installer

* allow retrying installation in Windows installer in case an existing database is still
  running and needs to be manually shut down before continuing with the installation

* fix database backup functionality in Windows installer

* fixed memory leak in `/_api/batch` REST handler

* `db._profileQuery()` now also tracks operations triggered when using `LIMIT`
  clauses in a query

* added proper error messages when using views as an argument to AQL functions
  (doing so triggered an `internal error` before)

* fixed return value encoding for collection ids ("cid" attribute") in REST API
  `/_api/replication/logger-follow`

* fixed dumping and restoring of views with arangodump and arangorestore

* fix replication from 3.3 to 3.4

* fixed some TLS errors that occurred when combining HTTPS/TLS transport with the
  VelocyStream protocol (VST)

  That combination could have led to spurious errors such as "TLS padding error"
  or "Tag mismatch" and connections being closed

* make synchronous replication detect more error cases when followers cannot
  apply the changes from the leader

* fixed issue #6379: RocksDB arangorestore time degeneration on dead documents

* fixed issue #6495: Document not found when removing records

* fixed undefined behavior in cluster plan-loading procedure that may have
  unintentionally modified a shared structure

* reduce overhead of function initialization in AQL COLLECT aggregate functions,
  for functions COUNT/LENGTH, SUM and AVG

  this optimization will only be noticable when the COLLECT produces many groups
  and the "hash" COLLECT variant is used

* fixed potential out-of-bounds access in admin log REST handler `/_admin/log`,
  which could have led to the server returning an HTTP 500 error

* catch more exceptions in replication and handle them appropriately

* agency endpoint updates now go through RAFT

* fixed a cleanup issue in Current when a follower was removed from Plan

* catch exceptions in MaintenanceWorker thread

* fixed a bug in cleanOutServer which could lead to a cleaned out server
  still being a follower for some shard


v3.4.0-rc.1 (2018-09-06)
------------------------

* Release Candidate for 3.4.0, please check the `ReleaseNotes/KnownIssues34.md`
  file for a list of known issues.

* upgraded bundled RocksDB version to 5.16.0

* upgraded bundled Snappy compression library to 1.1.7

* fixed issue #5941: if using breadth first search in traversals uniqueness checks
  on path (vertices and edges) have not been applied. In SmartGraphs the checks
  have been executed properly.

* added more detailed progress output to arangorestore, showing the percentage of
  how much data is restored for bigger collections plus a set of overview statistics
  after each processed collection

* added option `--rocksdb.use-file-logging` to enable writing of RocksDB's own
  informational LOG files into RocksDB's database directory.

  This option is turned off by default, but can be enabled for debugging RocksDB
  internals and performance.

* improved error messages when managing Foxx services

  Install/replace/upgrade will now provide additional information when an error
  is encountered during setup. Errors encountered during a `require` call will
  also include information about the underlying cause in the error message.

* fixed some Foxx script names being displayed incorrectly in web UI and Foxx CLI

* major revision of the maintenance feature

* added `uuidv4` and `genRandomBytes` methods to crypto module

* added `hexSlice` methods `hexWrite` to JS Buffer type

* added `Buffer.from`, `Buffer.of`, `Buffer.alloc` and `Buffer.allocUnsafe`
  for improved compatibility with Node.js

* Foxx HTTP API errors now log stacktraces

* fixed issue #5831: custom queries in the ui could not be loaded if the user
  only has read access to the _system database.

* fixed issue #6128: ArangoDb Cluster: Task moved from DBS to Coordinator

* fixed some web ui action events related to Running Queries view and Slow
  Queries History view

* fixed internal issue #2566: corrected web UI alignment of the nodes table

* fixed issue #5736: Foxx HTTP API responds with 500 error when request body
  is too short

* fixed issue #6106: Arithmetic operator type casting documentation incorrect

* The arangosh now supports the velocystream transport protocol via the schemas
  "vst+tcp://", "vst+ssl://", "vst+unix://" schemes.

* The server will no longer lowercase the input in --server.endpoint. This means
  Unix domain socket paths will now  be treated as specified, previously they were lowercased

* fixed logging of requests. A wrong log level was used

* fixed issue #5943: misplaced database ui icon and wrong cursor type were used

* fixed issue #5354: updated the web UI JSON editor, improved usability

* fixed issue #5648: fixed error message when saving unsupported document types

* fixed internal issue #2812: Cluster fails to create many indexes in parallel

* Added C++ implementation, load balancer support, and user restriction to Pregel API.

  If an execution is accessed on a different coordinator than where it was
  created, the request(s) will be forwarded to the correct coordinator. If an
  execution is accessed by a different user than the one who created it, the
  request will be denied.

* the AQL editor in the web UI now supports detailed AQL query profiling

* fixed issue #5884: Subquery nodes are no longer created on DBServers

* intermediate commits in the RocksDB engine are now only enabled in standalone AQL queries

  (not within a JS transaction), standalone truncate as well as for the "import" API

* the AQL editor in the web UI now supports GeoJSON types and is able to render them.

* fixed issue #5035: fixed a vulnerability issue within the web ui's index view

* PR #5552: add "--latency true" option to arangoimport.  Lists microsecond latency

* added `"pbkdf2"` method to `@arangodb/foxx/auth` module

* the `@arangodb/foxx/auth` module now uses a different method to generate salts,
  so salts are no longer guaranteed to be alphanumeric

* fixed internal issue #2567: the Web UI was showing the possibility to move a shard
  from a follower to the current leader

* Renamed RocksDB engine-specific statistics figure `rocksdb.block-cache-used`
  to `rocksdb.block-cache-usage` in output of `db._engineStats()`

  The new figure name is in line with the statistics that the RocksDB library
  provides in its new versions.

* Added RocksDB engine-specific statistics figures `rocksdb.block-cache-capacity`,
  `rocksdb.block-cache-pinned-usage` as well as level-specific figures
  `rocksdb.num-files-at-level` and `rocksdb.compression-ratio-at-level` in
  output of `db._engineStats()`

* Added RocksDB-engine configuration option `--rocksdb.block-align-data-blocks`

  If set to true, data blocks are aligned on lesser of page size and block size,
  which may waste some memory but may reduce the number of cross-page I/Os operations.

* Usage RocksDB format version 3 for new block-based tables

* Bugfix: The AQL syntax variants `UPDATE/REPLACE k WITH d` now correctly take
  _rev from k instead of d (when ignoreRevs is false) and ignore d._rev.

* Added C++ implementation, load balancer support, and user restriction to tasks API

  If a task is accessed on a different coordinator than where it was created,
  the request(s) will be forwarded to the correct coordinator. If a
  task is accessed by a different user than the one who created it, the request
  will be denied.

* Added load balancer support and user-restriction to async jobs API.

  If an async job is accessed on a different coordinator than where it was
  created, the request(s) will be forwarded to the correct coordinator. If a
  job is accessed by a different user than the one who created it, the request
  will be denied.

* switch default storage engine from MMFiles to RocksDB

  In ArangoDB 3.4, the default storage engine for new installations is the RocksDB
  engine. This differs to previous versions (3.2 and 3.3), in which the default
  storage engine was the MMFiles engine.

  The MMFiles engine can still be explicitly selected as the storage engine for
  all new installations. It's only that the "auto" setting for selecting the storage
  engine will now use the RocksDB engine instead of MMFiles engine.

  In the following scenarios, the effectively selected storage engine for new
  installations will be RocksDB:

  * `--server.storage-engine rocksdb`
  * `--server.storage-engine auto`
  * `--server.storage-engine` option not specified

  The MMFiles storage engine will be selected for new installations only when
  explicitly selected:

  * `--server.storage-engine mmfiles`

  On upgrade, any existing ArangoDB installation will keep its previously selected
  storage engine. The change of the default storage engine is thus only relevant
  for new ArangoDB installations and/or existing cluster setups for which new server
  nodes get added later. All server nodes in a cluster setup should use the same
  storage engine to work reliably. Using different storage engines in a cluster is
  unsupported.

* added collection.indexes() as an alias for collection.getIndexes()

* disable V8 engine and JavaScript APIs for agency nodes

* renamed MMFiles engine compactor thread from "Compactor" to "MMFilesCompactor".

  This change will be visible only on systems which allow assigning names to
  threads.

* added configuration option `--rocksdb.sync-interval`

  This option specifies interval (in milliseconds) that ArangoDB will use to
  automatically synchronize data in RocksDB's write-ahead log (WAL) files to
  disk. Automatic syncs will only be performed for not-yet synchronized data,
  and only for operations that have been executed without the *waitForSync*
  attribute.

  Automatic synchronization is performed by a background thread. The default
  sync interval is 100 milliseconds.

  Note: this option is not supported on Windows platforms. Setting the sync
  interval to a value greater 0 will produce a startup warning.

* added AQL functions `TO_BASE64`, `TO_HEX`, `ENCODE_URI_COMPONENT` and `SOUNDEX`

* PR #5857: RocksDB engine would frequently request a new DelayToken.  This caused
  excessive write delay on the next Put() call.  Alternate approach taken.

* changed the thread handling in the scheduler. `--server.maximal-threads` will be
  the maximum number of threads for the scheduler.

* The option `--server.threads` is now obsolete.

* use sparse indexes in more cases now, when it is clear that the index attribute
  value cannot be null

* introduce SingleRemoteOperationNode via "optimize-cluster-single-document-operations"
  optimizer rule, which triggers single document operations directly from the coordinator
  instead of using a full-featured AQL setup. This saves cluster roundtrips.

  Queries directly referencing the document key benefit from this:

      UPDATE {_key: '1'} WITH {foo: 'bar'} IN collection RETURN OLD

* Added load balancer support and user-restriction to cursor API.

  If a cursor is accessed on a different coordinator than where it was created,
  the requests will be forwarded to the correct coordinator. If a cursor is
  accessed by a different user than the one who created it, the request will
  be denied.

* if authentication is turned on requests to databases by users with insufficient rights
 will be answered with the HTTP forbidden (401) response.

* upgraded bundled RocksDB library version to 5.15

* added key generators `uuid` and `padded`

  The `uuid` key generator generates universally unique 128 bit keys, which are
  stored in hexadecimal human-readable format.
  The `padded` key generator generates keys of a fixed length (16 bytes) in
  ascending lexicographical sort order.

* The REST API of `/_admin/status` added: "operationMode" filed with same meaning as
  the "mode" field and field "readOnly" that has the inverted meaning of the field
  "writeOpsEnabled". The old field names will be deprecated in upcoming versions.

* added `COUNT_DISTINCT` AQL function

* make AQL optimizer rule `collect-in-cluster` optimize aggregation functions
  `AVERAGE`, `VARIANCE`, `STDDEV`, `UNIQUE`, `SORTED_UNIQUE` and `COUNT_DISTINCT`
  in a cluster by pushing parts of the aggregation onto the DB servers and only
  doing the total aggregation on the coordinator

* replace JavaScript functions FULLTEXT, NEAR, WITHIN and WITHIN_RECTANGLE with
  regular AQL subqueries via a new optimizer rule "replace-function-with-index".

* the existing "fulltext-index-optimizer" optimizer rule has been removed because its
  duty is now handled by the "replace-function-with-index" rule.

* added option "--latency true" option to arangoimport. Lists microsecond latency
  statistics on 10 second intervals.

* fixed internal issue #2256: ui, document id not showing up when deleting a document

* fixed internal issue #2163: wrong labels within foxx validation of service
  input parameters

* fixed internal issue #2160: fixed misplaced tooltips in indices view

* Added exclusive option for rocksdb collections. Modifying AQL queries can
  now set the exclusive option as well as it can be set on JavaScript transactions.

* added optimizer rule "optimize-subqueries", which makes qualifying subqueries
  return less data

  The rule fires in the following situations:
  * in case only a few results are used from a non-modifying subquery, the rule
    will add a LIMIT statement into the subquery. For example

        LET docs = (
          FOR doc IN collection
            FILTER ...
            RETURN doc
        )
        RETURN docs[0]

    will be turned into

        LET docs = (
          FOR doc IN collection
            FILTER ...
            LIMIT 1
            RETURN doc
        )
        RETURN docs[0]

    Another optimization performed by this rule is to modify the result value
    of subqueries in case only the number of results is checked later. For example

        RETURN LENGTH(
          FOR doc IN collection
            FILTER ...
            RETURN doc
        )

    will be turned into

        RETURN LENGTH(
          FOR doc IN collection
            FILTER ...
            RETURN true
        )

  This saves copying the document data from the subquery to the outer scope and may
  enable follow-up optimizations.

* fixed Foxx queues bug when queues are created in a request handler with an
  ArangoDB authentication header

* abort startup when using SSLv2 for a server endpoint, or when connecting with
  a client tool via an SSLv2 connection.

  SSLv2 has been disabled in the OpenSSL library by default in recent versions
  because of security vulnerabilities inherent in this protocol.

  As it is not safe at all to use this protocol, the support for it has also
  been stopped in ArangoDB. End users that use SSLv2 for connecting to ArangoDB
  should change the protocol from SSLv2 to TLSv12 if possible, by adjusting
  the value of the `--ssl.protocol` startup option.

* added `overwrite` option to document insert operations to allow for easier syncing.

  This implements almost the much inquired UPSERT. In reality it is a REPSERT
  (replace/insert) because only replacement and not modification of documents
  is possible. The option does not work in cluster collections with custom
  sharding.

* added startup option `--log.escape`

  This option toggles the escaping of log output.

  If set to `true` (which is the default value), then the logging will work
  as before, and the following characters in the log output are escaped:

  * the carriage return character (hex 0d)
  * the newline character (hex 0a)
  * the tabstop character (hex 09)
  * any other characters with an ordinal value less than hex 20

  If the option is set to `false`, no characters are escaped. Characters with
  an ordinal value less than hex 20 will not be printed in this mode but will
  be replaced with a space character (hex 20).

  A side effect of turning off the escaping is that it will reduce the CPU
  overhead for the logging. However, this will only be noticable when logging
  is set to a very verbose level (e.g. debug or trace).

* increased the default values for the startup options `--javascript.gc-interval`
  from every 1000 to every 2000 requests, and for `--javascript.gc-frequency` from
  30 to 60 seconds

  This will make the V8 garbage collection run less often by default than in previous
  versions, reducing CPU load a bit and leaving more contexts available on average.

* added `/_admin/repair/distributeShardsLike` that repairs collections with
  distributeShardsLike where the shards aren't actually distributed like in the
  prototype collection, as could happen due to internal issue #1770

* Fixed issue #4271: Change the behavior of the `fullCount` option for AQL query
  cursors so that it will only take into account `LIMIT` statements on the top level
  of the query.

  `LIMIT` statements in subqueries will not have any effect on the `fullCount` results
  any more.

* We added a new geo-spatial index implementation. On the RocksDB storage engine all
  installations will need to be upgraded with `--database.auto-upgrade true`. New geo
  indexes will now only report with the type `geo` instead of `geo1` or `geo2`.
  The index types `geo1` and `geo2` are now deprecated.
  Additionally we removed the deprecated flags `constraint` and `ignoreNull` from geo
  index definitions, these fields were initially deprecated in ArangoDB 2.5

* Add revision id to RocksDB values in primary indexes to speed up replication (~10x).

* PR #5238: Create a default pacing algorithm for arangoimport to avoid TimeoutErrors
  on VMs with limited disk throughput

* Starting a cluster with coordinators and DB servers using different storage engines
  is unsupported. Doing it anyway will now produce a warning on startup

* fixed issue #4919: C++ implementation of LIKE function now matches the old and correct
  behaviour of the javascript implementation.

* added `--json` option to arangovpack, allowing to treat its input as plain JSON data
  make arangovpack work without any configuration file

* added experimental arangodb startup option `--javascript.enabled` to enable/disable the
  initialization of the V8 JavaScript engine. Only expected to work on single-servers and
  agency deployments

* pull request #5201: eliminate race scenario where handlePlanChange could run infinite times
  after an execution exceeded 7.4 second time span

* UI: fixed an unreasonable event bug within the modal view engine

* pull request #5114: detect shutdown more quickly on heartbeat thread of coordinator and
  DB servers

* fixed issue #3811: gharial api is now checking existence of `_from` and `_to` vertices
  during edge creation

* There is a new method `_profileQuery` on the database object to execute a query and
  print an explain with annotated runtime information.

* Query cursors can now be created with option `profile`, with a value of 0, 1 or 2.
  This will cause queries to include more statistics in their results and will allow tracing
  of queries.

* fixed internal issue #2147: fixed database filter in UI

* fixed internal issue #2149: number of documents in the UI is not adjusted after moving them

* fixed internal issue #2150: UI - loading a saved query does not update the list of bind
  parameters

* removed option `--cluster.my-local-info` in favor of persisted server UUIDs

  The option `--cluster.my-local-info` was deprecated since ArangoDB 3.3.

* added new collection property `cacheEnabled` which enables in-memory caching for
  documents and primary index entries. Available only when using RocksDB

* arangodump now supports `--threads` option to dump collections in parallel

* arangorestore now supports `--threads` option to restore collections in parallel

* Improvement: The AQL query planner in cluster is now a bit more clever and
  can prepare AQL queries with less network overhead.

  This should speed up simple queries in cluster mode, on complex queries it
  will most likely not show any performance effect.
  It will especially show effects on collections with a very high amount of Shards.

* removed remainders of dysfunctional `/_admin/cluster-test` and `/_admin/clusterCheckPort`
  API endpoints and removed them from documentation

* added new query option `stream` to enable streaming query execution via the
  `POST /_api/cursor` rest interface.

* fixed issue #4698: databases within the UI are now displayed in a sorted order.

* Behavior of permissions for databases and collections changed:
  The new fallback rule for databases for which an access level is not explicitly specified:
  Choose the higher access level of:
    * A wildcard database grant
    * A database grant on the `_system` database
  The new fallback rule for collections for which an access level is not explicitly specified:
  Choose the higher access level of:
    * Any wildcard access grant in the same database, or on "*/*"
    * The access level for the current database
    * The access level for the `_system` database

* fixed issue #4583: add AQL ASSERT and AQL WARN

* renamed startup option `--replication.automatic-failover` to
  `--replication.active-failover`
  using the old option name will still work in ArangoDB 3.4, but the old option
  will be removed afterwards

* index selectivity estimates for RocksDB engine are now eventually consistent

  This change addresses a previous issue where some index updates could be
  "lost" from the view of the internal selectivity estimate, leading to
  inaccurate estimates. The issue is solved now, but there can be up to a second
  or so delay before updates are reflected in the estimates.

* support `returnOld` and `returnNew` attributes for in the following HTTP REST
  APIs:

  * /_api/gharial/<graph>/vertex/<collection>
  * /_api/gharial/<graph>/edge/<collection>

  The exception from this is that the HTTP DELETE verb for these APIs does not
  support `returnOld` because that would make the existing API incompatible

* fixed internal issue #478: remove unused and undocumented REST API endpoints
  _admin/statistics/short and _admin/statistics/long

  These APIs were available in ArangoDB's REST API, but have not been called by
  ArangoDB itself nor have they been part of the documented API. They have been
  superseded by other REST APIs and were partially dysfunctional. Therefore
  these two endpoints have been removed entirely.

* fixed issue #1532: reload users on restore

* fixed internal issue #1475: when restoring a cluster dump to a single server
  ignore indexes of type primary and edge since we mustn't create them here.

* fixed internal issue #1439: improve performance of any-iterator for RocksDB

* issue #1190: added option `--create-database` for arangoimport

* UI: updated dygraph js library to version 2.1.0

* renamed arangoimp to arangoimport for consistency
  Release packages will still install arangoimp as a symlink so user scripts
  invoking arangoimp do not need to be changed

* UI: Shard distribution view now has an accordion view instead of displaying
  all shards of all collections at once.

* fixed issue #4393: broken handling of unix domain sockets in JS_Download

* added AQL function `IS_KEY`
  this function checks if the value passed to it can be used as a document key,
  i.e. as the value of the `_key` attribute

* added AQL functions `SORTED` and `SORTED_UNIQUE`

  `SORTED` will return a sorted version of the input array using AQL's internal
  comparison order
  `SORTED_UNIQUE` will do the same, but additionally removes duplicates.

* added C++ implementation for AQL functions `DATE_NOW`, `DATE_ISO8601`,
  `DATE_TIMESTAMP`, `IS_DATESTRING`, `DATE_DAYOFWEEK`, `DATE_YEAR`,
  `DATE_MONTH`, `DATE_DAY`, `DATE_HOUR`, `DATE_MINUTE`, `DATE_SECOND`,
  `DATE_MILLISECOND`, `DATE_DAYOFYEAR`, `DATE_ISOWEEK`, `DATE_LEAPYEAR`,
  `DATE_QUARTER`, `DATE_DAYS_IN_MONTH`, `DATE_ADD`, `DATE_SUBTRACT`,
  `DATE_DIFF`, `DATE_COMPARE`, `TRANSLATE` and `SHA512`

* fixed a bug where clusterinfo missed changes to plan after agency
  callback is registred for create collection

* Foxx manifest.json files can now contain a $schema key with the value
  of "http://json.schemastore.org/foxx-manifest" to improve tooling support.

* fixed agency restart from compaction without data

* fixed agency's log compaction for internal issue #2249

* only load Plan and Current from agency when actually needed


v3.3.18 (XXXX-XX-XX)
--------------------

* improved logging in case of replication errors

* recover short server id from agency after a restart of a cluster node

  this fixes problems with short server ids being set to 0 after a node restart,
  which then prevented cursor result load-forwarding between multiple coordinators
  to work properly

  this should fix arangojs#573

* increased default timeouts in replication

  this decreases the chances of followers not getting in sync with leaders because
  of replication operations timing out

* fixed internal issue #1983: the Web UI was showing a deletion confirmation
  multiple times.

* handle missing `_frontend` collections gracefully

  the `_frontend` system collection is not required for normal ArangoDB operations,
  so if it is missing for whatever reason, ensure that normal operations can go
  on.


v3.3.17 (2018-10-04)
--------------------

* upgraded arangosync version to 0.6.0

* added several advanced options for configuring and debugging LDAP connections.
  Please note that some of the following options are platform-specific and may not 
  work on all platforms or with all LDAP servers reliably:

  - `--ldap.serialized`: whether or not calls into the underlying LDAP library 
    should be serialized.
    This option can be used to work around thread-unsafe LDAP library functionality.
  - `--ldap.serialize-timeout`: sets the timeout value that is used when waiting to 
    enter the LDAP library call serialization lock. This is only meaningful when 
    `--ldap.serialized` has been set to `true`. 
  - `--ldap.retries`: number of tries to attempt a connection. Setting this to values 
    greater than one will make ArangoDB retry to contact the LDAP server in case no 
    connection can be made initially.
  - `--ldap.restart`: whether or not the LDAP library should implicitly restart 
    connections
  - `--ldap.referrals`: whether or not the LDAP library should implicitly chase 
    referrals
  - `--ldap.debug`: turn on internal OpenLDAP library output (warning: will print 
    to stdout).
  - `--ldap.timeout`: timeout value (in seconds) for synchronous LDAP API calls 
    (a value of 0 means default timeout).
  - `--ldap.network-timeout`: timeout value (in seconds) after which network operations 
    following the initial connection return in case of no activity (a value of 0 means 
    default timeout).
  - `--ldap.async-connect`: whether or not the connection to the LDAP library will 
    be done asynchronously.

* fixed a shutdown race in ArangoDB's logger, which could have led to some buffered
  log messages being discarded on shutdown

* display shard synchronization progress for collections outside of the
  `_system` database

* fixed issue #6611: Properly display JSON properties of user defined foxx services
  configuration within the web UI

* fixed issue #6583: Agency node segfaults if sent an authenticated HTTP request is sent to its port

* when cleaning out a leader it could happen that it became follower instead of 
  being removed completely

* make synchronous replication detect more error cases when followers cannot
  apply the changes from the leader

* fix some TLS errors that occurred when combining HTTPS/TLS transport with the
  VelocyStream protocol (VST)

  That combination could have led to spurious errors such as "TLS padding error"
  or "Tag mismatch" and connections being closed 

* agency endpoint updates now go through RAFT


v3.3.16 (2018-09-19)
--------------------

* fix undefined behavior in AQL query result cache

* the query editor within the web ui is now catching http 501 responses
  properly

* fixed issue #6495 (Document not found when removing records)

* fixed undefined behavior in cluster plan-loading procedure that may have 
  unintentionally modified a shared structure

* reduce overhead of function initialization in AQL COLLECT aggregate functions,
  for functions COUNT/LENGTH, SUM and AVG

  this optimization will only be noticable when the COLLECT produces many groups
  and the "hash" COLLECT variant is used

* fixed potential out-of-bounds access in admin log REST handler /_admin/log,
  which could have led to the server returning an HTTP 500 error

* catch more exceptions in replication and handle them appropriately


v3.3.15 (2018-09-10)
--------------------

* fixed an issue in the "sorted" AQL COLLECT variant, that may have led to producing
  an incorrect number of results

* upgraded arangodb starter version to 0.13.3

* fixed issue #5941 if using breadth-first search in traversals uniqueness checks
  on path (vertices and edges) have not been applied. In SmartGraphs the checks
  have been executed properly.

* added more detailed progress output to arangorestore, showing the percentage of
  how much data is restored for bigger collections plus a set of overview statistics
  after each processed collection

* added option `--rocksdb.use-file-logging` to enable writing of RocksDB's own
  informational LOG files into RocksDB's database directory.

  This option is turned off by default, but can be enabled for debugging RocksDB
  internals and performance.

* improved error messages when managing Foxx services

  Install/replace/upgrade will now provide additional information when an error
  is encountered during setup. Errors encountered during a `require` call will
  also include information about the underlying cause in the error message.

* fixed some Foxx script names being displayed incorrectly in web UI and Foxx CLI

* added startup option `--query.optimizer-max-plans value`

  This option allows limiting the number of query execution plans created by the 
  AQL optimizer for any incoming queries. The default value is `128`.

  By adjusting this value it can be controlled how many different query execution 
  plans the AQL query optimizer will generate at most for any given AQL query. 
  Normally the AQL query optimizer will generate a single execution plan per AQL query, 
  but there are some cases in which it creates multiple competing plans. More plans
  can lead to better optimized queries, however, plan creation has its costs. The
  more plans are created and shipped through the optimization pipeline, the more time 
  will be spent in the optimizer.

  Lowering this option's value will make the optimizer stop creating additional plans 
  when it has already created enough plans.

  Note that this setting controls the default maximum number of plans to create. The
  value can still be adjusted on a per-query basis by setting the *maxNumberOfPlans*
  attribute when running a query.

  This change also lowers the default maximum number of query plans from 192 to 128.

* bug fix: facilitate faster shutdown of coordinators and db servers

* cluster nodes should retry registering in agency until successful

* fixed some web ui action events related to Running Queries view and Slow
  Queries History view

* Create a default pacing algorithm for arangoimport to avoid TimeoutErrors
  on VMs with limited disk throughput

* backport PR 6150: establish unique function to indicate when
  application is terminating and therefore network retries should not occur

* backport PR #5201: eliminate race scenario where handlePlanChange
  could run infinite times after an execution exceeded 7.4 second time span


v3.3.14 (2018-08-15)
--------------------

* upgraded arangodb starter version to 0.13.1

* Foxx HTTP API errors now log stacktraces

* fixed issue #5736: Foxx HTTP API responds with 500 error when request body
  is too short

* fixed issue #5831: custom queries in the ui could not be loaded if the user
  only has read access to the _system database.

* fixed internal issue #2566: corrected web UI alignment of the nodes table

* fixed internal issue #2869: when attaching a follower with global applier to an
  authenticated leader already existing users have not been replicated, all users
  created/modified later are replicated.

* fixed internal issue #2865: dumping from an authenticated arangodb the users have
  not been included

* fixed issue #5943: misplaced database ui icon and wrong cursor type were used

* fixed issue #5354: updated the web UI JSON editor, improved usability

* fixed issue #5648: fixed error message when saving unsupported document types

* fixed issue #6076: Segmentation fault after AQL query

  This also fixes issues #6131 and #6174

* fixed issue #5884: Subquery nodes are no longer created on DBServers

* fixed issue #6031: Broken LIMIT in nested list iterations

* fixed internal issue #2812: Cluster fails to create many indexes in parallel

* intermediate commits in the RocksDB engine are now only enabled in standalone AQL
  queries (not within a JS transaction), standalone truncate as well as for the
  "import" API

* Bug fix: race condition could request data from Agency registry that did not
  exist yet.  This caused a throw that would end the Supervision thread.
  All registry query APIs no longer throw exceptions.


v3.3.13 (2018-07-26)
--------------------

* fixed internal issue #2567: the Web UI was showing the possibility to move a
  shard from a follower to the current leader

* fixed issue #5977: Unexpected execution plan when subquery contains COLLECT

* Bugfix: The AQL syntax variants `UPDATE/REPLACE k WITH d` now correctly take
  _rev from k instead of d (when ignoreRevs is false) and ignore d._rev.

* put an upper bound on the number of documents to be scanned when using
  `db.<collection>.any()` in the RocksDB storage engine

  previous versions of ArangoDB did a scan of a random amount of documents in
  the collection, up to the total number of documents available. this produced
  a random selection with a good quality, but needed to scan half the number
  of documents in the collection on average.

  The new version will only scan up to 500 documents, so it produces a less
  random result, but will be a lot faster especially for large collections.

  The implementation of `any()` for the MMFiles engine remains unchanged. The
  MMFiles engine will pick a random document from the entire range of the
  in-memory primary index without performing scans.

* return an empty result set instead of an "out of memory" exception when
  querying the geo index with invalid (out of range) coordinates

* added load balancer support and user-restriction to cursor API.

  If a cursor is accessed on a different coordinator than where it was created,
  the requests will be forwarded to the correct coordinator. If a cursor is
  accessed by a different user than the one who created it, the request will
  be denied.

* keep failed follower in followers list in Plan.

  This increases the changes of a failed follower getting back into sync if the
  follower comes back after a short time. In this case the follower can try to
  get in sync again, which normally takes less time than seeding a completely
  new follower.

* fix assertion failure and undefined behavior in Unix domain socket connections,
  introduced by 3.3.12

* added configuration option `--rocksdb.sync-interval`

  This option specifies interval (in milliseconds) that ArangoDB will use to
  automatically synchronize data in RocksDB's write-ahead log (WAL) files to
  disk. Automatic syncs will only be performed for not-yet synchronized data,
  and only for operations that have been executed without the *waitForSync*
  attribute.

  Automatic synchronization is performed by a background thread. The default
  sync interval is 0, meaning the automatic background syncing is turned off.
  Background syncing in 3.3 is opt-in, whereas in ArangoDB 3.4 the default sync
  interval will be 100 milliseconds.

  Note: this option is not supported on Windows platforms. Setting the sync
  interval to a value greater 0 will produce a startup warning.

* fixed graph creation sometimes failing with 'edge collection
  already used in edge def' when the edge definition contained multiple vertex
  collections, despite the edge definitions being identical

* inception could get caught in a trap, where agent configuration
  version and timeout multiplier lead to incapacitated agency

* fixed issue #5827: Batch request handling incompatible with .NET's default
  ContentType format

* fixed agency's log compaction for internal issue #2249

* inspector collects additionally disk data size and storage engine statistics


v3.3.12 (2018-07-12)
--------------------

* issue #5854: RocksDB engine would frequently request a new DelayToken.  This caused
  excessive write delay on the next Put() call.  Alternate approach taken.

* fixed graph creation under some circumstances failing with 'edge collection
  already used in edge def' despite the edge definitions being identical

* fixed issue #5727: Edge document with user provided key is inserted as many
  times as the number of shards, violating the primary index

* fixed internal issue #2658: AQL modification queries did not allow `_rev`
  checking. There is now a new option `ignoreRevs` which can be set to `false`
  in order to force AQL modification queries to match revision ids before
  doing any modifications

* fixed issue #5679: Replication applier restrictions will crash synchronisation
  after initial sync

* fixed potential issue in RETURN DISTINCT CollectBlock implementation
  that led to the block producing an empty result

* changed communication tasks to use boost strands instead of locks,
  this fixes a race condition with parallel VST communication over
  SSL

* fixed agency restart from compaction without data

* fixed for agent coming back to agency with changed endpoint and
  total data loss

* more patient agency tests to allow for ASAN tests to successfully finish


v3.3.11 (2018-06-26)
--------------------

* upgraded arangosync version to 0.5.3

* upgraded arangodb starter version to 0.12.0

* fixed internal issue #2559: "unexpected document key" error when custom
  shard keys are used and the "allowUserKeys" key generator option is set
  to false

* fixed AQL DOCUMENT lookup function for documents for sharded collections with
  more than a single shard and using a custom shard key (i.e. some shard
  key attribute other than `_key`).
  The previous implementation of DOCUMENT restricted to lookup to a single
  shard in all cases, though this restriction was invalid. That lead to
  `DOCUMENT` not finding documents in cases the wrong shard was contacted. The
  fixed implementation in 3.3.11 will reach out to all shards to find the
  document, meaning it will produce the correct result, but will cause more
  cluster-internal traffic. This increase in traffic may be high if the number
  of shards is also high, because each invocation of `DOCUMENT` will have to
  contact all shards.
  There will be no performance difference for non-sharded collections or
  collections that are sharded by `_key` or that only have a single shard.

* reimplemented replication view in web UI

* fixed internal issue #2256: ui, document id not showing up when deleting a document

* fixed internal issue #2163: wrong labels within foxx validation of service
  input parameters

* fixed internal issue #2160: fixed misplaced tooltips in indices view

* added new arangoinspect client tool, to help users and customers easily collect
  information of any ArangoDB server setup, and facilitate troubleshooting for the
  ArangoDB Support Team


v3.3.10 (2018-06-04)
--------------------

* make optimizer rule "remove-filter-covered-by-index" not stop after removing
  a sub-condition from a FILTER statement, but pass the optimized FILTER
  statement again into the optimizer rule for further optimizations.
  This allows optimizing away some more FILTER conditions than before.

* allow accessing /_admin/status URL on followers too in active failover setup

* fix cluster COLLECT optimization for attributes that were in "sorted" variant of
  COLLECT and that were provided by a sorted index on the collected attribute

* apply fulltext index optimization rule for multiple fulltext searches in
  the same query

  this fixes https://stackoverflow.com/questions/50496274/two-fulltext-searches-on-arangodb-cluster-v8-is-involved

* validate `_from` and `_to` values of edges on updates consistently

* fixed issue #5400: Unexpected AQL Result

* fixed issue #5429: Frequent 'updated local foxx repository' messages

* fixed issue #5252: Empty result if FULLTEXT() is used together with LIMIT offset

* fixed issue #5035: fixed a vulnerability issue within the web ui's index view

* inception was ignoring leader's configuration


v3.3.9 (2018-05-17)
-------------------

* added `/_admin/repair/distributeShardsLike` that repairs collections with
  distributeShardsLike where the shards aren't actually distributed like in the
  prototype collection, as could happen due to internal issue #1770

* fixed Foxx queues bug when queues are created in a request handler with an
  ArangoDB authentication header

* upgraded arangosync version to 0.5.1

* upgraded arangodb starter version to 0.11.3

* fix cluster upgrading issue introduced in 3.3.8

  the issue made arangod crash when starting a DB server with option
  `--database.auto-upgrade true`

* fix C++ implementation of AQL ZIP function to return each distinct attribute
  name only once. The previous implementation added non-unique attribute names
  multiple times, which led to follow-up issues.
  Now if an attribute name occurs multiple times in the input list of attribute
  names, it will only be incorporated once into the result object, with the
  value that corresponds to the first occurrence.
  This fix also changes the V8 implementation of the ZIP function, which now
  will always return the first value for non-unique attribute names and not the
  last occurring value.

* self heal during a Foxx service install, upgrade or replace no longer breaks
  the respective operation

* make /_api/index, /_api/database and /_api/user REST handlers use the scheduler's
  internal queue, so they do not run in an I/O handling thread

* fixed issue #4919: C++ implementation of LIKE function now matches the old and
  correct behavior of the JavaScript implementation.

* added REST API endpoint /_admin/server/availability for monitoring purposes

* UI: fixed an unreasonable event bug within the modal view engine

* fixed issue #3811: gharial api is now checking existence of _from and _to vertices
  during edge creation

* fixed internal issue #2149: number of documents in the UI is not adjusted after
  moving them

* fixed internal issue #2150: UI - loading a saved query does not update the list
  of bind parameters

* fixed internal issue #2147 - fixed database filter in UI

* fixed issue #4934: Wrong used GeoIndex depending on FILTER order

* added `query` and `aql.literal` helpers to `@arangodb` module.

* remove post-sort from GatherNode in cluster AQL queries that do use indexes
  for filtering but that do not require a sorted result

  This optimization can speed up gathering data from multiple shards, because
  it allows to remove a merge sort of the individual shards' results.

* extend the already existing "reduce-extraction-to-projection" AQL optimizer
  rule for RocksDB to provide projections of up to 5 document attributes. The
  previous implementation only supported a projection for a single document
  attribute. The new implementation will extract up to 5 document attributes from
  a document while scanning a collection via an EnumerateCollectionNode.
  Additionally the new version of the optimizer rule can also produce projections
  when scanning an index via an IndexNode.
  The optimization is benefial especially for huge documents because it will copy
  out only the projected attributes from the document instead of copying the entire
  document data from the storage engine.

  When applied, the explainer will show the projected attributes in a `projections`
  remark for an EnumerateCollectionNode or IndexNode. The optimization is limited
  to the RocksDB storage engine.

* added index-only optimization for AQL queries that can satisfy the retrieval of
  all required document attributes directly from an index.

  This optimization will be triggered for the RocksDB engine if an index is used
  that covers all required attributes of the document used later on in the query.
  If applied, it will save retrieving the actual document data (which would require
  an extra lookup in RocksDB), but will instead build the document data solely
  from the index values found. It will only be applied when using up to 5 attributes
  from the document, and only if the rest of the document data is not used later
  on in the query.

  The optimization is currently available for the RocksDB engine for the index types
  primary, edge, hash, skiplist and persistent.

  If the optimization is applied, it will show up as "index only" in an AQL
  query's execution plan for an IndexNode.

* added scan-only optimization for AQL queries that iterate over collections or
  indexes and that do not need to return the actual document values.

  Not fetching the document values from the storage engine will provide a
  considerable speedup when using the RocksDB engine, but may also help a bit
  in case of the MMFiles engine. The optimization will only be applied when
  full-scanning or index-scanning a collection without refering to any of its
  documents later on, and, for an IndexNode, if all filter conditions for the
  documents of the collection are covered by the index.

  If the optimization is applied, it will show up as "scan only" in an AQL
  query's execution plan for an EnumerateCollectionNode or an IndexNode.

* extend existing "collect-in-cluster" optimizer rule to run grouping, counting
  and deduplication on the DB servers in several cases, so that the coordinator
  will only need to sum up the potentially smaller results from the individual shards.

  The following types of COLLECT queries are covered now:
  - RETURN DISTINCT expr
  - COLLECT WITH COUNT INTO ...
  - COLLECT var1 = expr1, ..., varn = exprn (WITH COUNT INTO ...), without INTO or KEEP
  - COLLECT var1 = expr1, ..., varn = exprn AGGREGATE ..., without INTO or KEEP, for
    aggregate functions COUNT/LENGTH, SUM, MIN and MAX.

* honor specified COLLECT method in AQL COLLECT options

  for example, when the user explicitly asks for the COLLECT method
  to be `sorted`, the optimizer will now not produce an alternative
  version of the plan using the hash method.

  additionally, if the user explcitly asks for the COLLECT method to
  be `hash`, the optimizer will now change the existing plan to use
  the hash method if possible instead of just creating an alternative
  plan.

  `COLLECT ... OPTIONS { method: 'sorted' }` => always use sorted method
  `COLLECT ... OPTIONS { method: 'hash' }`   => use hash if this is technically possible
  `COLLECT ...` (no options)                 => create a plan using sorted, and another plan using hash method

* added bulk document lookups for MMFiles engine, which will improve the performance
  of document lookups from an inside an index in case the index lookup produces many
  documents


v3.3.8 (2018-04-24)
-------------------

* included version of ArangoDB Starter (`arangodb` binary) updated to v0.10.11,
  see [Starter changelog](https://github.com/arangodb-helper/arangodb/blob/master/CHANGELOG.md)

* added arangod startup option `--dump-options` to print all configuration parameters
  as a JSON object

* fixed: (Enterprise only) If you restore a SmartGraph where the collections
  are still existing and are supposed to be dropped on restore we ended up in
  duplicate name error. This is now gone and the SmartGraph is correctly restored.

* fix lookups by `_id` in smart graph edge collections

* improve startup resilience in case there are datafile errors (MMFiles)

  also allow repairing broken VERSION files automatically on startup by
  specifying the option `--database.ignore-datafile-errors true`

* fix issue #4582: UI query editor now supports usage of empty string as bind parameter value

* fixed internal issue #2148: Number of documents found by filter is misleading in web UI

* added startup option `--database.required-directory-state`

  using this option it is possible to require the database directory to be
  in a specific state on startup. the options for this value are:

  - non-existing: database directory must not exist
  - existing: database directory must exist
  - empty: database directory must exist but be empty
  - populated: database directory must exist and contain specific files already
  - any: any state allowed

* field "$schema" in Foxx manifest.json files no longer produce warnings

* added `@arangodb/locals` module to expose the Foxx service context as an
  alternative to using `module.context` directly.

* `db._executeTransaction` now accepts collection objects as collections.

* supervision can be put into maintenance mode


v3.3.7 (2018-04-11)
-------------------

* added hidden option `--query.registry-ttl` to control the lifetime of cluster AQL
  query parts

* fixed internal issue #2237: AQL queries on collections with replicationFactor:
  "satellite" crashed arangod in single server mode

* fixed restore of satellite collections: replicationFactor was set to 1 during
  restore

* fixed dump and restore of smart graphs:
  a) The dump will not include the hidden shadow collections anymore, they were dumped
     accidentially and only contain duplicated data.
  b) Restore will now ignore hidden shadow collections as all data is contained
     in the smart-edge collection. You can manually include these collections from an
     old dump (3.3.5 or earlier) by using `--force`.
  c) Restore of a smart-graph will now create smart collections properly instead
     of getting into `TIMEOUT_IN_CLUSTER_OPERATION`

* fixed issue in AQL query optimizer rule "restrict-to-single-shard", which
  may have sent documents to a wrong shard in AQL INSERT queries that specified
  the value for `_key` using an expression (and not a constant value)
  Important: if you were affected by this bug in v3.3.5 it is required that you
  recreate your dataset in v3.3.6 (i.e. dumping and restoring) instead of doing
  a simple binary upgrade

* added /_admin/status HTTP API for debugging purposes

* added ArangoShell helper function for packaging all information about an
  AQL query so it can be run and analyzed elsewhere:

  query = "FOR doc IN mycollection FILTER doc.value > 42 RETURN doc";
  require("@arangodb/aql/explainer").debugDump("/tmp/query-debug-info", query);

  Entitled users can send the generated file to the ArangoDB support to facilitate
  reproduction and debugging.

* added hidden option `--server.ask-jwt-secret`. This is an internal option
  for debugging and should not be exposed to end-users.

* fix for internal issue #2215. supervision will now wait for agent to
  fully prepare before adding 10 second grace period after leadership change

* fixed internal issue #2215's FailedLeader timeout bug

v3.3.5 (2018-03-28)
-------------------

* fixed issue #4934: Wrong used GeoIndex depending on FILTER order

* make build id appear in startup log message alongside with other version info

* make AQL data modification operations that are sent to all shards and that are
  supposed to return values (i.e. `RETURN OLD` or `RETURN NEW`) not return fake
  empty result rows if the document to be updated/replaced/removed was not present
  on the target shard

* added AQL optimizer rule `restrict-to-single-shard`

  This rule will kick in if a collection operation (index lookup or data
  modification operation) will only affect a single shard, and the operation can be
  restricted to the single shard and is not applied for all shards. This optimization
  can be applied for queries that access a collection only once in the query, and that
  do not use traversals, shortest path queries and that do not access collection data
  dynamically using the `DOCUMENT`, `FULLTEXT`, `NEAR` or `WITHIN` AQL functions.
  Additionally, the optimizer will only pull off this optimization if can safely
  determine the values of all the collection's shard keys from the query, and when the
  shard keys are covered by a single index (this is always true if the shard key is
  the default `_key`)

* display missing attributes of GatherNodes in AQL explain output

* make AQL optimizer rule `undistribute-remove-after-enum-coll` fire in a few
  more cases in which it is possible

* slightly improve index selection for the RocksDB engine when there are multiple
  competing indexes with the same attribute prefixes, but different amount of
  attributes covered. In this case, the more specialized index will be preferred
  now

* fix issue #4924: removeFollower now prefers to remove the last follower(s)

* added "collect-in-cluster" optimizer rule to have COLLECT WITH COUNT queries
  without grouping being executed on the DB servers and the coordinator only summing
  up the counts from the individual shards

* fixed issue #4900: Nested FOR query uses index but ignores other filters

* properly exit v8::Context in one place where it was missing before

* added hidden option `--cluster.index-create-timeout` for controlling the
  default value of the index creation timeout in cluster
  under normal circumstances, this option does not need to be adjusted

* increase default timeout for index creation in cluster to 3600s

* fixed issue #4843: Query-Result has more Docs than the Collection itself

* fixed the behavior of ClusterInfo when waiting for current to catch
  up with plan in create collection.

* fixed issue #4827: COLLECT on edge _to field doesn't group distinct values as expected (MMFiles)


v3.3.4 (2018-03-01)
-------------------

* fix AQL `fullCount` result value in some cluster cases when it was off a bit

* fix issue #4651: Simple query taking forever until a request timeout error

* fix issue #4657: fixed incomplete content type header

* Vastly improved the Foxx Store UI

* fix issue #4677: AQL WITH with bind parameters results in "access after data-modification"
  for two independent UPSERTs

* remove unused startup option `--ldap.permissions-attribute-name`

* fix issue #4457: create /var/tmp/arangod with correct user in supervisor mode

* remove long disfunctional admin/long_echo handler

* fixed Foxx API:

  * PUT /_api/foxx/service: Respect force flag
  * PATCH /_api/foxx/service: Check whether a service under given mount exists

* internal issue #1726: supervision failed to remove multiple servers
  from health monitoring at once.

* more information from inception, why agent is activated

* fixed a bug where supervision tried to deal with shards of virtual collections

* fix internal issue #1770: collection creation using distributeShardsLike yields
  errors and did not distribute shards correctly in the following cases:
  1. If numberOfShards * replicationFactor % nrDBServers != 0
     (shards * replication is not divisible by DBServers).
  2. If there was failover / move shard case on the leading collection
     and creating the follower collection afterwards.

* fix timeout issues in replication client expiration

* added missing edge filter to neighbors-only traversals
  in case a filter condition was moved into the traverser and the traversal was
  executed in breadth-first mode and was returning each visited vertex exactly
  once, and there was a filter on the edges of the path and the resulting vertices
  and edges were not used later, the edge filter was not applied

* fixed issue #4160: Run arangod with "--database.auto-upgrade" option always crash silently without error log

* fix internal issue #1848: AQL optimizer was trying to resolve attribute accesses
  to attributes of constant object values at query compile time, but only did so far
  the very first attribute in each object

  this fixes https://stackoverflow.com/questions/48648737/beginner-bug-in-for-loops-from-objects

* fix inconvenience: If we want to start server with a non-existing
  --javascript.app-path it will now be created (if possible)

* fixed: REST API `POST _api/foxx` now returns HTTP code 201 on success, as documented.
         returned 200 before.

* fixed: REST API `PATCH _api/foxx/dependencies` now updates the existing dependencies
         instead of replacing them.

* fixed: Foxx upload of single javascript file. You now can upload via http-url pointing
         to a javascript file.

* fixed issue #4395: If your foxx app includes an `APP` folder it got
         accidently removed by selfhealing this is not the case anymore.

* fixed internal issue #1969 - command apt-get purge/remove arangodb3e was failing


v3.3.3 (2018-01-16)
-------------------

* fix issue #4272: VERSION file keeps disappearing

* fix internal issue #81: quotation marks disappeared when switching table/json
  editor in the query editor ui

* added option `--rocksdb.throttle` to control whether write-throttling is enabled
  Write-throttling is turned on by default, to reduce chances of compactions getting
  too far behind and blocking incoming writes.

* fixed issue #4308: Crash when getter for error.name throws an error (on Windows)

* UI: fixed a query editor caching and parsing issue

* Fixed internal issue #1683: fixes an UI issue where a collection name gets wrongly cached
  within the documents overview of a collection.

* Fixed an issue with the index estimates in RocksDB in the case a transaction is aborted.
  Former the index estimates were modified if the transaction commited or not.
  Now they will only be modified if the transaction commited successfully.

* UI: optimized login view for very small screen sizes

* Truncate in RocksDB will now do intermediate commits every 10.000 documents
  if truncate fails or the server crashes during this operation all deletes
  that have been commited so far are persisted.

* make the default value of `--rocksdb.block-cache-shard-bits` use the RocksDB
  default value. This will mostly mean the default number block cache shard
  bits is lower than before, allowing each shard to store more data and cause
  less evictions from block cache

* issue #4222: Permission error preventing AQL query import / export on webui

* UI: optimized error messages for invalid query bind parameter

* UI: upgraded swagger ui to version 3.9.0

* issue #3504: added option `--force-same-database` for arangorestore

  with this option set to true, it is possible to make any arangorestore attempt
  fail if the specified target database does not match the database name
  specified in the source dump's "dump.json" file. it can thus be used to
  prevent restoring data into the "wrong" database

  The option is set to `false` by default to ensure backwards-compatibility

* make the default value of `--rocksdb.block-cache-shard-bits` use the RocksDB
  default value. This will mostly mean the default number block cache shard
  bits is lower than before, allowing each shard to store more data and cause
  less evictions from block cache

* fixed issue #4255: AQL SORT consuming too much memory

* fixed incorrect persistence of RAFT vote and term


v3.3.2 (2018-01-04)
-------------------

* fixed issue #4199: Internal failure: JavaScript exception in file 'arangosh.js'
  at 98,7: ArangoError 4: Expecting type String

* fixed issue in agency supervision with a good server being left in
  failedServers

* distinguish isReady and allInSync in clusterInventory

* fixed issue #4197: AQL statement not working in 3.3.1 when upgraded from 3.2.10

* do not reuse collection ids when restoring collections from a dump, but assign new collection ids, this should prevent collection id conflicts


v3.3.1 (2017-12-28)
-------------------

* UI: displayed wrong wfs property for a collection when using RocksDB as
  storage engine

* added `--ignore-missing` option to arangoimp
  this option allows importing lines with less fields than specified in the CSV
  header line

* changed misleading error message from "no leader" to "not a leader"

* optimize usage of AQL FULLTEXT index function to a FOR loop with index
  usage in some cases
  When the optimization is applied, this especially speeds up fulltext index
  queries in the cluster

* UI: improved the behavior during collection creation in a cluster environment

* Agency lockup fixes for very small machines.

* Agency performance improvement by finer grained locking.

* Use steady_clock in agency whereever possible.

* Agency prevent Supervision thread crash.

* Fix agency integer overflow in timeout calculation.


v3.3.0 (2017-12-14)
-------------------

* release version

* added a missing try/catch block in the supervision thread


v3.3.rc8 (2017-12-12)
---------------------

* UI: fixed broken Foxx configuration keys. Some valid configuration values
  could not be edited via the ui.

* UI: pressing the return key inside a select2 box no longer triggers the modal's
  success function

* UI: coordinators and db servers are now in sorted order (ascending)


v3.3.rc7 (2017-12-07)
---------------------

* fixed issue #3741: fix terminal color output in Windows

* UI: fixed issue #3822: disabled name input field for system collections

* fixed issue #3640: limit in subquery

* fixed issue #3745: Invalid result when using OLD object with array attribute in UPSERT statement

* UI: edge collections were wrongly added to from and to vertices select box during graph creation

* UI: added not found views for documents and collections

* UI: using default user database api during database creation now

* UI: the graph viewer backend now picks one random start vertex of the
  first 1000 documents instead of calling any(). The implementation of
  "any" is known to scale bad on huge collections with RocksDB.

* UI: fixed disappearing of the navigation label in some case special case

* UI: the graph viewer now displays updated label values correctly.
  Additionally the included node/edge editor now closes automatically
  after a successful node/edge update.

* fixed issue #3917: traversals with high maximal depth take extremely long
  in planning phase.


v3.3.rc4 (2017-11-28)
---------------------

* minor bug-fixes


v3.3.rc3 (2017-11-24)
---------------------

* bug-fixes


v3.3.rc2 (2017-11-22)
---------------------

* UI: document/edge editor now remembering their modes (e.g. code or tree)

* UI: optimized error messages for invalid graph definitions. Also fixed a
  graph renderer cleanup error.

* UI: added a delay within the graph viewer while changing the colors of the
  graph. Necessary due different browser behaviour.

* added options `--encryption.keyfile` and `--encryption.key-generator` to arangodump
  and arangorestore

* UI: the graph viewer now displays updated label values correctly.
  Additionally the included node/edge editor now closes automatically
  after a successful node/edge update.

* removed `--recycle-ids` option for arangorestore

  using that option could have led to problems on the restore, with potential
  id conflicts between the originating server (the source dump server) and the
  target server (the restore server)


v3.3.rc1 (2017-11-17)
---------------------

* add readonly mode REST API

* allow compilation of ArangoDB source code with g++ 7

* upgrade minimum required g++ compiler version to g++ 5.4
  That means ArangoDB source code will not compile with g++ 4.x or g++ < 5.4 anymore.

* AQL: during a traversal if a vertex is not found. It will not print an ERROR to the log and continue
  with a NULL value, but will register a warning at the query and continue with a NULL value.
  The situation is not desired as an ERROR as ArangoDB can store edges pointing to non-existing
  vertex which is perfectly valid, but it may be a n issue on the data model, so users
  can directly see it on the query now and do not "by accident" have to check the LOG output.

* introduce `enforceReplicationFactor` attribute for creating collections:
  this optional parameter controls if the coordinator should bail out during collection
  creation if there are not enough DBServers available for the desired `replicationFactor`.

* fixed issue #3516: Show execution time in arangosh

  this change adds more dynamic prompt components for arangosh
  The following components are now available for dynamic prompts,
  settable via the `--console.prompt` option in arangosh:

  - '%t': current time as timestamp
  - '%a': elpased time since ArangoShell start in seconds
  - '%p': duration of last command in seconds
  - '%d': name of current database
  - '%e': current endpoint
  - '%E': current endpoint without protocol
  - '%u': current user

  The time a command takes can be displayed easily by starting arangosh with `--console.prompt "%p> "`.

* make the ArangoShell refill its collection cache when a yet-unknown collection
  is first accessed. This fixes the following problem:

      arangosh1> db._collections();  // shell1 lists all collections
      arangosh2> db._create("test"); // shell2 now creates a new collection 'test'
      arangosh1> db.test.insert({}); // shell1 is not aware of the collection created
                                     // in shell2, so the insert will fail

* make AQL `DISTINCT` not change the order of the results it is applied on

* incremental transfer of initial collection data now can handle partial
  responses for a chunk, allowing the leader/master to send smaller chunks
  (in terms of HTTP response size) and limit memory usage

  this optimization is only active if client applications send the "offset" parameter
  in their requests to PUT `/_api/replication/keys/<id>?type=docs`

* initial creation of shards for cluster collections is now faster with
  `replicationFactor` values bigger than 1. this is achieved by an optimization
  for the case when the collection on the leader is still empty

* potential fix for issue #3517: several "filesystem full" errors in logs
  while there's a lot of disk space

* added C++ implementations for AQL function `SUBSTRING()`, `LEFT()`, `RIGHT()` and `TRIM()`

* show C++ function name of call site in ArangoDB log output

  this requires option `--log.line-number` to be set to *true*

* UI: added word wrapping to query editor

* UI: fixed wrong user attribute name validation, issue #3228

* make AQL return a proper error message in case of a unique key constraint
  violation. previously it only returned the generic "unique constraint violated"
  error message but omitted the details about which index caused the problem.

  This addresses https://stackoverflow.com/questions/46427126/arangodb-3-2-unique-constraint-violation-id-or-key

* added option `--server.local-authentication`

* UI: added user roles

* added config option `--log.color` to toggle colorful logging to terminal

* added config option `--log.thread-name` to additionally log thread names

* usernames must not start with `:role:`, added new options:
    --server.authentication-timeout
    --ldap.roles-attribute-name
    --ldap.roles-transformation
    --ldap.roles-search
    --ldap.superuser-role
    --ldap.roles-include
    --ldap.roles-exclude

* performance improvements for full collection scans and a few other operations
  in MMFiles engine

* added `--rocksdb.encryption-key-generator` for enterprise

* removed `--compat28` parameter from arangodump and replication API

  older ArangoDB versions will no longer be supported by these tools.

* increase the recommended value for `/proc/sys/vm/max_map_count` to a value
  eight times as high as the previous recommended value. Increasing the
  values helps to prevent an ArangoDB server from running out of memory mappings.

  The raised minimum recommended value may lead to ArangoDB showing some startup
  warnings as follows:

      WARNING {memory} maximum number of memory mappings per process is 65530, which seems too low. it is recommended to set it to at least 512000
      WARNING {memory} execute 'sudo sysctl -w "vm.max_map_count=512000"'

* Foxx now warns about malformed configuration/dependency names and aliases in the manifest.


v3.2.17 (XXXX-XX-XX)
--------------------

* added missing virtual destructor for MMFiles transaction data context object

* make synchronous replication detect more error cases when followers cannot
  apply the changes from the leader

* fixed undefined behavior in cluster plan-loading procedure that may have 
  unintentionally modified a shared structure

* cluster nodes should retry registering in agency until successful

* fixed issue #5354: updated the ui json editor, improved usability

* fixed issue #5648: fixed error message when saving unsupported document
  types

* fixed issue #5943: misplaced database ui icon and wrong cursor type were used


v3.2.16 (2018-07-12)
--------------------

* upgraded arangodb starter version to 0.12.0

* make edge cache initialization and invalidation more portable by avoiding memset
  on non-POD types

* fixed internal issue #2256: ui, document id not showing up when deleting a document

* fixed issue #5400: Unexpected AQL Result

* Fixed issue #5035: fixed a vulnerability issue within the web ui's index view

* issue one HTTP call less per cluster AQL query

* self heal during a Foxx service install, upgrade or replace no longer breaks
  the respective operation

* inception was ignoring leader's configuration

* inception could get caught in a trap, where agent configuration
  version and timeout multiplier lead to incapacitated agency

* more patient agency tests to allow for ASAN tests to successfully finish

* fixed for agent coming back to agency with changed endpoint and
  total data loss

* fixed agency restart from compaction without data


v3.2.15 (2018-05-13)
--------------------

* upgraded arangodb starter version to 0.11.2

* make /_api/index and /_api/database REST handlers use the scheduler's internal
  queue, so they do not run in an I/O handling thread

* fixed issue #3811: gharial api is now checking existence of _from and _to vertices
  during edge creation


v3.2.14 (2018-04-20)
--------------------

* field "$schema" in Foxx manifest.json files no longer produce warnings

* added `@arangodb/locals` module to expose the Foxx service context as an
  alternative to using `module.context` directly.

* the internal implementation of REST API `/_api/simple/by-example` now uses
  C++ instead of JavaScript

* supervision can be switched to maintenance mode f.e. for rolling upgrades


v3.2.13 (2018-04-13)
--------------------

* improve startup resilience in case there are datafile errors (MMFiles)

  also allow repairing broken VERSION files automatically on startup by
  specifying the option `--database.ignore-datafile-errors true`

* fix issue #4582: UI query editor now supports usage of empty string as bind parameter value

* fix issue #4924: removeFollower now prefers to remove the last follower(s)

* fixed issue #4934: Wrong used GeoIndex depending on FILTER order

* fixed the behavior of clusterinfo when waiting for current to catch
  up with plan in create collection.

* fix for internal issue #2215. supervision will now wait for agent to
  fully prepare before adding 10 second grace period after leadership change

* fixed interal issue #2215 FailedLeader timeout bug


v3.2.12 (2018-02-27)
--------------------

* remove long disfunctional admin/long_echo handler

* fixed Foxx API:

  * PUT /_api/foxx/service: Respect force flag
  * PATCH /_api/foxx/service: Check whether a service under given mount exists

* fix issue #4457: create /var/tmp/arangod with correct user in supervisor mode

* fix internal issue #1848

  AQL optimizer was trying to resolve attribute accesses
  to attributes of constant object values at query compile time, but only did so far
  the very first attribute in each object

  this fixes https://stackoverflow.com/questions/48648737/beginner-bug-in-for-loops-from-objects

* fix inconvenience: If we want to start server with a non-existing
  --javascript.app-path it will now be created (if possible)

* fixed: REST API `POST _api/foxx` now returns HTTP code 201 on success, as documented.
         returned 200 before.

* fixed: REST API `PATCH _api/foxx/dependencies` now updates the existing dependencies
         instead of replacing them.

* fixed: Foxx upload of single javascript file. You now can upload via http-url pointing
         to a javascript file.

* fixed issue #4395: If your foxx app includes an `APP` folder it got accidently removed by selfhealing
         this is not the case anymore.

* fix internal issue 1770: collection creation using distributeShardsLike yields
  errors and did not distribute shards correctly in the following cases:
  1. If numberOfShards * replicationFactor % nrDBServers != 0
     (shards * replication is not divisible by DBServers).
  2. If there was failover / move shard case on the leading collection
     and creating the follower collection afterwards.

* fix timeout issues in replication client expiration

+ fix some inconsistencies in replication for RocksDB engine that could have led
  to some operations not being shipped from master to slave servers

* fix issue #4272: VERSION file keeps disappearing

* fix internal issue #81: quotation marks disappeared when switching table/json
  editor in the query editor ui

* make the default value of `--rocksdb.block-cache-shard-bits` use the RocksDB
  default value. This will mostly mean the default number block cache shard
  bits is lower than before, allowing each shard to store more data and cause
  less evictions from block cache

* fix issue #4393: broken handling of unix domain sockets in
  JS_Download

* fix internal bug #1726: supervision failed to remove multiple
  removed servers from health UI

* fixed internal issue #1969 - command apt-get purge/remove arangodb3e was failing

* fixed a bug where supervision tried to deal with shards of virtual collections


v3.2.11 (2018-01-17)
--------------------

* Fixed an issue with the index estimates in RocksDB in the case a transaction is aborted.
  Former the index estimates were modified if the transaction commited or not.
  Now they will only be modified if the transaction commited successfully.

* Truncate in RocksDB will now do intermediate commits every 10.000 documents
  if truncate fails or the server crashes during this operation all deletes
  that have been commited so far are persisted.

* fixed issue #4308: Crash when getter for error.name throws an error (on Windows)

* UI: fixed a query editor caching and parsing issue for arrays and objects

* Fixed internal issue #1684: Web UI: saving arrays/objects as bind parameters faulty

* Fixed internal issue #1683: fixes an UI issue where a collection name gets wrongly cached
  within the documents overview of a collection.

* issue #4222: Permission error preventing AQL query import / export on webui

* UI: optimized login view for very small screen sizes

* UI: Shard distribution view now has an accordion view instead of displaying
  all shards of all collections at once.

* UI: optimized error messages for invalid query bind parameter

* fixed missing transaction events in RocksDB asynchronous replication

* fixed issue #4255: AQL SORT consuming too much memory

* fixed issue #4199: Internal failure: JavaScript exception in file 'arangosh.js'
  at 98,7: ArangoError 4: Expecting type String

* fixed issue #3818: Foxx configuration keys cannot contain spaces (will not save)

* UI: displayed wrong "waitForSync" property for a collection when
  using RocksDB as storage engine

* prevent binding to the same combination of IP and port on Windows

* fixed incorrect persistence of RAFT vote and term


v3.2.10 (2017-12-22)
--------------------

* replication: more robust initial sync

* fixed a bug in the RocksDB engine that would prevent recalculated
  collection counts to be actually stored

* fixed issue #4095: Inconsistent query execution plan

* fixed issue #4056: Executing empty query causes crash

* fixed issue #4045: Out of memory in `arangorestore` when no access
  rights to dump files

* fixed issue #3031: New Graph: Edge definitions with edges in
  fromCollections and toCollections

* fixed issue #2668: UI: when following wrong link from edge to vertex in
  nonexisting collection misleading error is printed

* UI: improved the behavior during collection creation in a cluster environment

* UI: the graph viewer backend now picks one random start vertex of the
  first 1000 documents instead of calling any(). The implementation of
  any is known to scale bad on huge collections with rocksdb.

* fixed snapshots becoming potentially invalid after intermediate commits in
  the RocksDB engine

* backport agency inquire API changes

* fixed issue #3822: Field validation error in ArangoDB UI - Minor

* UI: fixed disappearing of the navigation label in some cases

* UI: fixed broken foxx configuration keys. Some valid configuration values
  could not be edited via the ui.

* fixed issue #3640: limit in subquery

* UI: edge collections were wrongly added to from and to vertices select
  box during graph creation

* fixed issue #3741: fix terminal color output in Windows

* fixed issue #3917: traversals with high maximal depth take extremely long
  in planning phase.

* fix equality comparison for MMFiles documents in AQL functions UNIQUE
  and UNION_DISTINCT


v3.2.9 (2017-12-04)
-------------------

* under certain conditions, replication could stop. Now fixed by adding an
  equality check for requireFromPresent tick value

* fixed locking for replication context info in RocksDB engine
  this fixes undefined behavior when parallel requests are made to the
  same replication context

* UI: added not found views for documents and collections

* fixed issue #3858: Foxx queues stuck in 'progress' status

* allow compilation of ArangoDB source code with g++ 7

* fixed issue #3224: Issue in the Foxx microservices examples

* fixed a deadlock in user privilege/permission change routine

* fixed a deadlock on server shutdown

* fixed some collection locking issues in MMFiles engine

* properly report commit errors in AQL write queries to the caller for the
  RocksDB engine

* UI: optimized error messages for invalid graph definitions. Also fixed a
  graph renderer cleanrenderer cleanup error.

* UI: document/edge editor now remembering their modes (e.g. code or tree)

* UI: added a delay within the graph viewer while changing the colors of the
  graph. Necessary due different browser behaviour.

* fix removal of failed cluster nodes via web interface

* back port of ClusterComm::wait fix in devel
  among other things this fixes too eager dropping of other followers in case
  one of the followers does not respond in time

* transact interface in agency should not be inquired as of now

* inquiry tests and blocking of inquiry on AgencyGeneralTransaction

v3.2.8 (2017-11-18)
-------------------

* fixed a race condition occuring when upgrading via linux package manager

* fixed authentication issue during replication


v3.2.7 (2017-11-13)
-------------------

* Cluster customers, which have upgraded from 3.1 to 3.2 need to upgrade
  to 3.2.7. The cluster supervision is otherwise not operational.

* Fixed issue #3597: AQL with path filters returns unexpected results
  In some cases breadth first search in combination with vertex filters
  yields wrong result, the filter was not applied correctly.

* fixed some undefined behavior in some internal value caches for AQL GatherNodes
  and SortNodes, which could have led to sorted results being effectively not
  correctly sorted.

* make the replication applier for the RocksDB engine start automatically after a
  restart of the server if the applier was configured with its `autoStart` property
  set to `true`. previously the replication appliers were only automatically restarted
  at server start for the MMFiles engine.

* fixed arangodump batch size adaptivity in cluster mode and upped default batch size
  for arangodump

  these changes speed up arangodump in cluster context

* smart graphs now return a proper inventory in response to replication inventory
  requests

* fixed issue #3618: Inconsistent behavior of OR statement with object bind parameters

* only users with read/write rights on the "_system" database can now execute
  "_admin/shutdown" as well as modify properties of the write-ahead log (WAL)

* increase default maximum number of V8 contexts to at least 16 if not explicitly
  configured otherwise.
  the procedure for determining the actual maximum value of V8 contexts is unchanged
  apart from the value `16` and works as follows:
  - if explicitly set, the value of the configuration option `--javascript.v8-contexts`
    is used as the maximum number of V8 contexts
  - when the option is not set, the maximum number of V8 contexts is determined
    by the configuration option `--server.threads` if that option is set. if
    `--server.threads` is not set, then the maximum number of V8 contexts is the
    server's reported hardware concurrency (number of processors visible
    to the arangod process). if that would result in a maximum value of less than 16
    in any of these two cases, then the maximum value will be increased to 16.

* fixed issue #3447: ArangoError 1202: AQL: NotFound: (while executing) when
  updating collection

* potential fix for issue #3581: Unexpected "rocksdb unique constraint
  violated" with unique hash index

* fixed geo index optimizer rule for geo indexes with a single (array of coordinates)
  attribute.

* improved the speed of the shards overview in cluster (API endpoint /_api/cluster/shardDistribution API)
  It is now guaranteed to return after ~2 seconds even if the entire cluster is unresponsive.

* fix agency precondition check for complex objects
  this fixes issues with several CAS operations in the agency

* several fixes for agency restart and shutdown

* the cluster-internal representation of planned collection objects is now more
  lightweight than before, using less memory and not allocating any cache for indexes
  etc.

* fixed issue #3403: How to kill long running AQL queries with the browser console's
  AQL (display issue)

* fixed issue #3549: server reading ENGINE config file fails on common standard
  newline character

* UI: fixed error notifications for collection modifications

* several improvements for the truncate operation on collections:

  * the timeout for the truncate operation was increased in cluster mode in
    order to prevent too frequent "could not truncate collection" errors

  * after a truncate operation, collections in MMFiles still used disk space.
    to reclaim disk space used by truncated collection, the truncate actions
    in the web interface and from the ArangoShell now issue an extra WAL flush
    command (in cluster mode, this command is also propagated to all servers).
    the WAL flush allows all servers to write out any pending operations into the
    datafiles of the truncated collection. afterwards, a final journal rotate
    command is sent, which enables the compaction to entirely remove all datafiles
    and journals for the truncated collection, so that all disk space can be
    reclaimed

  * for MMFiles a special method will be called after a truncate operation so that
    all indexes of the collection can free most of their memory. previously some
    indexes (hash and skiplist indexes) partially kept already allocated memory
    in order to avoid future memory allocations

  * after a truncate operation in the RocksDB engine, an additional compaction
    will be triggered for the truncated collection. this compaction removes all
    deletions from the key space so that follow-up scans over the collection's key
    range do not have to filter out lots of already-removed values

  These changes make truncate operations potentially more time-consuming than before,
  but allow for memory/disk space savings afterwards.

* enable JEMalloc background threads for purging and returning unused memory
  back to the operating system (Linux only)

  JEMalloc will create its background threads on demand. The number of background
  threads is capped by the number of CPUs or active arenas. The background threads run
  periodically and purge unused memory pages, allowing memory to be returned to the
  operating system.

  This change will make the arangod process create several additional threads.
  It is accompanied by an increased `TasksMax` value in the systemd service configuration
  file for the arangodb3 service.

* upgraded bundled V8 engine to bugfix version v5.7.492.77

  this upgrade fixes a memory leak in upstream V8 described in
  https://bugs.chromium.org/p/v8/issues/detail?id=5945 that will result in memory
  chunks only getting uncommitted but not unmapped


v3.2.6 (2017-10-26)
-------------------

* UI: fixed event cleanup in cluster shards view

* UI: reduced cluster dashboard api calls

* fixed a permission problem that prevented collection contents to be displayed
  in the web interface

* removed posix_fadvise call from RocksDB's PosixSequentialFile::Read(). This is
  consistent with Facebook PR 2573 (#3505)

  this fix should improve the performance of the replication with the RocksDB
  storage engine

* allow changing of collection replication factor for existing collections

* UI: replicationFactor of a collection is now changeable in a cluster
  environment

* several fixes for the cluster agency

* fixed undefined behavior in the RocksDB-based geo index

* fixed Foxxmaster failover

* purging or removing the Debian/Ubuntu arangodb3 packages now properly stops
  the arangod instance before actuallying purging or removing


v3.2.5 (2017-10-16)
-------------------

* general-graph module and _api/gharial now accept cluster options
  for collection creation. It is now possible to set replicationFactor and
  numberOfShards for all collections created via this graph object.
  So adding a new collection will not result in a singleShard and
  no replication anymore.

* fixed issue #3408: Hard crash in query for pagination

* minimum number of V8 contexts in console mode must be 2, not 1. this is
  required to ensure the console gets one dedicated V8 context and all other
  operations have at least one extra context. This requirement was not enforced
  anymore.

* fixed issue #3395: AQL: cannot instantiate CollectBlock with undetermined
  aggregation method

* UI: fixed wrong user attribute name validation, issue #3228

* fix potential overflow in CRC marker check when a corrupted CRC marker
  is found at the very beginning of an MMFiles datafile

* UI: fixed unresponsive events in cluster shards view

* Add statistics about the V8 context counts and number of available/active/busy
  threads we expose through the server statistics interface.


v3.2.4 (2017-09-26)
-------------------

* UI: no default index selected during index creation

* UI: added replicationFactor option during SmartGraph creation

* make the MMFiles compactor perform less writes during normal compaction
  operation

  This partially fixes issue #3144

* make the MMFiles compactor configurable

  The following options have been added:

* `--compaction.db-sleep-time`: sleep interval between two compaction runs
    (in s)
  * `--compaction.min-interval"`: minimum sleep time between two compaction
     runs (in s)
  * `--compaction.min-small-data-file-size`: minimal filesize threshold
    original datafiles have to be below for a compaction
  * `--compaction.dead-documents-threshold`: minimum unused count of documents
    in a datafile
  * `--compaction.dead-size-threshold`: how many bytes of the source data file
    are allowed to be unused at most
  * `--compaction.dead-size-percent-threshold`: how many percent of the source
    datafile should be unused at least
  * `--compaction.max-files`: Maximum number of files to merge to one file
  * `--compaction.max-result-file-size`: how large may the compaction result
    file become (in bytes)
  * `--compaction.max-file-size-factor`: how large the resulting file may
    be in comparison to the collection's `--database.maximal-journal-size' setting`

* fix downwards-incompatibility in /_api/explain REST handler

* fix Windows implementation for fs.getTempPath() to also create a
  sub-directory as we do on linux

* fixed a multi-threading issue in cluster-internal communication

* performance improvements for traversals and edge lookups

* removed internal memory zone handling code. the memory zones were a leftover
  from the early ArangoDB days and did not provide any value in the current
  implementation.

* (Enterprise only) added `skipInaccessibleCollections` option for AQL queries:
  if set, AQL queries (especially graph traversals) will treat collections to
  which a user has no access rights to as if these collections were empty.

* adjusted scheduler thread handling to start and stop less threads in
  normal operations

* leader-follower replication catchup code has been rewritten in C++

* early stage AQL optimization now also uses the C++ implementations of
  AQL functions if present. Previously it always referred to the JavaScript
  implementations and ignored the C++ implementations. This change gives
  more flexibility to the AQL optimizer.

* ArangoDB tty log output is now colored for log messages with levels
  FATAL, ERR and WARN.

* changed the return values of AQL functions `REGEX_TEST` and `REGEX_REPLACE`
  to `null` when the input regex is invalid. Previous versions of ArangoDB
  partly returned `false` for invalid regexes and partly `null`.

* added `--log.role` option for arangod

  When set to `true`, this option will make the ArangoDB logger print a single
  character with the server's role into each logged message. The roles are:

  - U: undefined/unclear (used at startup)
  - S: single server
  - C: coordinator
  - P: primary
  - A: agent

  The default value for this option is `false`, so no roles will be logged.


v3.2.3 (2017-09-07)
-------------------

* fixed issue #3106: orphan collections could not be registered in general-graph module

* fixed wrong selection of the database inside the internal cluster js api

* added startup option `--server.check-max-memory-mappings` to make arangod check
  the number of memory mappings currently used by the process and compare it with
  the maximum number of allowed mappings as determined by /proc/sys/vm/max_map_count

  The default value is `true`, so the checks will be performed. When the current
  number of mappings exceeds 90% of the maximum number of mappings, the creation
  of further V8 contexts will be deferred.

  Note that this option is effective on Linux systems only.

* arangoimp now has a `--remove-attribute` option

* added V8 context lifetime control options
  `--javascript.v8-contexts-max-invocations` and `--javascript.v8-contexts-max-age`

  These options allow specifying after how many invocations a used V8 context is
  disposed, or after what time a V8 context is disposed automatically after its
  creation. If either of the two thresholds is reached, an idl V8 context will be
  disposed.

  The default value of `--javascript.v8-contexts-max-invocations` is 0, meaning that
  the maximum number of invocations per context is unlimited. The default value
  for `--javascript.v8-contexts-max-age` is 60 seconds.

* fixed wrong UI cluster health information

* fixed issue #3070: Add index in _jobs collection

* fixed issue #3125: HTTP Foxx API JSON parsing

* fixed issue #3120: Foxx queue: job isn't running when server.authentication = true

* fixed supervision failure detection and handling, which happened with simultaneous
  agency leadership change


v3.2.2 (2017-08-23)
-------------------

* make "Rebalance shards" button work in selected database only, and not make
  it rebalance the shards of all databases

* fixed issue #2847: adjust the response of the DELETE `/_api/users/database/*` calls

* fixed issue #3075: Error when upgrading arangoDB on linux ubuntu 16.04

* fixed a buffer overrun in linenoise console input library for long input strings

* increase size of the linenoise input buffer to 8 KB

* abort compilation if the detected GCC or CLANG isn't in the range of compilers
  we support

* fixed spurious cluster hangups by always sending AQL-query related requests
  to the correct servers, even after failover or when a follower drops

  The problem with the previous shard-based approach was that responsibilities
  for shards may change from one server to another at runtime, after the query
  was already instanciated. The coordinator and other parts of the query then
  sent further requests for the query to the servers now responsible for the
  shards.
  However, an AQL query must send all further requests to the same servers on
  which the query was originally instanciated, even in case of failover.
  Otherwise this would potentially send requests to servers that do not know
  about the query, and would also send query shutdown requests to the wrong
  servers, leading to abandoned queries piling up and using resources until
  they automatically time out.

* fixed issue with RocksDB engine acquiring the collection count values too
  early, leading to the collection count values potentially being slightly off
  even in exclusive transactions (for which the exclusive access should provide
  an always-correct count value)

* fixed some issues in leader-follower catch-up code, specifically for the
  RocksDB engine

* make V8 log fatal errors to syslog before it terminates the process.
  This change is effective on Linux only.

* fixed issue with MMFiles engine creating superfluous collection journals
  on shutdown

* fixed issue #3067: Upgrade from 3.2 to 3.2.1 reset autoincrement keys

* fixed issue #3044: ArangoDB server shutdown unexpectedly

* fixed issue #3039: Incorrect filter interpretation

* fixed issue #3037: Foxx, internal server error when I try to add a new service

* improved MMFiles fulltext index document removal performance
  and fulltext index query performance for bigger result sets

* ui: fixed a display bug within the slow and running queries view

* ui: fixed a bug when success event triggers twice in a modal

* ui: fixed the appearance of the documents filter

* ui: graph vertex collections not restricted to 10 anymore

* fixed issue #2835: UI detection of JWT token in case of server restart or upgrade

* upgrade jemalloc version to 5.0.1

  This fixes problems with the memory allocator returing "out of memory" when
  calling munmap to free memory in order to return it to the OS.

  It seems that calling munmap on Linux can increase the number of mappings, at least
  when a region is partially unmapped. This can lead to the process exceeding its
  maximum number of mappings, and munmap and future calls to mmap returning errors.

  jemalloc version 5.0.1 does not have the `--enable-munmap` configure option anymore,
  so the problem is avoided. To return memory to the OS eventually, jemalloc 5's
  background purge threads are used on Linux.

* fixed issue #2978: log something more obvious when you log a Buffer

* fixed issue #2982: AQL parse error?

* fixed issue #3125: HTTP Foxx API Json parsing

v3.2.1 (2017-08-09)
-------------------

* added C++ implementations for AQL functions `LEFT()`, `RIGHT()` and `TRIM()`

* fixed docs for issue #2968: Collection _key autoincrement value increases on error

* fixed issue #3011: Optimizer rule reduce-extraction-to-projection breaks queries

* Now allowing to restore users in a sharded environment as well
  It is still not possible to restore collections that are sharded
  differently than by _key.

* fixed an issue with restoring of system collections and user rights.
  It was not possible to restore users into an authenticated server.

* fixed issue #2977: Documentation for db._createDatabase is wrong

* ui: added bind parameters to slow query history view

* fixed issue #1751: Slow Query API should provide bind parameters, webui should display them

* ui: fixed a bug when moving multiple documents was not possible

* fixed docs for issue #2968: Collection _key autoincrement value increases on error

* AQL CHAR_LENGTH(null) returns now 0. Since AQL TO_STRING(null) is '' (string of length 0)

* ui: now supports single js file upload for Foxx services in addition to zip files

* fixed a multi-threading issue in the agency when callElection was called
  while the Supervision was calling updateSnapshot

* added startup option `--query.tracking-with-bindvars`

  This option controls whether the list of currently running queries
  and the list of slow queries should contain the bind variables used
  in the queries or not.

  The option can be changed at runtime using the commands

      // enables tracking of bind variables
      // set to false to turn tracking of bind variables off
      var value = true;
      require("@arangodb/aql/queries").properties({
        trackBindVars: value
      });

* index selectivity estimates are now available in the cluster as well

* fixed issue #2943: loadIndexesIntoMemory not returning the same structure
  as the rest of the collection APIs

* fixed issue #2949: ArangoError 1208: illegal name

* fixed issue #2874: Collection properties do not return `isVolatile`
  attribute

* potential fix for issue #2939: Segmentation fault when starting
  coordinator node

* fixed issue #2810: out of memory error when running UPDATE/REPLACE
  on medium-size collection

* fix potential deadlock errors in collector thread

* disallow the usage of volatile collections in the RocksDB engine
  by throwing an error when a collection is created with attribute
  `isVolatile` set to `true`.
  Volatile collections are unsupported by the RocksDB engine, so
  creating them should not succeed and silently create a non-volatile
  collection

* prevent V8 from issuing SIGILL instructions when it runs out of memory

  Now arangod will attempt to log a FATAL error into its logfile in case V8
  runs out of memory. In case V8 runs out of memory, it will still terminate the
  entire process. But at least there should be something in the ArangoDB logs
  indicating what the problem was. Apart from that, the arangod process should
  now be exited with SIGABRT rather than SIGILL as it shouldn't return into the
  V8 code that aborted the process with `__builtin_trap`.

  this potentially fixes issue #2920: DBServer crashing automatically post upgrade to 3.2

* Foxx queues and tasks now ensure that the scripts in them run with the same
  permissions as the Foxx code who started the task / queue

* fixed issue #2928: Offset problems

* fixed issue #2876: wrong skiplist index usage in edge collection

* fixed issue #2868: cname missing from logger-follow results in rocksdb

* fixed issue #2889: Traversal query using incorrect collection id

* fixed issue #2884: AQL traversal uniqueness constraints "propagating" to other traversals? Weird results

* arangoexport: added `--query` option for passing an AQL query to export the result

* fixed issue #2879: No result when querying for the last record of a query

* ui: allows now to edit default access level for collections in database
  _system for all users except the root user.

* The _users collection is no longer accessible outside the arngod process, _queues is always read-only

* added new option "--rocksdb.max-background-jobs"

* removed options "--rocksdb.max-background-compactions", "--rocksdb.base-background-compactions" and "--rocksdb.max-background-flushes"

* option "--rocksdb.compaction-read-ahead-size" now defaults to 2MB

* change Windows build so that RocksDB doesn't enforce AVX optimizations by default
  This fixes startup crashes on servers that do not have AVX CPU extensions

* speed up RocksDB secondary index creation and dropping

* removed RocksDB note in Geo index docs


v3.2.0 (2017-07-20)
-------------------

* fixed UI issues

* fixed multi-threading issues in Pregel

* fixed Foxx resilience

* added command-line option `--javascript.allow-admin-execute`

  This option can be used to control whether user-defined JavaScript code
  is allowed to be executed on server by sending via HTTP to the API endpoint
  `/_admin/execute`  with an authenticated user account.
  The default value is `false`, which disables the execution of user-defined
  code. This is also the recommended setting for production. In test environments,
  it may be convenient to turn the option on in order to send arbitrary setup
  or teardown commands for execution on the server.


v3.2.beta6 (2017-07-18)
-----------------------

* various bugfixes


v3.2.beta5 (2017-07-16)
-----------------------

* numerous bugfixes


v3.2.beta4 (2017-07-04)
-----------------------

* ui: fixed document view _from and _to linking issue for special characters

* added function `db._parse(query)` for parsing an AQL query and returning information about it

* fixed one medium priority and two low priority security user interface
  issues found by owasp zap.

* ui: added index deduplicate options

* ui: fixed renaming of collections for the rocksdb storage engine

* documentation and js fixes for secondaries

* RocksDB storage format was changed, users of the previous beta/alpha versions
  must delete the database directory and re-import their data

* enabled permissions on database and collection level

* added and changed some user related REST APIs
    * added `PUT /_api/user/{user}/database/{database}/{collection}` to change collection permission
    * added `GET /_api/user/{user}/database/{database}/{collection}`
    * added optional `full` parameter to the `GET /_api/user/{user}/database/` REST call

* added user functions in the arangoshell `@arangodb/users` module
    * added `grantCollection` and `revokeCollection` functions
    * added `permission(user, database, collection)` to retrieve collection specific rights

* added "deduplicate" attribute for array indexes, which controls whether inserting
  duplicate index values from the same document into a unique array index will lead to
  an error or not:

      // with deduplicate = true, which is the default value:
      db._create("test");
      db.test.ensureIndex({ type: "hash", fields: ["tags[*]"], deduplicate: true });
      db.test.insert({ tags: ["a", "b"] });
      db.test.insert({ tags: ["c", "d", "c"] }); // will work, because deduplicate = true
      db.test.insert({ tags: ["a"] }); // will fail

      // with deduplicate = false
      db._create("test");
      db.test.ensureIndex({ type: "hash", fields: ["tags[*]"], deduplicate: false });
      db.test.insert({ tags: ["a", "b"] });
      db.test.insert({ tags: ["c", "d", "c"] }); // will not work, because deduplicate = false
      db.test.insert({ tags: ["a"] }); // will fail

  The "deduplicate" attribute is now also accepted by the index creation HTTP
  API endpoint POST /_api/index and is returned by GET /_api/index.

* added optimizer rule "remove-filters-covered-by-traversal"

* Debian/Ubuntu installer: make messages about future package upgrades more clear

* fix a hangup in VST

  The problem happened when the two first chunks of a VST message arrived
  together on a connection that was newly switched to VST.

* fix deletion of outdated WAL files in RocksDB engine

* make use of selectivity estimates in hash, skiplist and persistent indexes
  in RocksDB engine

* changed VM overcommit recommendation for user-friendliness

* fix a shutdown bug in the cluster: a destroyed query could still be active

* do not terminate the entire server process if a temp file cannot be created
  (Windows only)

* fix log output in the front-end, it stopped in case of too many messages


v3.2.beta3 (2017-06-27)
-----------------------

* numerous bugfixes


v3.2.beta2 (2017-06-20)
-----------------------

* potentially fixed issue #2559: Duplicate _key generated on insertion

* fix invalid results (too many) when a skipping LIMIT was used for a
  traversal. `LIMIT x` or `LIMIT 0, x` were not affected, but `LIMIT s, x`
  may have returned too many results

* fix races in SSL communication code

* fix invalid locking in JWT authentication cache, which could have
  crashed the server

* fix invalid first group results for sorted AQL COLLECT when LIMIT
  was used

* fix potential race, which could make arangod hang on startup

* removed `exception` field from transaction error result; users should throw
  explicit `Error` instances to return custom exceptions (addresses issue #2561)

* fixed issue #2613: Reduce log level when Foxx manager tries to self heal missing database

* add a read only mode for users and collection level authorization

* removed `exception` field from transaction error result; users should throw
  explicit `Error` instances to return custom exceptions (addresses issue #2561)

* fixed issue #2677: Foxx disabling development mode creates non-deterministic service bundle

* fixed issue #2684: Legacy service UI not working


v3.2.beta1 (2017-06-12)
-----------------------

* provide more context for index errors (addresses issue #342)

* arangod now validates several OS/environment settings on startup and warns if
  the settings are non-ideal. Most of the checks are executed on Linux systems only.

* fixed issue #2515: The replace-or-with-in optimization rule might prevent use of indexes

* added `REGEX_REPLACE` AQL function

* the RocksDB storage format was changed, users of the previous alpha versions
  must delete the database directory and re-import their data

* added server startup option `--query.fail-on-warning`

  setting this option to `true` will abort any AQL query with an exception if
  it causes a warning at runtime. The value can be overridden per query by
  setting the `failOnWarning` attribute in a query's options.

* added --rocksdb.num-uncompressed-levels to adjust number of non-compressed levels

* added checks for memory managment and warn (i. e. if hugepages are enabled)

* set default SSL cipher suite string to "HIGH:!EXPORT:!aNULL@STRENGTH"

* fixed issue #2469: Authentication = true does not protect foxx-routes

* fixed issue #2459: compile success but can not run with rocksdb

* `--server.maximal-queue-size` is now an absolute maximum. If the queue is
  full, then 503 is returned. Setting it to 0 means "no limit".

* (Enterprise only) added authentication against an LDAP server

* fixed issue #2083: Foxx services aren't distributed to all coordinators

* fixed issue #2384: new coordinators don't pick up existing Foxx services

* fixed issue #2408: Foxx service validation causes unintended side-effects

* extended HTTP API with routes for managing Foxx services

* added distinction between hasUser and authorized within Foxx
  (cluster internal requests are authorized requests but don't have a user)

* arangoimp now has a `--threads` option to enable parallel imports of data

* PR #2514: Foxx services that can't be fixed by self-healing now serve a 503 error

* added `time` function to `@arangodb` module


v3.2.alpha4 (2017-04-25)
------------------------

* fixed issue #2450: Bad optimization plan on simple query

* fixed issue #2448: ArangoDB Web UI takes no action when Delete button is clicked

* fixed issue #2442: Frontend shows already deleted databases during login

* added 'x-content-type-options: nosniff' to avoid MSIE bug

* set default value for `--ssl.protocol` from TLSv1 to TLSv1.2.

* AQL breaking change in cluster:
  The SHORTEST_PATH statement using edge-collection names instead
  of a graph name now requires to explicitly name the vertex-collection names
  within the AQL query in the cluster. It can be done by adding `WITH <name>`
  at the beginning of the query.

  Example:
  ```
  FOR v,e IN OUTBOUND SHORTEST_PATH @start TO @target edges [...]
  ```

  Now has to be:

  ```
  WITH vertices
  FOR v,e IN OUTBOUND SHORTEST_PATH @start TO @target edges [...]
  ```

  This change is due to avoid dead-lock sitations in clustered case.
  An error stating the above is included.

* add implicit use of geo indexes when using SORT/FILTER in AQL, without
  the need to use the special-purpose geo AQL functions `NEAR` or `WITHIN`.

  the special purpose `NEAR` AQL function can now be substituted with the
  following AQL (provided there is a geo index present on the `doc.latitude`
  and `doc.longitude` attributes):

      FOR doc in geoSort
        SORT DISTANCE(doc.latitude, doc.longitude, 0, 0)
        LIMIT 5
        RETURN doc

  `WITHIN` can be substituted with the following AQL:

      FOR doc in geoFilter
        FILTER DISTANCE(doc.latitude, doc.longitude, 0, 0) < 2000
        RETURN doc

  Compared to using the special purpose AQL functions this approach has the
  advantage that it is more composable, and will also honor any `LIMIT` values
  used in the AQL query.

* potential fix for shutdown hangs on OSX

* added KB, MB, GB prefix for integer parameters, % for integer parameters
  with a base value

* added JEMALLOC 4.5.0

* added `--vm.resident-limit` and `--vm.path` for file-backed memory mapping
  after reaching a configurable maximum RAM size

* try recommended limit for file descriptors in case of unlimited
  hard limit

* issue #2413: improve logging in case of lock timeout and deadlocks

* added log topic attribute to /_admin/log api

* removed internal build option `USE_DEV_TIMERS`

  Enabling this option activated some proprietary timers for only selected
  events in arangod. Instead better use `perf` to gather timings.


v3.2.alpha3 (2017-03-22)
------------------------

* increase default collection lock timeout from 30 to 900 seconds

* added function `db._engine()` for retrieval of storage engine information at
  server runtime

  There is also an HTTP REST handler at GET /_api/engine that returns engine
  information.

* require at least cmake 3.2 for building ArangoDB

* make arangod start with less V8 JavaScript contexts

  This speeds up the server start (a little bit) and makes it use less memory.
  Whenever a V8 context is needed by a Foxx action or some other operation and
  there is no usable V8 context, a new one will be created dynamically now.

  Up to `--javascript.v8-contexts` V8 contexts will be created, so this option
  will change its meaning. Previously as many V8 contexts as specified by this
  option were created at server start, and the number of V8 contexts did not
  change at runtime. Now up to this number of V8 contexts will be in use at the
  same time, but the actual number of V8 contexts is dynamic.

  The garbage collector thread will automatically delete unused V8 contexts after
  a while. The number of spare contexts will go down to as few as configured in
  the new option `--javascript.v8-contexts-minimum`. Actually that many V8 contexts
  are also created at server start.

  The first few requests in new V8 contexts will take longer than in contexts
  that have been there already. Performance may therefore suffer a bit for the
  initial requests sent to ArangoDB or when there are only few but performance-
  critical situations in which new V8 contexts will be created. If this is a
  concern, it can easily be fixed by setting `--javascipt.v8-contexts-minimum`
  and `--javascript.v8-contexts` to a relatively high value, which will guarantee
  that many number of V8 contexts to be created at startup and kept around even
  when unused.

  Waiting for an unused V8 context will now also abort if no V8 context can be
  acquired/created after 120 seconds.

* improved diagnostic messages written to logfiles by supervisor process

* fixed issue #2367

* added "bindVars" to attributes of currently running and slow queries

* added "jsonl" as input file type for arangoimp

* upgraded version of bundled zlib library from 1.2.8 to 1.2.11

* added input file type `auto` for arangoimp so it can automatically detect the
  type of the input file from the filename extension

* fixed variables parsing in GraphQL

* added `--translate` option for arangoimp to translate attribute names from
  the input files to attriubte names expected by ArangoDB

  The `--translate` option can be specified multiple times (once per translation
  to be executed). The following example renames the "id" column from the input
  file to "_key", and the "from" column to "_from", and the "to" column to "_to":

      arangoimp --type csv --file data.csv --translate "id=_key" --translate "from=_from" --translate "to=_to"

  `--translate` works for CSV and TSV inputs only.

* changed default value for `--server.max-packet-size` from 128 MB to 256 MB

* fixed issue #2350

* fixed issue #2349

* fixed issue #2346

* fixed issue #2342

* change default string truncation length from 80 characters to 256 characters for
  `print`/`printShell` functions in ArangoShell and arangod. This will emit longer
  prefixes of string values before truncating them with `...`, which is helpful
  for debugging.

* always validate incoming JSON HTTP requests for duplicate attribute names

  Incoming JSON data with duplicate attribute names will now be rejected as
  invalid. Previous versions of ArangoDB only validated the uniqueness of
  attribute names inside incoming JSON for some API endpoints, but not
  consistently for all APIs.

* don't let read-only transactions block the WAL collector

* allow passing own `graphql-sync` module instance to Foxx GraphQL router

* arangoexport can now export to csv format

* arangoimp: fixed issue #2214

* Foxx: automatically add CORS response headers

* added "OPTIONS" to CORS `access-control-allow-methods` header

* Foxx: Fix arangoUser sometimes not being set correctly

* fixed issue #1974


v3.2.alpha2 (2017-02-20)
------------------------

* ui: fixed issue #2065

* ui: fixed a dashboard related memory issue

* Internal javascript rest actions will now hide their stack traces to the client
  unless maintainer mode is activated. Instead they will always log to the logfile

* Removed undocumented internal HTTP API:
  * PUT _api/edges

  The documented GET _api/edges and the undocumented POST _api/edges remains unmodified.

* updated V8 version to 5.7.0.0

* change undocumented behaviour in case of invalid revision ids in
  If-Match and If-None-Match headers from 400 (BAD) to 412 (PRECONDITION
  FAILED).

* change undocumented behaviour in case of invalid revision ids in
  JavaScript document operations from 1239 ("illegal document revision")
  to 1200 ("conflict").

* added data export tool, arangoexport.

  arangoexport can be used to export collections to json, jsonl or xml
  and export a graph or collections to xgmml.

* fixed a race condition when closing a connection

* raised default hard limit on threads for very small to 64

* fixed negative counting of http connection in UI


v3.2.alpha1 (2017-02-05)
------------------------

* added figure `httpRequests` to AQL query statistics

* removed revisions cache intermediate layer implementation

* obsoleted startup options `--database.revision-cache-chunk-size` and
  `--database.revision-cache-target-size`

* fix potential port number over-/underruns

* added startup option `--log.shorten-filenames` for controlling whether filenames
  in log messages should be shortened to just the filename with the absolute path

* removed IndexThreadFeature, made `--database.index-threads` option obsolete

* changed index filling to make it more parallel, dispatch tasks to boost::asio

* more detailed stacktraces in Foxx apps

* generated Foxx services now use swagger tags


v3.1.24 (XXXX-XX-XX)
--------------------

* fixed one more LIMIT issue in traversals


v3.1.23 (2017-06-19)
--------------------

* potentially fixed issue #2559: Duplicate _key generated on insertion

* fix races in SSL communication code

* fix invalid results (too many) when a skipping LIMIT was used for a
  traversal. `LIMIT x` or `LIMIT 0, x` were not affected, but `LIMIT s, x`
  may have returned too many results

* fix invalid first group results for sorted AQL COLLECT when LIMIT
  was used

* fix invalid locking in JWT authentication cache, which could have
  crashed the server

* fix undefined behavior in traverser when traversals were used inside
  a FOR loop


v3.1.22 (2017-06-07)
--------------------

* fixed issue #2505: Problem with export + report of a bug

* documented changed behavior of WITH

* fixed ui glitch in aardvark

* avoid agency compaction bug

* fixed issue #2283: disabled proxy communication internally


v3.1.21 (2017-05-22)
--------------------

* fixed issue #2488:  AQL operator IN error when data use base64 chars

* more randomness in seeding RNG

v3.1.20 (2016-05-16)
--------------------

* fixed incorrect sorting for distributeShardsLike

* improve reliability of AgencyComm communication with Agency

* fixed shard numbering bug, where ids were erouneously incremented by 1

* remove an unnecessary precondition in createCollectionCoordinator

* funny fail rotation fix

* fix in SimpleHttpClient for correct advancement of readBufferOffset

* forward SIG_HUP in supervisor process to the server process to fix logrotaion
  You need to stop the remaining arangod server process manually for the upgrade to work.


v3.1.19 (2017-04-28)
--------------------

* Fixed a StackOverflow issue in Traversal and ShortestPath. Occured if many (>1000) input
  values in a row do not return any result. Fixes issue: #2445

* fixed issue #2448

* fixed issue #2442

* added 'x-content-type-options: nosniff' to avoid MSIE bug

* fixed issue #2441

* fixed issue #2440

* Fixed a StackOverflow issue in Traversal and ShortestPath. Occured if many (>1000) input
  values in a row do not return any result. Fixes issue: #2445

* fix occasional hanging shutdowns on OS X


v3.1.18 (2017-04-18)
--------------------

* fixed error in continuous synchronization of collections

* fixed spurious hangs on server shutdown

* better error messages during restore collection

* completely overhaul supervision. More detailed tests

* Fixed a dead-lock situation in cluster traversers, it could happen in
  rare cases if the computation on one DBServer could be completed much earlier
  than the other server. It could also be restricted to SmartGraphs only.

* (Enterprise only) Fixed a bug in SmartGraph DepthFirstSearch. In some
  more complicated queries, the maxDepth limit of 1 was not considered strictly
  enough, causing the traverser to do unlimited depth searches.

* fixed issue #2415

* fixed issue #2422

* fixed issue #1974


v3.1.17 (2017-04-04)
--------------------

* (Enterprise only) fixed a bug where replicationFactor was not correctly
  forwarded in SmartGraph creation.

* fixed issue #2404

* fixed issue #2397

* ui - fixed smart graph option not appearing

* fixed issue #2389

* fixed issue #2400


v3.1.16 (2017-03-27)
--------------------

* fixed issue #2392

* try to raise file descriptors to at least 8192, warn otherwise

* ui - aql editor improvements + updated ace editor version (memory leak)

* fixed lost HTTP requests

* ui - fixed some event issues

* avoid name resolution when given connection string is a valid ip address

* helps with issue #1842, bug in COLLECT statement in connection with LIMIT.

* fix locking bug in cluster traversals

* increase lock timeout defaults

* increase various cluster timeouts

* limit default target size for revision cache to 1GB, which is better for
  tight RAM situations (used to be 40% of (totalRAM - 1GB), use
  --database.revision-cache-target-size <VALUEINBYTES> to get back the
  old behaviour

* fixed a bug with restarted servers indicating status as "STARTUP"
  rather that "SERVING" in Nodes UI.


v3.1.15 (2017-03-20)
--------------------

* add logrotate configuration as requested in #2355

* fixed issue #2376

* ui - changed document api due a chrome bug

* ui - fixed a submenu bug

* added endpoint /_api/cluster/endpoints in cluster case to get all
  coordinator endpoints

* fix documentation of /_api/endpoint, declaring this API obsolete.

* Foxx response objects now have a `type` method for manipulating the content-type header

* Foxx tests now support `xunit` and `tap` reporters


v3.1.14 (2017-03-13)
--------------------

* ui - added feature request (multiple start nodes within graph viewer) #2317

* added missing locks to authentication cache methods

* ui - added feature request (multiple start nodes within graph viewer) #2317

* ui - fixed wrong merge of statistics information from different coordinators

* ui - fixed issue #2316

* ui - fixed wrong protocol usage within encrypted environment

* fixed compile error on Mac Yosemite

* minor UI fixes


v3.1.13 (2017-03-06)
--------------------

* fixed variables parsing in GraphQL

* fixed issue #2214

* fixed issue #2342

* changed thread handling to queue only user requests on coordinator

* use exponential backoff when waiting for collection locks

* repair short name server lookup in cluster in the case of a removed
  server


v3.1.12 (2017-02-28)
--------------------

* disable shell color escape sequences on Windows

* fixed issue #2326

* fixed issue #2320

* fixed issue #2315

* fixed a race condition when closing a connection

* raised default hard limit on threads for very small to 64

* fixed negative counting of http connection in UI

* fixed a race when renaming collections

* fixed a race when dropping databases


v3.1.11 (2017-02-17)
--------------------

* fixed a race between connection closing and sending out last chunks of data to clients
  when the "Connection: close" HTTP header was set in requests

* ui: optimized smart graph creation usability

* ui: fixed #2308

* fixed a race in async task cancellation via `require("@arangodb/tasks").unregisterTask()`

* fixed spuriously hanging threads in cluster AQL that could sit idle for a few minutes

* fixed potential numeric overflow for big index ids in index deletion API

* fixed sort issue in cluster, occurring when one of the local sort buffers of a
  GatherNode was empty

* reduce number of HTTP requests made for certain kinds of join queries in cluster,
  leading to speedup of some join queries

* supervision deals with demised coordinators correctly again

* implement a timeout in TraverserEngineRegistry

* agent communication reduced in large batches of append entries RPCs

* inception no longer estimates RAFT timings

* compaction in agents has been moved to a separate thread

* replicated logs hold local timestamps

* supervision jobs failed leader and failed follower revisited for
  function in precarious stability situations

* fixed bug in random number generator for 64bit int


v3.1.10 (2017-02-02)
--------------------

* updated versions of bundled node modules:
  - joi: from 8.4.2 to 9.2.0
  - joi-to-json-schema: from 2.2.0 to 2.3.0
  - sinon: from 1.17.4 to 1.17.6
  - lodash: from 4.13.1 to 4.16.6

* added shortcut for AQL ternary operator
  instead of `condition ? true-part : false-part` it is now possible to also use a
  shortcut variant `condition ? : false-part`, e.g.

      FOR doc IN docs RETURN doc.value ?: 'not present'

  instead of

      FOR doc IN docs RETURN doc.value ? doc.value : 'not present'

* fixed wrong sorting order in cluster, if an index was used to sort with many
  shards.

* added --replication-factor, --number-of-shards and --wait-for-sync to arangobench

* turn on UTF-8 string validation for VelocyPack values received via VST connections

* fixed issue #2257

* upgraded Boost version to 1.62.0

* added optional detail flag for db.<collection>.count()
  setting the flag to `true` will make the count operation returned the per-shard
  counts for the collection:

      db._create("test", { numberOfShards: 10 });
      for (i = 0; i < 1000; ++i) {
        db.test.insert({value: i});
      }
      db.test.count(true);

      {
        "s100058" : 99,
        "s100057" : 103,
        "s100056" : 100,
        "s100050" : 94,
        "s100055" : 90,
        "s100054" : 122,
        "s100051" : 109,
        "s100059" : 99,
        "s100053" : 95,
        "s100052" : 89
      }

* added optional memory limit for AQL queries:

      db._query("FOR i IN 1..100000 SORT i RETURN i", {}, { options: { memoryLimit: 100000 } });

  This option limits the default maximum amount of memory (in bytes) that a single
  AQL query can use.
  When a single AQL query reaches the specified limit value, the query will be
  aborted with a *resource limit exceeded* exception. In a cluster, the memory
  accounting is done per shard, so the limit value is effectively a memory limit per
  query per shard.

  The global limit value can be overriden per query by setting the *memoryLimit*
  option value for individual queries when running an AQL query.

* added server startup option `--query.memory-limit`

* added convenience function to create vertex-centric indexes.

  Usage: `db.collection.ensureVertexCentricIndex("label", {type: "hash", direction: "outbound"})`
  That will create an index that can be used on OUTBOUND with filtering on the
  edge attribute `label`.

* change default log output for tools to stdout (instead of stderr)

* added option -D to define a configuration file environment key=value

* changed encoding behavior for URLs encoded in the C++ code of ArangoDB:
  previously the special characters `-`, `_`, `~` and `.` were returned as-is
  after URL-encoding, now `.` will be encoded to be `%2e`.
  This also changes the behavior of how incoming URIs are processed: previously
  occurrences of `..` in incoming request URIs were collapsed (e.g. `a/../b/` was
  collapsed to a plain `b/`). Now `..` in incoming request URIs are not collapsed.

* Foxx request URL suffix is no longer unescaped

* @arangodb/request option json now defaults to `true` if the response body is not empty and encoding is not explicitly set to `null` (binary).
  The option can still be set to `false` to avoid unnecessary attempts at parsing the response as JSON.

* Foxx configuration values for unknown options will be discarded when saving the configuration in production mode using the web interface

* module.context.dependencies is now immutable

* process.stdout.isTTY now returns `true` in arangosh and when running arangod with the `--console` flag

* add support for Swagger tags in Foxx


v3.1.9 (XXXX-XX-XX)
-------------------

* macos CLI package: store databases and apps in the users home directory

* ui: fixed re-login issue within a non system db, when tab was closed

* fixed a race in the VelocyStream Commtask implementation

* fixed issue #2256


v3.1.8 (2017-01-09)
-------------------

* add Windows silent installer

* add handling of debug symbols during Linux & windows release builds.

* fixed issue #2181

* fixed issue #2248: reduce V8 max old space size from 3 GB to 1 GB on 32 bit systems

* upgraded Boost version to 1.62.0

* fixed issue #2238

* fixed issue #2234

* agents announce new endpoints in inception phase to leader

* agency leadership accepts updatet endpoints to given uuid

* unified endpoints replace localhost with 127.0.0.1

* fix several problems within an authenticated cluster


v3.1.7 (2016-12-29)
-------------------

* fixed one too many elections in RAFT

* new agency comm backported from devel


v3.1.6 (2016-12-20)
-------------------

* fixed issue #2227

* fixed issue #2220

* agency constituent/agent bug fixes in race conditions picking up
  leadership

* supervision does not need waking up anymore as it is running
  regardless

* agents challenge their leadership more rigorously


v3.1.5 (2016-12-16)
-------------------

* lowered default value of `--database.revision-cache-target-size` from 75% of
  RAM to less than 40% of RAM

* fixed issue #2218

* fixed issue #2217

* Foxx router.get/post/etc handler argument can no longer accidentally omitted

* fixed issue #2223


v3.1.4 (2016-12-08)
-------------------

* fixed issue #2211

* fixed issue #2204

* at cluster start, coordinators wait until at least one DBserver is there,
  and either at least two DBservers are there or 15s have passed, before they
  initiate the bootstrap of system collections.

* more robust agency startup from devel

* supervision's AddFollower adds many followers at once

* supervision has new FailedFollower job

* agency's Node has new method getArray

* agency RAFT timing estimates more conservative in waitForSync
  scenario

* agency RAFT timing estimates capped at maximum 2.0/10.0 for low/high


v3.1.3 (2016-12-02)
-------------------

* fix a traversal bug when using skiplist indexes:
  if we have a skiplist of ["a", "unused", "_from"] and a traversal like:
  FOR v,e,p IN OUTBOUND @start @@edges
    FILTER p.edges[0].a == 'foo'
    RETURN v
  And the above index applied on "a" is considered better than EdgeIndex, than
  the executor got into undefined behaviour.

* fix endless loop when trying to create a collection with replicationFactor: -1


v3.1.2 (2016-11-24)
-------------------

* added support for descriptions field in Foxx dependencies

* (Enterprise only) fixed a bug in the statistic report for SmartGraph traversals.
Now they state correctly how many documents were fetched from the index and how many
have been filtered.

* Prevent uniform shard distribution when replicationFactor == numServers

v3.1.1 (2016-11-15)
-------------------

* fixed issue #2176

* fixed issue #2168

* display index usage of traversals in AQL explainer output (previously missing)

* fixed issue #2163

* preserve last-used HLC value across server starts

* allow more control over handling of pre-3.1 _rev values

  this changes the server startup option `--database.check-30-revisions` from a boolean (true/false)
  parameter to a string parameter with the following possible values:

  - "fail":
    will validate _rev values of 3.0 collections on collection loading and throw an exception when invalid _rev values are found.
    in this case collections with invalid _rev values are marked as corrupted and cannot be used in the ArangoDB 3.1 instance.
    the fix procedure for such collections is to export the collections from 3.0 database with arangodump and restore them in 3.1 with arangorestore.
    collections that do not contain invalid _rev values are marked as ok and will not be re-checked on following loads.
    collections that contain invalid _rev values will be re-checked on following loads.

  - "true":
    will validate _rev values of 3.0 collections on collection loading and print a warning when invalid _rev values are found.
    in this case collections with invalid _rev values can be used in the ArangoDB 3.1 instance.
    however, subsequent operations on documents with invalid _rev values may silently fail or fail with explicit errors.
    the fix procedure for such collections is to export the collections from 3.0 database with arangodump and restore them in 3.1 with arangorestore.
    collections that do not contain invalid _rev values are marked as ok and will not be re-checked on following loads.
    collections that contain invalid _rev values will be re-checked on following loads.

  - "false":
    will not validate _rev values on collection loading and not print warnings.
    no hint is given when invalid _rev values are found.
    subsequent operations on documents with invalid _rev values may silently fail or fail with explicit errors.
    this setting does not affect whether collections are re-checked later.
    collections will be re-checked on following loads if `--database.check-30-revisions` is later set to either `true` or `fail`.

  The change also suppresses warnings that were printed when collections were restored using arangorestore, and the restore
  data contained invalid _rev values. Now these warnings are suppressed, and new HLC _rev values are generated for these documents
  as before.

* added missing functions to AQL syntax highlighter in web interface

* fixed display of `ANY` direction in traversal explainer output (direction `ANY` was shown as either
  `INBOUND` or `OUTBOUND`)

* changed behavior of toJSON() function when serializing an object before saving it in the database

  if an object provides a toJSON() function, this function is still called for serializing it.
  the change is that the result of toJSON() is not stringified anymore, but saved as is. previous
  versions of ArangoDB called toJSON() and after that additionally stringified its result.

  This change will affect the saving of JS Buffer objects, which will now be saved as arrays of
  bytes instead of a comma-separated string of the Buffer's byte contents.

* allow creating unique indexes on more attributes than present in shardKeys

  The following combinations of shardKeys and indexKeys are allowed/not allowed:

  shardKeys     indexKeys
      a             a        ok
      a             b    not ok
      a           a b        ok
    a b             a    not ok
    a b             b    not ok
    a b           a b        ok
    a b         a b c        ok
  a b c           a b    not ok
  a b c         a b c        ok

* fixed wrong version in web interface login screen (EE only)

* make web interface not display an exclamation mark next to ArangoDB version number 3.1

* fixed search for arbitrary document attributes in web interface in case multiple
  search values were used on different attribute names. in this case, the search always
  produced an empty result

* disallow updating `_from` and `_to` values of edges in Smart Graphs. Updating these
  attributes would lead to potential redistribution of edges to other shards, which must be
  avoided.

* fixed issue #2148

* updated graphql-sync dependency to 0.6.2

* fixed issue #2156

* fixed CRC4 assembly linkage


v3.1.0 (2016-10-29)
-------------------

* AQL breaking change in cluster:

  from ArangoDB 3.1 onwards `WITH` is required for traversals in a
  clustered environment in order to avoid deadlocks.

  Note that for queries that access only a single collection or that have all
  collection names specified somewhere else in the query string, there is no
  need to use *WITH*. *WITH* is only useful when the AQL query parser cannot
  automatically figure out which collections are going to be used by the query.
  *WITH* is only useful for queries that dynamically access collections, e.g.
  via traversals, shortest path operations or the *DOCUMENT()* function.

  more info can be found [here](https://github.com/arangodb/arangodb/blob/devel/Documentation/Books/AQL/Operations/With.md)

* added AQL function `DISTANCE` to calculate the distance between two arbitrary
  coordinates (haversine formula)

* fixed issue #2110

* added Auto-aptation of RAFT timings as calculations only


v3.1.rc2 (2016-10-10)
---------------------

* second release candidate


v3.1.rc1 (2016-09-30)
---------------------

* first release candidate


v3.1.alpha2 (2016-09-01)
------------------------

* added module.context.createDocumentationRouter to replace module.context.apiDocumentation

* bug in RAFT implementation of reads. dethroned leader still answered requests in isolation

* ui: added new graph viewer

* ui: aql-editor added tabular & graph display

* ui: aql-editor improved usability

* ui: aql-editor: query profiling support

* fixed issue #2109

* fixed issue #2111

* fixed issue #2075

* added AQL function `DISTANCE` to calculate the distance between two arbitrary
  coordinates (haversine formula)

* rewrote scheduler and dispatcher based on boost::asio

  parameters changed:
    `--scheduler.threads` and `--server.threads` are now merged into a single one: `--server.threads`

    hidden `--server.extra-threads` has been removed

    hidden `--server.aql-threads` has been removed

    hidden `--server.backend` has been removed

    hidden `--server.show-backends` has been removed

    hidden `--server.thread-affinity` has been removed

* fixed issue #2086

* fixed issue #2079

* fixed issue #2071

  make the AQL query optimizer inject filter condition expressions referred to
  by variables during filter condition aggregation.
  For example, in the following query

      FOR doc IN collection
        LET cond1 = (doc.value == 1)
        LET cond2 = (doc.value == 2)
        FILTER cond1 || cond2
        RETURN { doc, cond1, cond2 }

  the optimizer will now inject the conditions for `cond1` and `cond2` into the filter
  condition `cond1 || cond2`, expanding it to `(doc.value == 1) || (doc.value == 2)`
  and making these conditions available for index searching.

  Note that the optimizer previously already injected some conditions into other
  conditions, but only if the variable that defined the condition was not used
  elsewhere. For example, the filter condition in the query

      FOR doc IN collection
        LET cond = (doc.value == 1)
        FILTER cond
        RETURN { doc }

  already got optimized before because `cond` was only used once in the query and
  the optimizer decided to inject it into the place where it was used.

  This only worked for variables that were referred to once in the query.
  When a variable was used multiple times, the condition was not injected as
  in the following query:

      FOR doc IN collection
        LET cond = (doc.value == 1)
        FILTER cond
        RETURN { doc, cond }

  The fix for #2070 now will enable this optimization so that the query can
  use an index on `doc.value` if available.

* changed behavior of AQL array comparison operators for empty arrays:
  * `ALL` and `ANY` now always return `false` when the left-hand operand is an
    empty array. The behavior for non-empty arrays does not change:
    * `[] ALL == 1` will return `false`
    * `[1] ALL == 1` will return `true`
    * `[1, 2] ALL == 1` will return `false`
    * `[2, 2] ALL == 1` will return `false`
    * `[] ANY == 1` will return `false`
    * `[1] ANY == 1` will return `true`
    * `[1, 2] ANY == 1` will return `true`
    * `[2, 2] ANY == 1` will return `false`
  * `NONE` now always returns `true` when the left-hand operand is an empty array.
    The behavior for non-empty arrays does not change:
    * `[] NONE == 1` will return `true`
    * `[1] NONE == 1` will return `false`
    * `[1, 2] NONE == 1` will return `false`
    * `[2, 2] NONE == 1` will return `true`

* added experimental AQL functions `JSON_STRINGIFY` and `JSON_PARSE`

* added experimental support for incoming gzip-compressed requests

* added HTTP REST APIs for online log level adjustments:

  - GET `/_admin/log/level` returns the current log level settings
  - PUT `/_admin/log/level` modifies the current log level settings

* PATCH /_api/gharial/{graph-name}/vertex/{collection-name}/{vertex-key}
  - changed default value for keepNull to true

* PATCH /_api/gharial/{graph-name}/edge/{collection-name}/{edge-key}
  - changed default value for keepNull to true

* renamed `maximalSize` attribute in parameter.json files to `journalSize`

  The `maximalSize` attribute will still be picked up from collections that
  have not been adjusted. Responses from the replication API will now also use
  `journalSize` instead of `maximalSize`.

* added `--cluster.system-replication-factor` in order to adjust the
  replication factor for new system collections

* fixed issue #2012

* added a memory expection in case V8 memory gets too low

* added Optimizer Rule for other indexes in Traversals
  this allows AQL traversals to use other indexes than the edge index.
  So traversals with filters on edges can now make use of more specific
  indexes, e.g.

      FOR v, e, p IN 2 OUTBOUND @start @@edge FILTER p.edges[0].foo == "bar"

  will prefer a Hash Index on [_from, foo] above the EdgeIndex.

* fixed epoch computation in hybrid logical clock

* fixed thread affinity

* replaced require("internal").db by require("@arangodb").db

* added option `--skip-lines` for arangoimp
  this allows skipping the first few lines from the import file in case the
  CSV or TSV import are used

* fixed periodic jobs: there should be only one instance running - even if it
  runs longer than the period

* improved performance of primary index and edge index lookups

* optimizations for AQL `[*]` operator in case no filter, no projection and
  no offset/limit are used

* added AQL function `OUTERSECTION` to return the symmetric difference of its
  input arguments

* Foxx manifests of installed services are now saved to disk with indentation

* Foxx tests and scripts in development mode should now always respect updated
  files instead of loading stale modules

* When disabling Foxx development mode the setup script is now re-run

* Foxx now provides an easy way to directly serve GraphQL requests using the
  `@arangodb/foxx/graphql` module and the bundled `graphql-sync` dependency

* Foxx OAuth2 module now correctly passes the `access_token` to the OAuth2 server

* added iconv-lite and timezone modules

* web interface now allows installing GitHub and zip services in legacy mode

* added module.context.createDocumentationRouter to replace module.context.apiDocumentation

* bug in RAFT implementation of reads. dethroned leader still answered
  requests in isolation

* all lambdas in ClusterInfo might have been left with dangling references.

* Agency bug fix for handling of empty json objects as values.

* Foxx tests no longer support the Mocha QUnit interface as this resulted in weird
  inconsistencies in the BDD and TDD interfaces. This fixes the TDD interface
  as well as out-of-sequence problems when using the BDD before/after functions.

* updated bundled JavaScript modules to latest versions; joi has been updated from 8.4 to 9.2
  (see [joi 9.0.0 release notes](https://github.com/hapijs/joi/issues/920) for information on
  breaking changes and new features)

* fixed issue #2139

* updated graphql-sync dependency to 0.6.2

* fixed issue #2156


v3.0.13 (XXXX-XX-XX)
--------------------

* fixed issue #2315

* fixed issue #2210


v3.0.12 (2016-11-23)
--------------------

* fixed issue #2176

* fixed issue #2168

* fixed issues #2149, #2159

* fixed error reporting for issue #2158

* fixed assembly linkage bug in CRC4 module

* added support for descriptions field in Foxx dependencies


v3.0.11 (2016-11-08)
--------------------

* fixed issue #2140: supervisor dies instead of respawning child

* fixed issue #2131: use shard key value entered by user in web interface

* fixed issue #2129: cannot kill a long-run query

* fixed issue #2110

* fixed issue #2081

* fixed issue #2038

* changes to Foxx service configuration or dependencies should now be
  stored correctly when options are cleared or omitted

* Foxx tests no longer support the Mocha QUnit interface as this resulted in weird
  inconsistencies in the BDD and TDD interfaces. This fixes the TDD interface
  as well as out-of-sequence problems when using the BDD before/after functions.

* fixed issue #2148


v3.0.10 (2016-09-26)
--------------------

* fixed issue #2072

* fixed issue #2070

* fixed slow cluster starup issues. supervision will demonstrate more
  patience with db servers


v3.0.9 (2016-09-21)
-------------------

* fixed issue #2064

* fixed issue #2060

* speed up `collection.any()` and skiplist index creation

* fixed multiple issues where ClusterInfo bug hung agency in limbo
  timeouting on multiple collection and database callbacks


v3.0.8 (2016-09-14)
-------------------

* fixed issue #2052

* fixed issue #2005

* fixed issue #2039

* fixed multiple issues where ClusterInfo bug hung agency in limbo
  timeouting on multiple collection and database callbacks


v3.0.7 (2016-09-05)
-------------------

* new supervision job handles db server failure during collection creation.


v3.0.6 (2016-09-02)
-------------------

* fixed issue #2026

* slightly better error diagnostics for AQL query compilation and replication

* fixed issue #2018

* fixed issue #2015

* fixed issue #2012

* fixed wrong default value for arangoimp's `--on-duplicate` value

* fix execution of AQL traversal expressions when there are multiple
  conditions that refer to variables set outside the traversal

* properly return HTTP 503 in JS actions when backend is gone

* supervision creates new key in agency for failed servers

* new shards will not be allocated on failed or cleaned servers


v3.0.5 (2016-08-18)
-------------------

* execute AQL ternary operator via C++ if possible

* fixed issue #1977

* fixed extraction of _id attribute in AQL traversal conditions

* fix SSL agency endpoint

* Minimum RAFT timeout was one order of magnitude to short.

* Optimized RAFT RPCs from leader to followers for efficiency.

* Optimized RAFT RPC handling on followers with respect to compaction.

* Fixed bug in handling of duplicates and overlapping logs

* Fixed bug in supervision take over after leadership change.

v3.0.4 (2016-08-01)
-------------------

* added missing lock for periodic jobs access

* fix multiple Foxx related cluster issues

* fix handling of empty AQL query strings

* fixed issue in `INTERSECTION` AQL function with duplicate elements
  in the source arrays

* fixed issue #1970

* fixed issue #1968

* fixed issue #1967

* fixed issue #1962

* fixed issue #1959

* replaced require("internal").db by require("@arangodb").db

* fixed issue #1954

* fixed issue #1953

* fixed issue #1950

* fixed issue #1949

* fixed issue #1943

* fixed segfault in V8, by backporting https://bugs.chromium.org/p/v8/issues/detail?id=5033

* Foxx OAuth2 module now correctly passes the `access_token` to the OAuth2 server

* fixed credentialed CORS requests properly respecting --http.trusted-origin

* fixed a crash in V8Periodic task (forgotten lock)

* fixed two bugs in synchronous replication (syncCollectionFinalize)


v3.0.3 (2016-07-17)
-------------------

* fixed issue #1942

* fixed issue #1941

* fixed array index batch insertion issues for hash indexes that caused problems when
  no elements remained for insertion

* fixed AQL MERGE() function with External objects originating from traversals

* fixed some logfile recovery errors with error message "document not found"

* fixed issue #1937

* fixed issue #1936

* improved performance of arangorestore in clusters with synchronous
  replication

* Foxx tests and scripts in development mode should now always respect updated
  files instead of loading stale modules

* When disabling Foxx development mode the setup script is now re-run

* Foxx manifests of installed services are now saved to disk with indentation


v3.0.2 (2016-07-09)
-------------------

* fixed assertion failure in case multiple remove operations were used in the same query

* fixed upsert behavior in case upsert was used in a loop with the same document example

* fixed issue #1930

* don't expose local file paths in Foxx error messages.

* fixed issue #1929

* make arangodump dump the attribute `isSystem` when dumping the structure
  of a collection, additionally make arangorestore not fail when the attribute
  is missing

* fixed "Could not extract custom attribute" issue when using COLLECT with
  MIN/MAX functions in some contexts

* honor presence of persistent index for sorting

* make AQL query optimizer not skip "use-indexes-rule", even if enough
  plans have been created already

* make AQL optimizer not skip "use-indexes-rule", even if enough execution plans
  have been created already

* fix double precision value loss in VelocyPack JSON parser

* added missing SSL support for arangorestore

* improved cluster import performance

* fix Foxx thumbnails on DC/OS

* fix Foxx configuration not being saved

* fix Foxx app access from within the frontend on DC/OS

* add option --default-replication-factor to arangorestore and simplify
  the control over the number of shards when restoring

* fix a bug in the VPack -> V8 conversion if special attributes _key,
  _id, _rev, _from and _to had non-string values, which is allowed
  below the top level

* fix malloc_usable_size for darwin


v3.0.1 (2016-06-30)
-------------------

* fixed periodic jobs: there should be only one instance running - even if it
  runs longer than the period

* increase max. number of collections in AQL queries from 32 to 256

* fixed issue #1916: header "authorization" is required" when opening
  services page

* fixed issue #1915: Explain: member out of range

* fixed issue #1914: fix unterminated buffer

* don't remove lockfile if we are the same (now stale) pid
  fixes docker setups (our pid will always be 1)

* do not use revision id comparisons in compaction for determining whether a
  revision is obsolete, but marker memory addresses
  this ensures revision ids don't matter when compacting documents

* escape Unicode characters in JSON HTTP responses
  this converts UTF-8 characters in HTTP responses of arangod into `\uXXXX`
  escape sequences. This makes the HTTP responses fit into the 7 bit ASCII
  character range, which speeds up HTTP response parsing for some clients,
  namely node.js/v8

* add write before read collections when starting a user transaction
  this allows specifying the same collection in both read and write mode without
  unintended side effects

* fixed buffer overrun that occurred when building very large result sets

* index lookup optimizations for primary index and edge index

* fixed "collection is a nullptr" issue when starting a traversal from a transaction

* enable /_api/import on coordinator servers


v3.0.0 (2016-06-22)
-------------------

* minor GUI fixxes

* fix for replication and nonces


v3.0.0-rc3 (2016-06-19)
-----------------------

* renamed various Foxx errors to no longer refer to Foxx services as apps

* adjusted various error messages in Foxx to be more informative

* specifying "files" in a Foxx manifest to be mounted at the service root
  no longer results in 404s when trying to access non-file routes

* undeclared path parameters in Foxx no longer break the service

* trusted reverse proxy support is now handled more consistently

* ArangoDB request compatibility and user are now exposed in Foxx

* all bundled NPM modules have been upgraded to their latest versions


v3.0.0-rc2 (2016-06-12)
-----------------------

* added option `--server.max-packet-size` for client tools

* renamed option `--server.ssl-protocol` to `--ssl.protocol` in client tools
  (was already done for arangod, but overlooked for client tools)

* fix handling of `--ssl.protocol` value 5 (TLS v1.2) in client tools, which
  claimed to support it but didn't

* config file can use '@include' to include a different config file as base


v3.0.0-rc1 (2016-06-10)
-----------------------

* the user management has changed: it now has users that are independent of
  databases. A user can have one or more database assigned to the user.

* forward ported V8 Comparator bugfix for inline heuristics from
  https://github.com/v8/v8/commit/5ff7901e24c2c6029114567de5a08ed0f1494c81

* changed to-string conversion for AQL objects and arrays, used by the AQL
  function `TO_STRING()` and implicit to-string casts in AQL

  - arrays are now converted into their JSON-stringify equivalents, e.g.

    - `[ ]` is now converted to `[]`
    - `[ 1, 2, 3 ]` is now converted to `[1,2,3]`
    - `[ "test", 1, 2 ] is now converted to `["test",1,2]`

    Previous versions of ArangoDB converted arrays with no members into the
    empty string, and non-empty arrays into a comma-separated list of member
    values, without the surrounding angular brackets. Additionally, string
    array members were not enclosed in quotes in the result string:

    - `[ ]` was converted to ``
    - `[ 1, 2, 3 ]` was converted to `1,2,3`
    - `[ "test", 1, 2 ] was converted to `test,1,2`

  - objects are now converted to their JSON-stringify equivalents, e.g.

    - `{ }` is converted to `{}`
    - `{ a: 1, b: 2 }` is converted to `{"a":1,"b":2}`
    - `{ "test" : "foobar" }` is converted to `{"test":"foobar"}`

    Previous versions of ArangoDB always converted objects into the string
    `[object Object]`

  This change affects also the AQL functions `CONCAT()` and `CONCAT_SEPARATOR()`
  which treated array values differently in previous versions. Previous versions
  of ArangoDB automatically flattened array values on the first level of the array,
  e.g. `CONCAT([1, 2, 3, [ 4, 5, 6 ]])` produced `1,2,3,4,5,6`. Now this will produce
  `[1,2,3,[4,5,6]]`. To flatten array members on the top level, you can now use
  the more explicit `CONCAT(FLATTEN([1, 2, 3, [4, 5, 6]], 1))`.

* added C++ implementations for AQL functions `SLICE()`, `CONTAINS()` and
  `RANDOM_TOKEN()`

* as a consequence of the upgrade to V8 version 5, the implementation of the
  JavaScript `Buffer` object had to be changed. JavaScript `Buffer` objects in
  ArangoDB now always store their data on the heap. There is no shared pool
  for small Buffer values, and no pointing into existing Buffer data when
  extracting slices. This change may increase the cost of creating Buffers with
  short contents or when peeking into existing Buffers, but was required for
  safer memory management and to prevent leaks.

* the `db` object's function `_listDatabases()` was renamed to just `_databases()`
  in order to make it more consistent with the existing `_collections()` function.
  Additionally the `db` object's `_listEndpoints()` function was renamed to just
  `_endpoints()`.

* changed default value of `--server.authentication` from `false` to `true` in
  configuration files etc/relative/arangod.conf and etc/arangodb/arangod.conf.in.
  This means the server will be started with authentication enabled by default,
  requiring all client connections to provide authentication data when connecting
  to ArangoDB. Authentication can still be turned off via setting the value of
  `--server.authentication` to `false` in ArangoDB's configuration files or by
  specifying the option on the command-line.

* Changed result format for querying all collections via the API GET `/_api/collection`.

  Previous versions of ArangoDB returned an object with an attribute named `collections`
  and an attribute named `names`. Both contained all available collections, but
  `collections` contained the collections as an array, and `names` contained the
  collections again, contained in an object in which the attribute names were the
  collection names, e.g.

  ```
  {
    "collections": [
      {"id":"5874437","name":"test","isSystem":false,"status":3,"type":2},
      {"id":"17343237","name":"something","isSystem":false,"status":3,"type":2},
      ...
    ],
    "names": {
      "test": {"id":"5874437","name":"test","isSystem":false,"status":3,"type":2},
      "something": {"id":"17343237","name":"something","isSystem":false,"status":3,"type":2},
      ...
    }
  }
  ```
  This result structure was redundant, and therefore has been simplified to just

  ```
  {
    "result": [
      {"id":"5874437","name":"test","isSystem":false,"status":3,"type":2},
      {"id":"17343237","name":"something","isSystem":false,"status":3,"type":2},
      ...
    ]
  }
  ```

  in ArangoDB 3.0.

* added AQL functions `TYPENAME()` and `HASH()`

* renamed arangob tool to arangobench

* added AQL string comparison operator `LIKE`

  The operator can be used to compare strings like this:

      value LIKE search

  The operator is currently implemented by calling the already existing AQL
  function `LIKE`.

  This change also makes `LIKE` an AQL keyword. Using `LIKE` in either case as
  an attribute or collection name in AQL thus requires quoting.

* make AQL optimizer rule "remove-unnecessary-calculations" fire in more cases

  The rule will now remove calculations that are used exactly once in other
  expressions (e.g. `LET a = doc RETURN a.value`) and calculations,
  or calculations that are just references (e.g. `LET a = b`).

* renamed AQL optimizer rule "merge-traversal-filter" to "optimize-traversals"
  Additionally, the optimizer rule will remove unused edge and path result variables
  from the traversal in case they are specified in the `FOR` section of the traversal,
  but not referenced later in the query. This saves constructing edges and paths
  results.

* added AQL optimizer rule "inline-subqueries"

  This rule can pull out certain subqueries that are used as an operand to a `FOR`
  loop one level higher, eliminating the subquery completely. For example, the query

      FOR i IN (FOR j IN [1,2,3] RETURN j) RETURN i

  will be transformed by the rule to:

      FOR i IN [1,2,3] RETURN i

  The query

      FOR name IN (FOR doc IN _users FILTER doc.status == 1 RETURN doc.name) LIMIT 2 RETURN name

  will be transformed into

      FOR tmp IN _users FILTER tmp.status == 1 LIMIT 2 RETURN tmp.name

  The rule will only fire when the subquery is used as an operand to a `FOR` loop, and
  if the subquery does not contain a `COLLECT` with an `INTO` variable.

* added new endpoint "srv://" for DNS service records

* The result order of the AQL functions VALUES and ATTRIBUTES has never been
  guaranteed and it only had the "correct" ordering by accident when iterating
  over objects that were not loaded from the database. This accidental behavior
  is now changed by introduction of VelocyPack. No ordering is guaranteed unless
  you specify the sort parameter.

* removed configure option `--enable-logger`

* added AQL array comparison operators

  All AQL comparison operators now also exist in an array variant. In the
  array variant, the operator is preceded with one of the keywords *ALL*, *ANY*
  or *NONE*. Using one of these keywords changes the operator behavior to
  execute the comparison operation for all, any, or none of its left hand
  argument values. It is therefore expected that the left hand argument
  of an array operator is an array.

  Examples:

      [ 1, 2, 3 ] ALL IN [ 2, 3, 4 ]   // false
      [ 1, 2, 3 ] ALL IN [ 1, 2, 3 ]   // true
      [ 1, 2, 3 ] NONE IN [ 3 ]        // false
      [ 1, 2, 3 ] NONE IN [ 23, 42 ]   // true
      [ 1, 2, 3 ] ANY IN [ 4, 5, 6 ]   // false
      [ 1, 2, 3 ] ANY IN [ 1, 42 ]     // true
      [ 1, 2, 3 ] ANY == 2             // true
      [ 1, 2, 3 ] ANY == 4             // false
      [ 1, 2, 3 ] ANY > 0              // true
      [ 1, 2, 3 ] ANY <= 1             // true
      [ 1, 2, 3 ] NONE < 99            // false
      [ 1, 2, 3 ] NONE > 10            // true
      [ 1, 2, 3 ] ALL > 2              // false
      [ 1, 2, 3 ] ALL > 0              // true
      [ 1, 2, 3 ] ALL >= 3             // false
      ["foo", "bar"] ALL != "moo"      // true
      ["foo", "bar"] NONE == "bar"     // false
      ["foo", "bar"] ANY == "foo"      // true

* improved AQL optimizer to remove unnecessary sort operations in more cases

* allow enclosing AQL identifiers in forward ticks in addition to using
  backward ticks

  This allows for convenient writing of AQL queries in JavaScript template strings
  (which are delimited with backticks themselves), e.g.

      var q = `FOR doc IN ´collection´ RETURN doc.´name´`;

* allow to set `print.limitString` to configure the number of characters
  to output before truncating

* make logging configurable per log "topic"

  `--log.level <level>` sets the global log level to <level>, e.g. `info`,
  `debug`, `trace`.

  `--log.level topic=<level>` sets the log level for a specific topic.
  Currently, the following topics exist: `collector`, `compactor`, `mmap`,
  `performance`, `queries`, and `requests`. `performance` and `requests` are
  set to FATAL by default. `queries` is set to info. All others are
  set to the global level by default.

  The new log option `--log.output <definition>` allows directing the global
  or per-topic log output to different outputs. The output definition
  "<definition>" can be one of

    "-" for stdin
    "+" for stderr
    "syslog://<syslog-facility>"
    "syslog://<syslog-facility>/<application-name>"
    "file://<relative-path>"

  The option can be specified multiple times in order to configure the output
  for different log topics. To set up a per-topic output configuration, use
  `--log.output <topic>=<definition>`, e.g.

    queries=file://queries.txt

  logs all queries to the file "queries.txt".

* the option `--log.requests-file` is now deprecated. Instead use

    `--log.level requests=info`
    `--log.output requests=file://requests.txt`

* the option `--log.facility` is now deprecated. Instead use

    `--log.output requests=syslog://facility`

* the option `--log.performance` is now deprecated. Instead use

    `--log.level performance=trace`

* removed option `--log.source-filter`

* removed configure option `--enable-logger`

* change collection directory names to include a random id component at the end

  The new pattern is `collection-<id>-<random>`, where `<id>` is the collection
  id and `<random>` is a random number. Previous versions of ArangoDB used a
  pattern `collection-<id>` without the random number.

  ArangoDB 3.0 understands both the old and name directory name patterns.

* removed mostly unused internal spin-lock implementation

* removed support for pre-Windows 7-style locks. This removes compatibility for
  Windows versions older than Windows 7 (e.g. Windows Vista, Windows XP) and
  Windows 2008R2 (e.g. Windows 2008).

* changed names of sub-threads started by arangod

* added option `--default-number-of-shards` to arangorestore, allowing creating
  collections with a specifiable number of shards from a non-cluster dump

* removed support for CoffeeScript source files

* removed undocumented SleepAndRequeue

* added WorkMonitor to inspect server threads

* when downloading a Foxx service from the web interface the suggested filename
  is now based on the service's mount path instead of simply "app.zip"

* the `@arangodb/request` response object now stores the parsed JSON response
  body in a property `json` instead of `body` when the request was made using the
  `json` option. The `body` instead contains the response body as a string.

* the Foxx API has changed significantly, 2.8 services are still supported
  using a backwards-compatible "legacy mode"


v2.8.12 (XXXX-XX-XX)
--------------------

* issue #2091: decrease connect timeout to 5 seconds on startup

* fixed issue #2072

* slightly better error diagnostics for some replication errors

* fixed issue #1977

* fixed issue in `INTERSECTION` AQL function with duplicate elements
  in the source arrays

* fixed issue #1962

* fixed issue #1959

* export aqlQuery template handler as require('org/arangodb').aql for forwards-compatibility


v2.8.11 (2016-07-13)
--------------------

* fixed array index batch insertion issues for hash indexes that caused problems when
  no elements remained for insertion

* fixed issue #1937


v2.8.10 (2016-07-01)
--------------------

* make sure next local _rev value used for a document is at least as high as the
  _rev value supplied by external sources such as replication

* make adding a collection in both read- and write-mode to a transaction behave as
  expected (write includes read). This prevents the `unregister collection used in
  transaction` error

* fixed sometimes invalid result for `byExample(...).count()` when an index plus
  post-filtering was used

* fixed "collection is a nullptr" issue when starting a traversal from a transaction

* honor the value of startup option `--database.wait-for-sync` (that is used to control
  whether new collections are created with `waitForSync` set to `true` by default) also
  when creating collections via the HTTP API (and thus the ArangoShell). When creating
  a collection via these mechanisms, the option was ignored so far, which was inconsistent.

* fixed issue #1826: arangosh --javascript.execute: internal error (geo index issue)

* fixed issue #1823: Arango crashed hard executing very simple query on windows


v2.8.9 (2016-05-13)
-------------------

* fixed escaping and quoting of extra parameters for executables in Mac OS X App

* added "waiting for" status variable to web interface collection figures view

* fixed undefined behavior in query cache invaldation

* fixed access to /_admin/statistics API in case statistics are disable via option
  `--server.disable-statistics`

* Foxx manager will no longer fail hard when Foxx store is unreachable unless installing
  a service from the Foxx store (e.g. when behind a firewall or GitHub is unreachable).


v2.8.8 (2016-04-19)
-------------------

* fixed issue #1805: Query: internal error (location: arangod/Aql/AqlValue.cpp:182).
  Please report this error to arangodb.com (while executing)

* allow specifying collection name prefixes for `_from` and `_to` in arangoimp:

  To avoid specifying complete document ids (consisting of collection names and document
  keys) for *_from* and *_to* values when importing edges with arangoimp, there are now
  the options *--from-collection-prefix* and *--to-collection-prefix*.

  If specified, these values will be automatically prepended to each value in *_from*
  (or *_to* resp.). This allows specifying only document keys inside *_from* and/or *_to*.

  *Example*

      > arangoimp --from-collection-prefix users --to-collection-prefix products ...

  Importing the following document will then create an edge between *users/1234* and
  *products/4321*:

  ```js
  { "_from" : "1234", "_to" : "4321", "desc" : "users/1234 is connected to products/4321" }
  ```

* requests made with the interactive system API documentation in the web interface
  (Swagger) will now respect the active database instead of always using `_system`


v2.8.7 (2016-04-07)
-------------------

* optimized primary=>secondary failover

* fix to-boolean conversion for documents in AQL

* expose the User-Agent HTTP header from the ArangoShell since Github seems to
  require it now, and we use the ArangoShell for fetching Foxx repositories from Github

* work with http servers that only send

* fixed potential race condition between compactor and collector threads

* fix removal of temporary directories on arangosh exit

* javadoc-style comments in Foxx services are no longer interpreted as
  Foxx comments outside of controller/script/exports files (#1748)

* removed remaining references to class syntax for Foxx Model and Repository
  from the documentation

* added a safe-guard for corrupted master-pointer


v2.8.6 (2016-03-23)
-------------------

* arangosh can now execute JavaScript script files that contain a shebang
  in the first line of the file. This allows executing script files directly.

  Provided there is a script file `/path/to/script.js` with the shebang
  `#!arangosh --javascript.execute`:

      > cat /path/to/script.js
      #!arangosh --javascript.execute
      print("hello from script.js");

  If the script file is made executable

      > chmod a+x /path/to/script.js

  it can be invoked on the shell directly and use arangosh for its execution:

      > /path/to/script.js
      hello from script.js

  This did not work in previous versions of ArangoDB, as the whole script contents
  (including the shebang) were treated as JavaScript code.
  Now shebangs in script files will now be ignored for all files passed to arangosh's
  `--javascript.execute` parameter.

  The alternative way of executing a JavaScript file with arangosh still works:

      > arangosh --javascript.execute /path/to/script.js
      hello from script.js

* added missing reset of traversal state for nested traversals.
  The state of nested traversals (a traversal in an AQL query that was
  located in a repeatedly executed subquery or inside another FOR loop)
  was not reset properly, so that multiple invocations of the same nested
  traversal with different start vertices led to the nested traversal
  always using the start vertex provided on the first invocation.

* fixed issue #1781: ArangoDB startup time increased tremendously

* fixed issue #1783: SIGHUP should rotate the log


v2.8.5 (2016-03-11)
-------------------

* Add OpenSSL handler for TLS V1.2 as sugested by kurtkincaid in #1771

* fixed issue #1765 (The webinterface should display the correct query time)
  and #1770 (Display ACTUAL query time in aardvark's AQL editor)

* Windows: the unhandled exception handler now calls the windows logging
  facilities directly without locks.
  This fixes lockups on crashes from the logging framework.

* improve nullptr handling in logger.

* added new endpoint "srv://" for DNS service records

* `org/arangodb/request` no longer sets the content-type header to the
  string "undefined" when no content-type header should be sent (issue #1776)


v2.8.4 (2016-03-01)
-------------------

* global modules are no longer incorrectly resolved outside the ArangoDB
  JavaScript directory or the Foxx service's root directory (issue #1577)

* improved error messages from Foxx and JavaScript (issues #1564, #1565, #1744)


v2.8.3 (2016-02-22)
-------------------

* fixed AQL filter condition collapsing for deeply-nested cases, potentially
  enabling usage of indexes in some dedicated cases

* added parentheses in AQL explain command output to correctly display precedence
  of logical and arithmetic operators

* Foxx Model event listeners defined on the model are now correctly invoked by
  the Repository methods (issue #1665)

* Deleting a Foxx service in the frontend should now always succeed even if the
  files no longer exist on the file system (issue #1358)

* Routing actions loaded from the database no longer throw exceptions when
  trying to load other modules using "require"

* The `org/arangodb/request` response object now sets a property `json` to the
  parsed JSON response body in addition to overwriting the `body` property when
  the request was made using the `json` option.

* Improved Windows stability

* Fixed a bug in the interactive API documentation that would escape slashes
  in document-handle fields. Document handles are now provided as separate
  fields for collection name and document key.


v2.8.2 (2016-02-09)
-------------------

* the continuous replication applier will now prevent the master's WAL logfiles
  from being removed if they are still needed by the applier on the slave. This
  should help slaves that suffered from masters garbage collection WAL logfiles
  which would have been needed by the slave later.

  The initial synchronization will block removal of still needed WAL logfiles
  on the master for 10 minutes initially, and will extend this period when further
  requests are made to the master. Initial synchronization hands over its handle
  for blocking logfile removal to the continuous replication when started via
  the *setupReplication* function. In this case, continuous replication will
  extend the logfile removal blocking period for the required WAL logfiles when
  the slave makes additional requests.

  All handles that block logfile removal will time out automatically after at
  most 5 minutes should a master not be contacted by the slave anymore (e.g. in
  case the slave's replication is turned off, the slaves loses the connection
  to the master or the slave goes down).

* added all-in-one function *setupReplication* to synchronize data from master
  to slave and start the continuous replication:

      require("@arangodb/replication").setupReplication(configuration);

  The command will return when the initial synchronization is finished and the
  continuous replication has been started, or in case the initial synchronization
  has failed.

  If the initial synchronization is successful, the command will store the given
  configuration on the slave. It also configures the continuous replication to start
  automatically if the slave is restarted, i.e. *autoStart* is set to *true*.

  If the command is run while the slave's replication applier is already running,
  it will first stop the running applier, drop its configuration and do a
  resynchronization of data with the master. It will then use the provided configration,
  overwriting any previously existing replication configuration on the slave.

  The following example demonstrates how to use the command for setting up replication
  for the *_system* database. Note that it should be run on the slave and not the
  master:

      db._useDatabase("_system");
      require("@arangodb/replication").setupReplication({
        endpoint: "tcp://master.domain.org:8529",
        username: "myuser",
        password: "mypasswd",
        verbose: false,
        includeSystem: false,
        incremental: true,
        autoResync: true
      });

* the *sync* and *syncCollection* functions now always start the data synchronization
  as an asynchronous server job. The call to *sync* or *syncCollection* will block
  until synchronization is either complete or has failed with an error. The functions
  will automatically poll the slave periodically for status updates.

  The main benefit is that the connection to the slave does not need to stay open
  permanently and is thus not affected by timeout issues. Additionally the caller does
  not need to query the synchronization status from the slave manually as this is
  now performed automatically by these functions.

* fixed undefined behavior when explaining some types of AQL traversals, fixed
  display of some types of traversals in AQL explain output


v2.8.1 (2016-01-29)
-------------------

* Improved AQL Pattern matching by allowing to specify a different traversal
  direction for one or many of the edge collections.

      FOR v, e, p IN OUTBOUND @start @@ec1, INBOUND @@ec2, @@ec3

  will traverse *ec1* and *ec3* in the OUTBOUND direction and for *ec2* it will use
  the INBOUND direction. These directions can be combined in arbitrary ways, the
  direction defined after *IN [steps]* will we used as default direction and can
  be overriden for specific collections.
  This feature is only available for collection lists, it is not possible to
  combine it with graph names.

* detect more types of transaction deadlocks early

* fixed display of relational operators in traversal explain output

* fixed undefined behavior in AQL function `PARSE_IDENTIFIER`

* added "engines" field to Foxx services generated in the admin interface

* added AQL function `IS_SAME_COLLECTION`:

  *IS_SAME_COLLECTION(collection, document)*: Return true if *document* has the same
  collection id as the collection specified in *collection*. *document* can either be
  a [document handle](../Glossary/README.md#document-handle) string, or a document with
  an *_id* attribute. The function does not validate whether the collection actually
  contains the specified document, but only compares the name of the specified collection
  with the collection name part of the specified document.
  If *document* is neither an object with an *id* attribute nor a *string* value,
  the function will return *null* and raise a warning.

      /* true */
      IS_SAME_COLLECTION('_users', '_users/my-user')
      IS_SAME_COLLECTION('_users', { _id: '_users/my-user' })

      /* false */
      IS_SAME_COLLECTION('_users', 'foobar/baz')
      IS_SAME_COLLECTION('_users', { _id: 'something/else' })


v2.8.0 (2016-01-25)
-------------------

* avoid recursive locking


v2.8.0-beta8 (2016-01-19)
-------------------------

* improved internal datafile statistics for compaction and compaction triggering
  conditions, preventing excessive growth of collection datafiles under some
  workloads. This should also fix issue #1596.

* renamed AQL optimizer rule `remove-collect-into` to `remove-collect-variables`

* fixed primary and edge index lookups prematurely aborting searches when the
  specified id search value contained a different collection than the collection
  the index was created for


v2.8.0-beta7 (2016-01-06)
-------------------------

* added vm.runInThisContext

* added AQL keyword `AGGREGATE` for use in AQL `COLLECT` statement

  Using `AGGREGATE` allows more efficient aggregation (incrementally while building
  the groups) than previous versions of AQL, which built group aggregates afterwards
  from the total of all group values.

  `AGGREGATE` can be used inside a `COLLECT` statement only. If used, it must follow
  the declaration of grouping keys:

      FOR doc IN collection
        COLLECT gender = doc.gender AGGREGATE minAge = MIN(doc.age), maxAge = MAX(doc.age)
        RETURN { gender, minAge, maxAge }

  or, if no grouping keys are used, it can follow the `COLLECT` keyword:

      FOR doc IN collection
        COLLECT AGGREGATE minAge = MIN(doc.age), maxAge = MAX(doc.age)
        RETURN {
  minAge, maxAge
}

  Only specific expressions are allowed on the right-hand side of each `AGGREGATE`
  assignment:

  - on the top level the expression must be a call to one of the supported aggregation
    functions `LENGTH`, `MIN`, `MAX`, `SUM`, `AVERAGE`, `STDDEV_POPULATION`, `STDDEV_SAMPLE`,
    `VARIANCE_POPULATION`, or `VARIANCE_SAMPLE`

  - the expression must not refer to variables introduced in the `COLLECT` itself

* Foxx: mocha test paths with wildcard characters (asterisks) now work on Windows

* reserved AQL keyword `NONE` for future use

* web interface: fixed a graph display bug concerning dashboard view

* web interface: fixed several bugs during the dashboard initialize process

* web interface: included several bugfixes: #1597, #1611, #1623

* AQL query optimizer now converts `LENGTH(collection-name)` to an optimized
  expression that returns the number of documents in a collection

* adjusted the behavior of the expansion (`[*]`) operator in AQL for non-array values

  In ArangoDB 2.8, calling the expansion operator on a non-array value will always
  return an empty array. Previous versions of ArangoDB expanded non-array values by
  calling the `TO_ARRAY()` function for the value, which for example returned an
  array with a single value for boolean, numeric and string input values, and an array
  with the object's values for an object input value. This behavior was inconsistent
  with how the expansion operator works for the array indexes in 2.8, so the behavior
  is now unified:

  - if the left-hand side operand of `[*]` is an array, the array will be returned as
    is when calling `[*]` on it
  - if the left-hand side operand of `[*]` is not an array, an empty array will be
    returned by `[*]`

  AQL queries that rely on the old behavior can be changed by either calling `TO_ARRAY`
  explicitly or by using the `[*]` at the correct position.

  The following example query will change its result in 2.8 compared to 2.7:

      LET values = "foo" RETURN values[*]

  In 2.7 the query has returned the array `[ "foo" ]`, but in 2.8 it will return an
  empty array `[ ]`. To make it return the array `[ "foo" ]` again, an explicit
  `TO_ARRAY` function call is needed in 2.8 (which in this case allows the removal
  of the `[*]` operator altogether). This also works in 2.7:

      LET values = "foo" RETURN TO_ARRAY(values)

  Another example:

      LET values = [ { name: "foo" }, { name: "bar" } ]
      RETURN values[*].name[*]

  The above returned `[ [ "foo" ], [ "bar" ] ] in 2.7. In 2.8 it will return
  `[ [ ], [ ] ]`, because the value of `name` is not an array. To change the results
  to the 2.7 style, the query can be changed to

      LET values = [ { name: "foo" }, { name: "bar" } ]
      RETURN values[* RETURN TO_ARRAY(CURRENT.name)]

  The above also works in 2.7.
  The following types of queries won't change:

      LET values = [ 1, 2, 3 ] RETURN values[*]
      LET values = [ { name: "foo" }, { name: "bar" } ] RETURN values[*].name
      LET values = [ { names: [ "foo", "bar" ] }, { names: [ "baz" ] } ] RETURN values[*].names[*]
      LET values = [ { names: [ "foo", "bar" ] }, { names: [ "baz" ] } ] RETURN values[*].names[**]

* slightly adjusted V8 garbage collection strategy so that collection eventually
  happens in all contexts that hold V8 external references to documents and
  collections.

  also adjusted default value of `--javascript.gc-frequency` from 10 seconds to
  15 seconds, as less internal operations are carried out in JavaScript.

* fixes for AQL optimizer and traversal

* added `--create-collection-type` option to arangoimp

  This allows specifying the type of the collection to be created when
  `--create-collection` is set to `true`.

* Foxx export cache should no longer break if a broken app is loaded in the
  web admin interface.


v2.8.0-beta2 (2015-12-16)
-------------------------

* added AQL query optimizer rule "sort-in-values"

  This rule pre-sorts the right-hand side operand of the `IN` and `NOT IN`
  operators so the operation can use a binary search with logarithmic complexity
  instead of a linear search. The rule is applied when the right-hand side
  operand of an `IN` or `NOT IN` operator in a filter condition is a variable that
  is defined in a different loop/scope than the operator itself. Additionally,
  the filter condition must consist of solely the `IN` or `NOT IN` operation
  in order to avoid any side-effects.

* changed collection status terminology in web interface for collections for
  which an unload request has been issued from `in the process of being unloaded`
  to `will be unloaded`.

* unloading a collection via the web interface will now trigger garbage collection
  in all v8 contexts and force a WAL flush. This increases the chances of perfoming
  the unload faster.

* added the following attributes to the result of `collection.figures()` and the
  corresponding HTTP API at `PUT /_api/collection/<name>/figures`:

  - `documentReferences`: The number of references to documents in datafiles
    that JavaScript code currently holds. This information can be used for
    debugging compaction and unload issues.
  - `waitingFor`: An optional string value that contains information about
    which object type is at the head of the collection's cleanup queue. This
    information can be used for debugging compaction and unload issues.
  - `compactionStatus.time`: The point in time the compaction for the collection
    was last executed. This information can be used for debugging compaction
    issues.
  - `compactionStatus.message`: The action that was performed when the compaction
    was last run for the collection. This information can be used for debugging
    compaction issues.

  Note: `waitingFor` and `compactionStatus` may be empty when called on a coordinator
  in a cluster.

* the compaction will now provide queryable status info that can be used to track
  its progress. The compaction status is displayed in the web interface, too.

* better error reporting for arangodump and arangorestore

* arangodump will now fail by default when trying to dump edges that
  refer to already dropped collections. This can be circumvented by
  specifying the option `--force true` when invoking arangodump

* fixed cluster upgrade procedure

* the AQL functions `NEAR` and `WITHIN` now have stricter validations
  for their input parameters `limit`, `radius` and `distance`. They may now throw
  exceptions when invalid parameters are passed that may have not led
  to exceptions in previous versions.

* deprecation warnings now log stack traces

* Foxx: improved backwards compatibility with 2.5 and 2.6

  - reverted Model and Repository back to non-ES6 "classes" because of
    compatibility issues when using the extend method with a constructor

  - removed deprecation warnings for extend and controller.del

  - restored deprecated method Model.toJSONSchema

  - restored deprecated `type`, `jwt` and `sessionStorageApp` options
    in Controller#activateSessions

* Fixed a deadlock problem in the cluster


v2.8.0-beta1 (2015-12-06)
-------------------------

* added AQL function `IS_DATESTRING(value)`

  Returns true if *value* is a string that can be used in a date function.
  This includes partial dates such as *2015* or *2015-10* and strings containing
  invalid dates such as *2015-02-31*. The function will return false for all
  non-string values, even if some of them may be usable in date functions.


v2.8.0-alpha1 (2015-12-03)
--------------------------

* added AQL keywords `GRAPH`, `OUTBOUND`, `INBOUND` and `ANY` for use in graph
  traversals, reserved AQL keyword `ALL` for future use

  Usage of these keywords as collection names, variable names or attribute names
  in AQL queries will not be possible without quoting. For example, the following
  AQL query will still work as it uses a quoted collection name and a quoted
  attribute name:

      FOR doc IN `OUTBOUND`
        RETURN doc.`any`

* issue #1593: added AQL `POW` function for exponentation

* added cluster execution site info in explain output for AQL queries

* replication improvements:

  - added `autoResync` configuration parameter for continuous replication.

    When set to `true`, a replication slave will automatically trigger a full data
    re-synchronization with the master when the master cannot provide the log data
    the slave had asked for. Note that `autoResync` will only work when the option
    `requireFromPresent` is also set to `true` for the continuous replication, or
    when the continuous syncer is started and detects that no start tick is present.

    Automatic re-synchronization may transfer a lot of data from the master to the
    slave and may be expensive. It is therefore turned off by default.
    When turned off, the slave will never perform an automatic re-synchronization
    with the master.

  - added `idleMinWaitTime` and `idleMaxWaitTime` configuration parameters for
    continuous replication.

    These parameters can be used to control the minimum and maximum wait time the
    slave will (intentionally) idle and not poll for master log changes in case the
    master had sent the full logs already.
    The `idleMaxWaitTime` value will only be used when `adapativePolling` is set
    to `true`. When `adaptivePolling` is disable, only `idleMinWaitTime` will be
    used as a constant time span in which the slave will not poll the master for
    further changes. The default values are 0.5 seconds for `idleMinWaitTime` and
    2.5 seconds for `idleMaxWaitTime`, which correspond to the hard-coded values
    used in previous versions of ArangoDB.

  - added `initialSyncMaxWaitTime` configuration parameter for initial and continuous
    replication

    This option controls the maximum wait time (in seconds) that the initial
    synchronization will wait for a response from the master when fetching initial
    collection data. If no response is received within this time period, the initial
    synchronization will give up and fail. This option is also relevant for
    continuous replication in case *autoResync* is set to *true*, as then the
    continuous replication may trigger a full data re-synchronization in case
    the master cannot the log data the slave had asked for.

  - HTTP requests sent from the slave to the master during initial synchronization
    will now be retried if they fail with connection problems.

  - the initial synchronization now logs its progress so it can be queried using
    the regular replication status check APIs.

  - added `async` attribute for `sync` and `syncCollection` operations called from
    the ArangoShell. Setthing this attribute to `true` will make the synchronization
    job on the server go into the background, so that the shell does not block. The
    status of the started asynchronous synchronization job can be queried from the
    ArangoShell like this:

        /* starts initial synchronization */
        var replication = require("@arangodb/replication");
        var id = replication.sync({
          endpoint: "tcp://master.domain.org:8529",
          username: "myuser",
          password: "mypasswd",
          async: true
       });

       /* now query the id of the returned async job and print the status */
       print(replication.getSyncResult(id));

    The result of `getSyncResult()` will be `false` while the server-side job
    has not completed, and different to `false` if it has completed. When it has
    completed, all job result details will be returned by the call to `getSyncResult()`.


* fixed non-deterministic query results in some cluster queries

* fixed issue #1589

* return HTTP status code 410 (gone) instead of HTTP 408 (request timeout) for
  server-side operations that are canceled / killed. Sending 410 instead of 408
  prevents clients from re-starting the same (canceled) operation. Google Chrome
  for example sends the HTTP request again in case it is responded with an HTTP
  408, and this is exactly the opposite of the desired behavior when an operation
  is canceled / killed by the user.

* web interface: queries in AQL editor now cancelable

* web interface: dashboard - added replication information

* web interface: AQL editor now supports bind parameters

* added startup option `--server.hide-product-header` to make the server not send
  the HTTP response header `"Server: ArangoDB"` in its HTTP responses. By default,
  the option is turned off so the header is still sent as usual.

* added new AQL function `UNSET_RECURSIVE` to recursively unset attritutes from
  objects/documents

* switched command-line editor in ArangoShell and arangod to linenoise-ng

* added automatic deadlock detection for transactions

  In case a deadlock is detected, a multi-collection operation may be rolled back
  automatically and fail with error 29 (`deadlock detected`). Client code for
  operations containing more than one collection should be aware of this potential
  error and handle it accordingly, either by giving up or retrying the transaction.

* Added C++ implementations for the AQL arithmetic operations and the following
  AQL functions:
  - ABS
  - APPEND
  - COLLECTIONS
  - CURRENT_DATABASE
  - DOCUMENT
  - EDGES
  - FIRST
  - FIRST_DOCUMENT
  - FIRST_LIST
  - FLATTEN
  - FLOOR
  - FULLTEXT
  - LAST
  - MEDIAN
  - MERGE_RECURSIVE
  - MINUS
  - NEAR
  - NOT_NULL
  - NTH
  - PARSE_IDENTIFIER
  - PERCENTILE
  - POP
  - POSITION
  - PUSH
  - RAND
  - RANGE
  - REMOVE_NTH
  - REMOVE_VALUE
  - REMOVE_VALUES
  - ROUND
  - SHIFT
  - SQRT
  - STDDEV_POPULATION
  - STDDEV_SAMPLE
  - UNSHIFT
  - VARIANCE_POPULATION
  - VARIANCE_SAMPLE
  - WITHIN
  - ZIP

* improved performance of skipping over many documents in an AQL query when no
  indexes and no filters are used, e.g.

      FOR doc IN collection
        LIMIT 1000000, 10
        RETURN doc

* Added array indexes

  Hash indexes and skiplist indexes can now optionally be defined for array values
  so they index individual array members.

  To define an index for array values, the attribute name is extended with the
  expansion operator `[*]` in the index definition:

      arangosh> db.colName.ensureHashIndex("tags[*]");

  When given the following document

      { tags: [ "AQL", "ArangoDB", "Index" ] }

  the index will now contain the individual values `"AQL"`, `"ArangoDB"` and `"Index"`.

  Now the index can be used for finding all documents having `"ArangoDB"` somewhere in their
  tags array using the following AQL query:

      FOR doc IN colName
        FILTER "ArangoDB" IN doc.tags[*]
        RETURN doc

* rewrote AQL query optimizer rule `use-index-range` and renamed it to `use-indexes`.
  The name change affects rule names in the optimizer's output.

* rewrote AQL execution node `IndexRangeNode` and renamed it to `IndexNode`. The name
  change affects node names in the optimizer's explain output.

* added convenience function `db._explain(query)` for human-readable explanation
  of AQL queries

* module resolution as used by `require` now behaves more like in node.js

* the `org/arangodb/request` module now returns response bodies for error responses
  by default. The old behavior of not returning bodies for error responses can be
  re-enabled by explicitly setting the option `returnBodyOnError` to `false` (#1437)


v2.7.6 (2016-01-30)
-------------------

* detect more types of transaction deadlocks early


v2.7.5 (2016-01-22)
-------------------

* backported added automatic deadlock detection for transactions

  In case a deadlock is detected, a multi-collection operation may be rolled back
  automatically and fail with error 29 (`deadlock detected`). Client code for
  operations containing more than one collection should be aware of this potential
  error and handle it accordingly, either by giving up or retrying the transaction.

* improved internal datafile statistics for compaction and compaction triggering
  conditions, preventing excessive growth of collection datafiles under some
  workloads. This should also fix issue #1596.

* Foxx export cache should no longer break if a broken app is loaded in the
  web admin interface.

* Foxx: removed some incorrect deprecation warnings.

* Foxx: mocha test paths with wildcard characters (asterisks) now work on Windows


v2.7.4 (2015-12-21)
-------------------

* slightly adjusted V8 garbage collection strategy so that collection eventually
  happens in all contexts that hold V8 external references to documents and
  collections.

* added the following attributes to the result of `collection.figures()` and the
  corresponding HTTP API at `PUT /_api/collection/<name>/figures`:

  - `documentReferences`: The number of references to documents in datafiles
    that JavaScript code currently holds. This information can be used for
    debugging compaction and unload issues.
  - `waitingFor`: An optional string value that contains information about
    which object type is at the head of the collection's cleanup queue. This
    information can be used for debugging compaction and unload issues.
  - `compactionStatus.time`: The point in time the compaction for the collection
    was last executed. This information can be used for debugging compaction
    issues.
  - `compactionStatus.message`: The action that was performed when the compaction
    was last run for the collection. This information can be used for debugging
    compaction issues.

  Note: `waitingFor` and `compactionStatus` may be empty when called on a coordinator
  in a cluster.

* the compaction will now provide queryable status info that can be used to track
  its progress. The compaction status is displayed in the web interface, too.


v2.7.3 (2015-12-17)
-------------------

* fixed some replication value conversion issues when replication applier properties
  were set via ArangoShell

* fixed disappearing of documents for collections transferred via `sync` or
  `syncCollection` if the collection was dropped right before synchronization
  and drop and (re-)create collection markers were located in the same WAL file

* fixed an issue where overwriting the system sessions collection would break
  the web interface when authentication is enabled


v2.7.2 (2015-12-01)
-------------------

* replication improvements:

  - added `autoResync` configuration parameter for continuous replication.

    When set to `true`, a replication slave will automatically trigger a full data
    re-synchronization with the master when the master cannot provide the log data
    the slave had asked for. Note that `autoResync` will only work when the option
    `requireFromPresent` is also set to `true` for the continuous replication, or
    when the continuous syncer is started and detects that no start tick is present.

    Automatic re-synchronization may transfer a lot of data from the master to the
    slave and may be expensive. It is therefore turned off by default.
    When turned off, the slave will never perform an automatic re-synchronization
    with the master.

  - added `idleMinWaitTime` and `idleMaxWaitTime` configuration parameters for
    continuous replication.

    These parameters can be used to control the minimum and maximum wait time the
    slave will (intentionally) idle and not poll for master log changes in case the
    master had sent the full logs already.
    The `idleMaxWaitTime` value will only be used when `adapativePolling` is set
    to `true`. When `adaptivePolling` is disable, only `idleMinWaitTime` will be
    used as a constant time span in which the slave will not poll the master for
    further changes. The default values are 0.5 seconds for `idleMinWaitTime` and
    2.5 seconds for `idleMaxWaitTime`, which correspond to the hard-coded values
    used in previous versions of ArangoDB.

  - added `initialSyncMaxWaitTime` configuration parameter for initial and continuous
    replication

    This option controls the maximum wait time (in seconds) that the initial
    synchronization will wait for a response from the master when fetching initial
    collection data. If no response is received within this time period, the initial
    synchronization will give up and fail. This option is also relevant for
    continuous replication in case *autoResync* is set to *true*, as then the
    continuous replication may trigger a full data re-synchronization in case
    the master cannot the log data the slave had asked for.

  - HTTP requests sent from the slave to the master during initial synchronization
    will now be retried if they fail with connection problems.

  - the initial synchronization now logs its progress so it can be queried using
    the regular replication status check APIs.

* fixed non-deterministic query results in some cluster queries

* added missing lock instruction for primary index in compactor size calculation

* fixed issue #1589

* fixed issue #1583

* fixed undefined behavior when accessing the top level of a document with the `[*]`
  operator

* fixed potentially invalid pointer access in shaper when the currently accessed
  document got re-located by the WAL collector at the very same time

* Foxx: optional configuration options no longer log validation errors when assigned
  empty values (#1495)

* Foxx: constructors provided to Repository and Model sub-classes via extend are
  now correctly called (#1592)


v2.7.1 (2015-11-07)
-------------------

* switch to linenoise next generation

* exclude `_apps` collection from replication

  The slave has its own `_apps` collection which it populates on server start.
  When replicating data from the master to the slave, the data from the master may
  clash with the slave's own data in the `_apps` collection. Excluding the `_apps`
  collection from replication avoids this.

* disable replication appliers when starting in modes `--upgrade`, `--no-server`
  and `--check-upgrade`

* more detailed output in arango-dfdb

* fixed "no start tick" issue in replication applier

  This error could occur after restarting a slave server after a shutdown
  when no data was ever transferred from the master to the slave via the
  continuous replication

* fixed problem during SSL client connection abort that led to scheduler thread
  staying at 100% CPU saturation

* fixed potential segfault in AQL `NEIGHBORS` function implementation when C++ function
  variant was used and collection names were passed as strings

* removed duplicate target for some frontend JavaScript files from the Makefile

* make AQL function `MERGE()` work on a single array parameter, too.
  This allows combining the attributes of multiple objects from an array into
  a single object, e.g.

      RETURN MERGE([
        { foo: 'bar' },
        { quux: 'quetzalcoatl', ruled: true },
        { bar: 'baz', foo: 'done' }
      ])

  will now return:

      {
        "foo": "done",
        "quux": "quetzalcoatl",
        "ruled": true,
        "bar": "baz"
      }

* fixed potential deadlock in collection status changing on Windows

* fixed hard-coded `incremental` parameter in shell implementation of
  `syncCollection` function in replication module

* fix for GCC5: added check for '-stdlib' option


v2.7.0 (2015-10-09)
-------------------

* fixed request statistics aggregation
  When arangod was started in supervisor mode, the request statistics always showed
  0 requests, as the statistics aggregation thread did not run then.

* read server configuration files before dropping privileges. this ensures that
  the SSL keyfile specified in the configuration can be read with the server's start
  privileges (i.e. root when using a standard ArangoDB package).

* fixed replication with a 2.6 replication configuration and issues with a 2.6 master

* raised default value of `--server.descriptors-minimum` to 1024

* allow Foxx apps to be installed underneath URL path `/_open/`, so they can be
  (intentionally) accessed without authentication.

* added *allowImplicit* sub-attribute in collections declaration of transactions.
  The *allowImplicit* attributes allows making transactions fail should they
  read-access a collection that was not explicitly declared in the *collections*
  array of the transaction.

* added "special" password ARANGODB_DEFAULT_ROOT_PASSWORD. If you pass
  ARANGODB_DEFAULT_ROOT_PASSWORD as password, it will read the password
  from the environment variable ARANGODB_DEFAULT_ROOT_PASSWORD


v2.7.0-rc2 (2015-09-22)
-----------------------

* fix over-eager datafile compaction

  This should reduce the need to compact directly after loading a collection when a
  collection datafile contained many insertions and updates for the same documents. It
  should also prevent from re-compacting already merged datafiles in case not many
  changes were made. Compaction will also make fewer index lookups than before.

* added `syncCollection()` function in module `org/arangodb/replication`

  This allows synchronizing the data of a single collection from a master to a slave
  server. Synchronization can either restore the whole collection by transferring all
  documents from the master to the slave, or incrementally by only transferring documents
  that differ. This is done by partitioning the collection's entire key space into smaller
  chunks and comparing the data chunk-wise between master and slave. Only chunks that are
  different will be re-transferred.

  The `syncCollection()` function can be used as follows:

      require("org/arangodb/replication").syncCollection(collectionName, options);

  e.g.

      require("org/arangodb/replication").syncCollection("myCollection", {
        endpoint: "tcp://127.0.0.1:8529",  /* master */
        username: "root",                  /* username for master */
        password: "secret",                /* password for master */
        incremental: true                  /* use incremental mode */
      });


* additionally allow the following characters in document keys:

  `(` `)` `+` `,` `=` `;` `$` `!` `*` `'` `%`


v2.7.0-rc1 (2015-09-17)
-----------------------

* removed undocumented server-side-only collection functions:
  * collection.OFFSET()
  * collection.NTH()
  * collection.NTH2()
  * collection.NTH3()

* upgraded Swagger to version 2.0 for the Documentation

  This gives the user better prepared test request structures.
  More conversions will follow so finally client libraries can be auto-generated.

* added extra AQL functions for date and time calculation and manipulation.
  These functions were contributed by GitHub users @CoDEmanX and @friday.
  A big thanks for their work!

  The following extra date functions are available from 2.7 on:

  * `DATE_DAYOFYEAR(date)`: Returns the day of year number of *date*.
    The return values range from 1 to 365, or 366 in a leap year respectively.

  * `DATE_ISOWEEK(date)`: Returns the ISO week date of *date*.
    The return values range from 1 to 53. Monday is considered the first day of the week.
    There are no fractional weeks, thus the last days in December may belong to the first
    week of the next year, and the first days in January may be part of the previous year's
    last week.

  * `DATE_LEAPYEAR(date)`: Returns whether the year of *date* is a leap year.

  * `DATE_QUARTER(date)`: Returns the quarter of the given date (1-based):
    * 1: January, February, March
    * 2: April, May, June
    * 3: July, August, September
    * 4: October, November, December

  - *DATE_DAYS_IN_MONTH(date)*: Returns the number of days in *date*'s month (28..31).

  * `DATE_ADD(date, amount, unit)`: Adds *amount* given in *unit* to *date* and
    returns the calculated date.

    *unit* can be either of the following to specify the time unit to add or
    subtract (case-insensitive):
    - y, year, years
    - m, month, months
    - w, week, weeks
    - d, day, days
    - h, hour, hours
    - i, minute, minutes
    - s, second, seconds
    - f, millisecond, milliseconds

    *amount* is the number of *unit*s to add (positive value) or subtract
    (negative value).

  * `DATE_SUBTRACT(date, amount, unit)`: Subtracts *amount* given in *unit* from
    *date* and returns the calculated date.

    It works the same as `DATE_ADD()`, except that it subtracts. It is equivalent
    to calling `DATE_ADD()` with a negative amount, except that `DATE_SUBTRACT()`
    can also subtract ISO durations. Note that negative ISO durations are not
    supported (i.e. starting with `-P`, like `-P1Y`).

  * `DATE_DIFF(date1, date2, unit, asFloat)`: Calculate the difference
    between two dates in given time *unit*, optionally with decimal places.
    Returns a negative value if *date1* is greater than *date2*.

  * `DATE_COMPARE(date1, date2, unitRangeStart, unitRangeEnd)`: Compare two
    partial dates and return true if they match, false otherwise. The parts to
    compare are defined by a range of time units.

    The full range is: years, months, days, hours, minutes, seconds, milliseconds.
    Pass the unit to start from as *unitRangeStart*, and the unit to end with as
    *unitRangeEnd*. All units in between will be compared. Leave out *unitRangeEnd*
    to only compare *unitRangeStart*.

  * `DATE_FORMAT(date, format)`: Format a date according to the given format string.
    It supports the following placeholders (case-insensitive):
    - %t: timestamp, in milliseconds since midnight 1970-01-01
    - %z: ISO date (0000-00-00T00:00:00.000Z)
    - %w: day of week (0..6)
    - %y: year (0..9999)
    - %yy: year (00..99), abbreviated (last two digits)
    - %yyyy: year (0000..9999), padded to length of 4
    - %yyyyyy: year (-009999 .. +009999), with sign prefix and padded to length of 6
    - %m: month (1..12)
    - %mm: month (01..12), padded to length of 2
    - %d: day (1..31)
    - %dd: day (01..31), padded to length of 2
    - %h: hour (0..23)
    - %hh: hour (00..23), padded to length of 2
    - %i: minute (0..59)
    - %ii: minute (00..59), padded to length of 2
    - %s: second (0..59)
    - %ss: second (00..59), padded to length of 2
    - %f: millisecond (0..999)
    - %fff: millisecond (000..999), padded to length of 3
    - %x: day of year (1..366)
    - %xxx: day of year (001..366), padded to length of 3
    - %k: ISO week date (1..53)
    - %kk: ISO week date (01..53), padded to length of 2
    - %l: leap year (0 or 1)
    - %q: quarter (1..4)
    - %a: days in month (28..31)
    - %mmm: abbreviated English name of month (Jan..Dec)
    - %mmmm: English name of month (January..December)
    - %www: abbreviated English name of weekday (Sun..Sat)
    - %wwww: English name of weekday (Sunday..Saturday)
    - %&: special escape sequence for rare occasions
    - %%: literal %
    - %: ignored

* new WAL logfiles and datafiles are now created non-sparse

  This prevents SIGBUS signals being raised when memory of a sparse datafile is accessed
  and the disk is full and the accessed file part is not actually disk-backed. In
  this case the mapped memory region is not necessarily backed by physical memory, and
  accessing the memory may raise SIGBUS and crash arangod.

* the `internal.download()` function and the module `org/arangodb/request` used some
  internal library function that handled the sending of HTTP requests from inside of
  ArangoDB. This library unconditionally set an HTTP header `Accept-Encoding: gzip`
  in all outgoing HTTP requests.

  This has been fixed in 2.7, so `Accept-Encoding: gzip` is not set automatically anymore.
  Additionally, the header `User-Agent: ArangoDB` is not set automatically either. If
  client applications desire to send these headers, they are free to add it when
  constructing the requests using the `download` function or the request module.

* fixed issue #1436: org/arangodb/request advertises deflate without supporting it

* added template string generator function `aqlQuery` for generating AQL queries

  This can be used to generate safe AQL queries with JavaScript parameter
  variables or expressions easily:

      var name = 'test';
      var attributeName = '_key';
      var query = aqlQuery`FOR u IN users FILTER u.name == ${name} RETURN u.${attributeName}`;
      db._query(query);

* report memory usage for document header data (revision id, pointer to data etc.)
  in `db.collection.figures()`. The memory used for document headers will now
  show up in the already existing attribute `indexes.size`. Due to that, the index
  sizes reported by `figures()` in 2.7 will be higher than those reported by 2.6,
  but the 2.7 values are more accurate.

* IMPORTANT CHANGE: the filenames in dumps created by arangodump now contain
  not only the name of the dumped collection, but also an additional 32-digit hash
  value. This is done to prevent overwriting dump files in case-insensitive file
  systems when there exist multiple collections with the same name (but with
  different cases).

  For example, if a database has two collections: `test` and `Test`, previous
  versions of ArangoDB created the files

  * `test.structure.json` and `test.data.json` for collection `test`
  * `Test.structure.json` and `Test.data.json` for collection `Test`

  This did not work for case-insensitive filesystems, because the files for the
  second collection would have overwritten the files of the first. arangodump in
  2.7 will create the following filenames instead:

  * `test_098f6bcd4621d373cade4e832627b4f6.structure.json` and `test_098f6bcd4621d373cade4e832627b4f6.data.json`
  * `Test_0cbc6611f5540bd0809a388dc95a615b.structure.json` and `Test_0cbc6611f5540bd0809a388dc95a615b.data.json`

  These filenames will be unambiguous even in case-insensitive filesystems.

* IMPORTANT CHANGE: make arangod actually close lingering client connections
  when idle for at least the duration specified via `--server.keep-alive-timeout`.
  In previous versions of ArangoDB, connections were not closed by the server
  when the timeout was reached and the client was still connected. Now the
  connection is properly closed by the server in case of timeout. Client
  applications relying on the old behavior may now need to reconnect to the
  server when their idle connections time out and get closed (note: connections
  being idle for a long time may be closed by the OS or firewalls anyway -
  client applications should be aware of that and try to reconnect).

* IMPORTANT CHANGE: when starting arangod, the server will drop the process
  privileges to the specified values in options `--server.uid` and `--server.gid`
  instantly after parsing the startup options.

  That means when either `--server.uid` or `--server.gid` are set, the privilege
  change will happen earlier. This may prevent binding the server to an endpoint
  with a port number lower than 1024 if the arangodb user has no privileges
  for that. Previous versions of ArangoDB changed the privileges later, so some
  startup actions were still carried out under the invoking user (i.e. likely
  *root* when started via init.d or system scripts) and especially binding to
  low port numbers was still possible there.

  The default privileges for user *arangodb* will not be sufficient for binding
  to port numbers lower than 1024. To have an ArangoDB 2.7 bind to a port number
  lower than 1024, it needs to be started with either a different privileged user,
  or the privileges of the *arangodb* user have to raised manually beforehand.

* added AQL optimizer rule `patch-update-statements`

* Linux startup scripts and systemd configuration for arangod now try to
  adjust the NOFILE (number of open files) limits for the process. The limit
  value is set to 131072 (128k) when ArangoDB is started via start/stop
  commands

* When ArangoDB is started/stopped manually via the start/stop commands, the
  main process will wait for up to 10 seconds after it forks the supervisor
  and arangod child processes. If the startup fails within that period, the
  start/stop script will fail with an exit code other than zero. If the
  startup of the supervisor or arangod is still ongoing after 10 seconds,
  the main program will still return with exit code 0. The limit of 10 seconds
  is arbitrary because the time required for a startup is not known in advance.

* added startup option `--database.throw-collection-not-loaded-error`

  Accessing a not-yet loaded collection will automatically load a collection
  on first access. This flag controls what happens in case an operation
  would need to wait for another thread to finalize loading a collection. If
  set to *true*, then the first operation that accesses an unloaded collection
  will load it. Further threads that try to access the same collection while
  it is still loading immediately fail with an error (1238, *collection not loaded*).
  This is to prevent all server threads from being blocked while waiting on the
  same collection to finish loading. When the first thread has completed loading
  the collection, the collection becomes regularly available, and all operations
  from that point on can be carried out normally, and error 1238 will not be
  thrown anymore for that collection.

  If set to *false*, the first thread that accesses a not-yet loaded collection
  will still load it. Other threads that try to access the collection while
  loading will not fail with error 1238 but instead block until the collection
  is fully loaded. This configuration might lead to all server threads being
  blocked because they are all waiting for the same collection to complete
  loading. Setting the option to *true* will prevent this from happening, but
  requires clients to catch error 1238 and react on it (maybe by scheduling
  a retry for later).

  The default value is *false*.

* added better control-C support in arangosh

  When CTRL-C is pressed in arangosh, it will now print a `^C` first. Pressing
  CTRL-C again will reset the prompt if something was entered before, or quit
  arangosh if no command was entered directly before.

  This affects the arangosh version build with Readline-support only (Linux
  and MacOS).

  The MacOS version of ArangoDB for Homebrew now depends on Readline, too. The
  Homebrew formula has been changed accordingly.
  When self-compiling ArangoDB on MacOS without Homebrew, Readline now is a
  prerequisite.

* increased default value for collection-specific `indexBuckets` value from 1 to 8

  Collections created from 2.7 on will use the new default value of `8` if not
  overridden on collection creation or later using
  `collection.properties({ indexBuckets: ... })`.

  The `indexBuckets` value determines the number of buckets to use for indexes of
  type `primary`, `hash` and `edge`. Having multiple index buckets allows splitting
  an index into smaller components, which can be filled in parallel when a collection
  is loading. Additionally, resizing and reallocation of indexes are faster and
  less intrusive if the index uses multiple buckets, because resize and reallocation
  will affect only data in a single bucket instead of all index values.

  The index buckets will be filled in parallel when loading a collection if the collection
  has an `indexBuckets` value greater than 1 and the collection contains a significant
  amount of documents/edges (the current threshold is 256K documents but this value
  may change in future versions of ArangoDB).

* changed HTTP client to use poll instead of select on Linux and MacOS

  This affects the ArangoShell and user-defined JavaScript code running inside
  arangod that initiates its own HTTP calls.

  Using poll instead of select allows using arbitrary high file descriptors
  (bigger than the compiled in FD_SETSIZE). Server connections are still handled using
  epoll, which has never been affected by FD_SETSIZE.

* implemented AQL `LIKE` function using ICU regexes

* added `RETURN DISTINCT` for AQL queries to return unique results:

      FOR doc IN collection
        RETURN DISTINCT doc.status

  This change also introduces `DISTINCT` as an AQL keyword.

* removed `createNamedQueue()` and `addJob()` functions from org/arangodb/tasks

* use less locks and more atomic variables in the internal dispatcher
  and V8 context handling implementations. This leads to improved throughput in
  some ArangoDB internals and allows for higher HTTP request throughput for
  many operations.

  A short overview of the improvements can be found here:

  https://www.arangodb.com/2015/08/throughput-enhancements/

* added shorthand notation for attribute names in AQL object literals:

      LET name = "Peter"
      LET age = 42
      RETURN { name, age }

  The above is the shorthand equivalent of the generic form

      LET name = "Peter"
      LET age = 42
      RETURN { name : name, age : age }

* removed configure option `--enable-timings`

  This option did not have any effect.

* removed configure option `--enable-figures`

  This option previously controlled whether HTTP request statistics code was
  compiled into ArangoDB or not. The previous default value was `true` so
  statistics code was available in official packages. Setting the option to
  `false` led to compile errors so it is doubtful the default value was
  ever changed. By removing the option some internal statistics code was also
  simplified.

* removed run-time manipulation methods for server endpoints:

  * `db._removeEndpoint()`
  * `db._configureEndpoint()`
  * HTTP POST `/_api/endpoint`
  * HTTP DELETE `/_api/endpoint`

* AQL query result cache

  The query result cache can optionally cache the complete results of all or selected AQL queries.
  It can be operated in the following modes:

  * `off`: the cache is disabled. No query results will be stored
  * `on`: the cache will store the results of all AQL queries unless their `cache`
    attribute flag is set to `false`
  * `demand`: the cache will store the results of AQL queries that have their
    `cache` attribute set to `true`, but will ignore all others

  The mode can be set at server startup using the `--database.query-cache-mode` configuration
  option and later changed at runtime.

  The following HTTP REST APIs have been added for controlling the query cache:

  * HTTP GET `/_api/query-cache/properties`: returns the global query cache configuration
  * HTTP PUT `/_api/query-cache/properties`: modifies the global query cache configuration
  * HTTP DELETE `/_api/query-cache`: invalidates all results in the query cache

  The following JavaScript functions have been added for controlling the query cache:

  * `require("org/arangodb/aql/cache").properties()`: returns the global query cache configuration
  * `require("org/arangodb/aql/cache").properties(properties)`: modifies the global query cache configuration
  * `require("org/arangodb/aql/cache").clear()`: invalidates all results in the query cache

* do not link arangoimp against V8

* AQL function call arguments optimization

  This will lead to arguments in function calls inside AQL queries not being copied but passed
  by reference. This may speed up calls to functions with bigger argument values or queries that
  call functions a lot of times.

* upgraded V8 version to 4.3.61

* removed deprecated AQL `SKIPLIST` function.

  This function was introduced in older versions of ArangoDB with a less powerful query optimizer to
  retrieve data from a skiplist index using a `LIMIT` clause. It was marked as deprecated in ArangoDB
  2.6.

  Since ArangoDB 2.3 the behavior of the `SKIPLIST` function can be emulated using regular AQL
  constructs, e.g.

      FOR doc IN @@collection
        FILTER doc.value >= @value
        SORT doc.value DESC
        LIMIT 1
        RETURN doc

* the `skip()` function for simple queries does not accept negative input any longer.
  This feature was deprecated in 2.6.0.

* fix exception handling

  In some cases JavaScript exceptions would re-throw without information of the original problem.
  Now the original exception is logged for failure analysis.

* based REST API method PUT `/_api/simple/all` on the cursor API and make it use AQL internally.

  The change speeds up this REST API method and will lead to additional query information being
  returned by the REST API. Clients can use this extra information or ignore it.

* Foxx Queue job success/failure handlers arguments have changed from `(jobId, jobData, result, jobFailures)` to `(result, jobData, job)`.

* added Foxx Queue job options `repeatTimes`, `repeatUntil` and `repeatDelay` to automatically re-schedule jobs when they are completed.

* added Foxx manifest configuration type `password` to mask values in the web interface.

* fixed default values in Foxx manifest configurations sometimes not being used as defaults.

* fixed optional parameters in Foxx manifest configurations sometimes not being cleared correctly.

* Foxx dependencies can now be marked as optional using a slightly more verbose syntax in your manifest file.

* converted Foxx constructors to ES6 classes so you can extend them using class syntax.

* updated aqb to 2.0.

* updated chai to 3.0.

* Use more madvise calls to speed up things when memory is tight, in particular
  at load time but also for random accesses later.

* Overhauled web interface

  The web interface now has a new design.

  The API documentation for ArangoDB has been moved from "Tools" to "Links" in the web interface.

  The "Applications" tab in the web interfaces has been renamed to "Services".


v2.6.12 (2015-12-02)
--------------------

* fixed disappearing of documents for collections transferred via `sync` if the
  the collection was dropped right before synchronization and drop and (re-)create
  collection markers were located in the same WAL file

* added missing lock instruction for primary index in compactor size calculation

* fixed issue #1589

* fixed issue #1583

* Foxx: optional configuration options no longer log validation errors when assigned
  empty values (#1495)


v2.6.11 (2015-11-18)
--------------------

* fixed potentially invalid pointer access in shaper when the currently accessed
  document got re-located by the WAL collector at the very same time


v2.6.10 (2015-11-10)
--------------------

* disable replication appliers when starting in modes `--upgrade`, `--no-server`
  and `--check-upgrade`

* more detailed output in arango-dfdb

* fixed potential deadlock in collection status changing on Windows

* issue #1521: Can't dump/restore with user and password


v2.6.9 (2015-09-29)
-------------------

* added "special" password ARANGODB_DEFAULT_ROOT_PASSWORD. If you pass
  ARANGODB_DEFAULT_ROOT_PASSWORD as password, it will read the password
  from the environment variable ARANGODB_DEFAULT_ROOT_PASSWORD

* fixed failing AQL skiplist, sort and limit combination

  When using a Skiplist index on an attribute (say "a") and then using sort
  and skip on this attribute caused the result to be empty e.g.:

    require("internal").db.test.ensureSkiplist("a");
    require("internal").db._query("FOR x IN test SORT x.a LIMIT 10, 10");

  Was always empty no matter how many documents are stored in test.
  This is now fixed.

v2.6.8 (2015-09-09)
-------------------

* ARM only:

  The ArangoDB packages for ARM require the kernel to allow unaligned memory access.
  How the kernel handles unaligned memory access is configurable at runtime by
  checking and adjusting the contents `/proc/cpu/alignment`.

  In order to operate on ARM, ArangoDB requires the bit 1 to be set. This will
  make the kernel trap and adjust unaligned memory accesses. If this bit is not
  set, the kernel may send a SIGBUS signal to ArangoDB and terminate it.

  To set bit 1 in `/proc/cpu/alignment` use the following command as a privileged
  user (e.g. root):

      echo "2" > /proc/cpu/alignment

  Note that this setting affects all user processes and not just ArangoDB. Setting
  the alignment with the above command will also not make the setting permanent,
  so it will be lost after a restart of the system. In order to make the setting
  permanent, it should be executed during system startup or before starting arangod.

  The ArangoDB start/stop scripts do not adjust the alignment setting, but rely on
  the environment to have the correct alignment setting already. The reason for this
  is that the alignment settings also affect all other user processes (which ArangoDB
  is not aware of) and thus may have side-effects outside of ArangoDB. It is therefore
  more reasonable to have the system administrator carry out the change.


v2.6.7 (2015-08-25)
-------------------

* improved AssocMulti index performance when resizing.

  This makes the edge index perform less I/O when under memory pressure.


v2.6.6 (2015-08-23)
-------------------

* added startup option `--server.additional-threads` to create separate queues
  for slow requests.


v2.6.5 (2015-08-17)
-------------------

* added startup option `--database.throw-collection-not-loaded-error`

  Accessing a not-yet loaded collection will automatically load a collection
  on first access. This flag controls what happens in case an operation
  would need to wait for another thread to finalize loading a collection. If
  set to *true*, then the first operation that accesses an unloaded collection
  will load it. Further threads that try to access the same collection while
  it is still loading immediately fail with an error (1238, *collection not loaded*).
  This is to prevent all server threads from being blocked while waiting on the
  same collection to finish loading. When the first thread has completed loading
  the collection, the collection becomes regularly available, and all operations
  from that point on can be carried out normally, and error 1238 will not be
  thrown anymore for that collection.

  If set to *false*, the first thread that accesses a not-yet loaded collection
  will still load it. Other threads that try to access the collection while
  loading will not fail with error 1238 but instead block until the collection
  is fully loaded. This configuration might lead to all server threads being
  blocked because they are all waiting for the same collection to complete
  loading. Setting the option to *true* will prevent this from happening, but
  requires clients to catch error 1238 and react on it (maybe by scheduling
  a retry for later).

  The default value is *false*.

* fixed busy wait loop in scheduler threads that sometimes consumed 100% CPU while
  waiting for events on connections closed unexpectedly by the client side

* handle attribute `indexBuckets` when restoring collections via arangorestore.
  Previously the `indexBuckets` attribute value from the dump was ignored, and the
   server default value for `indexBuckets` was used when restoring a collection.

* fixed "EscapeValue already set error" crash in V8 actions that might have occurred when
  canceling V8-based operations.


v2.6.4 (2015-08-01)
-------------------

* V8: Upgrade to version 4.1.0.27 - this is intended to be the stable V8 version.

* fixed issue #1424: Arango shell should not processing arrows pushing on keyboard


v2.6.3 (2015-07-21)
-------------------

* issue #1409: Document values with null character truncated


v2.6.2 (2015-07-04)
-------------------

* fixed issue #1383: bindVars for HTTP API doesn't work with empty string

* fixed handling of default values in Foxx manifest configurations

* fixed handling of optional parameters in Foxx manifest configurations

* fixed a reference error being thrown in Foxx queues when a function-based job type is used that is not available and no options object is passed to queue.push


v2.6.1 (2015-06-24)
-------------------

* Add missing swagger files to cmake build. fixes #1368

* fixed documentation errors


v2.6.0 (2015-06-20)
-------------------

* using negative values for `SimpleQuery.skip()` is deprecated.
  This functionality will be removed in future versions of ArangoDB.

* The following simple query functions are now deprecated:

  * collection.near
  * collection.within
  * collection.geo
  * collection.fulltext
  * collection.range
  * collection.closedRange

  This also lead to the following REST API methods being deprecated from now on:

  * PUT /_api/simple/near
  * PUT /_api/simple/within
  * PUT /_api/simple/fulltext
  * PUT /_api/simple/range

  It is recommended to replace calls to these functions or APIs with equivalent AQL queries,
  which are more flexible because they can be combined with other operations:

      FOR doc IN NEAR(@@collection, @latitude, @longitude, @limit)
        RETURN doc

      FOR doc IN WITHIN(@@collection, @latitude, @longitude, @radius, @distanceAttributeName)
        RETURN doc

      FOR doc IN FULLTEXT(@@collection, @attributeName, @queryString, @limit)
        RETURN doc

      FOR doc IN @@collection
        FILTER doc.value >= @left && doc.value < @right
        LIMIT @skip, @limit
        RETURN doc`

  The above simple query functions and REST API methods may be removed in future versions
  of ArangoDB.

* deprecated now-obsolete AQL `SKIPLIST` function

  The function was introduced in older versions of ArangoDB with a less powerful query optimizer to
  retrieve data from a skiplist index using a `LIMIT` clause.

  Since 2.3 the same goal can be achieved by using regular AQL constructs, e.g.

      FOR doc IN collection FILTER doc.value >= @value SORT doc.value DESC LIMIT 1 RETURN doc

* fixed issues when switching the database inside tasks and during shutdown of database cursors

  These features were added during 2.6 alpha stage so the fixes affect devel/2.6-alpha builds only

* issue #1360: improved foxx-manager help

* added `--enable-tcmalloc` configure option.

  When this option is set, arangod and the client tools will be linked against tcmalloc, which replaces
  the system allocator. When the option is set, a tcmalloc library must be present on the system under
  one of the names `libtcmalloc`, `libtcmalloc_minimal` or `libtcmalloc_debug`.

  As this is a configure option, it is supported for manual builds on Linux-like systems only. tcmalloc
  support is currently experimental.

* issue #1353: Windows: HTTP API - incorrect path in errorMessage

* issue #1347: added option `--create-database` for arangorestore.

  Setting this option to `true` will now create the target database if it does not exist. When creating
  the target database, the username and passwords passed to arangorestore will be used to create an
  initial user for the new database.

* issue #1345: advanced debug information for User Functions

* issue #1341: Can't use bindvars in UPSERT

* fixed vulnerability in JWT implementation.

* changed default value of option `--database.ignore-datafile-errors` from `true` to `false`

  If the new default value of `false` is used, then arangod will refuse loading collections that contain
  datafiles with CRC mismatches or other errors. A collection with datafile errors will then become
  unavailable. This prevents follow up errors from happening.

  The only way to access such collection is to use the datafile debugger (arango-dfdb) and try to repair
  or truncate the datafile with it.

  If `--database.ignore-datafile-errors` is set to `true`, then collections will become available
  even if parts of their data cannot be loaded. This helps availability, but may cause (partial) data
  loss and follow up errors.

* added server startup option `--server.session-timeout` for controlling the timeout of user sessions
  in the web interface

* add sessions and cookie authentication for ArangoDB's web interface

  ArangoDB's built-in web interface now uses sessions. Session information ids are stored in cookies,
  so clients using the web interface must accept cookies in order to use it

* web interface: display query execution time in AQL editor

* web interface: renamed AQL query *submit* button to *execute*

* web interface: added query explain feature in AQL editor

* web interface: demo page added. only working if demo data is available, hidden otherwise

* web interface: added support for custom app scripts with optional arguments and results

* web interface: mounted apps that need to be configured are now indicated in the app overview

* web interface: added button for running tests to app details

* web interface: added button for configuring app dependencies to app details

* web interface: upgraded API documentation to use Swagger 2

* INCOMPATIBLE CHANGE

  removed startup option `--log.severity`

  The docs for `--log.severity` mentioned lots of severities (e.g. `exception`, `technical`, `functional`, `development`)
  but only a few severities (e.g. `all`, `human`) were actually used, with `human` being the default and `all` enabling the
  additional logging of requests. So the option pretended to control a lot of things which it actually didn't. Additionally,
  the option `--log.requests-file` was around for a long time already, also controlling request logging.

  Because the `--log.severity` option effectively did not control that much, it was removed. A side effect of removing the
  option is that 2.5 installations which used `--log.severity all` will not log requests after the upgrade to 2.6. This can
  be adjusted by setting the `--log.requests-file` option.

* add backtrace to fatal log events

* added optional `limit` parameter for AQL function `FULLTEXT`

* make fulltext index also index text values contained in direct sub-objects of the indexed
  attribute.

  Previous versions of ArangoDB only indexed the attribute value if it was a string. Sub-attributes
  of the index attribute were ignored when fulltext indexing.

  Now, if the index attribute value is an object, the object's values will each be included in the
  fulltext index if they are strings. If the index attribute value is an array, the array's values
  will each be included in the fulltext index if they are strings.

  For example, with a fulltext index present on the `translations` attribute, the following text
  values will now be indexed:

      var c = db._create("example");
      c.ensureFulltextIndex("translations");
      c.insert({ translations: { en: "fox", de: "Fuchs", fr: "renard", ru: "лиса" } });
      c.insert({ translations: "Fox is the English translation of the German word Fuchs" });
      c.insert({ translations: [ "ArangoDB", "document", "database", "Foxx" ] });

      c.fulltext("translations", "лиса").toArray();       // returns only first document
      c.fulltext("translations", "Fox").toArray();        // returns first and second documents
      c.fulltext("translations", "prefix:Fox").toArray(); // returns all three documents

* added batch document removal and lookup commands:

      collection.lookupByKeys(keys)
      collection.removeByKeys(keys)

  These commands can be used to perform multi-document lookup and removal operations efficiently
  from the ArangoShell. The argument to these operations is an array of document keys.

  Also added HTTP APIs for batch document commands:

  * PUT /_api/simple/lookup-by-keys
  * PUT /_api/simple/remove-by-keys

* properly prefix document address URLs with the current database name for calls to the REST
  API method GET `/_api/document?collection=...` (that method will return partial URLs to all
  documents in the collection).

  Previous versions of ArangoDB returned the URLs starting with `/_api/` but without the current
  database name, e.g. `/_api/document/mycollection/mykey`. Starting with 2.6, the response URLs
  will include the database name as well, e.g. `/_db/_system/_api/document/mycollection/mykey`.

* added dedicated collection export HTTP REST API

  ArangoDB now provides a dedicated collection export API, which can take snapshots of entire
  collections more efficiently than the general-purpose cursor API. The export API is useful
  to transfer the contents of an entire collection to a client application. It provides optional
  filtering on specific attributes.

  The export API is available at endpoint `POST /_api/export?collection=...`. The API has the
  same return value structure as the already established cursor API (`POST /_api/cursor`).

  An introduction to the export API is given in this blog post:
  http://jsteemann.github.io/blog/2015/04/04/more-efficient-data-exports/

* subquery optimizations for AQL queries

  This optimization avoids copying intermediate results into subqueries that are not required
  by the subquery.

  A brief description can be found here:
  http://jsteemann.github.io/blog/2015/05/04/subquery-optimizations/

* return value optimization for AQL queries

  This optimization avoids copying the final query result inside the query's main `ReturnNode`.

  A brief description can be found here:
  http://jsteemann.github.io/blog/2015/05/04/return-value-optimization-for-aql/

* speed up AQL queries containing big `IN` lists for index lookups

  `IN` lists used for index lookups had performance issues in previous versions of ArangoDB.
  These issues have been addressed in 2.6 so using bigger `IN` lists for filtering is much
  faster.

  A brief description can be found here:
  http://jsteemann.github.io/blog/2015/05/07/in-list-improvements/

* allow `@` and `.` characters in document keys, too

  This change also leads to document keys being URL-encoded when returned in HTTP `location`
  response headers.

* added alternative implementation for AQL COLLECT

  The alternative method uses a hash table for grouping and does not require its input elements
  to be sorted. It will be taken into account by the optimizer for `COLLECT` statements that do
  not use an `INTO` clause.

  In case a `COLLECT` statement can use the hash table variant, the optimizer will create an extra
  plan for it at the beginning of the planning phase. In this plan, no extra `SORT` node will be
  added in front of the `COLLECT` because the hash table variant of `COLLECT` does not require
  sorted input. Instead, a `SORT` node will be added after it to sort its output. This `SORT` node
  may be optimized away again in later stages. If the sort order of the result is irrelevant to
  the user, adding an extra `SORT null` after a hash `COLLECT` operation will allow the optimizer to
  remove the sorts altogether.

  In addition to the hash table variant of `COLLECT`, the optimizer will modify the original plan
  to use the regular `COLLECT` implementation. As this implementation requires sorted input, the
  optimizer will insert a `SORT` node in front of the `COLLECT`. This `SORT` node may be optimized
  away in later stages.

  The created plans will then be shipped through the regular optimization pipeline. In the end,
  the optimizer will pick the plan with the lowest estimated total cost as usual. The hash table
  variant does not require an up-front sort of the input, and will thus be preferred over the
  regular `COLLECT` if the optimizer estimates many input elements for the `COLLECT` node and
  cannot use an index to sort them.

  The optimizer can be explicitly told to use the regular *sorted* variant of `COLLECT` by
  suffixing a `COLLECT` statement with `OPTIONS { "method" : "sorted" }`. This will override the
  optimizer guesswork and only produce the *sorted* variant of `COLLECT`.

  A blog post on the new `COLLECT` implementation can be found here:
  http://jsteemann.github.io/blog/2015/04/22/collecting-with-a-hash-table/

* refactored HTTP REST API for cursors

  The HTTP REST API for cursors (`/_api/cursor`) has been refactored to improve its performance
  and use less memory.

  A post showing some of the performance improvements can be found here:
  http://jsteemann.github.io/blog/2015/04/01/improvements-for-the-cursor-api/

* simplified return value syntax for data-modification AQL queries

  ArangoDB 2.4 since version allows to return results from data-modification AQL queries. The
  syntax for this was quite limited and verbose:

      FOR i IN 1..10
        INSERT { value: i } IN test
        LET inserted = NEW
        RETURN inserted

  The `LET inserted = NEW RETURN inserted` was required literally to return the inserted
  documents. No calculations could be made using the inserted documents.

  This is now more flexible. After a data-modification clause (e.g. `INSERT`, `UPDATE`, `REPLACE`,
  `REMOVE`, `UPSERT`) there can follow any number of `LET` calculations. These calculations can
  refer to the pseudo-values `OLD` and `NEW` that are created by the data-modification statements.

  This allows returning projections of inserted or updated documents, e.g.:

      FOR i IN 1..10
        INSERT { value: i } IN test
        RETURN { _key: NEW._key, value: i }

  Still not every construct is allowed after a data-modification clause. For example, no functions
  can be called that may access documents.

  More information can be found here:
  http://jsteemann.github.io/blog/2015/03/27/improvements-for-data-modification-queries/

* added AQL `UPSERT` statement

  This adds an `UPSERT` statement to AQL that is a combination of both `INSERT` and `UPDATE` /
  `REPLACE`. The `UPSERT` will search for a matching document using a user-provided example.
  If no document matches the example, the *insert* part of the `UPSERT` statement will be
  executed. If there is a match, the *update* / *replace* part will be carried out:

      UPSERT { page: 'index.html' }                 /* search example */
        INSERT { page: 'index.html', pageViews: 1 } /* insert part */
        UPDATE { pageViews: OLD.pageViews + 1 }     /* update part */
        IN pageViews

  `UPSERT` can be used with an `UPDATE` or `REPLACE` clause. The `UPDATE` clause will perform
  a partial update of the found document, whereas the `REPLACE` clause will replace the found
  document entirely. The `UPDATE` or `REPLACE` parts can refer to the pseudo-value `OLD`, which
  contains all attributes of the found document.

  `UPSERT` statements can optionally return values. In the following query, the return
  attribute `found` will return the found document before the `UPDATE` was applied. If no
  document was found, `found` will contain a value of `null`. The `updated` result attribute will
  contain the inserted / updated document:

      UPSERT { page: 'index.html' }                 /* search example */
        INSERT { page: 'index.html', pageViews: 1 } /* insert part */
        UPDATE { pageViews: OLD.pageViews + 1 }     /* update part */
        IN pageViews
        RETURN { found: OLD, updated: NEW }

  A more detailed description of `UPSERT` can be found here:
  http://jsteemann.github.io/blog/2015/03/27/preview-of-the-upsert-command/

* adjusted default configuration value for `--server.backlog-size` from 10 to 64.

* issue #1231: bug xor feature in AQL: LENGTH(null) == 4

  This changes the behavior of the AQL `LENGTH` function as follows:

  - if the single argument to `LENGTH()` is `null`, then the result will now be `0`. In previous
    versions of ArangoDB, the result of `LENGTH(null)` was `4`.

  - if the single argument to `LENGTH()` is `true`, then the result will now be `1`. In previous
    versions of ArangoDB, the result of `LENGTH(true)` was `4`.

  - if the single argument to `LENGTH()` is `false`, then the result will now be `0`. In previous
    versions of ArangoDB, the result of `LENGTH(false)` was `5`.

  The results of `LENGTH()` with string, numeric, array object argument values do not change.

* issue #1298: Bulk import if data already exists (#1298)

  This change extends the HTTP REST API for bulk imports as follows:

  When documents are imported and the `_key` attribute is specified for them, the import can be
  used for inserting and updating/replacing documents. Previously, the import could be used for
  inserting new documents only, and re-inserting a document with an existing key would have failed
  with a *unique key constraint violated* error.

  The above behavior is still the default. However, the API now allows controlling the behavior
  in case of a unique key constraint error via the optional URL parameter `onDuplicate`.

  This parameter can have one of the following values:

  - `error`: when a unique key constraint error occurs, do not import or update the document but
    report an error. This is the default.

  - `update`: when a unique key constraint error occurs, try to (partially) update the existing
    document with the data specified in the import. This may still fail if the document would
    violate secondary unique indexes. Only the attributes present in the import data will be
    updated and other attributes already present will be preserved. The number of updated documents
    will be reported in the `updated` attribute of the HTTP API result.

  - `replace`: when a unique key constraint error occurs, try to fully replace the existing
    document with the data specified in the import. This may still fail if the document would
    violate secondary unique indexes. The number of replaced documents will be reported in the
    `updated` attribute of the HTTP API result.

  - `ignore`: when a unique key constraint error occurs, ignore this error. There will be no
    insert, update or replace for the particular document. Ignored documents will be reported
    separately in the `ignored` attribute of the HTTP API result.

  The result of the HTTP import API will now contain the attributes `ignored` and `updated`, which
  contain the number of ignored and updated documents respectively. These attributes will contain a
  value of zero unless the `onDuplicate` URL parameter is set to either `update` or `replace`
  (in this case the `updated` attribute may contain non-zero values) or `ignore` (in this case the
  `ignored` attribute may contain a non-zero value).

  To support the feature, arangoimp also has a new command line option `--on-duplicate` which can
  have one of the values `error`, `update`, `replace`, `ignore`. The default value is `error`.

  A few examples for using arangoimp with the `--on-duplicate` option can be found here:
  http://jsteemann.github.io/blog/2015/04/14/updating-documents-with-arangoimp/

* changed behavior of `db._query()` in the ArangoShell:

  if the command's result is printed in the shell, the first 10 results will be printed. Previously
  only a basic description of the underlying query result cursor was printed. Additionally, if the
  cursor result contains more than 10 results, the cursor is assigned to a global variable `more`,
  which can be used to iterate over the cursor result.

  Example:

      arangosh [_system]> db._query("FOR i IN 1..15 RETURN i")
      [object ArangoQueryCursor, count: 15, hasMore: true]

      [
        1,
        2,
        3,
        4,
        5,
        6,
        7,
        8,
        9,
        10
      ]

      type 'more' to show more documents


      arangosh [_system]> more
      [object ArangoQueryCursor, count: 15, hasMore: false]

      [
        11,
        12,
        13,
        14,
        15
      ]

* Disallow batchSize value 0 in HTTP `POST /_api/cursor`:

  The HTTP REST API `POST /_api/cursor` does not accept a `batchSize` parameter value of
  `0` any longer. A batch size of 0 never made much sense, but previous versions of ArangoDB
  did not check for this value. Now creating a cursor using a `batchSize` value 0 will
  result in an HTTP 400 error response

* REST Server: fix memory leaks when failing to add jobs

* 'EDGES' AQL Function

  The AQL function `EDGES` got a new fifth option parameter.
  Right now only one option is available: 'includeVertices'. This is a boolean parameter
  that allows to modify the result of the `EDGES` function.
  Default is 'includeVertices: false' which does not have any effect.
  'includeVertices: true' modifies the result, such that
  {vertex: <vertexDocument>, edge: <edgeDocument>} is returned.

* INCOMPATIBLE CHANGE:

  The result format of the AQL function `NEIGHBORS` has been changed.
  Before it has returned an array of objects containing 'vertex' and 'edge'.
  Now it will only contain the vertex directly.
  Also an additional option 'includeData' has been added.
  This is used to define if only the 'vertex._id' value should be returned (false, default),
  or if the vertex should be looked up in the collection and the complete JSON should be returned
  (true).
  Using only the id values can lead to significantly improved performance if this is the only information
  required.

  In order to get the old result format prior to ArangoDB 2.6, please use the function EDGES instead.
  Edges allows for a new option 'includeVertices' which, set to true, returns exactly the format of NEIGHBORS.
  Example:

      NEIGHBORS(<vertexCollection>, <edgeCollection>, <vertex>, <direction>, <example>)

  This can now be achieved by:

      EDGES(<edgeCollection>, <vertex>, <direction>, <example>, {includeVertices: true})

  If you are nesting several NEIGHBORS steps you can speed up their performance in the following way:

  Old Example:

  FOR va IN NEIGHBORS(Users, relations, 'Users/123', 'outbound') FOR vc IN NEIGHBORS(Products, relations, va.vertex._id, 'outbound') RETURN vc

  This can now be achieved by:

  FOR va IN NEIGHBORS(Users, relations, 'Users/123', 'outbound') FOR vc IN NEIGHBORS(Products, relations, va, 'outbound', null, {includeData: true}) RETURN vc
                                                                                                          ^^^^                  ^^^^^^^^^^^^^^^^^^^
                                                                                                  Use intermediate directly     include Data for final

* INCOMPATIBLE CHANGE:

  The AQL function `GRAPH_NEIGHBORS` now provides an additional option `includeData`.
  This option allows controlling whether the function should return the complete vertices
  or just their IDs. Returning only the IDs instead of the full vertices can lead to
  improved performance .

  If provided, `includeData` is set to `true`, all vertices in the result will be returned
  with all their attributes. The default value of `includeData` is `false`.
  This makes the default function results incompatible with previous versions of ArangoDB.

  To get the old result style in ArangoDB 2.6, please set the options as follows in calls
  to `GRAPH_NEIGHBORS`:

      GRAPH_NEIGHBORS(<graph>, <vertex>, { includeData: true })

* INCOMPATIBLE CHANGE:

  The AQL function `GRAPH_COMMON_NEIGHBORS` now provides an additional option `includeData`.
  This option allows controlling whether the function should return the complete vertices
  or just their IDs. Returning only the IDs instead of the full vertices can lead to
  improved performance .

  If provided, `includeData` is set to `true`, all vertices in the result will be returned
  with all their attributes. The default value of `includeData` is `false`.
  This makes the default function results incompatible with previous versions of ArangoDB.

  To get the old result style in ArangoDB 2.6, please set the options as follows in calls
  to `GRAPH_COMMON_NEIGHBORS`:

      GRAPH_COMMON_NEIGHBORS(<graph>, <vertexExamples1>, <vertexExamples2>, { includeData: true }, { includeData: true })

* INCOMPATIBLE CHANGE:

  The AQL function `GRAPH_SHORTEST_PATH` now provides an additional option `includeData`.
  This option allows controlling whether the function should return the complete vertices
  and edges or just their IDs. Returning only the IDs instead of full vertices and edges
  can lead to improved performance .

  If provided, `includeData` is set to `true`, all vertices and edges in the result will
  be returned with all their attributes. There is also an optional parameter `includePath` of
  type object.
  It has two optional sub-attributes `vertices` and `edges`, both of type boolean.
  Both can be set individually and the result will include all vertices on the path if
  `includePath.vertices == true` and all edges if `includePath.edges == true` respectively.

  The default value of `includeData` is `false`, and paths are now excluded by default.
  This makes the default function results incompatible with previous versions of ArangoDB.

  To get the old result style in ArangoDB 2.6, please set the options as follows in calls
  to `GRAPH_SHORTEST_PATH`:

      GRAPH_SHORTEST_PATH(<graph>, <source>, <target>, { includeData: true, includePath: { edges: true, vertices: true } })

  The attributes `startVertex` and `vertex` that were present in the results of `GRAPH_SHORTEST_PATH`
  in previous versions of ArangoDB will not be produced in 2.6. To calculate these attributes in 2.6,
  please extract the first and last elements from the `vertices` result attribute.

* INCOMPATIBLE CHANGE:

  The AQL function `GRAPH_DISTANCE_TO` will now return only the id the destination vertex
  in the `vertex` attribute, and not the full vertex data with all vertex attributes.

* INCOMPATIBLE CHANGE:

  All graph measurements functions in JavaScript module `general-graph` that calculated a
  single figure previously returned an array containing just the figure. Now these functions
  will return the figure directly and not put it inside an array.

  The affected functions are:

  * `graph._absoluteEccentricity`
  * `graph._eccentricity`
  * `graph._absoluteCloseness`
  * `graph._closeness`
  * `graph._absoluteBetweenness`
  * `graph._betweenness`
  * `graph._radius`
  * `graph._diameter`

* Create the `_graphs` collection in new databases with `waitForSync` attribute set to `false`

  The previous `waitForSync` value was `true`, so default the behavior when creating and dropping
  graphs via the HTTP REST API changes as follows if the new settings are in effect:

  * `POST /_api/graph` by default returns `HTTP 202` instead of `HTTP 201`
  * `DELETE /_api/graph/graph-name` by default returns `HTTP 202` instead of `HTTP 201`

  If the `_graphs` collection still has its `waitForSync` value set to `true`, then the HTTP status
  code will not change.

* Upgraded ICU to version 54; this increases performance in many places.
  based on https://code.google.com/p/chromium/issues/detail?id=428145

* added support for HTTP push aka chunked encoding

* issue #1051: add info whether server is running in service or user mode?

  This will add a "mode" attribute to the result of the result of HTTP GET `/_api/version?details=true`

  "mode" can have the following values:

  - `standalone`: server was started manually (e.g. on command-line)
  - `service`: service is running as Windows service, in daemon mode or under the supervisor

* improve system error messages in Windows port

* increased default value of `--server.request-timeout` from 300 to 1200 seconds for client tools
  (arangosh, arangoimp, arangodump, arangorestore)

* increased default value of `--server.connect-timeout` from 3 to 5 seconds for client tools
  (arangosh, arangoimp, arangodump, arangorestore)

* added startup option `--server.foxx-queues-poll-interval`

  This startup option controls the frequency with which the Foxx queues manager is checking
  the queue (or queues) for jobs to be executed.

  The default value is `1` second. Lowering this value will result in the queue manager waking
  up and checking the queues more frequently, which may increase CPU usage of the server.
  When not using Foxx queues, this value can be raised to save some CPU time.

* added startup option `--server.foxx-queues`

  This startup option controls whether the Foxx queue manager will check queue and job entries.
  Disabling this option can reduce server load but will prevent jobs added to Foxx queues from
  being processed at all.

  The default value is `true`, enabling the Foxx queues feature.

* make Foxx queues really database-specific.

  Foxx queues were and are stored in a database-specific collection `_queues`. However, a global
  cache variable for the queues led to the queue names being treated database-independently, which
  was wrong.

  Since 2.6, Foxx queues names are truly database-specific, so the same queue name can be used in
  two different databases for two different queues. Until then, it is advisable to think of queues
  as already being database-specific, and using the database name as a queue name prefix to be
  avoid name conflicts, e.g.:

      var queueName = "myQueue";
      var Foxx = require("org/arangodb/foxx");
      Foxx.queues.create(db._name() + ":" + queueName);

* added support for Foxx queue job types defined as app scripts.

  The old job types introduced in 2.4 are still supported but are known to cause issues in 2.5
  and later when the server is restarted or the job types are not defined in every thread.

  The new job types avoid this issue by storing an explicit mount path and script name rather
  than an assuming the job type is defined globally. It is strongly recommended to convert your
  job types to the new script-based system.

* renamed Foxx sessions option "sessionStorageApp" to "sessionStorage". The option now also accepts session storages directly.

* Added the following JavaScript methods for file access:
  * fs.copyFile() to copy single files
  * fs.copyRecursive() to copy directory trees
  * fs.chmod() to set the file permissions (non-Windows only)

* Added process.env for accessing the process environment from JavaScript code

* Cluster: kickstarter shutdown routines will more precisely follow the shutdown of its nodes.

* Cluster: don't delete agency connection objects that are currently in use.

* Cluster: improve passing along of HTTP errors

* fixed issue #1247: debian init script problems

* multi-threaded index creation on collection load

  When a collection contains more than one secondary index, they can be built in memory in
  parallel when the collection is loaded. How many threads are used for parallel index creation
  is determined by the new configuration parameter `--database.index-threads`. If this is set
  to 0, indexes are built by the opening thread only and sequentially. This is equivalent to
  the behavior in 2.5 and before.

* speed up building up primary index when loading collections

* added `count` attribute to `parameters.json` files of collections. This attribute indicates
  the number of live documents in the collection on unload. It is read when the collection is
  (re)loaded to determine the initial size for the collection's primary index

* removed remainders of MRuby integration, removed arangoirb

* simplified `controllers` property in Foxx manifests. You can now specify a filename directly
  if you only want to use a single file mounted at the base URL of your Foxx app.

* simplified `exports` property in Foxx manifests. You can now specify a filename directly if
  you only want to export variables from a single file in your Foxx app.

* added support for node.js-style exports in Foxx exports. Your Foxx exports file can now export
  arbitrary values using the `module.exports` property instead of adding properties to the
  `exports` object.

* added `scripts` property to Foxx manifests. You should now specify the `setup` and `teardown`
  files as properties of the `scripts` object in your manifests and can define custom,
  app-specific scripts that can be executed from the web interface or the CLI.

* added `tests` property to Foxx manifests. You can now define test cases using the `mocha`
  framework which can then be executed inside ArangoDB.

* updated `joi` package to 6.0.8.

* added `extendible` package.

* added Foxx model lifecycle events to repositories. See #1257.

* speed up resizing of edge index.

* allow to split an edge index into buckets which are resized individually.
  This is controlled by the `indexBuckets` attribute in the `properties`
  of the collection.

* fix a cluster deadlock bug in larger clusters by marking a thread waiting
  for a lock on a DBserver as blocked


v2.5.7 (2015-08-02)
-------------------

* V8: Upgrade to version 4.1.0.27 - this is intended to be the stable V8 version.


v2.5.6 (2015-07-21)
-------------------

* alter Windows build infrastructure so we can properly store pdb files.

* potentially fixed issue #1313: Wrong metric calculation at dashboard

  Escape whitespace in process name when scanning /proc/pid/stats

  This fixes statistics values read from that file

* Fixed variable naming in AQL `COLLECT INTO` results in case the COLLECT is placed
  in a subquery which itself is followed by other constructs that require variables


v2.5.5 (2015-05-29)
-------------------

* fixed vulnerability in JWT implementation.

* fixed format string for reading /proc/pid/stat

* take into account barriers used in different V8 contexts


v2.5.4 (2015-05-14)
-------------------

* added startup option `--log.performance`: specifying this option at startup will log
  performance-related info messages, mainly timings via the regular logging mechanisms

* cluster fixes

* fix for recursive copy under Windows


v2.5.3 (2015-04-29)
-------------------

* Fix fs.move to work across filesystem borders; Fixes Foxx app installation problems;
  issue #1292.

* Fix Foxx app install when installed on a different drive on Windows

* issue #1322: strange AQL result

* issue #1318: Inconsistent db._create() syntax

* issue #1315: queries to a collection fail with an empty response if the
  collection contains specific JSON data

* issue #1300: Make arangodump not fail if target directory exists but is empty

* allow specifying higher values than SOMAXCONN for `--server.backlog-size`

  Previously, arangod would not start when a `--server.backlog-size` value was
  specified that was higher than the platform's SOMAXCONN header value.

  Now, arangod will use the user-provided value for `--server.backlog-size` and
  pass it to the listen system call even if the value is higher than SOMAXCONN.
  If the user-provided value is higher than SOMAXCONN, arangod will log a warning
  on startup.

* Fixed a cluster deadlock bug. Mark a thread that is in a RemoteBlock as
  blocked to allow for additional dispatcher threads to be started.

* Fix locking in cluster by using another ReadWriteLock class for collections.

* Add a second DispatcherQueue for AQL in the cluster. This fixes a
  cluster-AQL thread explosion bug.


v2.5.2 (2015-04-11)
-------------------

* modules stored in _modules are automatically flushed when changed

* added missing query-id parameter in documentation of HTTP DELETE `/_api/query` endpoint

* added iterator for edge index in AQL queries

  this change may lead to less edges being read when used together with a LIMIT clause

* make graph viewer in web interface issue less expensive queries for determining
  a random vertex from the graph, and for determining vertex attributes

* issue #1285: syntax error, unexpected $undefined near '@_to RETURN obj

  this allows AQL bind parameter names to also start with underscores

* moved /_api/query to C++

* issue #1289: Foxx models created from database documents expose an internal method

* added `Foxx.Repository#exists`

* parallelize initialization of V8 context in multiple threads

* fixed a possible crash when the debug-level was TRACE

* cluster: do not initialize statistics collection on each
  coordinator, this fixes a race condition at startup

* cluster: fix a startup race w.r.t. the _configuration collection

* search for db:// JavaScript modules only after all local files have been
  considered, this speeds up the require command in a cluster considerably

* general cluster speedup in certain areas


v2.5.1 (2015-03-19)
-------------------

* fixed bug that caused undefined behavior when an AQL query was killed inside
  a calculation block

* fixed memleaks in AQL query cleanup in case out-of-memory errors are thrown

* by default, Debian and RedHat packages are built with debug symbols

* added option `--database.ignore-logfile-errors`

  This option controls how collection datafiles with a CRC mismatch are treated.

  If set to `false`, CRC mismatch errors in collection datafiles will lead
  to a collection not being loaded at all. If a collection needs to be loaded
  during WAL recovery, the WAL recovery will also abort (if not forced with
  `--wal.ignore-recovery-errors true`). Setting this flag to `false` protects
  users from unintentionally using a collection with corrupted datafiles, from
  which only a subset of the original data can be recovered.

  If set to `true`, CRC mismatch errors in collection datafiles will lead to
  the datafile being partially loaded. All data up to until the mismatch will
  be loaded. This will enable users to continue with collection datafiles
  that are corrupted, but will result in only a partial load of the data.
  The WAL recovery will still abort when encountering a collection with a
  corrupted datafile, at least if `--wal.ignore-recovery-errors` is not set to
  `true`.

  The default value is *true*, so for collections with corrupted datafiles
  there might be partial data loads once the WAL recovery has finished. If
  the WAL recovery will need to load a collection with a corrupted datafile,
  it will still stop when using the default values.

* INCOMPATIBLE CHANGE:

  make the arangod server refuse to start if during startup it finds a non-readable
  `parameter.json` file for a database or a collection.

  Stopping the startup process in this case requires manual intervention (fixing
  the unreadable files), but prevents follow-up errors due to ignored databases or
  collections from happening.

* datafiles and `parameter.json` files written by arangod are now created with read and write
  privileges for the arangod process user, and with read and write privileges for the arangod
  process group.

  Previously, these files were created with user read and write permissions only.

* INCOMPATIBLE CHANGE:

  abort WAL recovery if one of the collection's datafiles cannot be opened

* INCOMPATIBLE CHANGE:

  never try to raise the privileges after dropping them, this can lead to a race condition while
  running the recovery

  If you require to run ArangoDB on a port lower than 1024, you must run ArangoDB as root.

* fixed inefficiencies in `remove` methods of general-graph module

* added option `--database.slow-query-threshold` for controlling the default AQL slow query
  threshold value on server start

* add system error strings for Windows on many places

* rework service startup so we announce 'RUNNING' only when we're finished starting.

* use the Windows eventlog for FATAL and ERROR - log messages

* fix service handling in NSIS Windows installer, specify human readable name

* add the ICU_DATA environment variable to the fatal error messages

* fixed issue #1265: arangod crashed with SIGSEGV

* fixed issue #1241: Wildcards in examples


v2.5.0 (2015-03-09)
-------------------

* installer fixes for Windows

* fix for downloading Foxx

* fixed issue #1258: http pipelining not working?


v2.5.0-beta4 (2015-03-05)
-------------------------

* fixed issue #1247: debian init script problems


v2.5.0-beta3 (2015-02-27)
-------------------------

* fix Windows install path calculation in arango

* fix Windows logging of long strings

* fix possible undefinedness of const strings in Windows


v2.5.0-beta2 (2015-02-23)
-------------------------

* fixed issue #1256: agency binary not found #1256

* fixed issue #1230: API: document/col-name/_key and cursor return different floats

* front-end: dashboard tries not to (re)load statistics if user has no access

* V8: Upgrade to version 3.31.74.1

* etcd: Upgrade to version 2.0 - This requires go 1.3 to compile at least.

* refuse to startup if ICU wasn't initialized, this will i.e. prevent errors from being printed,
  and libraries from being loaded.

* front-end: unwanted removal of index table header after creating new index

* fixed issue #1248: chrome: applications filtering not working

* fixed issue #1198: queries remain in aql editor (front-end) if you navigate through different tabs

* Simplify usage of Foxx

  Thanks to our user feedback we learned that Foxx is a powerful, yet rather complicated concept.
  With this release we tried to make it less complicated while keeping all its strength.
  That includes a rewrite of the documentation as well as some code changes as listed below:

  * Moved Foxx applications to a different folder.

    The naming convention now is: <app-path>/_db/<dbname>/<mountpoint>/APP
    Before it was: <app-path>/databases/<dbname>/<appname>:<appversion>
    This caused some trouble as apps where cached based on name and version and updates did not apply.
    Hence the path on filesystem and the app's access URL had no relation to one another.
    Now the path on filesystem is identical to the URL (except for slashes and the appended APP)

  * Rewrite of Foxx routing

    The routing of Foxx has been exposed to major internal changes we adjusted because of user feedback.
    This allows us to set the development mode per mount point without having to change paths and hold
    apps at separate locations.

  * Foxx Development mode

    The development mode used until 2.4 is gone. It has been replaced by a much more mature version.
    This includes the deprecation of the javascript.dev-app-path parameter, which is useless since 2.5.
    Instead of having two separate app directories for production and development, apps now reside in
    one place, which is used for production as well as for development.
    Apps can still be put into development mode, changing their behavior compared to production mode.
    Development mode apps are still reread from disk at every request, and still they ship more debug
    output.

    This change has also made the startup options `--javascript.frontend-development-mode` and
    `--javascript.dev-app-path` obsolete. The former option will not have any effect when set, and the
    latter option is only read and used during the upgrade to 2.5 and does not have any effects later.

  * Foxx install process

    Installing Foxx apps has been a two step process: import them into ArangoDB and mount them at a
    specific mount point. These operations have been joined together. You can install an app at one
    mount point, that's it. No fetch, mount, unmount, purge cycle anymore. The commands have been
    simplified to just:

    * install: get your Foxx app up and running
    * uninstall: shut it down and erase it from disk

  * Foxx error output

    Until 2.4 the errors produced by Foxx were not optimal. Often, the error message was just
    `unable to parse manifest` and contained only an internal stack trace.
    In 2.5 we made major improvements there, including a much more fine-grained error output that
    helps you debug your Foxx apps. The error message printed is now much closer to its source and
    should help you track it down.

    Also we added the default handlers for unhandled errors in Foxx apps:

    * You will get a nice internal error page whenever your Foxx app is called but was not installed
      due to any error
    * You will get a proper error message when having an uncaught error appears in any app route

    In production mode the messages above will NOT contain any information about your Foxx internals
    and are safe to be exposed to third party users.
    In development mode the messages above will contain the stacktrace (if available), making it easier for
    your in-house devs to track down errors in the application.

* added `console` object to Foxx apps. All Foxx apps now have a console object implementing
  the familiar Console API in their global scope, which can be used to log diagnostic
  messages to the database.

* added `org/arangodb/request` module, which provides a simple API for making HTTP requests
  to external services.

* added optimizer rule `propagate-constant-attributes`

  This rule will look inside `FILTER` conditions for constant value equality comparisons,
  and insert the constant values in other places in `FILTER`s. For example, the rule will
  insert `42` instead of `i.value` in the second `FILTER` of the following query:

      FOR i IN c1 FOR j IN c2 FILTER i.value == 42 FILTER j.value == i.value RETURN 1

* added `filtered` value to AQL query execution statistics

  This value indicates how many documents were filtered by `FilterNode`s in the AQL query.
  Note that `IndexRangeNode`s can also filter documents by selecting only the required ranges
  from the index. The `filtered` value will not include the work done by `IndexRangeNode`s,
  but only the work performed by `FilterNode`s.

* added support for sparse hash and skiplist indexes

  Hash and skiplist indexes can optionally be made sparse. Sparse indexes exclude documents
  in which at least one of the index attributes is either not set or has a value of `null`.

  As such documents are excluded from sparse indexes, they may contain fewer documents than
  their non-sparse counterparts. This enables faster indexing and can lead to reduced memory
  usage in case the indexed attribute does occur only in some, but not all documents of the
  collection. Sparse indexes will also reduce the number of collisions in non-unique hash
  indexes in case non-existing or optional attributes are indexed.

  In order to create a sparse index, an object with the attribute `sparse` can be added to
  the index creation commands:

      db.collection.ensureHashIndex(attributeName, { sparse: true });
      db.collection.ensureHashIndex(attributeName1, attributeName2, { sparse: true });
      db.collection.ensureUniqueConstraint(attributeName, { sparse: true });
      db.collection.ensureUniqueConstraint(attributeName1, attributeName2, { sparse: true });

      db.collection.ensureSkiplist(attributeName, { sparse: true });
      db.collection.ensureSkiplist(attributeName1, attributeName2, { sparse: true });
      db.collection.ensureUniqueSkiplist(attributeName, { sparse: true });
      db.collection.ensureUniqueSkiplist(attributeName1, attributeName2, { sparse: true });

  Note that in place of the above specialized index creation commands, it is recommended to use
  the more general index creation command `ensureIndex`:

  ```js
  db.collection.ensureIndex({ type: "hash", sparse: true, unique: true, fields: [ attributeName ] });
  db.collection.ensureIndex({ type: "skiplist", sparse: false, unique: false, fields: [ "a", "b" ] });
  ```

  When not explicitly set, the `sparse` attribute defaults to `false` for new indexes.

  This causes a change in behavior when creating a unique hash index without specifying the
  sparse flag: in 2.4, unique hash indexes were implicitly sparse, always excluding `null` values.
  There was no option to control this behavior, and sparsity was neither supported for non-unique
  hash indexes nor skiplists in 2.4. This implicit sparsity of unique hash indexes was considered
  an inconsistency, and therefore the behavior was cleaned up in 2.5. As of 2.5, indexes will
  only be created sparse if sparsity is explicitly requested. Existing unique hash indexes from 2.4
  or before will automatically be migrated so they are still sparse after the upgrade to 2.5.

  Geo indexes are implicitly sparse, meaning documents without the indexed location attribute or
  containing invalid location coordinate values will be excluded from the index automatically. This
  is also a change when compared to pre-2.5 behavior, when documents with missing or invalid
  coordinate values may have caused errors on insertion when the geo index' `unique` flag was set
  and its `ignoreNull` flag was not.

  This was confusing and has been rectified in 2.5. The method `ensureGeoConstaint()` now does the
  same as `ensureGeoIndex()`. Furthermore, the attributes `constraint`, `unique`, `ignoreNull` and
  `sparse` flags are now completely ignored when creating geo indexes.

  The same is true for fulltext indexes. There is no need to specify non-uniqueness or sparsity for
  geo or fulltext indexes. They will always be non-unique and sparse.

  As sparse indexes may exclude some documents, they cannot be used for every type of query.
  Sparse hash indexes cannot be used to find documents for which at least one of the indexed
  attributes has a value of `null`. For example, the following AQL query cannot use a sparse
  index, even if one was created on attribute `attr`:

      FOR doc In collection
        FILTER doc.attr == null
        RETURN doc

  If the lookup value is non-constant, a sparse index may or may not be used, depending on
  the other types of conditions in the query. If the optimizer can safely determine that
  the lookup value cannot be `null`, a sparse index may be used. When uncertain, the optimizer
  will not make use of a sparse index in a query in order to produce correct results.

  For example, the following queries cannot use a sparse index on `attr` because the optimizer
  will not know beforehand whether the comparison values for `doc.attr` will include `null`:

      FOR doc In collection
        FILTER doc.attr == SOME_FUNCTION(...)
        RETURN doc

      FOR other IN otherCollection
        FOR doc In collection
          FILTER doc.attr == other.attr
          RETURN doc

  Sparse skiplist indexes can be used for sorting if the optimizer can safely detect that the
  index range does not include `null` for any of the index attributes.

* inspection of AQL data-modification queries will now detect if the data-modification part
  of the query can run in lockstep with the data retrieval part of the query, or if the data
  retrieval part must be executed before the data modification can start.

  Executing the two in lockstep allows using much smaller buffers for intermediate results
  and starts the actual data-modification operations much earlier than if the two phases
  were executed separately.

* Allow dynamic attribute names in AQL object literals

  This allows using arbitrary expressions to construct attribute names in object
  literals specified in AQL queries. To disambiguate expressions and other unquoted
  attribute names, dynamic attribute names need to be enclosed in brackets (`[` and `]`).
  Example:

      FOR i IN 1..100
        RETURN { [ CONCAT('value-of-', i) ] : i }

* make AQL optimizer rule "use-index-for-sort" remove sort also in case a non-sorted
  index (e.g. a hash index) is used for only equality lookups and all sort attributes
  are covered by the index.

  Example that does not require an extra sort (needs hash index on `value`):

      FOR doc IN collection FILTER doc.value == 1 SORT doc.value RETURN doc

  Another example that does not require an extra sort (with hash index on `value1`, `value2`):

      FOR doc IN collection FILTER doc.value1 == 1 && doc.value2 == 2 SORT doc.value1, doc.value2 RETURN doc

* make AQL optimizer rule "use-index-for-sort" remove sort also in case the sort criteria
  excludes the left-most index attributes, but the left-most index attributes are used
  by the index for equality-only lookups.

  Example that can use the index for sorting (needs skiplist index on `value1`, `value2`):

      FOR doc IN collection FILTER doc.value1 == 1 SORT doc.value2 RETURN doc

* added selectivity estimates for primary index, edge index, and hash index

  The selectivity estimates are returned by the `GET /_api/index` REST API method
  in a sub-attribute `selectivityEstimate` for each index that supports it. This
  attribute will be omitted for indexes that do not provide selectivity estimates.
  If provided, the selectivity estimate will be a numeric value between 0 and 1.

  Selectivity estimates will also be reported in the result of `collection.getIndexes()`
  for all indexes that support this. If no selectivity estimate can be determined for
  an index, the attribute `selectivityEstimate` will be omitted here, too.

  The web interface also shows selectivity estimates for each index that supports this.

  Currently the following index types can provide selectivity estimates:
  - primary index
  - edge index
  - hash index (unique and non-unique)

  No selectivity estimates will be provided when running in cluster mode.

* fixed issue #1226: arangod log issues

* added additional logger if arangod is started in foreground mode on a tty

* added AQL optimizer rule "move-calculations-down"

* use exclusive native SRWLocks on Windows instead of native mutexes

* added AQL functions `MD5`, `SHA1`, and `RANDOM_TOKEN`.

* reduced number of string allocations when parsing certain AQL queries

  parsing numbers (integers or doubles) does not require a string allocation
  per number anymore

* RequestContext#bodyParam now accepts arbitrary joi schemas and rejects invalid (but well-formed) request bodies.

* enforce that AQL user functions are wrapped inside JavaScript function () declarations

  AQL user functions were always expected to be wrapped inside a JavaScript function, but previously
  this was not enforced when registering a user function. Enforcing the AQL user functions to be contained
  inside functions prevents functions from doing some unexpected things that may have led to undefined
  behavior.

* Windows service uninstalling: only remove service if it points to the currently running binary,
  or --force was specified.

* Windows (debug only): print stacktraces on crash and run minidump

* Windows (cygwin): if you run arangosh in a cygwin shell or via ssh we will detect this and use
  the appropriate output functions.

* Windows: improve process management

* fix IPv6 reverse ip lookups - so far we only did IPv4 addresses.

* improve join documentation, add outer join example

* run jslint for unit tests too, to prevent "memory leaks" by global js objects with native code.

* fix error logging for exceptions - we wouldn't log the exception message itself so far.

* improve error reporting in the http client (Windows & *nix)

* improve error reports in cluster

* Standard errors can now contain custom messages.


v2.4.7 (XXXX-XX-XX)
-------------------

* fixed issue #1282: Geo WITHIN_RECTANGLE for nested lat/lng


v2.4.6 (2015-03-18)
-------------------

* added option `--database.ignore-logfile-errors`

  This option controls how collection datafiles with a CRC mismatch are treated.

  If set to `false`, CRC mismatch errors in collection datafiles will lead
  to a collection not being loaded at all. If a collection needs to be loaded
  during WAL recovery, the WAL recovery will also abort (if not forced with
  `--wal.ignore-recovery-errors true`). Setting this flag to `false` protects
  users from unintentionally using a collection with corrupted datafiles, from
  which only a subset of the original data can be recovered.

  If set to `true`, CRC mismatch errors in collection datafiles will lead to
  the datafile being partially loaded. All data up to until the mismatch will
  be loaded. This will enable users to continue with a collection datafiles
  that are corrupted, but will result in only a partial load of the data.
  The WAL recovery will still abort when encountering a collection with a
  corrupted datafile, at least if `--wal.ignore-recovery-errors` is not set to
  `true`.

  The default value is *true*, so for collections with corrupted datafiles
  there might be partial data loads once the WAL recovery has finished. If
  the WAL recovery will need to load a collection with a corrupted datafile,
  it will still stop when using the default values.

* INCOMPATIBLE CHANGE:

  make the arangod server refuse to start if during startup it finds a non-readable
  `parameter.json` file for a database or a collection.

  Stopping the startup process in this case requires manual intervention (fixing
  the unreadable files), but prevents follow-up errors due to ignored databases or
  collections from happening.

* datafiles and `parameter.json` files written by arangod are now created with read and write
  privileges for the arangod process user, and with read and write privileges for the arangod
  process group.

  Previously, these files were created with user read and write permissions only.

* INCOMPATIBLE CHANGE:

  abort WAL recovery if one of the collection's datafiles cannot be opened

* INCOMPATIBLE CHANGE:

  never try to raise the privileges after dropping them, this can lead to a race condition while
  running the recovery

  If you require to run ArangoDB on a port lower than 1024, you must run ArangoDB as root.

* fixed inefficiencies in `remove` methods of general-graph module

* added option `--database.slow-query-threshold` for controlling the default AQL slow query
  threshold value on server start


v2.4.5 (2015-03-16)
-------------------

* added elapsed time to HTTP request logging output (`--log.requests-file`)

* added AQL current and slow query tracking, killing of AQL queries

  This change enables retrieving the list of currently running AQL queries inside the selected database.
  AQL queries with an execution time beyond a certain threshold can be moved to a "slow query" facility
  and retrieved from there. Queries can also be killed by specifying the query id.

  This change adds the following HTTP REST APIs:

  - `GET /_api/query/current`: for retrieving the list of currently running queries
  - `GET /_api/query/slow`: for retrieving the list of slow queries
  - `DELETE /_api/query/slow`: for clearing the list of slow queries
  - `GET /_api/query/properties`: for retrieving the properties for query tracking
  - `PUT /_api/query/properties`: for adjusting the properties for query tracking
  - `DELETE /_api/query/<id>`: for killing an AQL query

  The following JavaScript APIs have been added:

  - require("org/arangodb/aql/queries").current();
  - require("org/arangodb/aql/queries").slow();
  - require("org/arangodb/aql/queries").clearSlow();
  - require("org/arangodb/aql/queries").properties();
  - require("org/arangodb/aql/queries").kill();

* fixed issue #1265: arangod crashed with SIGSEGV

* fixed issue #1241: Wildcards in examples

* fixed comment parsing in Foxx controllers


v2.4.4 (2015-02-24)
-------------------

* fixed the generation template for foxx apps. It now does not create deprecated functions anymore

* add custom visitor functionality for `GRAPH_NEIGHBORS` function, too

* increased default value of traversal option *maxIterations* to 100 times of its previous
  default value


v2.4.3 (2015-02-06)
-------------------

* fix multi-threading with openssl when running under Windows

* fix timeout on socket operations when running under Windows

* Fixed an error in Foxx routing which caused some apps that worked in 2.4.1 to fail with status 500: `undefined is not a function` errors in 2.4.2
  This error was occurring due to seldom internal rerouting introduced by the malformed application handler.


v2.4.2 (2015-01-30)
-------------------

* added custom visitor functionality for AQL traversals

  This allows more complex result processing in traversals triggered by AQL. A few examples
  are shown in [this article](http://jsteemann.github.io/blog/2015/01/28/using-custom-visitors-in-aql-graph-traversals/).

* improved number of results estimated for nodes of type EnumerateListNode and SubqueryNode
  in AQL explain output

* added AQL explain helper to explain arbitrary AQL queries

  The helper function prints the query execution plan and the indexes to be used in the
  query. It can be invoked from the ArangoShell or the web interface as follows:

      require("org/arangodb/aql/explainer").explain(query);

* enable use of indexes for certain AQL conditions with non-equality predicates, in
  case the condition(s) also refer to indexed attributes

  The following queries will now be able to use indexes:

      FILTER a.indexed == ... && a.indexed != ...
      FILTER a.indexed == ... && a.nonIndexed != ...
      FILTER a.indexed == ... && ! (a.indexed == ...)
      FILTER a.indexed == ... && ! (a.nonIndexed == ...)
      FILTER a.indexed == ... && ! (a.indexed != ...)
      FILTER a.indexed == ... && ! (a.nonIndexed != ...)
      FILTER (a.indexed == ... && a.nonIndexed == ...) || (a.indexed == ... && a.nonIndexed == ...)
      FILTER (a.indexed == ... && a.nonIndexed != ...) || (a.indexed == ... && a.nonIndexed != ...)

* Fixed spuriously occurring "collection not found" errors when running queries on local
  collections on a cluster DB server

* Fixed upload of Foxx applications to the server for apps exceeding approx. 1 MB zipped.

* Malformed Foxx applications will now return a more useful error when any route is requested.

  In Production a Foxx app mounted on /app will display an html page on /app/* stating a 503 Service temporarily not available.
  It will not state any information about your Application.
  Before it was a 404 Not Found without any information and not distinguishable from a correct not found on your route.

  In Development Mode the html page also contains information about the error occurred.

* Unhandled errors thrown in Foxx routes are now handled by the Foxx framework itself.

  In Production the route will return a status 500 with a body {error: "Error statement"}.
  In Development the route will return a status 500 with a body {error: "Error statement", stack: "..."}

  Before, it was status 500 with a plain text stack including ArangoDB internal routing information.

* The Applications tab in web interface will now request development apps more often.
  So if you have a fixed a syntax error in your app it should always be visible after reload.


v2.4.1 (2015-01-19)
-------------------

* improved WAL recovery output

* fixed certain OR optimizations in AQL optimizer

* better diagnostics for arangoimp

* fixed invalid result of HTTP REST API method `/_admin/foxx/rescan`

* fixed possible segmentation fault when passing a Buffer object into a V8 function
  as a parameter

* updated AQB module to 1.8.0.


v2.4.0 (2015-01-13)
-------------------

* updated AQB module to 1.7.0.

* fixed V8 integration-related crashes

* make `fs.move(src, dest)` also fail when both `src` and `dest` are
  existing directories. This ensures the same behavior of the move operation
  on different platforms.

* fixed AQL insert operation for multi-shard collections in cluster

* added optional return value for AQL data-modification queries.
  This allows returning the documents inserted, removed or updated with the query, e.g.

      FOR doc IN docs REMOVE doc._key IN docs LET removed = OLD RETURN removed
      FOR doc IN docs INSERT { } IN docs LET inserted = NEW RETURN inserted
      FOR doc IN docs UPDATE doc._key WITH { } IN docs LET previous = OLD RETURN previous
      FOR doc IN docs UPDATE doc._key WITH { } IN docs LET updated = NEW RETURN updated

  The variables `OLD` and `NEW` are automatically available when a `REMOVE`, `INSERT`,
  `UPDATE` or `REPLACE` statement is immediately followed by a `LET` statement.
  Note that the `LET` and `RETURN` statements in data-modification queries are not as
  flexible as the general versions of `LET` and `RETURN`. When returning documents from
  data-modification operations, only a single variable can be assigned using `LET`, and
  the assignment can only be either `OLD` or `NEW`, but not an arbitrary expression. The
  `RETURN` statement also allows using the just-created variable only, and no arbitrary
  expressions.


v2.4.0-beta1 (2014-12-26)
--------------------------

* fixed superstates in FoxxGenerator

* fixed issue #1065: Aardvark: added creation of documents and edges with _key property

* fixed issue #1198: Aardvark: current AQL editor query is now cached

* Upgraded V8 version from 3.16.14 to 3.29.59

  The built-in version of V8 has been upgraded from 3.16.14 to 3.29.59.
  This activates several ES6 (also dubbed *Harmony* or *ES.next*) features in
  ArangoDB, both in the ArangoShell and the ArangoDB server. They can be
  used for scripting and in server-side actions such as Foxx routes, traversals
  etc.

  The following ES6 features are available in ArangoDB 2.4 by default:

  * iterators
  * the `of` operator
  * symbols
  * predefined collections types (Map, Set etc.)
  * typed arrays

  Many other ES6 features are disabled by default, but can be made available by
  starting arangod or arangosh with the appropriate options:

  * arrow functions
  * proxies
  * generators
  * String, Array, and Number enhancements
  * constants
  * enhanced object and numeric literals

  To activate all these ES6 features in arangod or arangosh, start it with
  the following options:

      arangosh --javascript.v8-options="--harmony --harmony_generators"

  More details on the available ES6 features can be found in
  [this blog](https://jsteemann.github.io/blog/2014/12/19/using-es6-features-in-arangodb/).

* Added Foxx generator for building Hypermedia APIs

  A more detailed description is [here](https://www.arangodb.com/2014/12/08/building-hypermedia-apis-foxxgenerator)

* New `Applications` tab in web interface:

  The `applications` tab got a complete redesign.
  It will now only show applications that are currently running on ArangoDB.
  For a selected application, a new detailed view has been created.
  This view provides a better overview of the app:
  * author
  * license
  * version
  * contributors
  * download links
  * API documentation

  To install a new application, a new dialog is now available.
  It provides the features already available in the console application `foxx-manager` plus some more:
  * install an application from Github
  * install an application from a zip file
  * install an application from ArangoDB's application store
  * create a new application from scratch: this feature uses a generator to
    create a Foxx application with pre-defined CRUD methods for a given list
    of collections. The generated Foxx app can either be downloaded as a zip file or
    be installed on the server. Starting with a new Foxx app has never been easier.

* fixed issue #1102: Aardvark: Layout bug in documents overview

  The documents overview was entirely destroyed in some situations on Firefox.
  We replaced the plugin we used there.

* fixed issue #1168: Aardvark: pagination buttons jumping

* fixed issue #1161: Aardvark: Click on Import JSON imports previously uploaded file

* removed configure options `--enable-all-in-one-v8`, `--enable-all-in-one-icu`,
  and `--enable-all-in-one-libev`.

* global internal rename to fix naming incompatibilities with JSON:

  Internal functions with names containing `array` have been renamed to `object`,
  internal functions with names containing `list` have been renamed to `array`.
  The renaming was mainly done in the C++ parts. The documentation has also been
  adjusted so that the correct JSON type names are used in most places.

  The change also led to the addition of a few function aliases in AQL:

  * `TO_LIST` now is an alias of the new `TO_ARRAY`
  * `IS_LIST` now is an alias of the new `IS_ARRAY`
  * `IS_DOCUMENT` now is an alias of the new `IS_OBJECT`

  The changed also renamed the option `mergeArrays` to `mergeObjects` for AQL
  data-modification query options and HTTP document modification API

* AQL: added optimizer rule "remove-filter-covered-by-index"

  This rule removes FilterNodes and CalculationNodes from an execution plan if the
  filter is already covered by a previous IndexRangeNode. Removing the CalculationNode
  and the FilterNode will speed up query execution because the query requires less
  computation.

* AQL: added optimizer rule "remove-sort-rand"

  This rule removes a `SORT RAND()` expression from a query and moves the random
  iteration into the appropriate `EnumerateCollectionNode`. This is more efficient
  than individually enumerating and then sorting randomly.

* AQL: range optimizations for IN and OR

  This change enables usage of indexes for several additional cases. Filters containing
  the `IN` operator can now make use of indexes, and multiple OR- or AND-combined filter
  conditions can now also use indexes if the filters are accessing the same indexed
  attribute.

  Here are a few examples of queries that can now use indexes but couldn't before:

    FOR doc IN collection
      FILTER doc.indexedAttribute == 1 || doc.indexedAttribute > 99
      RETURN doc

    FOR doc IN collection
      FILTER doc.indexedAttribute IN [ 3, 42 ] || doc.indexedAttribute > 99
      RETURN doc

    FOR doc IN collection
      FILTER (doc.indexedAttribute > 2 && doc.indexedAttribute < 10) ||
             (doc.indexedAttribute > 23 && doc.indexedAttribute < 42)
      RETURN doc

* fixed issue #500: AQL parentheses issue

  This change allows passing subqueries as AQL function parameters without using
  duplicate brackets (e.g. `FUNC(query)` instead of `FUNC((query))`

* added optional `COUNT` clause to AQL `COLLECT`

  This allows more efficient group count calculation queries, e.g.

      FOR doc IN collection
        COLLECT age = doc.age WITH COUNT INTO length
        RETURN { age: age, count: length }

  A count-only query is also possible:

      FOR doc IN collection
        COLLECT WITH COUNT INTO length
        RETURN length

* fixed missing makeDirectory when fetching a Foxx application from a zip file

* fixed issue #1134: Change the default endpoint to localhost

  This change will modify the IP address ArangoDB listens on to 127.0.0.1 by default.
  This will make new ArangoDB installations unaccessible from clients other than
  localhost unless changed. This is a security feature.

  To make ArangoDB accessible from any client, change the server's configuration
  (`--server.endpoint`) to either `tcp://0.0.0.0:8529` or the server's publicly
  visible IP address.

* deprecated `Repository#modelPrototype`. Use `Repository#model` instead.

* IMPORTANT CHANGE: by default, system collections are included in replication and all
  replication API return values. This will lead to user accounts and credentials
  data being replicated from master to slave servers. This may overwrite
  slave-specific database users.

  If this is undesired, the `_users` collection can be excluded from replication
  easily by setting the `includeSystem` attribute to `false` in the following commands:

  * replication.sync({ includeSystem: false });
  * replication.applier.properties({ includeSystem: false });

  This will exclude all system collections (including `_aqlfunctions`, `_graphs` etc.)
  from the initial synchronization and the continuous replication.

  If this is also undesired, it is also possible to specify a list of collections to
  exclude from the initial synchronization and the continuous replication using the
  `restrictCollections` attribute, e.g.:

      replication.applier.properties({
        includeSystem: true,
        restrictType: "exclude",
        restrictCollections: [ "_users", "_graphs", "foo" ]
      });

  The HTTP API methods for fetching the replication inventory and for dumping collections
  also support the `includeSystem` control flag via a URL parameter.

* removed DEPRECATED replication methods:
  * `replication.logger.start()`
  * `replication.logger.stop()`
  * `replication.logger.properties()`
  * HTTP PUT `/_api/replication/logger-start`
  * HTTP PUT `/_api/replication/logger-stop`
  * HTTP GET `/_api/replication/logger-config`
  * HTTP PUT `/_api/replication/logger-config`

* fixed issue #1174, which was due to locking problems in distributed
  AQL execution

* improved cluster locking for AQL avoiding deadlocks

* use DistributeNode for modifying queries with REPLACE and UPDATE, if
  possible


v2.3.6 (2015-XX-XX)
-------------------

* fixed AQL subquery optimization that produced wrong result when multiple subqueries
  directly followed each other and and a directly following `LET` statement did refer
  to any but the first subquery.


v2.3.5 (2015-01-16)
-------------------

* fixed intermittent 404 errors in Foxx apps after mounting or unmounting apps

* fixed issue #1200: Expansion operator results in "Cannot call method 'forEach' of null"

* fixed issue #1199: Cannot unlink root node of plan


v2.3.4 (2014-12-23)
-------------------

* fixed cerberus path for MyArangoDB


v2.3.3 (2014-12-17)
-------------------

* fixed error handling in instantiation of distributed AQL queries, this
  also fixes a bug in cluster startup with many servers

* issue #1185: parse non-fractional JSON numbers with exponent (e.g. `4e-261`)

* issue #1159: allow --server.request-timeout and --server.connect-timeout of 0


v2.3.2 (2014-12-09)
-------------------

* fixed issue #1177: Fix bug in the user app's storage

* fixed issue #1173: AQL Editor "Save current query" resets user password

* fixed missing makeDirectory when fetching a Foxx application from a zip file

* put in warning about default changed: fixed issue #1134: Change the default endpoint to localhost

* fixed issue #1163: invalid fullCount value returned from AQL

* fixed range operator precedence

* limit default maximum number of plans created by AQL optimizer to 256 (from 1024)

* make AQL optimizer not generate an extra plan if an index can be used, but modify
  existing plans in place

* fixed AQL cursor ttl (time-to-live) issue

  Any user-specified cursor ttl value was not honored since 2.3.0.

* fixed segfault in AQL query hash index setup with unknown shapes

* fixed memleaks

* added AQL optimizer rule for removing `INTO` from a `COLLECT` statement if not needed

* fixed issue #1131

  This change provides the `KEEP` clause for `COLLECT ... INTO`. The `KEEP` clause
  allows controlling which variables will be kept in the variable created by `INTO`.

* fixed issue #1147, must protect dispatcher ID for etcd

v2.3.1 (2014-11-28)
-------------------

* recreate password if missing during upgrade

* fixed issue #1126

* fixed non-working subquery index optimizations

* do not restrict summary of Foxx applications to 60 characters

* fixed display of "required" path parameters in Foxx application documentation

* added more optimizations of constants values in AQL FILTER conditions

* fixed invalid or-to-in optimization for FILTERs containing comparisons
  with boolean values

* fixed replication of `_graphs` collection

* added AQL list functions `PUSH`, `POP`, `UNSHIFT`, `SHIFT`, `REMOVE_VALUES`,
  `REMOVE_VALUE`, `REMOVE_NTH` and `APPEND`

* added AQL functions `CALL` and `APPLY` to dynamically call other functions

* fixed AQL optimizer cost estimation for LIMIT node

* prevent Foxx queues from permanently writing to the journal even when
  server is idle

* fixed AQL COLLECT statement with INTO clause, which copied more variables
  than v2.2 and thus lead to too much memory consumption.
  This deals with #1107.

* fixed AQL COLLECT statement, this concerned every COLLECT statement,
  only the first group had access to the values of the variables before
  the COLLECT statement. This deals with #1127.

* fixed some AQL internals, where sometimes too many items were
  fetched from upstream in the presence of a LIMIT clause. This should
  generally improve performance.


v2.3.0 (2014-11-18)
-------------------

* fixed syslog flags. `--log.syslog` is deprecated and setting it has no effect,
  `--log.facility` now works as described. Application name has been changed from
  `triagens` to `arangod`. It can be changed using `--log.application`. The syslog
  will only contain the actual log message. The datetime prefix is omitted.

* fixed deflate in SimpleHttpClient

* fixed issue #1104: edgeExamples broken or changed

* fixed issue #1103: Error while importing user queries

* fixed issue #1100: AQL: HAS() fails on doc[attribute_name]

* fixed issue #1098: runtime error when creating graph vertex

* hide system applications in **Applications** tab by default

  Display of system applications can be toggled by using the *system applications*
  toggle in the UI.

* added HTTP REST API for managing tasks (`/_api/tasks`)

* allow passing character lists as optional parameter to AQL functions `TRIM`,
  `LTRIM` and `RTRIM`

  These functions now support trimming using custom character lists. If no character
  lists are specified, all whitespace characters will be removed as previously:

      TRIM("  foobar\t \r\n ")         // "foobar"
      TRIM(";foo;bar;baz, ", "; ")     // "foo;bar;baz"

* added AQL string functions `LTRIM`, `RTRIM`, `FIND_FIRST`, `FIND_LAST`, `SPLIT`,
  `SUBSTITUTE`

* added AQL functions `ZIP`, `VALUES` and `PERCENTILE`

* made AQL functions `CONCAT` and `CONCAT_SEPARATOR` work with list arguments

* dynamically create extra dispatcher threads if required

* fixed issue #1097: schemas in the API docs no longer show required properties as optional


v2.3.0-beta2 (2014-11-08)
-------------------------

* front-end: new icons for uploading and downloading JSON documents into a collection

* front-end: fixed documents pagination css display error

* front-end: fixed flickering of the progress view

* front-end: fixed missing event for documents filter function

* front-end: jsoneditor: added CMD+Return (Mac) CTRL+Return (Linux/Win) shortkey for
  saving a document

* front-end: added information tooltip for uploading json documents.

* front-end: added database management view to the collapsed navigation menu

* front-end: added collection truncation feature

* fixed issue #1086: arangoimp: Odd errors if arguments are not given properly

* performance improvements for AQL queries that use JavaScript-based expressions
  internally

* added AQL geo functions `WITHIN_RECTANGLE` and `IS_IN_POLYGON`

* fixed non-working query results download in AQL editor of web interface

* removed debug print message in AQL editor query export routine

* fixed issue #1075: Aardvark: user name required even if auth is off #1075

  The fix for this prefills the username input field with the current user's
  account name if any and `root` (the default username) otherwise. Additionally,
  the tooltip text has been slightly adjusted.

* fixed issue #1069: Add 'raw' link to swagger ui so that the raw swagger
  json can easily be retrieved

  This adds a link to the Swagger API docs to an application's detail view in
  the **Applications** tab of the web interface. The link produces the Swagger
  JSON directly. If authentication is turned on, the link requires authentication,
  too.

* documentation updates


v2.3.0-beta1 (2014-11-01)
-------------------------

* added dedicated `NOT IN` operator for AQL

  Previously, a `NOT IN` was only achievable by writing a negated `IN` condition:

      FOR i IN ... FILTER ! (i IN [ 23, 42 ]) ...

  This can now alternatively be expressed more intuitively as follows:

      FOR i IN ... FILTER i NOT IN [ 23, 42 ] ...

* added alternative logical operator syntax for AQL

  Previously, the logical operators in AQL could only be written as:
  - `&&`: logical and
  - `||`: logical or
  - `!`: negation

  ArangoDB 2.3 introduces the alternative variants for these operators:
  - `AND`: logical and
  - `OR`: logical or
  - `NOT`: negation

  The new syntax is just an alternative to the old syntax, allowing easier
  migration from SQL. The old syntax is still fully supported and will be.

* improved output of `ArangoStatement.parse()` and POST `/_api/query`

  If an AQL query can be parsed without problems, The return value of
  `ArangoStatement.parse()` now contains an attribute `ast` with the abstract
  syntax tree of the query (before optimizations). Though this is an internal
  representation of the query and is subject to change, it can be used to inspect
  how ArangoDB interprets a given query.

* improved `ArangoStatement.explain()` and POST `/_api/explain`

  The commands for explaining AQL queries have been improved.

* added command-line option `--javascript.v8-contexts` to control the number of
  V8 contexts created in arangod.

  Previously, the number of V8 contexts was equal to the number of server threads
  (as specified by option `--server.threads`).

  However, it may be sensible to create different amounts of threads and V8
  contexts. If the option is not specified, the number of V8 contexts created
  will be equal to the number of server threads. Thus no change in configuration
  is required to keep the old behavior.

  If you are using the default config files or merge them with your local config
  files, please review if the default number of server threads is okay in your
  environment. Additionally you should verify that the number of V8 contexts
  created (as specified in option `--javascript.v8-contexts`) is okay.

* the number of server.threads specified is now the minimum of threads
  started. There are situation in which threads are waiting for results of
  distributed database servers. In this case the number of threads is
  dynamically increased.

* removed index type "bitarray"

  Bitarray indexes were only half-way documented and integrated in previous versions
  of ArangoDB so their benefit was limited. The support for bitarray indexes has
  thus been removed in ArangoDB 2.3. It is not possible to create indexes of type
  "bitarray" with ArangoDB 2.3.

  When a collection is opened that contains a bitarray index definition created
  with a previous version of ArangoDB, ArangoDB will ignore it and log the following
  warning:

      index type 'bitarray' is not supported in this version of ArangoDB and is ignored

  Future versions of ArangoDB may automatically remove such index definitions so the
  warnings will eventually disappear.

* removed internal "_admin/modules/flush" in order to fix requireApp

* added basic support for handling binary data in Foxx

  Requests with binary payload can be processed in Foxx applications by
  using the new method `res.rawBodyBuffer()`. This will return the unparsed request
  body as a Buffer object.

  There is now also the method `req.requestParts()` available in Foxx to retrieve
  the individual components of a multipart HTTP request.

  Buffer objects can now be used when setting the response body of any Foxx action.
  Additionally, `res.send()` has been added as a convenience method for returning
  strings, JSON objects or buffers from a Foxx action:

      res.send("<p>some HTML</p>");
      res.send({ success: true });
      res.send(new Buffer("some binary data"));

  The convenience method `res.sendFile()` can now be used to easily return the
  contents of a file from a Foxx action:

      res.sendFile(applicationContext.foxxFilename("image.png"));

  `fs.write` now accepts not only strings but also Buffer objects as second parameter:

      fs.write(filename, "some data");
      fs.write(filename, new Buffer("some binary data"));

  `fs.readBuffer` can be used to return the contents of a file in a Buffer object.

* improved performance of insertion into non-unique hash indexes significantly in case
  many duplicate keys are used in the index

* issue #1042: set time zone in log output

  the command-line option `--log.use-local-time` was added to print dates and times in
  the server-local timezone instead of UTC

* command-line options that require a boolean value now validate the
  value given on the command-line

  This prevents issues if no value is specified for an option that
  requires a boolean value. For example, the following command-line would
  have caused trouble in 2.2, because `--server.endpoint` would have been
  used as the value for the `--server.disable-authentication` options
  (which requires a boolean value):

      arangod --server.disable-authentication --server.endpoint tcp://127.0.0.1:8529 data

  In 2.3, running this command will fail with an error and requires to
  be modified to:

      arangod --server.disable-authentication true --server.endpoint tcp://127.0.0.1:8529 data

* improved performance of CSV import in arangoimp

* fixed issue #1027: Stack traces are off-by-one

* fixed issue #1026: Modules loaded in different files within the same app
  should refer to the same module

* fixed issue #1025: Traversal not as expected in undirected graph

* added a _relation function in the general-graph module.

  This deprecated _directedRelation and _undirectedRelation.
  ArangoDB does not offer any constraints for undirected edges
  which caused some confusion of users how undirected relations
  have to be handled. Relation now only supports directed relations
  and the user can actively simulate undirected relations.

* changed return value of Foxx.applicationContext#collectionName:

  Previously, the function could return invalid collection names because
  invalid characters were not replaced in the application name prefix, only
  in the collection name passed.

  Now, the function replaces invalid characters also in the application name
  prefix, which might to slightly different results for application names that
  contained any characters outside the ranges [a-z], [A-Z] and [0-9].

* prevent XSS in AQL editor and logs view

* integrated tutorial into ArangoShell and web interface

* added option `--backslash-escape` for arangoimp when running CSV file imports

* front-end: added download feature for (filtered) documents

* front-end: added download feature for the results of a user query

* front-end: added function to move documents to another collection

* front-end: added sort-by attribute to the documents filter

* front-end: added sorting feature to database, graph management and user management view.

* issue #989: front-end: Databases view not refreshing after deleting a database

* issue #991: front-end: Database search broken

* front-end: added infobox which shows more information about a document (_id, _rev, _key) or
  an edge (_id, _rev, _key, _from, _to). The from and to attributes are clickable and redirect
  to their document location.

* front-end: added edit-mode for deleting multiple documents at the same time.

* front-end: added delete button to the detailed document/edge view.

* front-end: added visual feedback for saving documents/edges inside the editor (error/success).

* front-end: added auto-focusing for the first input field in a modal.

* front-end: added validation for user input in a modal.

* front-end: user defined queries are now stored inside the database and are bound to the current
  user, instead of using the local storage functionality of the browsers. The outcome of this is
  that user defined queries are now independently usable from any device. Also queries can now be
  edited through the standard document editor of the front-end through the _users collection.

* front-end: added import and export functionality for user defined queries.

* front-end: added new keywords and functions to the aql-editor theme

* front-end: applied tile-style to the graph view

* front-end: now using the new graph api including multi-collection support

* front-end: foxx apps are now deletable

* front-end: foxx apps are now installable and updateable through github, if github is their
  origin.

* front-end: added foxx app version control. Multiple versions of a single foxx app are now
  installable and easy to manage and are also arranged in groups.

* front-end: the user-set filter of a collection is now stored until the user navigates to
  another collection.

* front-end: fetching and filtering of documents, statistics, and query operations are now
  handled with asynchronous ajax calls.

* front-end: added progress indicator if the front-end is waiting for a server operation.

* front-end: fixed wrong count of documents in the documents view of a collection.

* front-end: fixed unexpected styling of the manage db view and navigation.

* front-end: fixed wrong handling of select fields in a modal view.

* front-end: fixed wrong positioning of some tooltips.

* automatically call `toJSON` function of JavaScript objects (if present)
  when serializing them into database documents. This change allows
  storing JavaScript date objects in the database in a sensible manner.


v2.2.7 (2014-11-19)
-------------------

* fixed issue #998: Incorrect application URL for non-system Foxx apps

* fixed issue #1079: AQL editor: keyword WITH in UPDATE query is not highlighted

* fix memory leak in cluster nodes

* fixed registration of AQL user-defined functions in Web UI (JS shell)

* fixed error display in Web UI for certain errors
  (now error message is printed instead of 'undefined')

* fixed issue #1059: bug in js module console

* fixed issue #1056: "fs": zip functions fail with passwords

* fixed issue #1063: Docs: measuring unit of --wal.logfile-size?

* fixed issue #1062: Docs: typo in 14.2 Example data


v2.2.6 (2014-10-20)
-------------------

* fixed issue #972: Compilation Issue

* fixed issue #743: temporary directories are now unique and one can read
  off the tool that created them, if empty, they are removed atexit

* Highly improved performance of all AQL GRAPH_* functions.

* Orphan collections in general graphs can now be found via GRAPH_VERTICES
  if either "any" or no direction is defined

* Fixed documentation for AQL function GRAPH_NEIGHBORS.
  The option "vertexCollectionRestriction" is meant to filter the target
  vertices only, and should not filter the path.

* Fixed a bug in GRAPH_NEIGHBORS which enforced only empty results
  under certain conditions


v2.2.5 (2014-10-09)
-------------------

* fixed issue #961: allow non-JSON values in undocument request bodies

* fixed issue 1028: libicu is now statically linked

* fixed cached lookups of collections on the server, which may have caused spurious
  problems after collection rename operations


v2.2.4 (2014-10-01)
-------------------

* fixed accessing `_from` and `_to` attributes in `collection.byExample` and
  `collection.firstExample`

  These internal attributes were not handled properly in the mentioned functions, so
  searching for them did not always produce documents

* fixed issue #1030: arangoimp 2.2.3 crashing, not logging on large Windows CSV file

* fixed issue #1025: Traversal not as expected in undirected graph

* fixed issue #1020

  This requires re-introducing the startup option `--database.force-sync-properties`.

  This option can again be used to force fsyncs of collection, index and database properties
  stored as JSON strings on disk in files named `parameter.json`. Syncing these files after
  a write may be necessary if the underlying storage does not sync file contents by itself
  in a "sensible" amount of time after a file has been written and closed.

  The default value is `true` so collection, index and database properties will always be
  synced to disk immediately. This affects creating, renaming and dropping collections as
  well as creating and dropping databases and indexes. Each of these operations will perform
  an additional fsync on the `parameter.json` file if the option is set to `true`.

  It might be sensible to set this option to `false` for workloads that create and drop a
  lot of collections (e.g. test runs).

  Document operations such as creating, updating and dropping documents are not affected
  by this option.

* fixed issue #1016: AQL editor bug

* fixed issue #1014: WITHIN function returns wrong distance

* fixed AQL shortest path calculation in function `GRAPH_SHORTEST_PATH` to return
  complete vertex objects instead of just vertex ids

* allow changing of attributes of documents stored in server-side JavaScript variables

  Previously, the following did not work:

      var doc = db.collection.document(key);
      doc._key = "abc"; // overwriting internal attributes not supported
      doc.value = 123;  // overwriting existing attributes not supported

  Now, modifying documents stored in server-side variables (e.g. `doc` in the above case)
  is supported. Modifying the variables will not update the documents in the database,
  but will modify the JavaScript object (which can be written back to the database using
  `db.collection.update` or `db.collection.replace`)

* fixed issue #997: arangoimp apparently doesn't support files >2gig on Windows

  large file support (requires using `_stat64` instead of `stat`) is now supported on
  Windows


v2.2.3 (2014-09-02)
-------------------

* added `around` for Foxx controller

* added `type` option for HTTP API `GET /_api/document?collection=...`

  This allows controlling the type of results to be returned. By default, paths to
  documents will be returned, e.g.

      [
        `/_api/document/test/mykey1`,
        `/_api/document/test/mykey2`,
        ...
      ]

  To return a list of document ids instead of paths, the `type` URL parameter can be
  set to `id`:

      [
        `test/mykey1`,
        `test/mykey2`,
        ...
      ]

  To return a list of document keys only, the `type` URL parameter can be set to `key`:

      [
        `mykey1`,
        `mykey2`,
        ...
      ]


* properly capitalize HTTP response header field names in case the `x-arango-async`
  HTTP header was used in a request.

* fixed several documentation issues

* speedup for several general-graph functions, AQL functions starting with `GRAPH_`
  and traversals


v2.2.2 (2014-08-08)
-------------------

* allow storing non-reserved attribute names starting with an underscore

  Previous versions of ArangoDB parsed away all attribute names that started with an
  underscore (e.g. `_test', '_foo', `_bar`) on all levels of a document (root level
  and sub-attribute levels). While this behavior was documented, it was unintuitive and
  prevented storing documents inside other documents, e.g.:

      {
        "_key" : "foo",
        "_type" : "mydoc",
        "references" : [
          {
            "_key" : "something",
            "_rev" : "...",
            "value" : 1
          },
          {
            "_key" : "something else",
            "_rev" : "...",
            "value" : 2
          }
        ]
      }

  In the above example, previous versions of ArangoDB removed all attributes and
  sub-attributes that started with underscores, meaning the embedded documents would lose
  some of their attributes. 2.2.2 should preserve such attributes, and will also allow
  storing user-defined attribute names on the top-level even if they start with underscores
  (such as `_type` in the above example).

* fix conversion of JavaScript String, Number and Boolean objects to JSON.

  Objects created in JavaScript using `new Number(...)`, `new String(...)`, or
  `new Boolean(...)` were not converted to JSON correctly.

* fixed a race condition on task registration (i.e. `require("org/arangodb/tasks").register()`)

  this race condition led to undefined behavior when a just-created task with no offset and
  no period was instantly executed and deleted by the task scheduler, before the `register`
  function returned to the caller.

* changed run-tests.sh to execute all suitable tests.

* switch to new version of gyp

* fixed upgrade button


v2.2.1 (2014-07-24)
-------------------

* fixed hanging write-ahead log recovery for certain cases that involved dropping
  databases

* fixed issue with --check-version: when creating a new database the check failed

* issue #947 Foxx applicationContext missing some properties

* fixed issue with --check-version: when creating a new database the check failed

* added startup option `--wal.suppress-shape-information`

  Setting this option to `true` will reduce memory and disk space usage and require
  less CPU time when modifying documents or edges. It should therefore be turned on
  for standalone ArangoDB servers. However, for servers that are used as replication
  masters, setting this option to `true` will effectively disable the usage of the
  write-ahead log for replication, so it should be set to `false` for any replication
  master servers.

  The default value for this option is `false`.

* added optional `ttl` attribute to specify result cursor expiration for HTTP API method
  `POST /_api/cursor`

  The `ttl` attribute can be used to prevent cursor results from timing out too early.

* issue #947: Foxx applicationContext missing some properties

* (reported by Christian Neubauer):

  The problem was that in Google's V8, signed and unsigned chars are not always declared cleanly.
  so we need to force v8 to compile with forced signed chars which is done by the Flag:
    -fsigned-char
  at least it is enough to follow the instructions of compiling arango on rasperry
  and add "CFLAGS='-fsigned-char'" to the make command of V8 and remove the armv7=0

* Fixed a bug with the replication client. In the case of single document
  transactions the collection was not write locked.


v2.2.0 (2014-07-10)
-------------------

* The replication methods `logger.start`, `logger.stop` and `logger.properties` are
  no-ops in ArangoDB 2.2 as there is no separate replication logger anymore. Data changes
  are logged into the write-ahead log in ArangoDB 2.2, and not separately by the
  replication logger. The replication logger object is still there in ArangoDB 2.2 to
  ensure backwards-compatibility, however, logging cannot be started, stopped or
  configured anymore. Using any of these methods will do nothing.

  This also affects the following HTTP API methods:
  - `PUT /_api/replication/logger-start`
  - `PUT /_api/replication/logger-stop`
  - `GET /_api/replication/logger-config`
  - `PUT /_api/replication/logger-config`

  Using any of these methods is discouraged from now on as they will be removed in
  future versions of ArangoDB.

* INCOMPATIBLE CHANGE: replication of transactions has changed. Previously, transactions
  were logged on a master in one big block and shipped to a slave in one block, too.
  Now transactions will be logged and replicated as separate entries, allowing transactions
  to be bigger and also ensure replication progress.

  This change also affects the behavior of the `stop` method of the replication applier.
  If the replication applier is now stopped manually using the `stop` method and later
  restarted using the `start` method, any transactions that were unfinished at the
  point of stopping will be aborted on a slave, even if they later commit on the master.

  In ArangoDB 2.2, stopping the replication applier manually should be avoided unless the
  goal is to stop replication permanently or to do a full resync with the master anyway.
  If the replication applier still must be stopped, it should be made sure that the
  slave has fetched and applied all pending operations from a master, and that no
  extra transactions are started on the master before the `stop` command on the slave
  is executed.

  Replication of transactions in ArangoDB 2.2 might also lock the involved collections on
  the slave while a transaction is either committed or aborted on the master and the
  change has been replicated to the slave. This change in behavior may be important for
  slave servers that are used for read-scaling. In order to avoid long lasting collection
  locks on the slave, transactions should be kept small.

  The `_replication` system collection is not used anymore in ArangoDB 2.2 and its usage is
  discouraged.

* INCOMPATIBLE CHANGE: the figures reported by the `collection.figures` method
  now only reflect documents and data contained in the journals and datafiles of
  collections. Documents or deletions contained only in the write-ahead log will
  not influence collection figures until the write-ahead log garbage collection
  kicks in. The figures for a collection might therefore underreport the total
  resource usage of a collection.

  Additionally, the attributes `lastTick` and `uncollectedLogfileEntries` have been
  added to the result of the `figures` operation and the HTTP API method
  `PUT /_api/collection/figures`

* added `insert` method as an alias for `save`. Documents can now be inserted into
  a collection using either method:

      db.test.save({ foo: "bar" });
      db.test.insert({ foo: "bar" });

* added support for data-modification AQL queries

* added AQL keywords `INSERT`, `UPDATE`, `REPLACE` and `REMOVE` (and `WITH`) to
  support data-modification AQL queries.

  Unquoted usage of these keywords for attribute names in AQL queries will likely
  fail in ArangoDB 2.2. If any such attribute name needs to be used in a query, it
  should be enclosed in backticks to indicate the usage of a literal attribute
  name.

  For example, the following query will fail in ArangoDB 2.2 with a parse error:

      FOR i IN foo RETURN i.remove

  and needs to be rewritten like this:

      FOR i IN foo RETURN i.`remove`

* disallow storing of JavaScript objects that contain JavaScript native objects
  of type `Date`, `Function`, `RegExp` or `External`, e.g.

      db.test.save({ foo: /bar/ });
      db.test.save({ foo: new Date() });

  will now print

      Error: <data> cannot be converted into JSON shape: could not shape document

  Previously, objects of these types were silently converted into an empty object
  (i.e. `{ }`).

  To store such objects in a collection, explicitly convert them into strings
  like this:

      db.test.save({ foo: String(/bar/) });
      db.test.save({ foo: String(new Date()) });

* The replication methods `logger.start`, `logger.stop` and `logger.properties` are
  no-ops in ArangoDB 2.2 as there is no separate replication logger anymore. Data changes
  are logged into the write-ahead log in ArangoDB 2.2, and not separately by the
  replication logger. The replication logger object is still there in ArangoDB 2.2 to
  ensure backwards-compatibility, however, logging cannot be started, stopped or
  configured anymore. Using any of these methods will do nothing.

  This also affects the following HTTP API methods:
  - `PUT /_api/replication/logger-start`
  - `PUT /_api/replication/logger-stop`
  - `GET /_api/replication/logger-config`
  - `PUT /_api/replication/logger-config`

  Using any of these methods is discouraged from now on as they will be removed in
  future versions of ArangoDB.

* INCOMPATIBLE CHANGE: replication of transactions has changed. Previously, transactions
  were logged on a master in one big block and shipped to a slave in one block, too.
  Now transactions will be logged and replicated as separate entries, allowing transactions
  to be bigger and also ensure replication progress.

  This change also affects the behavior of the `stop` method of the replication applier.
  If the replication applier is now stopped manually using the `stop` method and later
  restarted using the `start` method, any transactions that were unfinished at the
  point of stopping will be aborted on a slave, even if they later commit on the master.

  In ArangoDB 2.2, stopping the replication applier manually should be avoided unless the
  goal is to stop replication permanently or to do a full resync with the master anyway.
  If the replication applier still must be stopped, it should be made sure that the
  slave has fetched and applied all pending operations from a master, and that no
  extra transactions are started on the master before the `stop` command on the slave
  is executed.

  Replication of transactions in ArangoDB 2.2 might also lock the involved collections on
  the slave while a transaction is either committed or aborted on the master and the
  change has been replicated to the slave. This change in behavior may be important for
  slave servers that are used for read-scaling. In order to avoid long lasting collection
  locks on the slave, transactions should be kept small.

  The `_replication` system collection is not used anymore in ArangoDB 2.2 and its usage is
  discouraged.

* INCOMPATIBLE CHANGE: the figures reported by the `collection.figures` method
  now only reflect documents and data contained in the journals and datafiles of
  collections. Documents or deletions contained only in the write-ahead log will
  not influence collection figures until the write-ahead log garbage collection
  kicks in. The figures for a collection might therefore underreport the total
  resource usage of a collection.

  Additionally, the attributes `lastTick` and `uncollectedLogfileEntries` have been
  added to the result of the `figures` operation and the HTTP API method
  `PUT /_api/collection/figures`

* added `insert` method as an alias for `save`. Documents can now be inserted into
  a collection using either method:

      db.test.save({ foo: "bar" });
      db.test.insert({ foo: "bar" });

* added support for data-modification AQL queries

* added AQL keywords `INSERT`, `UPDATE`, `REPLACE` and `REMOVE` (and `WITH`) to
  support data-modification AQL queries.

  Unquoted usage of these keywords for attribute names in AQL queries will likely
  fail in ArangoDB 2.2. If any such attribute name needs to be used in a query, it
  should be enclosed in backticks to indicate the usage of a literal attribute
  name.

  For example, the following query will fail in ArangoDB 2.2 with a parse error:

      FOR i IN foo RETURN i.remove

  and needs to be rewritten like this:

      FOR i IN foo RETURN i.`remove`

* disallow storing of JavaScript objects that contain JavaScript native objects
  of type `Date`, `Function`, `RegExp` or `External`, e.g.

      db.test.save({ foo: /bar/ });
      db.test.save({ foo: new Date() });

  will now print

      Error: <data> cannot be converted into JSON shape: could not shape document

  Previously, objects of these types were silently converted into an empty object
  (i.e. `{ }`).

  To store such objects in a collection, explicitly convert them into strings
  like this:

      db.test.save({ foo: String(/bar/) });
      db.test.save({ foo: String(new Date()) });

* honor startup option `--server.disable-statistics` when deciding whether or not
  to start periodic statistics collection jobs

  Previously, the statistics collection jobs were started even if the server was
  started with the `--server.disable-statistics` flag being set to `true`

* removed startup option `--random.no-seed`

  This option had no effect in previous versions of ArangoDB and was thus removed.

* removed startup option `--database.remove-on-drop`

  This option was used for debugging only.

* removed startup option `--database.force-sync-properties`

  This option is now superfluous as collection properties are now stored in the
  write-ahead log.

* introduced write-ahead log

  All write operations in an ArangoDB server instance are automatically logged
  to the server's write-ahead log. The write-ahead log is a set of append-only
  logfiles, and it is used in case of a crash recovery and for replication.
  Data from the write-ahead log will eventually be moved into the journals or
  datafiles of collections, allowing the server to remove older write-ahead log
  logfiles. Figures of collections will be updated when data are moved from the
  write-ahead log into the journals or datafiles of collections.

  Cross-collection transactions in ArangoDB should benefit considerably by this
  change, as less writes than in previous versions are required to ensure the data
  of multiple collections are atomically and durably committed. All data-modifying
  operations inside transactions (insert, update, remove) will write their
  operations into the write-ahead log directly, making transactions with multiple
  operations also require less physical memory than in previous versions of ArangoDB,
  that required all transaction data to fit into RAM.

  The `_trx` system collection is not used anymore in ArangoDB 2.2 and its usage is
  discouraged.

  The data in the write-ahead log can also be used in the replication context.
  The `_replication` collection that was used in previous versions of ArangoDB to
  store all changes on the server is not used anymore in ArangoDB 2.2. Instead,
  slaves can read from a master's write-ahead log to get informed about most
  recent changes. This removes the need to store data-modifying operations in
  both the actual place and the `_replication` collection.

* removed startup option `--server.disable-replication-logger`

  This option is superfluous in ArangoDB 2.2. There is no dedicated replication
  logger in ArangoDB 2.2. There is now always the write-ahead log, and it is also
  used as the server's replication log. Specifying the startup option
  `--server.disable-replication-logger` will do nothing in ArangoDB 2.2, but the
  option should not be used anymore as it might be removed in a future version.

* changed behavior of replication logger

  There is no dedicated replication logger in ArangoDB 2.2 as there is the
  write-ahead log now. The existing APIs for starting and stopping the replication
  logger still exist in ArangoDB 2.2 for downwards-compatibility, but calling
  the start or stop operations are no-ops in ArangoDB 2.2. When querying the
  replication logger status via the API, the server will always report that the
  replication logger is running. Configuring the replication logger is a no-op
  in ArangoDB 2.2, too. Changing the replication logger configuration has no
  effect. Instead, the write-ahead log configuration can be changed.

* removed MRuby integration for arangod

  ArangoDB had an experimental MRuby integration in some of the publish builds.
  This wasn't continuously developed, and so it has been removed in ArangoDB 2.2.

  This change has led to the following startup options being superfluous:

  - `--ruby.gc-interval`
  - `--ruby.action-directory`
  - `--ruby.modules-path`
  - `--ruby.startup-directory`

  Specifying these startup options will do nothing in ArangoDB 2.2, but the
  options should be avoided from now on as they might be removed in future versions.

* reclaim index memory when last document in collection is deleted

  Previously, deleting documents from a collection did not lead to index sizes being
  reduced. Instead, the already allocated index memory was re-used when a collection
  was refilled.

  Now, index memory for primary indexes and hash indexes is reclaimed instantly when
  the last document from a collection is removed.

* inlined and optimized functions in hash indexes

* added AQL TRANSLATE function

  This function can be used to perform lookups from static lists, e.g.

      LET countryNames = { US: "United States", UK: "United Kingdom", FR: "France" }
      RETURN TRANSLATE("FR", countryNames)

* fixed datafile debugger

* fixed check-version for empty directory

* moved try/catch block to the top of routing chain

* added mountedApp function for foxx-manager

* fixed issue #883: arango 2.1 - when starting multi-machine cluster, UI web
  does not change to cluster overview

* fixed dfdb: should not start any other V8 threads

* cleanup of version-check, added module org/arangodb/database-version,
  added --check-version option

* fixed issue #881: [2.1.0] Bombarded (every 10 sec or so) with
  "WARNING format string is corrupt" when in non-system DB Dashboard

* specialized primary index implementation to allow faster hash table
  rebuilding and reduce lookups in datafiles for the actual value of `_key`.

* issue #862: added `--overwrite` option to arangoimp

* removed number of property lookups for documents during AQL queries that
  access documents

* prevent buffering of long print results in arangosh's and arangod's print
  command

  this change will emit buffered intermediate print results and discard the
  output buffer to quickly deliver print results to the user, and to prevent
  constructing very large buffers for large results

* removed sorting of attribute names for use in a collection's shaper

  sorting attribute names was done on document insert to keep attributes
  of a collection in sorted order for faster comparisons. The sort order
  of attributes was only used in one particular and unlikely case, so it
  was removed. Collections with many different attribute names should
  benefit from this change by faster inserts and slightly less memory usage.

* fixed a bug in arangodump which got the collection name in _from and _to
  attributes of edges wrong (all were "_unknown")

* fixed a bug in arangorestore which did not recognize wrong _from and _to
  attributes of edges

* improved error detection and reporting in arangorestore


v2.1.1 (2014-06-06)
-------------------

* fixed dfdb: should not start any other V8 threads

* signature for collection functions was modified

  The basic change was the substitution of the input parameter of the
  function by an generic options object which can contain multiple
  option parameter of the function.
  Following functions were modified
  remove
  removeBySample
  replace
  replaceBySample
  update
  updateBySample

  Old signature is yet supported but it will be removed in future versions

v2.1.0 (2014-05-29)
-------------------

* implemented upgrade procedure for clusters

* fixed communication issue with agency which prevented reconnect
  after an agent failure

* fixed cluster dashboard in the case that one but not all servers
  in the cluster are down

* fixed a bug with coordinators creating local database objects
  in the wrong order (_system needs to be done first)

* improved cluster dashboard


v2.1.0-rc2 (2014-05-25)
-----------------------

* fixed issue #864: Inconsistent behavior of AQL REVERSE(list) function


v2.1.0-rc1 (XXXX-XX-XX)
-----------------------

* added server-side periodic task management functions:

  - require("org/arangodb/tasks").register(): registers a periodic task
  - require("org/arangodb/tasks").unregister(): unregisters and removes a
    periodic task
  - require("org/arangodb/tasks").get(): retrieves a specific tasks or all
    existing tasks

  the previous undocumented function `internal.definePeriodic` is now
  deprecated and will be removed in a future release.

* decrease the size of some seldom used system collections on creation.

  This will make these collections use less disk space and mapped memory.

* added AQL date functions

* added AQL FLATTEN() list function

* added index memory statistics to `db.<collection>.figures()` function

  The `figures` function will now return a sub-document `indexes`, which lists
  the number of indexes in the `count` sub-attribute, and the total memory
  usage of the indexes in bytes in the `size` sub-attribute.

* added AQL CURRENT_DATABASE() function

  This function returns the current database's name.

* added AQL CURRENT_USER() function

  This function returns the current user from an AQL query. The current user is the
  username that was specified in the `Authorization` HTTP header of the request. If
  authentication is turned off or the query was executed outside a request context,
  the function will return `null`.

* fixed issue #796: Searching with newline chars broken?

  fixed slightly different handling of backslash escape characters in a few
  AQL functions. Now handling of escape sequences should be consistent, and
  searching for newline characters should work the same everywhere

* added OpenSSL version check for configure

  It will report all OpenSSL versions < 1.0.1g as being too old.
  `configure` will only complain about an outdated OpenSSL version but not stop.

* require C++ compiler support (requires g++ 4.8, clang++ 3.4 or Visual Studio 13)

* less string copying returning JSONified documents from ArangoDB, e.g. via
  HTTP GET `/_api/document/<collection>/<document>`

* issue #798: Lower case http headers from arango

  This change allows returning capitalized HTTP headers, e.g.
  `Content-Length` instead of `content-length`.
  The HTTP spec says that headers are case-insensitive, but
  in fact several clients rely on a specific case in response
  headers.
  This change will capitalize HTTP headers if the `X-Arango-Version`
  request header is sent by the client and contains a value of at
  least `20100` (for version 2.1). The default value for the
  compatibility can also be set at server start, using the
  `--server.default-api-compatibility` option.

* simplified usage of `db._createStatement()`

  Previously, the function could not be called with a query string parameter as
  follows:

      db._createStatement(queryString);

  Calling it as above resulted in an error because the function expected an
  object as its parameter. From now on, it's possible to call the function with
  just the query string.

* make ArangoDB not send back a `WWW-Authenticate` header to a client in case the
  client sends the `X-Omit-WWW-Authenticate` HTTP header.

  This is done to prevent browsers from showing their built-in HTTP authentication
  dialog for AJAX requests that require authentication.
  ArangoDB will still return an HTTP 401 (Unauthorized) if the request doesn't
  contain valid credentials, but it will omit the `WWW-Authenticate` header,
  allowing clients to bypass the browser's authentication dialog.

* added REST API method HTTP GET `/_api/job/job-id` to query the status of an
  async job without potentially fetching it from the list of done jobs

* fixed non-intuitive behavior in jobs API: previously, querying the status
  of an async job via the API HTTP PUT `/_api/job/job-id` removed a currently
  executing async job from the list of queryable jobs on the server.
  Now, when querying the result of an async job that is still executing,
  the job is kept in the list of queryable jobs so its result can be fetched
  by a subsequent request.

* use a new data structure for the edge index of an edge collection. This
  improves the performance for the creation of the edge index and in
  particular speeds up removal of edges in graphs. Note however that
  this change might change the order in which edges starting at
  or ending in a vertex are returned. However, this order was never
  guaranteed anyway and it is not sensible to guarantee any particular
  order.

* provide a size hint to edge and hash indexes when initially filling them
  this will lead to less re-allocations when populating these indexes

  this may speed up building indexes when opening an existing collection

* don't requeue identical context methods in V8 threads in case a method is
  already registered

* removed arangod command line option `--database.remove-on-compacted`

* export the sort attribute for graph traversals to the HTTP interface

* add support for arangodump/arangorestore for clusters


v2.0.8 (XXXX-XX-XX)
-------------------

* fixed too-busy iteration over skiplists

  Even when a skiplist query was restricted by a limit clause, the skiplist
  index was queried without the limit. this led to slower-than-necessary
  execution times.

* fixed timeout overflows on 32 bit systems

  this bug has led to problems when select was called with a high timeout
  value (2000+ seconds) on 32bit systems that don't have a forgiving select
  implementation. when the call was made on these systems, select failed
  so no data would be read or sent over the connection

  this might have affected some cluster-internal operations.

* fixed ETCD issues on 32 bit systems

  ETCD was non-functional on 32 bit systems at all. The first call to the
  watch API crashed it. This was because atomic operations worked on data
  structures that were not properly aligned on 32 bit systems.

* fixed issue #848: db.someEdgeCollection.inEdge does not return correct
  value when called the 2nd time after a .save to the edge collection


v2.0.7 (2014-05-05)
-------------------

* issue #839: Foxx Manager missing "unfetch"

* fixed a race condition at startup

  this fixes undefined behavior in case the logger was involved directly at
  startup, before the logger initialization code was called. This should have
  occurred only for code that was executed before the invocation of main(),
  e.g. during ctor calls of statically defined objects.


v2.0.6 (2014-04-22)
-------------------

* fixed issue #835: arangosh doesn't show correct database name



v2.0.5 (2014-04-21)
-------------------

* Fixed a caching problem in IE JS Shell

* added cancelation for async jobs

* upgraded to new gyp for V8

* new Windows installer


v2.0.4 (2014-04-14)
-------------------

* fixed cluster authentication front-end issues for Firefox and IE, there are
  still problems with Chrome


v2.0.3 (2014-04-14)
-------------------

* fixed AQL optimizer bug

* fixed front-end issues

* added password change dialog


v2.0.2 (2014-04-06)
-------------------

* during cluster startup, do not log (somewhat expected) connection errors with
  log level error, but with log level info

* fixed dashboard modals

* fixed connection check for cluster planning front end: firefox does
  not support async:false

* document how to persist a cluster plan in order to relaunch an existing
  cluster later


v2.0.1 (2014-03-31)
-------------------

* make ArangoDB not send back a `WWW-Authenticate` header to a client in case the
  client sends the `X-Omit-WWW-Authenticate` HTTP header.

  This is done to prevent browsers from showing their built-in HTTP authentication
  dialog for AJAX requests that require authentication.
  ArangoDB will still return an HTTP 401 (Unauthorized) if the request doesn't
  contain valid credentials, but it will omit the `WWW-Authenticate` header,
  allowing clients to bypass the browser's authentication dialog.

* fixed isses in arango-dfdb:

  the dfdb was not able to unload certain system collections, so these couldn't be
  inspected with the dfdb sometimes. Additionally, it did not truncate corrupt
  markers from datafiles under some circumstances

* added `changePassword` attribute for users

* fixed non-working "save" button in collection edit view of web interface
  clicking the save button did nothing. one had to press enter in one of the input
  fields to send modified form data

* fixed V8 compile error on MacOS X

* prevent `body length: -9223372036854775808` being logged in development mode for
  some Foxx HTTP responses

* fixed several bugs in web interface dashboard

* fixed issue #783: coffee script not working in manifest file

* fixed issue #783: coffee script not working in manifest file

* fixed issue #781: Cant save current query from AQL editor ui

* bumped version in `X-Arango-Version` compatibility header sent by arangosh and other
  client tools from `1.5` to `2.0`.

* fixed startup options for arango-dfdb, added details option for arango-dfdb

* fixed display of missing error messages and codes in arangosh

* when creating a collection via the web interface, the collection type was always
  "document", regardless of the user's choice


v2.0.0 (2014-03-10)
-------------------

* first 2.0 release


v2.0.0-rc2 (2014-03-07)
-----------------------

* fixed cluster authorization


v2.0.0-rc1 (2014-02-28)
-----------------------

* added sharding :-)

* added collection._dbName attribute to query the name of the database from a collection

  more detailed documentation on the sharding and cluster features can be found in the user
  manual, section **Sharding**

* INCOMPATIBLE CHANGE: using complex values in AQL filter conditions with operators other
  than equality (e.g. >=, >, <=, <) will disable usage of skiplist indexes for filter
  evaluation.

  For example, the following queries will be affected by change:

      FOR doc IN docs FILTER doc.value < { foo: "bar" } RETURN doc
      FOR doc IN docs FILTER doc.value >= [ 1, 2, 3 ] RETURN doc

  The following queries will not be affected by the change:

      FOR doc IN docs FILTER doc.value == 1 RETURN doc
      FOR doc IN docs FILTER doc.value == "foo" RETURN doc
      FOR doc IN docs FILTER doc.value == [ 1, 2, 3 ] RETURN doc
      FOR doc IN docs FILTER doc.value == { foo: "bar" } RETURN doc

* INCOMPATIBLE CHANGE: removed undocumented method `collection.saveOrReplace`

  this feature was never advertised nor documented nor tested.

* INCOMPATIBLE CHANGE: removed undocumented REST API method `/_api/simple/BY-EXAMPLE-HASH`

  this feature was never advertised nor documented nor tested.

* added explicit startup parameter `--server.reuse-address`

  This flag can be used to control whether sockets should be acquired with the SO_REUSEADDR
  flag.

  Regardless of this setting, sockets on Windows are always acquired using the
  SO_EXCLUSIVEADDRUSE flag.

* removed undocumented REST API method GET `/_admin/database-name`

* added user validation API at POST `/_api/user/<username>`

* slightly improved users management API in `/_api/user`:

  Previously, when creating a new user via HTTP POST, the username needed to be
  passed in an attribute `username`. When users were returned via this API,
  the usernames were returned in an attribute named `user`. This was slightly
  confusing and was changed in 2.0 as follows:

  - when adding a user via HTTP POST, the username can be specified in an attribute
  `user`. If this attribute is not used, the API will look into the attribute `username`
  as before and use that value.
  - when users are returned via HTTP GET, the usernames are still returned in an
    attribute `user`.

  This change should be fully downwards-compatible with the previous version of the API.

* added AQL SLICE function to extract slices from lists

* made module loader more node compatible

* the startup option `--javascript.package-path` for arangosh is now deprecated and does
  nothing. Using it will not cause an error, but the option is ignored.

* added coffee script support

* Several UI improvements.

* Exchanged icons in the graphviewer toolbar

* always start networking and HTTP listeners when starting the server (even in
  console mode)

* allow vertex and edge filtering with user-defined functions in TRAVERSAL,
  TRAVERSAL_TREE and SHORTEST_PATH AQL functions:

      // using user-defined AQL functions for edge and vertex filtering
      RETURN TRAVERSAL(friends, friendrelations, "friends/john", "outbound", {
        followEdges: "myfunctions::checkedge",
        filterVertices: "myfunctions::checkvertex"
      })

      // using the following custom filter functions
      var aqlfunctions = require("org/arangodb/aql/functions");
      aqlfunctions.register("myfunctions::checkedge", function (config, vertex, edge, path) {
        return (edge.type !== 'dislikes'); // don't follow these edges
      }, false);

      aqlfunctions.register("myfunctions::checkvertex", function (config, vertex, path) {
        if (vertex.isDeleted || ! vertex.isActive) {
          return [ "prune", "exclude" ]; // exclude these and don't follow them
        }
        return [ ]; // include everything else
      }, false);

* fail if invalid `strategy`, `order` or `itemOrder` attribute values
  are passed to the AQL TRAVERSAL function. Omitting these attributes
  is not considered an error, but specifying an invalid value for any
  of these attributes will make an AQL query fail.

* issue #751: Create database through API should return HTTP status code 201

  By default, the server now returns HTTP 201 (created) when creating a new
  database successfully. To keep compatibility with older ArangoDB versions, the
  startup parameter `--server.default-api-compatibility` can be set to a value
  of `10400` to indicate API compatibility with ArangoDB 1.4. The compatibility
  can also be enforced by setting the `X-Arango-Version` HTTP header in a
  client request to this API on a per-request basis.

* allow direct access from the `db` object to collections whose names start
  with an underscore (e.g. db._users).

  Previously, access to such collections via the `db` object was possible from
  arangosh, but not from arangod (and thus Foxx and actions). The only way
  to access such collections from these places was via the `db._collection(<name>)`
  workaround.

* allow `\n` (as well as `\r\n`) as line terminator in batch requests sent to
  `/_api/batch` HTTP API.

* use `--data-binary` instead of `--data` parameter in generated cURL examples

* issue #703: Also show path of logfile for fm.config()

* issue #675: Dropping a collection used in "graph" module breaks the graph

* added "static" Graph.drop() method for graphs API

* fixed issue #695: arangosh server.password error

* use pretty-printing in `--console` mode by default

* simplified ArangoDB startup options

  Some startup options are now superfluous or their usage is simplified. The
  following options have been changed:

  * `--javascript.modules-path`: this option has been removed. The modules paths
    are determined by arangod and arangosh automatically based on the value of
    `--javascript.startup-directory`.

    If the option is set on startup, it is ignored so startup will not abort with
    an error `unrecognized option`.

  * `--javascript.action-directory`: this option has been removed. The actions
    directory is determined by arangod automatically based on the value of
    `--javascript.startup-directory`.

    If the option is set on startup, it is ignored so startup will not abort with
    an error `unrecognized option`.

  * `--javascript.package-path`: this option is still available but it is not
    required anymore to set the standard package paths (e.g. `js/npm`). arangod
    will automatically use this standard package path regardless of whether it
    was specified via the options.

    It is possible to use this option to add additional package paths to the
    standard value.

  Configuration files included with arangod are adjusted accordingly.

* layout of the graphs tab adapted to better fit with the other tabs

* database selection is moved to the bottom right corner of the web interface

* removed priority queue index type

  this feature was never advertised nor documented nor tested.

* display internal attributes in document source view of web interface

* removed separate shape collections

  When upgrading to ArangoDB 2.0, existing collections will be converted to include
  shapes and attribute markers in the datafiles instead of using separate files for
  shapes.

  When a collection is converted, existing shapes from the SHAPES directory will
  be written to a new datafile in the collection directory, and the SHAPES directory
  will be removed afterwards.

  This saves up to 2 MB of memory and disk space for each collection
  (savings are higher, the less different shapes there are in a collection).
  Additionally, one less file descriptor per opened collection will be used.

  When creating a new collection, the amount of sync calls may be reduced. The same
  may be true for documents with yet-unknown shapes. This may help performance
  in these cases.

* added AQL functions `NTH` and `POSITION`

* added signal handler for arangosh to save last command in more cases

* added extra prompt placeholders for arangosh:
  - `%e`: current endpoint
  - `%u`: current user

* added arangosh option `--javascript.gc-interval` to control amount of
  garbage collection performed by arangosh

* fixed issue #651: Allow addEdge() to take vertex ids in the JS library

* removed command-line option `--log.format`

  In previous versions, this option did not have an effect for most log messages, so
  it got removed.

* removed C++ logger implementation

  Logging inside ArangoDB is now done using the LOG_XXX() macros. The LOGGER_XXX()
  macros are gone.

* added collection status "loading"


v1.4.16 (XXXX-XX-XX)
--------------------

* fixed too eager datafile deletion

  this issue could have caused a crash when the compaction had marked datafiles as obsolete
  and they were removed while "old" temporary query results still pointed to the old datafile
  positions

* fixed issue #826: Replication fails when a collection's configuration changes


v1.4.15 (2014-04-19)
--------------------

* bugfix for AQL query optimizer

  the following type of query was too eagerly optimized, leading to errors in code-generation:

      LET a = (FOR i IN [] RETURN i) LET b = (FOR i IN [] RETURN i) RETURN 1

  the problem occurred when both lists in the subqueries were empty. In this case invalid code
  was generated and the query couldn't be executed.


v1.4.14 (2014-04-05)
--------------------

* fixed race conditions during shape / attribute insertion

  A race condition could have led to spurious `cannot find attribute #xx` or
  `cannot find shape #xx` (where xx is a number) warning messages being logged
  by the server. This happened when a new attribute was inserted and at the same
  time was queried by another thread.

  Also fixed a race condition that may have occurred when a thread tried to
  access the shapes / attributes hash tables while they were resized. In this
  cases, the shape / attribute may have been hashed to a wrong slot.

* fixed a memory barrier / cpu synchronization problem with libev, affecting
  Windows with Visual Studio 2013 (probably earlier versions are affected, too)

  The issue is described in detail here:
  http://lists.schmorp.de/pipermail/libev/2014q1/002318.html


v1.4.13 (2014-03-14)
--------------------

* added diagnostic output for Foxx application upload

* allow dump & restore from ArangoDB 1.4 with an ArangoDB 2.0 server

* allow startup options `temp-path` and `default-language` to be specified from the arangod
  configuration file and not only from the command line

* fixed too eager compaction

  The compaction will now wait for several seconds before trying to re-compact the same
  collection. Additionally, some other limits have been introduced for the compaction.


v1.4.12 (2014-03-05)
--------------------

* fixed display bug in web interface which caused the following problems:
  - documents were displayed in web interface as being empty
  - document attributes view displayed many attributes with content "undefined"
  - document source view displayed many attributes with name "TYPEOF" and value "undefined"
  - an alert popping up in the browser with message "Datatables warning..."

* re-introduced old-style read-write locks to supports Windows versions older than
  Windows 2008R2 and Windows 7. This should re-enable support for Windows Vista and
  Windows 2008.


v1.4.11 (2014-02-27)
--------------------

* added SHORTEST_PATH AQL function

  this calculates the shortest paths between two vertices, using the Dijkstra
  algorithm, employing a min-heap

  By default, ArangoDB does not know the distance between any two vertices and
  will use a default distance of 1. A custom distance function can be registered
  as an AQL user function to make the distance calculation use any document
  attributes or custom logic:

      RETURN SHORTEST_PATH(cities, motorways, "cities/CGN", "cities/MUC", "outbound", {
        paths: true,
        distance: "myfunctions::citydistance"
      })

      // using the following custom distance function
      var aqlfunctions = require("org/arangodb/aql/functions");
      aqlfunctions.register("myfunctions::distance", function (config, vertex1, vertex2, edge) {
        return Math.sqrt(Math.pow(vertex1.x - vertex2.x) + Math.pow(vertex1.y - vertex2.y));
      }, false);

* fixed bug in Graph.pathTo function

* fixed small memleak in AQL optimizer

* fixed access to potentially uninitialized variable when collection had a cap constraint


v1.4.10 (2014-02-21)
--------------------

* fixed graph constructor to allow graph with some parameter to be used

* added node.js "events" and "stream"

* updated npm packages

* added loading of .json file

* Fixed http return code in graph api with waitForSync parameter.

* Fixed documentation in graph, simple and index api.

* removed 2 tests due to change in ruby library.

* issue #756: set access-control-expose-headers on CORS response

  the following headers are now whitelisted by ArangoDB in CORS responses:
  - etag
  - content-encoding
  - content-length
  - location
  - server
  - x-arango-errors
  - x-arango-async-id


v1.4.9 (2014-02-07)
-------------------

* return a document's current etag in response header for HTTP HEAD requests on
  documents that return an HTTP 412 (precondition failed) error. This allows
  retrieving the document's current revision easily.

* added AQL function `SKIPLIST` to directly access skiplist indexes from AQL

  This is a shortcut method to use a skiplist index for retrieving specific documents in
  indexed order. The function capability is rather limited, but it may be used
  for several cases to speed up queries. The documents are returned in index order if
  only one condition is used.

      /* return all documents with mycollection.created > 12345678 */
      FOR doc IN SKIPLIST(mycollection, { created: [[ '>', 12345678 ]] })
        RETURN doc

      /* return first document with mycollection.created > 12345678 */
      FOR doc IN SKIPLIST(mycollection, { created: [[ '>', 12345678 ]] }, 0, 1)
        RETURN doc

      /* return all documents with mycollection.created between 12345678 and 123456790 */
      FOR doc IN SKIPLIST(mycollection, { created: [[ '>', 12345678 ], [ '<=', 123456790 ]] })
        RETURN doc

      /* return all documents with mycollection.a equal 1 and .b equal 2 */
      FOR doc IN SKIPLIST(mycollection, { a: [[ '==', 1 ]], b: [[ '==', 2 ]] })
        RETURN doc

  The function requires a skiplist index with the exact same attributes to
  be present on the specified collection. All attributes present in the skiplist
  index must be specified in the conditions specified for the `SKIPLIST` function.
  Attribute declaration order is important, too: attributes must be specified in the
  same order in the condition as they have been declared in the skiplist index.

* added command-line option `--server.disable-authentication-unix-sockets`

  with this option, authentication can be disabled for all requests coming
  in via UNIX domain sockets, enabling clients located on the same host as
  the ArangoDB server to connect without authentication.
  Other connections (e.g. TCP/IP) are not affected by this option.

  The default value for this option is `false`.
  Note: this option is only supported on platforms that support Unix domain
  sockets.

* call global arangod instance destructor on shutdown

* issue #755: TRAVERSAL does not use strategy, order and itemOrder options

  these options were not honored when configuring a traversal via the AQL
  TRAVERSAL function. Now, these options are used if specified.

* allow vertex and edge filtering with user-defined functions in TRAVERSAL,
  TRAVERSAL_TREE and SHORTEST_PATH AQL functions:

      // using user-defined AQL functions for edge and vertex filtering
      RETURN TRAVERSAL(friends, friendrelations, "friends/john", "outbound", {
        followEdges: "myfunctions::checkedge",
        filterVertices: "myfunctions::checkvertex"
      })

      // using the following custom filter functions
      var aqlfunctions = require("org/arangodb/aql/functions");
      aqlfunctions.register("myfunctions::checkedge", function (config, vertex, edge, path) {
        return (edge.type !== 'dislikes'); // don't follow these edges
      }, false);

      aqlfunctions.register("myfunctions::checkvertex", function (config, vertex, path) {
        if (vertex.isDeleted || ! vertex.isActive) {
          return [ "prune", "exclude" ]; // exclude these and don't follow them
        }
        return [ ]; // include everything else
      }, false);

* issue #748: add vertex filtering to AQL's TRAVERSAL[_TREE]() function


v1.4.8 (2014-01-31)
-------------------

* install foxx apps in the web interface

* fixed a segfault in the import API


v1.4.7 (2014-01-23)
-------------------

* issue #744: Add usage example arangoimp from Command line

* issue #738: added __dirname, __filename pseudo-globals. Fixes #733. (@by pluma)

* mount all Foxx applications in system apps directory on startup


v1.4.6 (2014-01-20)
-------------------

* issue #736: AQL function to parse collection and key from document handle

* added fm.rescan() method for Foxx-Manager

* fixed issue #734: foxx cookie and route problem

* added method `fm.configJson` for arangosh

* include `startupPath` in result of API `/_api/foxx/config`


v1.4.5 (2014-01-15)
-------------------

* fixed issue #726: Alternate Windows Install Method

* fixed issue #716: dpkg -P doesn't remove everything

* fixed bugs in description of HTTP API `_api/index`

* fixed issue #732: Rest API GET revision number

* added missing documentation for several methods in HTTP API `/_api/edge/...`

* fixed typos in description of HTTP API `_api/document`

* defer evaluation of AQL subqueries and logical operators (lazy evaluation)

* Updated font in WebFrontend, it now contains a version that renders properly on Windows

* generally allow function return values as call parameters to AQL functions

* fixed potential deadlock in global context method execution

* added override file "arangod.conf.local" (and co)


v1.4.4 (2013-12-24)
-------------------

* uid and gid are now set in the scripts, there is no longer a separate config file for
  arangod when started from a script

* foxx-manager is now an alias for arangosh

* arango-dfdb is now an alias for arangod, moved from bin to sbin

* changed from readline to linenoise for Windows

* added --install-service and --uninstall-service for Windows

* removed --daemon and --supervisor for Windows

* arangosh and arangod now uses the config-file which maps the binary name, i. e. if you
  rename arangosh to foxx-manager it will use the config file foxx-manager.conf

* fixed lock file for Windows

* fixed issue #711, #687: foxx-manager throws internal errors

* added `--server.ssl-protocol` option for client tools
  this allows connecting from arangosh, arangoimp, arangoimp etc. to an ArangoDB
  server that uses a non-default value for `--server.ssl-protocol`. The default
  value for the SSL protocol is 4 (TLSv1). If the server is configured to use a
  different protocol, it was not possible to connect to it with the client tools.

* added more detailed request statistics

  This adds the number of async-executed HTTP requests plus the number of HTTP
  requests per individual HTTP method type.

* added `--force` option for arangorestore
  this option allows continuing a restore operation even if the server reports errors
  in the middle of the restore operation

* better error reporting for arangorestore
  in case the server returned an HTTP error, arangorestore previously reported this
  error as `internal error` without any details only. Now server-side errors are
  reported by arangorestore with the server's error message

* include more system collections in dumps produced by arangodump
  previously some system collections were intentionally excluded from dumps, even if the
  dump was run with `--include-system-collections`. for example, the collections `_aal`,
  `_modules`, `_routing`, and `_users` were excluded. This makes sense in a replication
  context but not always in a dump context.
  When specifying `--include-system-collections`, arangodump will now include the above-
  mentioned collections in the dump, too. Some other system collections are still excluded
  even when the dump is run with `--include-system-collections`, for example `_replication`
  and `_trx`.

* fixed issue #701: ArangoStatement undefined in arangosh

* fixed typos in configuration files


v1.4.3 (2013-11-25)
-------------------

* fixed a segfault in the AQL optimizer, occurring when a constant non-list value was
  used on the right-hand side of an IN operator that had a collection attribute on the
  left-hand side

* issue #662:

  Fixed access violation errors (crashes) in the Windows version, occurring under some
  circumstances when accessing databases with multiple clients in parallel

* fixed issue #681: Problem with ArchLinux PKGBUILD configuration


v1.4.2 (2013-11-20)
-------------------

* fixed issue #669: Tiny documentation update

* ported Windows version to use native Windows API SRWLocks (slim read-write locks)
  and condition variables instead of homemade versions

  MSDN states the following about the compatibility of SRWLocks and Condition Variables:

      Minimum supported client:
      Windows Server 2008 [desktop apps | Windows Store apps]

      Minimum supported server:
      Windows Vista [desktop apps | Windows Store apps]

* fixed issue #662: ArangoDB on Windows hanging

  This fixes a deadlock issue that occurred on Windows when documents were written to
  a collection at the same time when some other thread tried to drop the collection.

* fixed file-based logging in Windows

  the logger complained on startup if the specified log file already existed

* fixed startup of server in daemon mode (`--daemon` startup option)

* fixed a segfault in the AQL optimizer

* issue #671: Method graph.measurement does not exist

* changed Windows condition variable implementation to use Windows native
  condition variables

  This is an attempt to fix spurious Windows hangs as described in issue #662.

* added documentation for JavaScript traversals

* added --code-page command-line option for Windows version of arangosh

* fixed a problem when creating edges via the web interface.

  The problem only occurred if a collection was created with type "document
  collection" via the web interface, and afterwards was dropped and re-created
  with type "edge collection". If the web interface page was not reloaded,
  the old collection type (document) was cached, making the subsequent creation
  of edges into the (seeming-to-be-document) collection fail.

  The fix is to not cache the collection type in the web interface. Users of
  an older version of the web interface can reload the collections page if they
  are affected.

* fixed a caching problem in arangosh: if a collection was created using the web
  interface, and then removed via arangosh, arangosh did not actually drop the
  collection due to caching.

  Because the `drop` operation was not carried out, this caused misleading error
  messages when trying to re-create the collection (e.g. `cannot create collection:
  duplicate name`).

* fixed ALT-introduced characters for arangosh console input on Windows

  The Windows readline port was not able to handle characters that are built
  using CTRL or ALT keys. Regular characters entered using the CTRL or ALT keys
  were silently swallowed and not passed to the terminal input handler.

  This did not seem to cause problems for the US keyboard layout, but was a
  severe issue for keyboard layouts that require the ALT (or ALT-GR) key to
  construct characters. For example, entering the character `{` with a German
  keyboard layout requires pressing ALT-GR + 9.

* fixed issue #665: Hash/skiplist combo madness bit my ass

  this fixes a problem with missing/non-deterministic rollbacks of inserts in
  case of a unique constraint violation into a collection with multiple secondary
  indexes (with at least one of them unique)

* fixed issue #664: ArangoDB installer on Windows requires drive c:

* partly fixed issue #662: ArangoDB on Windows hanging

  This fixes dropping databases on Windows. In previous 1.4 versions on Windows,
  one shape collection file was not unloaded and removed when dropping a database,
  leaving one directory and one shape collection file in the otherwise-dropped
  database directory.

* fixed issue #660: updated documentation on indexes


v1.4.1 (2013-11-08)
-------------------

* performance improvements for skip-list deletes


v1.4.1-rc1 (2013-11-07)
-----------------------

* fixed issue #635: Web-Interface should have a "Databases" Menu for Management

* fixed issue #624: Web-Interface is missing a Database selector

* fixed segfault in bitarray query

* fixed issue #656: Cannot create unique index through web interface

* fixed issue #654: bitarray index makes server down

* fixed issue #653: Slow query

* fixed issue #650: Randomness of any() should be improved

* made AQL `DOCUMENT()` function polymorphic and work with just one parameter.

  This allows using the `DOCUMENT` function like this:

      DOCUMENT('users/john')
      DOCUMENT([ 'users/john', 'users/amy' ])

  in addition to the existing use cases:

      DOCUMENT(users, 'users/john')
      DOCUMENT(users, 'john')
      DOCUMENT(users, [ 'users/john' ])
      DOCUMENT(users, [ 'users/john', 'users/amy' ])
      DOCUMENT(users, [ 'john', 'amy' ])

* simplified usage of ArangoDB batch API

  It is not necessary anymore to send the batch boundary in the HTTP `Content-Type`
  header. Previously, the batch API expected the client to send a Content-Type header
  of`multipart/form-data; boundary=<some boundary value>`. This is still supported in
  ArangoDB 2.0, but clients can now also omit this header. If the header is not
  present in a client request, ArangoDB will ignore the request content type and
  read the MIME boundary from the beginning of the request body.

  This also allows using the batch API with the Swagger "Try it out" feature (which is
  not too good at sending a different or even dynamic content-type request header).

* added API method GET `/_api/database/user`

  This returns the list of databases a specific user can see without changing the
  username/passwd.

* issue #424: Documentation about IDs needs to be upgraded


v1.4.0 (2013-10-29)
-------------------

* fixed issue #648: /batch API is missing from Web Interface API Documentation (Swagger)

* fixed issue #647: Icon tooltips missing

* fixed issue #646: index creation in web interface

* fixed issue #645: Allow jumping from edge to linked vertices

* merged PR for issue #643: Some minor corrections and a link to "Downloads"

* fixed issue #642: Completion of error handling

* fixed issue #639: compiling v1.4 on maverick produces warnings on -Wstrict-null-sentinel

* fixed issue #634: Web interface bug: Escape does not always propagate

* fixed issue #620: added startup option `--server.default-api-compatibility`

  This adds the following changes to the ArangoDB server and clients:
  - the server provides a new startup option `--server.default-api-compatibility`.
    This option can be used to determine the compatibility of (some) server API
    return values. The value for this parameter is a server version number,
    calculated as follows: `10000 * major + 100 * minor` (e.g. `10400` for ArangoDB
    1.3). The default value is `10400` (1.4), the minimum allowed value is `10300`
    (1.3).

    When setting this option to a value lower than the current server version,
    the server might respond with old-style results to "old" clients, increasing
    compatibility with "old" (non-up-to-date) clients.

  - the server will on each incoming request check for an HTTP header
    `x-arango-version`. Clients can optionally set this header to the API
    version number they support. For example, if a client sends the HTTP header
    `x-arango-version: 10300`, the server will pick this up and might send ArangoDB
    1.3-style responses in some situations.

    Setting either the startup parameter or using the HTTP header (or both) allows
    running "old" clients with newer versions of ArangoDB, without having to adjust
    the clients too much.

  - the `location` headers returned by the server for the APIs `/_api/document/...`
    and `/_api/collection/...` will have different values depending on the used API
    version. If the API compatibility is `10300`, the `location` headers returned
    will look like this:

        location: /_api/document/....

    whereas when an API compatibility of `10400` or higher is used, the `location`
    headers will look like this:

        location: /_db/<database name>/_api/document/...

  Please note that even in the presence of this, old API versions still may not
  be supported forever by the server.

* fixed issue #643: Some minor corrections and a link to "Downloads" by @frankmayer

* started issue #642: Completion of error handling

* fixed issue #639: compiling v1.4 on maverick produces warnings on
  -Wstrict-null-sentinel

* fixed issue #621: Standard Config needs to be fixed

* added function to manage indexes (web interface)

* improved server shutdown time by signaling shutdown to applicationserver,
  logging, cleanup and compactor threads

* added foxx-manager `replace` command

* added foxx-manager `installed` command (a more intuitive alias for `list`)

* fixed issue #617: Swagger API is missing '/_api/version'

* fixed issue #615: Swagger API: Some commands have no parameter entry forms

* fixed issue #614: API : Typo in : Request URL /_api/database/current

* fixed issue #609: Graph viz tool - different background color

* fixed issue #608: arangosh config files - eventually missing in the manual

* fixed issue #607: Admin interface: no core documentation

* fixed issue #603: Aardvark Foxx App Manager

* fixed a bug in type-mapping between AQL user functions and the AQL layer

  The bug caused errors like the following when working with collection documents
  in an AQL user function:

      TypeError: Cannot assign to read only property '_id' of #<ShapedJson>

* create less system collections when creating a new database

  This is achieved by deferring collection creation until the collections are actually
  needed by ArangoDB. The following collections are affected by the change:
  - `_fishbowl`
  - `_structures`


v1.4.0-beta2 (2013-10-14)
-------------------------

* fixed compaction on Windows

  The compaction on Windows did not ftruncate the cleaned datafiles to a smaller size.
  This has been fixed so not only the content of the files is cleaned but also files
  are re-created with potentially smaller sizes.

* only the following system collections will be excluded from replication from now on:
  - `_replication`
  - `_trx`
  - `_users`
  - `_aal`
  - `_fishbowl`
  - `_modules`
  - `_routing`

  Especially the following system collections will now be included in replication:
  - `_aqlfunctions`
  - `_graphs`

  In previous versions of ArangoDB, all system collections were excluded from the
  replication.

  The change also caused a change in the replication logger and applier:
  in previous versions of ArangoDB, only a collection's id was logged for an operation.
  This has not caused problems for non-system collections but for system collections
  there ids might differ. In addition to a collection id ArangoDB will now also log the
  name of a collection for each replication event.

  The replication applier will now look for the collection name attribute in logged
  events preferably.

* added database selection to arango-dfdb

* provide foxx-manager, arangodump, and arangorestore in Windows build

* ArangoDB 1.4 will refuse to start if option `--javascript.app-path` is not set.

* added startup option `--server.allow-method-override`

  This option can be set to allow overriding the HTTP request method in a request using
  one of the following custom headers:

  - x-http-method-override
  - x-http-method
  - x-method-override

  This allows bypassing proxies and tools that would otherwise just let certain types of
  requests pass. Enabling this option may impose a security risk, so it should only be
  used in very controlled environments.

  The default value for this option is `false` (no method overriding allowed).

* added "details" URL parameter for bulk import API

  Setting the `details` URL parameter to `true` in a call to POST `/_api/import` will make
  the import return details about non-imported documents in the `details` attribute. If
  `details` is `false` or omitted, no `details` attribute will be present in the response.
  This is the same behavior that previous ArangoDB versions exposed.

* added "complete" option for bulk import API

  Setting the `complete` URL parameter to `true` in a call to POST `/_api/import` will make
  the import completely fail if at least one of documents cannot be imported successfully.

  It defaults to `false`, which will make ArangoDB continue importing the other documents
  from the import even if some documents cannot be imported. This is the same behavior that
  previous ArangoDB versions exposed.

* added missing swagger documentation for `/_api/log`

* calling `/_api/logs` (or `/_admin/logs`) is only permitted from the `_system` database now.

  Calling this API method for/from other database will result in an HTTP 400.

' ported fix from https://github.com/novus/nvd3/commit/0894152def263b8dee60192f75f66700cea532cc

  This prevents JavaScript errors from occurring in Chrome when in the admin interface,
  section "Dashboard".

* show current database name in web interface (bottom right corner)

* added missing documentation for /_api/import in swagger API docs

* allow specification of database name for replication sync command replication applier

  This allows syncing from a master database with a different name than the slave database.

* issue #601: Show DB in prompt

  arangosh now displays the database name as part of the prompt by default.

  Can change the prompt by using the `--prompt` option, e.g.

      > arangosh --prompt "my db is named \"%d\"> "


v1.4.0-beta1 (2013-10-01)
-------------------------

* make the Foxx manager use per-database app directories

  Each database now has its own subdirectory for Foxx applications. Each database
  can thus use different Foxx applications if required. A Foxx app for a specific
  database resides in `<app-path>/databases/<database-name>/<app-name>`.

  System apps are shared between all databases. They reside in `<app-path>/system/<app-name>`.

* only trigger an engine reset in development mode for URLs starting with `/dev/`

  This prevents ArangoDB from reloading all Foxx applications when it is not
  actually necessary.

* changed error code from 10 (bad parameter) to 1232 (invalid key generator) for
  errors that are due to an invalid key generator specification when creating a new
  collection

* automatic detection of content-type / mime-type for Foxx assets based on filenames,
  added possibility to override auto detection

* added endpoint management API at `/_api/endpoint`

* changed HTTP return code of PUT `/_api/cursor` from 400 to 404 in case a
  non-existing cursor is referred to

* issue #360: added support for asynchronous requests

  Incoming HTTP requests with the headers `x-arango-async: true` or
  `x-arango-async: store` will be answered by the server instantly with a generic
  HTTP 202 (Accepted) response.

  The actual requests will be queued and processed by the server asynchronously,
  allowing the client to continue sending other requests without waiting for the
  server to process the actually requested operation.

  The exact point in time when a queued request is executed is undefined. If an
  error occurs during execution of an asynchronous request, the client will not
  be notified by the server.

  The maximum size of the asynchronous task queue can be controlled using the new
  option `--scheduler.maximal-queue-size`. If the queue contains this many number of
  tasks and a new asynchronous request comes in, the server will reject it with an
  HTTP 500 (internal server error) response.

  Results of incoming requests marked with header `x-arango-async: true` will be
  discarded by the server immediately. Clients have no way of accessing the result
  of such asynchronously executed request. This is just _fire and forget_.

  To later retrieve the result of an asynchronously executed request, clients can
  mark a request with the header `x-arango-async: keep`. This makes the server
  store the result of the request in memory until explicitly fetched by a client
  via the `/_api/job` API. The `/_api/job` API also provides methods for basic
  inspection of which pending or already finished requests there are on the server,
  plus ways for garbage collecting unneeded results.

* Added new option `--scheduler.maximal-queue-size`.

* issue #590: Manifest Lint

* added data dump and restore tools, arangodump and arangorestore.

  arangodump can be used to create a logical dump of an ArangoDB database, or
  just dedicated collections. It can be used to dump both a collection's structure
  (properties and indexes) and data (documents).

  arangorestore can be used to restore data from a dump created with arangodump.
  arangorestore currently does not re-create any indexes, and doesn't yet handle
  referenced documents in edges properly when doing just partial restores.
  This will be fixed until 1.4 stable.

* introduced `--server.database` option for arangosh, arangoimp, and arangob.

  The option allows these client tools to use a certain database for their actions.
  In arangosh, the current database can be switched at any time using the command

      db._useDatabase(<name>);

  When no database is specified, all client tools will assume they should use the
  default database `_system`. This is done for downwards-compatibility reasons.

* added basic multi database support (alpha)

  New databases can be created using the REST API POST `/_api/database` and the
  shell command `db._createDatabase(<name>)`.

  The default database in ArangoDB is called `_system`. This database is always
  present and cannot be deleted by the user. When an older version of ArangoDB is
  upgraded to 1.4, the previously only database will automatically become the
  `_system` database.

  New databases can be created with the above commands, and can be deleted with the
  REST API DELETE `/_api/database/<name>` or the shell command `db._dropDatabase(<name>);`.

  Deleting databases is still unstable in ArangoDB 1.4 alpha and might crash the
  server. This will be fixed until 1.4 stable.

  To access a specific database via the HTTP REST API, the `/_db/<name>/` prefix
  can be used in all URLs. ArangoDB will check if an incoming request starts with
  this prefix, and will automatically pick the database name from it. If the prefix
  is not there, ArangoDB will assume the request is made for the default database
  (`_system`). This is done for downwards-compatibility reasons.

  That means, the following URL pathnames are logically identical:

      /_api/document/mycollection/1234
      /_db/_system/document/mycollection/1234

  To access a different database (e.g. `test`), the URL pathname would look like this:

      /_db/test/document/mycollection/1234

  New databases can also be created and existing databases can only be dropped from
  within the default database (`_system`). It is not possible to drop the `_system`
  database itself.

  Cross-database operations are unintended and unsupported. The intention of the
  multi-database feature is to have the possibility to have a few databases managed
  by ArangoDB in parallel, but to only access one database at a time from a connection
  or a request.

  When accessing the web interface via the URL pathname `/_admin/html/` or `/_admin/aardvark`,
  the web interface for the default database (`_system`) will be displayed.
  To access the web interface for a different database, the database name can be
  put into the URLs as a prefix, e.g. `/_db/test/_admin/html` or
  `/_db/test/_admin/aardvark`.

  All internal request handlers and also all user-defined request handlers and actions
  (including Foxx) will only get to see the unprefixed URL pathnames (i.e. excluding
  any database name prefix). This is to ensure downwards-compatibility.

  To access the name of the requested database from any action (including Foxx), use
  use `req.database`.

  For example, when calling the URL `/myapp/myaction`, the content of `req.database`
  will be `_system` (the default database because no database got specified) and the
  content of `req.url` will be `/myapp/myaction`.

  When calling the URL `/_db/test/myapp/myaction`, the content of `req.database` will be
  `test`, and the content of `req.url` will still be `/myapp/myaction`.

* Foxx now excludes files starting with . (dot) when bundling assets

  This mitigates problems with editor swap files etc.

* made the web interface a Foxx application

  This change caused the files for the web interface to be moved from `html/admin` to
  `js/apps/aardvark` in the file system.

  The base URL for the admin interface changed from `_admin/html/index.html` to
  `_admin/aardvark/index.html`.

  The "old" redirection to `_admin/html/index.html` will now produce a 404 error.

  When starting ArangoDB with the `--upgrade` option, this will automatically be remedied
  by putting in a redirection from `/` to `/_admin/aardvark/index.html`, and from
  `/_admin/html/index.html` to `/_admin/aardvark/index.html`.

  This also obsoletes the following configuration (command-line) options:
  - `--server.admin-directory`
  - `--server.disable-admin-interface`

  when using these now obsolete options when the server is started, no error is produced
  for downwards-compatibility.

* changed User-Agent value sent by arangoimp, arangosh, and arangod from "VOC-Agent" to
  "ArangoDB"

* changed journal file creation behavior as follows:

  Previously, a journal file for a collection was always created when a collection was
  created. When a journal filled up and became full, the current journal was made a
  datafile, and a new (empty) journal was created automatically. There weren't many
  intended situations when a collection did not have at least one journal.

  This is changed now as follows:
  - when a collection is created, no journal file will be created automatically
  - when there is a write into a collection without a journal, the journal will be
    created lazily
  - when there is a write into a collection with a full journal, a new journal will
    be created automatically

  From the end user perspective, nothing should have changed, except that there is now
  less disk usage for empty collections. Disk usage of infrequently updated collections
  might also be reduced significantly by running the `rotate()` method of a collection,
  and not writing into a collection subsequently.

* added method `collection.rotate()`

  This allows premature rotation of a collection's current journal file into a (read-only)
  datafile. The purpose of using `rotate()` is to prematurely allow compaction (which is
  performed on datafiles only) on data, even if the journal was not filled up completely.

  Using `rotate()` may make sense in the following scenario:

      c = db._create("test");
      for (i = 0; i < 1000; ++i) {
        c.save(...); // insert lots of data here
      }

      ...
      c.truncate(); // collection is now empty
      // only data in datafiles will be compacted by following compaction runs
      // all data in the current journal would not be compacted

      // calling rotate will make the current journal a datafile, and thus make it
      // eligible for compaction
      c.rotate();

  Using `rotate()` may also be useful when data in a collection is known to not change
  in the immediate future. After having completed all write operations on a collection,
  performing a `rotate()` will reduce the size of the current journal to the actually
  required size (remember that journals are pre-allocated with a specific size) before
  making the journal a datafile. Thus `rotate()` may cause disk space savings, even if
  the datafiles does not qualify for compaction after rotation.

  Note: rotating the journal is asynchronous, so that the actual rotation may be executed
  after `rotate()` returns to the caller.

* changed compaction to merge small datafiles together (up to 3 datafiles are merged in
  a compaction run)

  In the regular case, this should leave less small datafiles stay around on disk and allow
  using less file descriptors in total.

* added AQL MINUS function

* added AQL UNION_DISTINCT function (more efficient than combination of `UNIQUE(UNION())`)

* updated mruby to 2013-08-22

* issue #587: Add db._create() in help for startup arangosh

* issue #586: Share a link on installation instructions in the User Manual

* issue #585: Bison 2.4 missing on Mac for custom build

* issue #584: Web interface images broken in devel

* issue #583: Small documentation update

* issue #581: Parameter binding for attributes

* issue #580: Small improvements (by @guidoreina)

* issue #577: Missing documentation for collection figures in implementor manual

* issue #576: Get disk usage for collections and graphs

  This extends the result of the REST API for /_api/collection/figures with
  the attributes `compactors.count`, `compactors.fileSize`, `shapefiles.count`,
  and `shapefiles.fileSize`.

* issue #575: installing devel version on mac (low prio)

* issue #574: Documentation (POST /_admin/routing/reload)

* issue #558: HTTP cursors, allow count to ignore LIMIT


v1.4.0-alpha1 (2013-08-02)
--------------------------

* added replication. check online manual for details.

* added server startup options `--server.disable-replication-logger` and
  `--server.disable-replication-applier`

* removed action deployment tool, this now handled with Foxx and its manager or
  by kaerus node utility

* fixed a server crash when using byExample / firstExample inside a transaction
  and the collection contained a usable hash/skiplist index for the example

* defineHttp now only expects a single context

* added collection detail dialog (web interface)

  Shows collection properties, figures (datafiles, journals, attributes, etc.)
  and indexes.

* added documents filter (web interface)

  Allows searching for documents based on attribute values. One or many filter
  conditions can be defined, using comparison operators such as '==', '<=', etc.

* improved AQL editor (web interface)

  Editor supports keyboard shortcuts (Submit, Undo, Redo, Select).
  Editor allows saving and reusing of user-defined queries.
  Added example queries to AQL editor.
  Added comment button.

* added document import (web interface)

  Allows upload of JSON-data from files. Files must have an extension of .json.

* added dashboard (web interface)

  Shows the status of replication and multiple system charts, e.g.
  Virtual Memory Size, Request Time, HTTP Connections etc.

* added API method `/_api/graph` to query all graphs with all properties.

* added example queries in web interface AQL editor

* added arango.reconnect(<host>) method for arangosh to dynamically switch server or
  user name

* added AQL range operator `..`

  The `..` operator can be used to easily iterate over a sequence of numeric
  values. It will produce a list of values in the defined range, with both bounding
  values included.

  Example:

      2010..2013

  will produce the following result:

      [ 2010, 2011, 2012, 2013 ]

* added AQL RANGE function

* added collection.first(count) and collection.last(count) document access functions

  These functions allow accessing the first or last n documents in a collection. The order
  is determined by document insertion/update time.

* added AQL INTERSECTION function

* INCOMPATIBLE CHANGE: changed AQL user function namespace resolution operator from `:` to `::`

  AQL user-defined functions were introduced in ArangoDB 1.3, and the namespace resolution
  operator for them was the single colon (`:`). A function call looked like this:

      RETURN mygroup:myfunc()

  The single colon caused an ambiguity in the AQL grammar, making it indistinguishable from
  named attributes or the ternary operator in some cases, e.g.

      { mygroup:myfunc ? mygroup:myfunc }

  The change of the namespace resolution operator from `:` to `::` fixes this ambiguity.

  Existing user functions in the database will be automatically fixed when starting ArangoDB
  1.4 with the `--upgrade` option. However, queries using user-defined functions need to be
  adjusted on the client side to use the new operator.

* allow multiple AQL LET declarations separated by comma, e.g.
  LET a = 1, b = 2, c = 3

* more useful AQL error messages

  The error position (line/column) is more clearly indicated for parse errors.
  Additionally, if a query references a collection that cannot be found, the error
  message will give a hint on the collection name

* changed return value for AQL `DOCUMENT` function in case document is not found

  Previously, when the AQL `DOCUMENT` function was called with the id of a document and
  the document could not be found, it returned `undefined`. This value is not part of the
  JSON type system and this has caused some problems.
  Starting with ArangoDB 1.4, the `DOCUMENT` function will return `null` if the document
  looked for cannot be found.

  In case the function is called with a list of documents, it will continue to return all
  found documents, and will not return `null` for non-found documents. This has not changed.

* added single line comments for AQL

  Single line comments can be started with a double forward slash: `//`.
  They end at the end of the line, or the end of the query string, whichever is first.

* fixed documentation issues #567, #568, #571.

* added collection.checksum(<withData>) method to calculate CRC checksums for
  collections

  This can be used to
  - check if data in a collection has changed
  - compare the contents of two collections on different ArangoDB instances

* issue #565: add description line to aal.listAvailable()

* fixed several out-of-memory situations when double freeing or invalid memory
  accesses could happen

* less msyncing during the creation of collections

  This is achieved by not syncing the initial (standard) markers in shapes collections.
  After all standard markers are written, the shapes collection will get synced.

* renamed command-line option `--log.filter` to `--log.source-filter` to avoid
  misunderstandings

* introduced new command-line option `--log.content-filter` to optionally restrict
  logging to just specific log messages (containing the filter string, case-sensitive).

  For example, to filter on just log entries which contain `ArangoDB`, use:

      --log.content-filter "ArangoDB"

* added optional command-line option `--log.requests-file` to log incoming HTTP
  requests to a file.

  When used, all HTTP requests will be logged to the specified file, containing the
  client IP address, HTTP method, requests URL, HTTP response code, and size of the
  response body.

* added a signal handler for SIGUSR1 signal:

  when ArangoDB receives this signal, it will respond all further incoming requests
  with an HTTP 503 (Service Unavailable) error. This will be the case until another
  SIGUSR1 signal is caught. This will make ArangoDB start serving requests regularly
  again. Note: this is not implemented on Windows.

* limited maximum request URI length to 16384 bytes:

  Incoming requests with longer request URIs will be responded to with an HTTP
  414 (Request-URI Too Long) error.

* require version 1.0 or 1.1 in HTTP version signature of requests sent by clients:

  Clients sending requests with a non-HTTP 1.0 or non-HTTP 1.1 version number will
  be served with an HTTP 505 (HTTP Version Not Supported) error.

* updated manual on indexes:

  using system attributes such as `_id`, `_key`, `_from`, `_to`, `_rev` in indexes is
  disallowed and will be rejected by the server. This was the case since ArangoDB 1.3,
  but was not properly documented.

* issue #563: can aal become a default object?

  aal is now a prefab object in arangosh

* prevent certain system collections from being renamed, dropped, or even unloaded.

  Which restrictions there are for which system collections may vary from release to
  release, but users should in general not try to modify system collections directly
  anyway.

  Note: there are no such restrictions for user-created collections.

* issue #559: added Foxx documentation to user manual

* added server startup option `--server.authenticate-system-only`. This option can be
  used to restrict the need for HTTP authentication to internal functionality and APIs,
  such as `/_api/*` and `/_admin/*`.
  Setting this option to `true` will thus force authentication for the ArangoDB APIs
  and the web interface, but allow unauthenticated requests for other URLs (including
  user defined actions and Foxx applications).
  The default value of this option is `false`, meaning that if authentication is turned
  on, authentication is still required for *all* incoming requests. Only by setting the
  option to `true` this restriction is lifted and authentication becomes required for
  URLs starting with `/_` only.

  Please note that authentication still needs to be enabled regularly by setting the
  `--server.disable-authentication` parameter to `false`. Otherwise no authentication
  will be required for any URLs as before.

* protect collections against unloading when there are still document barriers around.

* extended cap constraints to optionally limit the active data size in a collection to
  a specific number of bytes.

  The arguments for creating a cap constraint are now:
  `collection.ensureCapConstraint(<count>, <byteSize>);`

  It is supported to specify just a count as in ArangoDB 1.3 and before, to specify
  just a fileSize, or both. The first met constraint will trigger the automated
  document removal.

* added `db._exists(doc)` and `collection.exists(doc)` for easy document existence checks

* added API `/_api/current-database` to retrieve information about the database the
  client is currently connected to (note: the API `/_api/current-database` has been
  removed in the meantime. The functionality is accessible via `/_api/database/current`
  now).

* ensure a proper order of tick values in datafiles/journals/compactors.
  any new files written will have the _tick values of their markers in order. for
  older files, there are edge cases at the beginning and end of the datafiles when
  _tick values are not properly in order.

* prevent caching of static pages in PathHandler.
  whenever a static page is requested that is served by the general PathHandler, the
  server will respond to HTTP GET requests with a "Cache-Control: max-age=86400" header.

* added "doCompact" attribute when creating collections and to collection.properties().
  The attribute controls whether collection datafiles are compacted.

* changed the HTTP return code from 400 to 404 for some cases when there is a referral
  to a non-existing collection or document.

* introduced error code 1909 `too many iterations` that is thrown when graph traversals
  hit the `maxIterations` threshold.

* optionally limit traversals to a certain number of iterations
  the limitation can be achieved via the traversal API by setting the `maxIterations`
  attribute, and also via the AQL `TRAVERSAL` and `TRAVERSAL_TREE` functions by setting
  the same attribute. If traversals are not limited by the end user, a server-defined
  limit for `maxIterations` may be used to prevent server-side traversals from running
  endlessly.

* added graph traversal API at `/_api/traversal`

* added "API" link in web interface, pointing to REST API generated with Swagger

* moved "About" link in web interface into "links" menu

* allow incremental access to the documents in a collection from out of AQL
  this allows reading documents from a collection chunks when a full collection scan
  is required. memory usage might be must lower in this case and queries might finish
  earlier if there is an additional LIMIT statement

* changed AQL COLLECT to use a stable sort, so any previous SORT order is preserved

* issue #547: Javascript error in the web interface

* issue #550: Make AQL graph functions support key in addition to id

* issue #526: Unable to escape when an errorneous command is entered into the js shell

* issue #523: Graph and vertex methods for the javascript api

* issue #517: Foxx: Route parameters with capital letters fail

* issue #512: Binded Parameters for LIMIT


v1.3.3 (2013-08-01)
-------------------

* issue #570: updateFishbowl() fails once

* updated and fixed generated examples

* issue #559: added Foxx documentation to user manual

* added missing error reporting for errors that happened during import of edges


v1.3.2 (2013-06-21)
-------------------

* fixed memleak in internal.download()

* made the shape-collection journal size adaptive:
  if too big shapes come in, a shape journal will be created with a big-enough size
  automatically. the maximum size of a shape journal is still restricted, but to a
  very big value that should never be reached in practice.

* fixed a segfault that occurred when inserting documents with a shape size bigger
  than the default shape journal size (2MB)

* fixed a locking issue in collection.truncate()

* fixed value overflow in accumulated filesizes reported by collection.figures()

* issue #545: AQL FILTER unnecessary (?) loop

* issue #549: wrong return code with --daemon


v1.3.1 (2013-05-24)
-------------------

* removed currently unused _ids collection

* fixed usage of --temp-path in aranogd and arangosh

* issue #540: suppress return of temporary internal variables in AQL

* issue #530: ReferenceError: ArangoError is not a constructor

* issue #535: Problem with AQL user functions javascript API

* set --javascript.app-path for test execution to prevent startup error

* issue #532: Graph _edgesCache returns invalid data?

* issue #531: Arangod errors

* issue #529: Really weird transaction issue

* fixed usage of --temp-path in aranogd and arangosh


v1.3.0 (2013-05-10)
-------------------

* fixed problem on restart ("datafile-xxx is not sealed") when server was killed
  during a compaction run

* fixed leak when using cursors with very small batchSize

* issue #508: `unregistergroup` function not mentioned in http interface docs

* issue #507: GET /_api/aqlfunction returns code inside parentheses

* fixed issue #489: Bug in aal.install

* fixed issue 505: statistics not populated on MacOS


v1.3.0-rc1 (2013-04-24)
-----------------------

* updated documentation for 1.3.0

* added node modules and npm packages

* changed compaction to only compact datafiles with more at least 10% of dead
  documents (byte size-wise)

* issue #498: fixed reload of authentication info when using
  `require("org/arangodb/users").reload()`

* issue #495: Passing an empty array to create a document results in a
  "phantom" document

* added more precision for requests statistics figures

* added "sum" attribute for individual statistics results in statistics API
  at /_admin/statistics

* made "limit" an optional parameter in AQL function NEAR().
  limit can now be either omitted completely, or set to 0. If so, an internal
  default value (currently 100) will be applied for the limit.

* issue #481

* added "attributes.count" to output of `collection.figures()`
  this also affects the REST API /_api/collection/<name>/figures

* added IndexedPropertyGetter for ShapedJson objects

* added API for user-defined AQL functions

* issue #475: A better error message for deleting a non-existent graph

* issue #474: Web interface problems with the JS Shell

* added missing documentation for AQL UNION function

* added transaction support.
  This provides ACID transactions for ArangoDB. Transactions can be invoked
  using the `db._executeTransaction()` function, or the `/_api/transaction`
  REST API.

* switched to semantic versioning (at least for alpha & alpha naming)

* added saveOrReplace() for server-side JS

v1.3.alpha1 (2013-04-05)
------------------------

* cleanup of Module, Package, ArangoApp and modules "internal", "fs", "console"

* use Error instead of string in throw to allow stack-trace

* issue #454: error while creation of Collection

* make `collection.count()` not recalculate the number of documents on the fly, but
  use some internal document counters.

* issue #457: invalid string value in web interface

* make datafile id (datafile->_fid) identical to the numeric part of the filename.
  E.g. the datafile `journal-123456.db` will now have a datafile marker with the same
  fid (i.e. `123456`) instead of a different value. This change will only affect
  datafiles that are created with 1.3 and not any older files.
  The intention behind this change is to make datafile debugging easier.

* consistently discard document attributes with reserved names (system attributes)
  but without any known meaning, for example `_test`, `_foo`, ...

  Previously, these attributes were saved with the document regularly in some cases,
  but were discarded in other cases.
  Now these attributes are discarded consistently. "Real" system attributes such as
  `_key`, `_from`, `_to` are not affected and will work as before.

  Additionally, attributes with an empty name (``) are discarded when documents are
  saved.

  Though using reserved or empty attribute names in documents was not really and
  consistently supported in previous versions of ArangoDB, this change might cause
  an incompatibility for clients that rely on this feature.

* added server startup flag `--database.force-sync-properties` to force syncing of
  collection properties on collection creation, deletion and on property update.
  The default value is true to mimic the behavior of previous versions of ArangoDB.
  If set to false, collection properties are written to disk but no call to sync()
  is made.

* added detailed output of server version and components for REST APIs
  `/_admin/version` and `/_api/version`. To retrieve this extended information,
  call the REST APIs with URL parameter `details=true`.

* issue #443: For git-based builds include commit hash in version

* adjust startup log output to be more compact, less verbose

* set the required minimum number of file descriptors to 256.
  On server start, this number is enforced on systems that have rlimit. If the limit
  cannot be enforced, starting the server will fail.
  Note: 256 is considered to be the absolute minimum value. Depending on the use case
  for ArangoDB, a much higher number of file descriptors should be used.

  To avoid checking & potentially changing the number of maximum open files, use the
  startup option `--server.descriptors-minimum 0`

* fixed shapedjson to json conversion for special numeric values (NaN, +inf, -inf).
  Before, "NaN", "inf", or "-inf" were written into the JSONified output, but these
  values are not allowed in JSON. Now, "null" is written to the JSONified output as
  required.

* added AQL functions VARIANCE_POPULATION(), VARIANCE_SAMPLE(), STDDEV_POPULATION(),
  STDDEV_SAMPLE(), AVERAGE(), MEDIAN() to calculate statistical values for lists

* added AQL SQRT() function

* added AQL TRIM(), LEFT() and RIGHT() string functions

* fixed issue #436: GET /_api/document on edge

* make AQL REVERSE() and LENGTH() functions work on strings, too

* disabled DOT generation in `make doxygen`. this speeds up docs generation

* renamed startup option `--dispatcher.report-intervall` to `--dispatcher.report-interval`

* renamed startup option `--scheduler.report-intervall` to `--scheduler.report-interval`

* slightly changed output of REST API method /_admin/log.
  Previously, the log messages returned also contained the date and log level, now
  they will only contain the log message, and no date and log level information.
  This information can be re-created by API users from the `timestamp` and `level`
  attributes of the result.

* removed configure option `--enable-zone-debug`
  memory zone debugging is now automatically turned on when compiling with ArangoDB
  `--enable-maintainer-mode`

* removed configure option `--enable-arangob`
  arangob is now always included in the build


v1.2.3 (XXXX-XX-XX)
-------------------

* added optional parameter `edgexamples` for AQL function EDGES() and NEIGHBORS()

* added AQL function NEIGHBORS()

* added freebsd support

* fixed firstExample() query with `_id` and `_key` attributes

* issue triAGENS/ArangoDB-PHP#55: AQL optimizer may have mis-optimized duplicate
  filter statements with limit


v1.2.2 (2013-03-26)
-------------------

* fixed save of objects with common sub-objects

* issue #459: fulltext internal memory allocation didn't scale well
  This fix improves loading times for collections with fulltext indexes that have
  lots of equal words indexed.

* issue #212: auto-increment support

  The feature can be used by creating a collection with the extra `keyOptions`
  attribute as follows:

      db._create("mycollection", { keyOptions: { type: "autoincrement", offset: 1, increment: 10, allowUserKeys: true } });

  The `type` attribute will make sure the keys will be auto-generated if no
  `_key` attribute is specified for a document.

  The `allowUserKeys` attribute determines whether users might still supply own
  `_key` values with documents or if this is considered an error.

  The `increment` value determines the actual increment value, whereas the `offset`
  value can be used to seed to value sequence with a specific starting value.
  This will be useful later in a multi-master setup, when multiple servers can use
  different auto-increment seed values and thus generate non-conflicting auto-increment values.

  The default values currently are:

  - `allowUserKeys`: `true`
  - `offset`: `0`
  - `increment`: `1`

  The only other available key generator type currently is `traditional`.
  The `traditional` key generator will auto-generate keys in a fashion as ArangoDB
  always did (some increasing integer value, with a more or less unpredictable
  increment value).

  Note that for the `traditional` key generator there is only the option to disallow
  user-supplied keys and give the server the sole responsibility for key generation.
  This can be achieved by setting the `allowUserKeys` property to `false`.

  This change also introduces the following errors that API implementors may want to check
  the return values for:

  - 1222: `document key unexpected`: will be raised when a document is created with
    a `_key` attribute, but the underlying collection was set up with the `keyOptions`
    attribute `allowUserKeys: false`.

  - 1225: `out of keys`: will be raised when the auto-increment key generator runs
    out of keys. This may happen when the next key to be generated is 2^64 or higher.
    In practice, this will only happen if the values for `increment` or `offset` are
    not set appropriately, or if users are allowed to supply own keys, those keys
    are near the 2^64 threshold, and later the auto-increment feature kicks in and
    generates keys that cross that threshold.

    In practice it should not occur with proper configuration and proper usage of the
    collections.

  This change may also affect the following REST APIs:
  - POST `/_api/collection`: the server does now accept the optional `keyOptions`
    attribute in the second parameter
  - GET `/_api/collection/properties`: will return the `keyOptions` attribute as part
    of the collection's properties. The previous optional attribute `createOptions`
    is now gone.

* fixed `ArangoStatement.explain()` method with bind variables

* fixed misleading "cursor not found" error message in arangosh that occurred when
  `count()` was called for client-side cursors

* fixed handling of empty attribute names, which may have crashed the server under
  certain circumstances before

* fixed usage of invalid pointer in error message output when index description could
  not be opened


v1.2.1 (2013-03-14)
-------------------

* issue #444: please darken light color in arangosh

* issue #442: pls update post install info on osx

* fixed conversion of special double values (NaN, -inf, +inf) when converting from
  shapedjson to JSON

* fixed compaction of markers (location of _key was not updated correctly in memory,
  leading to _keys pointing to undefined memory after datafile rotation)

* fixed edge index key pointers to use document master pointer plus offset instead
  of direct _key address

* fixed case when server could not create any more journal or compactor files.
  Previously a wrong status code may have been returned, and not being able to create
  a new compactor file may have led to an infinite loop with error message
  "could not create compactor".

* fixed value truncation for numeric filename parts when renaming datafiles/journals


v1.2.0 (2013-03-01)
-------------------

* by default statistics are now switch off; in order to enable comment out
  the "disable-statistics = yes" line in "arangod.conf"

* fixed issue #435: csv parser skips data at buffer border

* added server startup option `--server.disable-statistics` to turn off statistics
  gathering without recompilation of ArangoDB.
  This partly addresses issue #432.

* fixed dropping of indexes without collection name, e.g.
  `db.xxx.dropIndex("123456");`
  Dropping an index like this failed with an assertion error.

* fixed issue #426: arangoimp should be able to import edges into edge collections

* fixed issue #425: In case of conflict ArangoDB returns HTTP 400 Bad request
  (with 1207 Error) instead of HTTP 409 Conflict

* fixed too greedy token consumption in AQL for negative values:
  e.g. in the statement `RETURN { a: 1 -2 }` the minus token was consumed as part
  of the value `-2`, and not interpreted as the binary arithmetic operator


v1.2.beta3 (2013-02-22)
-----------------------

* issue #427: ArangoDB Importer Manual has no navigation links (previous|home|next)

* issue #319: Documentation missing for Emergency console and incomplete for datafile debugger.

* issue #370: add documentation for reloadRouting and flushServerModules

* issue #393: added REST API for user management at /_api/user

* issue #393, #128: added simple cryptographic functions for user actions in module "crypto":
  * require("org/arangodb/crypto").md5()
  * require("org/arangodb/crypto").sha256()
  * require("org/arangodb/crypto").rand()

* added replaceByExample() Javascript and REST API method

* added updateByExample() Javascript and REST API method

* added optional "limit" parameter for removeByExample() Javascript and REST API method

* fixed issue #413

* updated bundled V8 version from 3.9.4 to 3.16.14.1
  Note: the Windows version used a more recent version (3.14.0.1) and was not updated.

* fixed issue #404: keep original request url in request object


v1.2.beta2 (2013-02-15)
-----------------------

* fixed issue #405: 1.2 compile warnings

* fixed issue #333: [debian] Group "arangodb" is not used when starting vie init.d script

* added optional parameter 'excludeSystem' to GET /_api/collection
  This parameter can be used to disable returning system collections in the list
  of all collections.

* added AQL functions KEEP() and UNSET()

* fixed issue #348: "HTTP Interface for Administration and Monitoring"
  documentation errors.

* fix stringification of specific positive int64 values. Stringification of int64
  values with the upper 32 bits cleared and the 33rd bit set were broken.

* issue #395:  Collection properties() function should return 'isSystem' for
  Javascript and REST API

* make server stop after upgrade procedure when invoked with `--upgrade option`.
  When started with the `--upgrade` option, the server will perfom
  the upgrade, and then exit with a status code indicating the result of the
  upgrade (0 = success, 1 = failure). To start the server regularly in either
  daemon or console mode, the `--upgrade` option must not be specified.
  This change was introduced to allow init.d scripts check the result of
  the upgrade procedure, even in case an upgrade was successful.
  this was introduced as part of issue #391.

* added AQL function EDGES()

* added more crash-protection when reading corrupted collections at startup

* added documentation for AQL function CONTAINS()

* added AQL function LIKE()

* replaced redundant error return code 1520 (Unable to open collection) with error code
  1203 (Collection not found). These error codes have the same meanings, but one of
  them was returned from AQL queries only, the other got thrown by other parts of
  ArangoDB. Now, error 1203 (Collection not found) is used in AQL too in case a
  non-existing collection is used.

v1.2.beta1 (2013-02-01)
-----------------------

* fixed issue #382: [Documentation error] Maschine... should be Machine...

* unified history file locations for arangod, arangosh, and arangoirb.
  - The readline history for arangod (emergency console) is now stored in file
    $HOME/.arangod. It was stored in $HOME/.arango before.
  - The readline history for arangosh is still stored in $HOME/.arangosh.
  - The readline history for arangoirb is now stored in $HOME/.arangoirb. It was
    stored in $HOME/.arango-mrb before.

* fixed issue #381: _users user should have a unique constraint

* allow negative list indexes in AQL to access elements from the end of a list,
  e.g. ```RETURN values[-1]``` will return the last element of the `values` list.

* collection ids, index ids, cursor ids, and document revision ids created and
  returned by ArangoDB are now returned as strings with numeric content inside.
  This is done to prevent some value overrun/truncation in any part of the
  complete client/server workflow.
  In ArangoDB 1.1 and before, these values were previously returned as
  (potentially very big) integer values. This may cause problems (clipping, overrun,
  precision loss) for clients that do not support big integers natively and store
  such values in IEEE754 doubles internally. This type loses precision after about
  52 bits and is thus not safe to hold an id.
  Javascript and 32 bit-PHP are examples for clients that may cause such problems.
  Therefore, ids are now returned by ArangoDB as strings, with the string
  content being the integer value as before.

  Example for documents ("_rev" attribute):
  - Document returned by ArangoDB 1.1: { "_rev": 1234, ... }
  - Document returned by ArangoDB 1.2: { "_rev": "1234", ... }

  Example for collections ("id" attribute / "_id" property):
  - Collection returned by ArangoDB 1.1: { "id": 9327643, "name": "test", ... }
  - Collection returned by ArangoDB 1.2: { "id": "9327643", "name": "test", ... }

  Example for cursors ("id" attribute):
  - Collection returned by ArangoDB 1.1: { "id": 11734292, "hasMore": true, ... }
  - Collection returned by ArangoDB 1.2: { "id": "11734292", "hasMore": true, ... }

* global variables are not automatically available anymore when starting the
  arangod Javascript emergency console (i.e. ```arangod --console```).

  Especially, the variables `db`, `edges`, and `internal` are not available
  anymore. `db` and `internal` can be made available in 1.2 by
  ```var db = require("org/arangodb").db;``` and
  ```var internal = require("internal");```, respectively.
  The reason for this change is to get rid of global variables in the server
  because this will allow more specific inclusion of functionality.

  For convenience, the global variable `db` is still available by default in
  arangosh. The global variable `edges`, which since ArangoDB 1.1 was kind of
  a redundant wrapper of `db`, has been removed in 1.2 completely.
  Please use `db` instead, and if creating an edge collection, use the explicit
  ```db._createEdgeCollection()``` command.

* issue #374: prevent endless redirects when calling admin interface with
  unexpected URLs

* issue #373: TRAVERSAL() `trackPaths` option does not work. Instead `paths` does work

* issue #358: added support for CORS

* honor optional waitForSync property for document removal, replace, update, and
  save operations in arangosh. The waitForSync parameter for these operations
  was previously honored by the REST API and on the server-side, but not when
  the waitForSync parameter was specified for a document operation in arangosh.

* calls to db.collection.figures() and /_api/collection/<collection>/figures now
  additionally return the number of shapes used in the collection in the
  extra attribute "shapes.count"

* added AQL TRAVERSAL_TREE() function to return a hierarchical result from a traversal

* added AQL TRAVERSAL() function to return the results from a traversal

* added AQL function ATTRIBUTES() to return the attribute names of a document

* removed internal server-side AQL functions from global scope.

  Now the AQL internal functions can only be accessed via the exports of the
  ahuacatl module, which can be included via ```require("org/arangodb/ahuacatl")```.
  It shouldn't be necessary for clients to access this module at all, but
  internal code may use this module.

  The previously global AQL-related server-side functions were moved to the
  internal namespace. This produced the following function name changes on
  the server:

     old name              new name
     ------------------------------------------------------
     AHUACATL_RUN       => require("internal").AQL_QUERY
     AHUACATL_EXPLAIN   => require("internal").AQL_EXPLAIN
     AHUACATL_PARSE     => require("internal").AQL_PARSE

  Again, clients shouldn't have used these functions at all as there is the
  ArangoStatement object to execute AQL queries.

* fixed issue #366: Edges index returns strange description

* added AQL function MATCHES() to check a document against a list of examples

* added documentation and tests for db.collection.removeByExample

* added --progress option for arangoimp. This will show the percentage of the input
  file that has been processed by arangoimp while the import is still running. It can
  be used as a rough indicator of progress for the entire import.

* make the server log documents that cannot be imported via /_api/import into the
  logfile using the warning log level. This may help finding illegal documents in big
  import runs.

* check on server startup whether the database directory and all collection directories
  are writable. if not, the server startup will be aborted. this prevents serious
  problems with collections being non-writable and this being detected at some pointer
  after the server has been started

* allow the following AQL constructs: FUNC(...)[...], FUNC(...).attribute

* fixed issue #361: Bug in Admin Interface. Header disappears when clicking new collection

* Added in-memory only collections

  Added collection creation parameter "isVolatile":
  if set to true, the collection is created as an in-memory only collection,
  meaning that all document data of that collection will reside in memory only,
  and will not be stored permanently to disk.
  This means that all collection data will be lost when the collection is unloaded
  or the server is shut down.
  As this collection type does not have datafile disk overhead for the regular
  document operations, it may be faster than normal disk-backed collections. The
  actual performance gains strongly depend on the underlying OS, filesystem, and
  settings though.
  This collection type should be used for caches only and not for any sensible data
  that cannot be re-created otherwise.
  Some platforms, namely Windows, currently do not support this collection type.
  When creating an in-memory collection on such platform, an error message will be
  returned by ArangoDB telling the user the platform does not support it.

  Note: in-memory collections are an experimental feature. The feature might
  change drastically or even be removed altogether in a future version of ArangoDB.

* fixed issue #353: Please include "pretty print" in Emergency Console

* fixed issue #352: "pretty print" console.log
  This was achieved by adding the dump() function for the "internal" object

* reduced insertion time for edges index
  Inserting into the edges index now avoids costly comparisons in case of a hash
  collision, reducing the prefilling/loading timer for bigger edge collections

* added fulltext queries to AQL via FULLTEXT() function. This allows search
  fulltext indexes from an AQL query to find matching documents

* added fulltext index type. This index type allows indexing words and prefixes of
  words from a specific document attribute. The index can be queries using a
  SimpleQueryFull object, the HTTP REST API at /_api/simple/fulltext, or via AQL

* added collection.revision() method to determine whether a collection has changed.
  The revision method returns a revision string that can be used by client programs
  for equality/inequality comparisons. The value returned by the revision method
  should be treated by clients as an opaque string and clients should not try to
  figure out the sense of the revision id. This is still useful enough to check
  whether data in a collection has changed.

* issue #346: adaptively determine NUMBER_HEADERS_PER_BLOCK

* issue #338: arangosh cursor positioning problems

* issue #326: use limit optimization with filters

* issue #325: use index to avoid sorting

* issue #324: add limit optimization to AQL

* removed arango-password script and added Javascript functionality to add/delete
  users instead. The functionality is contained in module `users` and can be invoked
  as follows from arangosh and arangod:
  * require("users").save("name", "passwd");
  * require("users").replace("name", "newPasswd");
  * require("users").remove("name");
  * require("users").reload();
  These functions are intentionally not offered via the web interface.
  This also addresses issue #313

* changed print output in arangosh and the web interface for JSON objects.
  Previously, printing a JSON object in arangosh resulted in the attribute values
  being printed as proper JSON, but attribute names were printed unquoted and
  unescaped. This was fine for the purpose of arangosh, but lead to invalid
  JSON being produced. Now, arangosh will produce valid JSON that can be used
  to send it back to ArangoDB or use it with arangoimp etc.

* fixed issue #300: allow importing documents via the REST /_api/import API
  from a JSON list, too.
  So far, the API only supported importing from a format that had one JSON object
  on each line. This is sometimes inconvenient, e.g. when the result of an AQL
  query or any other list is to be imported. This list is a JSON list and does not
  necessary have a document per line if pretty-printed.
  arangoimp now supports the JSON list format, too. However, the format requires
  arangoimp and the server to read the entire dataset at once. If the dataset is
  too big (bigger than --max-upload-size) then the import will be rejected. Even if
  increased, the entire list must fit in memory on both the client and the server,
  and this may be more resource-intensive than importing individual lines in chunks.

* removed unused parameter --reuse-ids for arangoimp. This parameter did not have
  any effect in 1.2, was never publicly announced and did evil (TM) things.

* fixed issue #297 (partly): added whitespace between command line and
  command result in arangosh, added shell colors for better usability

* fixed issue #296: system collections not usable from AQL

* fixed issue #295: deadlock on shutdown

* fixed issue #293: AQL queries should exploit edges index

* fixed issue #292: use index when filtering on _key in AQL

* allow user-definable document keys
  users can now define their own document keys by using the _key attribute
  when creating new documents or edges. Once specified, the value of _key is
  immutable.
  The restrictions for user-defined key values are:
  * the key must be at most 254 bytes long
  * it must consist of the letters a-z (lower or upper case), the digits 0-9,
    the underscore (_) or dash (-) characters only
  * any other characters, especially multi-byte sequences, whitespace or
    punctuation characters cannot be used inside key values

  Specifying a document key is optional when creating new documents. If no
  document key is specified, ArangoDB will create a document key itself.
  There are no guarantees about the format and pattern of auto-generated document
  keys other than the above restrictions.
  Clients should therefore treat auto-generated document keys as opaque values.
  Keys can be used to look up and reference documents, e.g.:
  * saving a document: `db.users.save({ "_key": "fred", ... })`
  * looking up a document: `db.users.document("fred")`
  * referencing other documents: `edges.relations.save("users/fred", "users/john", ...)`

  This change is downwards-compatible to ArangoDB 1.1 because in ArangoDB 1.1
  users were not able to define their own keys. If the user does not supply a _key
  attribute when creating a document, ArangoDB 1.2 will still generate a key of
  its own as ArangoDB 1.1 did. However, all documents returned by ArangoDB 1.2 will
  include a _key attribute and clients should be able to handle that (e.g. by
  ignoring it if not needed). Documents returned will still include the _id attribute
  as in ArangoDB 1.1.

* require collection names everywhere where a collection id was allowed in
  ArangoDB 1.1 & 1.0
  This change requires clients to use a collection name in place of a collection id
  at all places the client deals with collections.
  Examples:
  * creating edges: the _from and _to attributes must now contain collection names instead
    of collection ids: `edges.relations.save("test/my-key1", "test/my-key2", ...)`
  * retrieving edges: the returned _from and _to attributes now will contain collection
    names instead of ids, too: _from: `test/fred` instead of `1234/3455`
  * looking up documents: db.users.document("fred") or db._document("users/fred")

  Collection names must be used in REST API calls instead of collection ids, too.
  This change is thus not completely downwards-compatible to ArangoDB 1.1. ArangoDB 1.1
  required users to use collection ids in many places instead of collection names.
  This was unintuitive and caused overhead in cases when just the collection name was
  known on client-side but not its id. This overhead can now be avoided so clients can
  work with the collection names directly. There is no need to work with collection ids
  on the client side anymore.
  This change will likely require adjustments to API calls issued by clients, and also
  requires a change in how clients handle the _id value of returned documents. Previously,
  the _id value of returned documents contained the collection id, a slash separator and
  the document number. Since 1.2, _id will contain the collection name, a slash separator
  and the document key. The same applies to the _from and _to attribute values of edges
  that are returned by ArangoDB.

  Also removed (now unnecessary) location header in responses of the collections REST API.
  The location header was previously returned because it was necessary for clients.
  When clients created a collection, they specified the collection name. The collection
  id was generated on the server, but the client needed to use the server-generated
  collection id for further API calls, e.g. when creating edges etc. Therefore, the
  full collection URL, also containing the collection id, was returned by the server in
  responses to the collection API, in the HTTP location header.
  Returning the location header has become unnecessary in ArangoDB 1.2 because users
  can access collections by name and do not need to care about collection ids.


v1.1.3 (2013-XX-XX)
-------------------

* fix case when an error message was looked up for an error code but no error
  message was found. In this case a NULL ptr was returned and not checked everywhere.
  The place this error popped up was when inserting into a non-unique hash index
  failed with a specific, invalid error code.

* fixed issue #381:  db._collection("_users").getIndexes();

* fixed issue #379: arango-password fatal issue javscript.startup-directory

* fixed issue #372: Command-Line Options for the Authentication and Authorization


v1.1.2 (2013-01-20)
-------------------

* upgraded to mruby 2013-01-20 583983385b81c21f82704b116eab52d606a609f4

* fixed issue #357: Some spelling and grammar errors

* fixed issue #355: fix quotes in pdf manual

* fixed issue #351: Strange arangosh error message for long running query

* fixed randomly hanging connections in arangosh on MacOS

* added "any" query method: this returns a random document from a collection. It
  is also available via REST HTTP at /_api/simple/any.

* added deployment tool

* added getPeerVertex

* small fix for logging of long messages: the last character of log messages longer
  than 256 bytes was not logged.

* fixed truncation of human-readable log messages for web interface: the trailing \0
  byte was not appended for messages longer than 256 bytes

* fixed issue #341: ArangoDB crashes when stressed with Batch jobs
  Contrary to the issue title, this did not have anything to do with batch jobs but
  with too high memory usage. The memory usage of ArangoDB is now reduced for cases
   when there are lots of small collections with few documents each

* started with issue #317: Feature Request (from Google Groups): DATE handling

* backported issue #300: Extend arangoImp to Allow importing result set-like
  (list of documents) formatted files

* fixed issue #337: "WaitForSync" on new collection does not work on Win/X64

* fixed issue #336: Collections REST API docs

* fixed issue #335: mmap errors due to wrong memory address calculation

* fixed issue #332: arangoimp --use-ids parameter seems to have no impact

* added option '--server.disable-authentication' for arangosh as well. No more passwd
  prompts if not needed

* fixed issue #330: session logging for arangosh

* fixed issue #329: Allow passing script file(s) as parameters for arangosh to run

* fixed issue #328: 1.1 compile warnings

* fixed issue #327: Javascript parse errors in front end


v1.1.1 (2012-12-18)
-------------------

* fixed issue #339: DELETE /_api/cursor/cursor-identifier return incollect errorNum

  The fix for this has led to a signature change of the function actions.resultNotFound().
  The meaning of parameter #3 for This function has changed from the error message string
  to the error code. The error message string is now parameter #4.
  Any client code that uses this function in custom actions must be adjusted.

* fixed issue #321: Problem upgrading arangodb 1.0.4 to 1.1.0 with Homebrew (OSX 10.8.2)

* fixed issue #230: add navigation and search for online documentation

* fixed issue #315: Strange result in PATH

* fixed issue #323: Wrong function returned in error message of AQL CHAR_LENGTH()

* fixed some log errors on startup / shutdown due to pid file handling and changing
  of directories


v1.1.0 (2012-12-05)
-------------------

* WARNING:
  arangod now performs a database version check at startup. It will look for a file
  named "VERSION" in its database directory. If the file is not present, arangod will
  perform an automatic upgrade of the database directory. This should be the normal
  case when upgrading from ArangoDB 1.0 to ArangoDB 1.1.

  If the VERSION file is present but is from an older version of ArangoDB, arangod
  will refuse to start and ask the user to run a manual upgrade first. A manual upgrade
  can be performed by starting arangod with the option `--upgrade`.

  This upgrade procedure shall ensure that users have full control over when they
  perform any updates/upgrades of their data, and can plan backups accordingly. The
  procedure also guarantees that the server is not run without any required system
  collections or with in incompatible data state.

* added AQL function DOCUMENT() to retrieve a document by its _id value

* fixed issue #311: fixed segfault on unload

* fixed issue #309: renamed stub "import" button from web interface

* fixed issue #307: added WaitForSync column in collections list in in web interface

* fixed issue #306: naming in web interface

* fixed issue #304: do not clear AQL query text input when switching tabs in
  web interface

* fixed issue #303: added documentation about usage of var keyword in web interface

* fixed issue #301: PATCH does not work in web interface

# fixed issue #269: fix make distclean & clean

* fixed issue #296: system collections not usable from AQL

* fixed issue #295: deadlock on shutdown

* added collection type label to web interface

* fixed issue #290: the web interface now disallows creating non-edges in edge collections
  when creating collections via the web interface, the collection type must also be
  specified (default is document collection)

* fixed issue #289: tab-completion does not insert any spaces

* fixed issue #282: fix escaping in web interface

* made AQL function NOT_NULL take any number of arguments. Will now return its
  first argument that is not null, or null if all arguments are null. This is downwards
  compatible.

* changed misleading AQL function name NOT_LIST() to FIRST_LIST() and slightly changed
  the behavior. The function will now return its first argument that is a list, or null
  if none of the arguments are lists.
  This is mostly downwards-compatible. The only change to the previous implementation in
  1.1-beta will happen if two arguments were passed and the 1st and 2nd arguments were
  both no lists. In previous 1.1, the 2nd argument was returned as is, but now null
  will be returned.

* add AQL function FIRST_DOCUMENT(), with same behavior as FIRST_LIST(), but working
  with documents instead of lists.

* added UPGRADING help text

* fixed issue #284: fixed Javascript errors when adding edges/vertices without own
  attributes

* fixed issue #283: AQL LENGTH() now works on documents, too

* fixed issue #281: documentation for skip lists shows wrong example

* fixed AQL optimizer bug, related to OR-combined conditions that filtered on the
  same attribute but with different conditions

* fixed issue #277: allow usage of collection names when creating edges
  the fix of this issue also implies validation of collection names / ids passed to
  the REST edge create method. edges with invalid collection ids or names in the
  "from" or "to" values will be rejected and not saved


v1.1.beta2 (2012-11-13)
-----------------------

* fixed arangoirb compilation

* fixed doxygen


v1.1.beta1 (2012-10-24)
-----------------------

* fixed AQL optimizer bug

* WARNING:
  - the user has changed from "arango" to "arangodb", the start script has changed from
    "arangod" to "arangodb", the database directory has changed from "/var/arangodb" to
    "/var/lib/arangodb" to be compliant with various Linux policies

  - In 1.1, we have introduced types for collections: regular documents go into document
    collections, and edges go into edge collections. The prefixing (db.xxx vs. edges.xxx)
    works slightly different in 1.1: edges.xxx can still be used to access collections,
    however, it will not determine the type of existing collections anymore. To create an
    edge collection 1.1, you can use db._createEdgeCollection() or edges._create().
    And there's of course also db._createDocumentCollection().
    db._create() is also still there and will create a document collection by default,
    whereas edges._create() will create an edge collection.

  - the admin web interface that was previously available via the simple URL suffix /
    is now available via a dedicated URL suffix only: /_admin/html
    The reason for this is that routing and URLs are now subject to changes by the end user,
    and only URLs parts prefixed with underscores (e.g. /_admin or /_api) are reserved
    for ArangoDB's internal usage.

* the server now handles requests with invalid Content-Length header values as follows:
  - if Content-Length is negative, the server will respond instantly with HTTP 411
    (length required)

  - if Content-Length is positive but shorter than the supplied body, the server will
    respond with HTTP 400 (bad request)

  - if Content-Length is positive but longer than the supplied body, the server will
    wait for the client to send the missing bytes. The server allows 90 seconds for this
    and will close the connection if the client does not send the remaining data

  - if Content-Length is bigger than the maximum allowed size (512 MB), the server will
    fail with HTTP 413 (request entity too large).

  - if the length of the HTTP headers is greater than the maximum allowed size (1 MB),
    the server will fail with HTTP 431 (request header fields too large)

* issue #265: allow optional base64 encoding/decoding of action response data

* issue #252: create _modules collection using arango-upgrade (note: arango-upgrade was
  finally replaced by the `--upgrade` option for arangod)

* issue #251: allow passing arbitrary options to V8 engine using new command line option:
  --javascript.v8-options. Using this option, the Harmony features or other settings in
  v8 can be enabled if the end user requires them

* issue #248: allow AQL optimizer to pull out completely uncorrelated subqueries to the
  top level, resulting in less repeated evaluation of the subquery

* upgraded to Doxygen 1.8.0

* issue #247: added AQL function MERGE_RECURSIVE

* issue #246: added clear() function in arangosh

* issue #245: Documentation: Central place for naming rules/limits inside ArangoDB

* reduced size of hash index elements by 50 %, allowing more index elements to fit in
  memory

* issue #235: GUI Shell throws Error:ReferenceError: db is not defined

* issue #229: methods marked as "under construction"

* issue #228: remove unfinished APIs (/_admin/config/*)

* having the OpenSSL library installed is now a prerequisite to compiling ArangoDB
  Also removed the --enable-ssl configure option because ssl is always required.

* added AQL functions TO_LIST, NOT_LIST

* issue #224: add optional Content-Id for batch requests

* issue #221: more documentation on AQL explain functionality. Also added
  ArangoStatement.explain() client method

* added db._createStatement() method on server as well (was previously available
  on the client only)

* issue #219: continue in case of "document not found" error in PATHS() function

* issue #213: make waitForSync overridable on specific actions

* changed AQL optimizer to use indexes in more cases. Previously, indexes might
  not have been used when in a reference expression the inner collection was
  specified last. Example: FOR u1 IN users FOR u2 IN users FILTER u1._id == u2._id
  Previously, this only checked whether an index could be used for u2._id (not
  possible). It was not checked whether an index on u1._id could be used (possible).
  Now, for expressions that have references/attribute names on both sides of the
  above as above, indexes are checked for both sides.

* issue #204: extend the CSV import by TSV and by user configurable
  separator character(s)

* issue #180: added support for batch operations

* added startup option --server.backlog-size
  this allows setting the value of the backlog for the listen() system call.
  the default value is 10, the maximum value is platform-dependent

* introduced new configure option "--enable-maintainer-mode" for
  ArangoDB maintainers. this option replaces the previous compile switches
  --with-boost-test, --enable-bison, --enable-flex and --enable-errors-dependency
  the individual configure options have been removed. --enable-maintainer-mode
  turns them all on.

* removed potentially unused configure option --enable-memfail

* fixed issue #197: HTML web interface calls /_admin/user-manager/session

* fixed issue #195: VERSION file in database directory

* fixed issue #193: REST API HEAD request returns a message body on 404

* fixed issue #188: intermittent issues with 1.0.0
  (server-side cursors not cleaned up in all cases, pthreads deadlock issue)

* issue #189: key store should use ISO datetime format bug

* issue #187: run arango-upgrade on server start (note: arango-upgrade was finally
  replaced by the `--upgrade` option for arangod)n

* fixed issue #183: strange unittest error

* fixed issue #182: manual pages

* fixed issue #181: use getaddrinfo

* moved default database directory to "/var/lib/arangodb" in accordance with
  http://www.pathname.com/fhs/pub/fhs-2.3.html

* fixed issue #179: strange text in import manual

* fixed issue #178: test for aragoimp is missing

* fixed issue #177: a misleading error message was returned if unknown variables
  were used in certain positions in an AQL query.

* fixed issue #176: explain how to use AQL from the arangosh

* issue #175: re-added hidden (and deprecated) option --server.http-port. This
  option is only there to be downwards-compatible to Arango 1.0.

* fixed issue #174: missing Documentation for `within`

* fixed issue #170: add db.<coll_name>.all().toArray() to arangosh help screen

* fixed issue #169: missing argument in Simple Queries

* added program arango-upgrade. This program must be run after installing ArangoDB
  and after upgrading from a previous version of ArangoDB. The arango-upgrade script
  will ensure all system collections are created and present in the correct state.
  It will also perform any necessary data updates.
  Note: arango-upgrade was finally replaced by the `--upgrade` option for arangod.

* issue #153: edge collection should be a flag for a collection
  collections now have a type so that the distinction between document and edge
  collections can now be done at runtime using a collection's type value.
  A collection's type can be queried in Javascript using the <collection>.type() method.

  When new collections are created using db._create(), they will be document
  collections by default. When edge._create() is called, an edge collection will be created.
  To explicitly create a collection of a specific/different type, use the methods
  _createDocumentCollection() or _createEdgeCollection(), which are available for
  both the db and the edges object.
  The Javascript objects ArangoEdges and ArangoEdgesCollection have been removed
  completely.
  All internal and test code has been adjusted for this, and client code
  that uses edges.* should also still work because edges is still there and creates
  edge collections when _create() is called.

  INCOMPATIBLE CHANGE: Client code might still need to be changed in the following aspect:
  Previously, collections did not have a type so documents and edges could be inserted
  in the same collection. This is now disallowed. Edges can only be inserted into
  edge collections now. As there were no collection types in 1.0, ArangoDB will perform
  an automatic upgrade when migrating from 1.0 to 1.1.
  The automatic upgrade will check every collection and determine its type as follows:
  - if among the first 50 documents in the collection there are documents with
    attributes "_from" and "_to", the collection is typed as an edge collection
  - if among the first 50 documents in the collection there are no documents with
    attributes "_from" and "_to", the collection is made as a document collection

* issue #150: call V8 garbage collection on server periodically

* issue #110: added support for partial updates

  The REST API for documents now offers an HTTP PATCH method to partially update
  documents. Overwriting/replacing documents is still available via the HTTP PUT method
  as before. The Javascript API in the shell also offers a new update() method in extension to
  the previously existing replace() method.


v1.0.4 (2012-11-12)
-------------------

* issue #275: strange error message in arangosh 1.0.3 at startup


v1.0.3 (2012-11-08)
-------------------

* fixed AQL optimizer bug

* issue #273: fixed segfault in arangosh on HTTP 40x

* issue #265: allow optional base64 encoding/decoding of action response data

* issue #252: _modules collection not created automatically


v1.0.2 (2012-10-22)
-------------------

* repository CentOS-X.Y moved to CentOS-X, same for Debian

* bugfix for rollback from edges

* bugfix for hash indexes

* bugfix for StringBuffer::erase_front

* added autoload for modules

* added AQL function TO_LIST


v1.0.1 (2012-09-30)
-------------------

* draft for issue #165: front-end application howto

* updated mruby to cf8fdea4a6598aa470e698e8cbc9b9b492319d

* fix for issue #190: install doesn't create log directory

* fix for issue #194: potential race condition between creating and dropping collections

* fix for issue #193: REST API HEAD request returns a message body on 404

* fix for issue #188: intermittent issues with 1.0.0

* fix for issue #163: server cannot create collection because of abandoned files

* fix for issue #150: call V8 garbage collection on server periodically


v1.0.0 (2012-08-17)
-------------------

* fix for issue #157: check for readline and ncurses headers, not only libraries


v1.0.beta4 (2012-08-15)
-----------------------

* fix for issue #152: fix memleak for barriers


v1.0.beta3 (2012-08-10)
-----------------------

* fix for issue #151: Memleak, collection data not removed

* fix for issue #149: Inconsistent port for admin interface

* fix for issue #163: server cannot create collection because of abandoned files

* fix for issue #157: check for readline and ncurses headers, not only libraries

* fix for issue #108: db.<collection>.truncate() inefficient

* fix for issue #109: added startup note about cached collection names and how to
  refresh them

* fix for issue #156: fixed memleaks in /_api/import

* fix for issue #59: added tests for /_api/import

* modified return value for calls to /_api/import: now, the attribute "empty" is
  returned as well, stating the number of empty lines in the input. Also changed the
  return value of the error code attribute ("errorNum") from 1100 ("corrupted datafile")
  to 400 ("bad request") in case invalid/unexpected JSON data was sent to the server.
  This error code is more appropriate as no datafile is broken but just input data is
  incorrect.

* fix for issue #152: Memleak for barriers

* fix for issue #151: Memleak, collection data not removed

* value of --database.maximal-journal-size parameter is now validated on startup. If
  value is smaller than the minimum value (currently 1048576), an error is thrown and
  the server will not start. Before this change, the global value of maximal journal
  size was not validated at server start, but only on collection level

* increased sleep value in statistics creation loop from 10 to 500 microseconds. This
  reduces accuracy of statistics values somewhere after the decimal points but saves
  CPU time.

* avoid additional sync() calls when writing partial shape data (attribute name data)
  to disk. sync() will still be called when the shape marker (will be written after
  the attributes) is written to disk

* issue #147: added flag --database.force-sync-shapes to force synching of shape data
  to disk. The default value is true so it is the same behavior as in version 1.0.
  if set to false, shape data is synched to disk if waitForSync for the collection is
  set to true, otherwise, shape data is not synched.

* fix for issue #145: strange issue on Travis: added epsilon for numeric comparison in
  geo index

* fix for issue #136: adjusted message during indexing

* issue #131: added timeout for HTTP keep-alive connections. The default value is 300
  seconds. There is a startup parameter server.keep-alive-timeout to configure the value.
  Setting it to 0 will disable keep-alive entirely on the server.

* fix for issue #137: AQL optimizer should use indexes for ref accesses with
  2 named attributes


v1.0.beta2 (2012-08-03)
-----------------------

* fix for issue #134: improvements for centos RPM

* fixed problem with disable-admin-interface in config file


v1.0.beta1 (2012-07-29)
-----------------------

* fixed issue #118: We need a collection "debugger"

* fixed issue #126: Access-Shaper must be cached

* INCOMPATIBLE CHANGE: renamed parameters "connect-timeout" and "request-timeout"
  for arangosh and arangoimp to "--server.connect-timeout" and "--server.request-timeout"

* INCOMPATIBLE CHANGE: authorization is now required on the server side
  Clients sending requests without HTTP authorization will be rejected with HTTP 401
  To allow backwards compatibility, the server can be started with the option
  "--server.disable-authentication"

* added options "--server.username" and "--server.password" for arangosh and arangoimp
  These parameters must be used to specify the user and password to be used when
  connecting to the server. If no password is given on the command line, arangosh/
  arangoimp will interactively prompt for a password.
  If no user name is specified on the command line, the default user "root" will be
  used.

* added startup option "--server.ssl-cipher-list" to determine which ciphers to
  use in SSL context. also added SSL_OP_CIPHER_SERVER_PREFERENCE to SSL default
  options so ciphers are tried in server and not in client order

* changed default SSL protocol to TLSv1 instead of SSLv2

* changed log-level of SSL-related messages

* added SSL connections if server is compiled with OpenSSL support. Use --help-ssl

* INCOMPATIBLE CHANGE: removed startup option "--server.admin-port".
  The new endpoints feature (see --server.endpoint) allows opening multiple endpoints
  anyway, and the distinction between admin and "other" endpoints can be emulated
  later using privileges.

* INCOMPATIBLE CHANGE: removed startup options "--port", "--server.port", and
  "--server.http-port" for arangod.
  These options have been replaced by the new "--server.endpoint" parameter

* INCOMPATIBLE CHANGE: removed startup option "--server" for arangosh and arangoimp.
  These options have been replaced by the new "--server.endpoint" parameter

* Added "--server.endpoint" option to arangod, arangosh, and arangoimp.
  For arangod, this option allows specifying the bind endpoints for the server
  The server can be bound to one or multiple endpoints at once. For arangosh
  and arangoimp, the option specifies the server endpoint to connect to.
  The following endpoint syntax is currently supported:
  - tcp://host:port or http@tcp://host:port (HTTP over IPv4)
  - tcp://[host]:port or http@tcp://[host]:port (HTTP over IPv6)
  - ssl://host:port or http@tcp://host:port (HTTP over SSL-encrypted IPv4)
  - ssl://[host]:port or http@tcp://[host]:port (HTTP over SSL-encrypted IPv6)
  - unix:///path/to/socket or http@unix:///path/to/socket (HTTP over UNIX socket)

  If no port is specified, the default port of 8529 will be used.

* INCOMPATIBLE CHANGE: removed startup options "--server.require-keep-alive" and
  "--server.secure-require-keep-alive".
  The server will now behave as follows which should be more conforming to the
  HTTP standard:
  * if a client sends a "Connection: close" header, the server will close the
    connection
  * if a client sends a "Connection: keep-alive" header, the server will not
    close the connection
  * if a client does not send any "Connection" header, the server will assume
    "keep-alive" if the request was an HTTP/1.1 request, and "close" if the
    request was an HTTP/1.0 request

* (minimal) internal optimizations for HTTP request parsing and response header
  handling

* fixed Unicode unescaping bugs for \f and surrogate pairs in BasicsC/strings.c

* changed implementation of TRI_BlockCrc32 algorithm to use 8 bytes at a time

* fixed issue #122: arangod doesn't start if <log.file> cannot be created

* fixed issue #121: wrong collection size reported

* fixed issue #98: Unable to change journalSize

* fixed issue #88: fds not closed

* fixed escaping of document data in HTML admin front end

* added HTTP basic authentication, this is always turned on

* added server startup option --server.disable-admin-interface to turn off the
  HTML admin interface

* honor server startup option --database.maximal-journal-size when creating new
  collections without specific journalsize setting. Previously, these
  collections were always created with journal file sizes of 32 MB and the
  --database.maximal-journal-size setting was ignored

* added server startup option --database.wait-for-sync to control the default
  behavior

* renamed "--unit-tests" to "--javascript.unit-tests"


v1.0.alpha3 (2012-06-30)
------------------------

* fixed issue #116: createCollection=create option doesn't work

* fixed issue #115: Compilation issue under OSX 10.7 Lion & 10.8 Mountain Lion
  (homebrew)

* fixed issue #114: image not found

* fixed issue #111: crash during "make unittests"

* fixed issue #104: client.js -> ARANGO_QUIET is not defined


v1.0.alpha2 (2012-06-24)
------------------------

* fixed issue #112: do not accept document with duplicate attribute names

* fixed issue #103: Should we cleanup the directory structure

* fixed issue #100: "count" attribute exists in cursor response with "count:
  false"

* fixed issue #84 explain command

* added new MRuby version (2012-06-02)

* added --log.filter

* cleanup of command line options:
** --startup.directory => --javascript.startup-directory
** --quite => --quiet
** --gc.interval => --javascript.gc-interval
** --startup.modules-path => --javascript.modules-path
** --action.system-directory => --javascript.action-directory
** --javascript.action-threads => removed (is now the same pool as --server.threads)

* various bug-fixes

* support for import

* added option SKIP_RANGES=1 for make unittests

* fixed several range-related assertion failures in the AQL query optimizer

* fixed AQL query optimizations for some edge cases (e.g. nested subqueries with
  invalid constant filter expressions)


v1.0.alpha1 (2012-05-28)
------------------------

Alpha Release of ArangoDB 1.0<|MERGE_RESOLUTION|>--- conflicted
+++ resolved
@@ -1,13 +1,11 @@
 v3.4.0-rc.4 (XXXX-XX-XX)
 ------------------------
 
-<<<<<<< HEAD
 * Fixed a race condition in a coordinator, it could happen in rare cases and
   only with the maintainer mode enabled if the creation of a collection is in
   progress and at the same time a deletion is forced.
-=======
+
 * do not rely on `_modules` collection being present at arangod startup
->>>>>>> c073b9db
 
 * fixes a routing issue within the web ui after the use of views
 
