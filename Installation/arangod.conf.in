--- conflicted
+++ resolved
@@ -4,14 +4,7 @@
 # remove-on-drop=true
 
 [server]
-<<<<<<< HEAD
-http-port = localhost:8529
-http-auth = no
-disable-admin-interface = no
-admin-port = localhost:8530
-=======
 endpoint = tcp://localhost:8529
->>>>>>> 924ee44a
 admin-directory= @STATICFILES@/html/admin
 threads = 5
 
