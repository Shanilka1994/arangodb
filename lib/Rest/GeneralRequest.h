////////////////////////////////////////////////////////////////////////////////
/// DISCLAIMER
///
/// Copyright 2014-2016 ArangoDB GmbH, Cologne, Germany
/// Copyright 2004-2014 triAGENS GmbH, Cologne, Germany
///
/// Licensed under the Apache License, Version 2.0 (the "License");
/// you may not use this file except in compliance with the License.
/// You may obtain a copy of the License at
///
///     http://www.apache.org/licenses/LICENSE-2.0
///
/// Unless required by applicable law or agreed to in writing, software
/// distributed under the License is distributed on an "AS IS" BASIS,
/// WITHOUT WARRANTIES OR CONDITIONS OF ANY KIND, either express or implied.
/// See the License for the specific language governing permissions and
/// limitations under the License.
///
/// Copyright holder is ArangoDB GmbH, Cologne, Germany
///
/// @author Dr. Frank Celler
/// @author Achim Brandt
////////////////////////////////////////////////////////////////////////////////

#ifndef ARANGODB_REST_GENERAL_REQUEST_H
#define ARANGODB_REST_GENERAL_REQUEST_H 1

#include "Basics/Common.h"
#include "Endpoint/ConnectionInfo.h"

#include <velocypack/Builder.h>
#include <velocypack/Dumper.h>
#include <velocypack/Options.h>
#include <velocypack/velocypack-aliases.h>
#include <limits>
#include "CommonDefines.h"

namespace arangodb {
namespace velocypack {
class Builder;
struct Options;
}

namespace basics {
class StringBuffer;
}

class RequestContext;

using rest::RequestType;
using rest::ContentType;
using rest::ProtocolVersion;

class GeneralRequest {
  GeneralRequest(GeneralRequest const&) = delete;
  GeneralRequest& operator=(GeneralRequest const&) = delete;

 public:
  GeneralRequest(GeneralRequest&&) = default;

 public:
  // translate the HTTP protocol version
  static std::string translateVersion(ProtocolVersion);

  // translate an RequestType enum value into an "HTTP method string"
  static std::string translateMethod(RequestType);

  // translate "HTTP method string" into RequestType enum value
  static RequestType translateMethod(std::string const&);

  // append RequestType as string value to given String buffer
  static void appendMethod(RequestType, arangodb::basics::StringBuffer*);

 protected:
  static RequestType findRequestType(char const*, size_t const);

 public:
  explicit GeneralRequest(ConnectionInfo const& connectionInfo)
      : _version(ProtocolVersion::UNKNOWN),
        _protocol(""),
        _connectionInfo(connectionInfo),
        _clientTaskId(0),
        _requestContext(nullptr),
        _isRequestContextOwner(false),
        _type(RequestType::ILLEGAL),
        _contentType(ContentType::UNSET),
        _contentTypeResponse(ContentType::UNSET) {}

  virtual ~GeneralRequest();

 public:
  ProtocolVersion protocolVersion() const { return _version; }
  char const* protocol() const { return _protocol; }  // http, https or vpp
  void setProtocol(char const* protocol) { _protocol = protocol; }

  ConnectionInfo const& connectionInfo() const { return _connectionInfo; }
  void setConnectionInfo(ConnectionInfo const& connectionInfo) {
    _connectionInfo = connectionInfo;
  }

  uint64_t clientTaskId() const { return _clientTaskId; }
  void setClientTaskId(uint64_t clientTaskId) { _clientTaskId = clientTaskId; }

  std::string const& databaseName() const { return _databaseName; }
  void setDatabaseName(std::string const& databaseName) {
    _databaseName = databaseName;
  }

  // the authenticated user
  std::string const& user() const { return _user; }
  void setUser(std::string const& user) { _user = user; }
  void setUser(std::string&& user) { _user = std::move(user); }

  RequestContext* requestContext() const { return _requestContext; }
  void setRequestContext(RequestContext*, bool);

  RequestType requestType() const { return _type; }
  void setRequestType(RequestType type) { _type = type; }

  std::string const& fullUrl() const { return _fullUrl; }
  void setFullUrl(char const* begin, char const* end);
  void setFullUrl(std::string url);

  // consists of the URL without the host and without any parameters.
  std::string const& requestPath() const { return _requestPath; }
  void setRequestPath(std::string const& requestPath) {
    _requestPath = requestPath;
  }

  // The request path consists of the URL without the host and without any
  // parameters.  The request path is split into two parts: the prefix, namely
  // the part of the request path that was match by a handler and the suffix
  // with all the remaining arguments.
  std::string prefix() const { return _prefix; }
  void setPrefix(std::string const& prefix) { _prefix = prefix; }
  void setPrefix(std::string&& prefix) { _prefix = std::move(prefix); }

  std::vector<std::string> const& suffix() const { return _suffix; }
  void addSuffix(std::string&& part);

  // VIRTUAL //////////////////////////////////////////////
  // return 0 for protocols that
  // do not care about message ids
<<<<<<< HEAD
  virtual uint64_t messageId() { return 1; }
=======
  virtual uint64_t messageId() const { return 1; }
>>>>>>> ed111a39

  virtual arangodb::Endpoint::TransportType transportType() = 0;
  virtual int64_t contentLength() const = 0;
  // get value from headers map. The key must be lowercase.
  virtual std::string const& header(std::string const& key) const = 0;
  virtual std::string const& header(std::string const& key,
                                    bool& found) const = 0;
  // return headers map
  virtual std::unordered_map<std::string, std::string> const& headers()
      const = 0;

  // the value functions give access to to query string parameters
  virtual std::string const& value(std::string const& key) const = 0;
  virtual std::string const& value(std::string const& key,
                                   bool& found) const = 0;
  virtual std::unordered_map<std::string, std::string> values() const = 0;
  virtual std::unordered_map<std::string, std::vector<std::string>>
  arrayValues() const = 0;

  bool velocyPackResponse() const;

  // should toVelocyPack be renamed to payload?
<<<<<<< HEAD
  virtual VPackSlice payload(arangodb::velocypack::Options const*
                                 options = &VPackOptions::Defaults) = 0;
=======
  virtual VPackSlice payload(arangodb::velocypack::Options const* options =
                                 &VPackOptions::Defaults) = 0;
>>>>>>> ed111a39

  std::shared_ptr<VPackBuilder> toVelocyPackBuilderPtr(
      arangodb::velocypack::Options const* options) {
    auto rv = std::make_shared<VPackBuilder>();
    rv->add(payload(options));
    return rv;
  };

  ContentType contentType() const { return _contentType; }
  ContentType contentTypeResponse() const { return _contentTypeResponse; }

 protected:
  ProtocolVersion _version;
  char const* _protocol;  // http, https or vpp

  // connection info
  ConnectionInfo _connectionInfo;
  uint64_t _clientTaskId;
  std::string _databaseName;
  std::string _user;

  // request context
  RequestContext* _requestContext;
  bool _isRequestContextOwner;

  // information about the payload
  RequestType _type;  // GET, POST, ..
  std::string _fullUrl;
  std::string _requestPath;
  std::string _prefix;  // part of path matched by rest route
  std::vector<std::string> _suffix;
  ContentType _contentType;  // UNSET, VPACK, JSON
  ContentType _contentTypeResponse;
};
}

#endif<|MERGE_RESOLUTION|>--- conflicted
+++ resolved
@@ -141,11 +141,7 @@
   // VIRTUAL //////////////////////////////////////////////
   // return 0 for protocols that
   // do not care about message ids
-<<<<<<< HEAD
-  virtual uint64_t messageId() { return 1; }
-=======
   virtual uint64_t messageId() const { return 1; }
->>>>>>> ed111a39
 
   virtual arangodb::Endpoint::TransportType transportType() = 0;
   virtual int64_t contentLength() const = 0;
@@ -168,13 +164,8 @@
   bool velocyPackResponse() const;
 
   // should toVelocyPack be renamed to payload?
-<<<<<<< HEAD
-  virtual VPackSlice payload(arangodb::velocypack::Options const*
-                                 options = &VPackOptions::Defaults) = 0;
-=======
   virtual VPackSlice payload(arangodb::velocypack::Options const* options =
                                  &VPackOptions::Defaults) = 0;
->>>>>>> ed111a39
 
   std::shared_ptr<VPackBuilder> toVelocyPackBuilderPtr(
       arangodb::velocypack::Options const* options) {
