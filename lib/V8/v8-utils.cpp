////////////////////////////////////////////////////////////////////////////////
/// @brief V8 utility functions
///
/// @file
///
/// DISCLAIMER
///
/// Copyright 2004-2013 triAGENS GmbH, Cologne, Germany
///
/// Licensed under the Apache License, Version 2.0 (the "License");
/// you may not use this file except in compliance with the License.
/// You may obtain a copy of the License at
///
///     http://www.apache.org/licenses/LICENSE-2.0
///
/// Unless required by applicable law or agreed to in writing, software
/// distributed under the License is distributed on an "AS IS" BASIS,
/// WITHOUT WARRANTIES OR CONDITIONS OF ANY KIND, either express or implied.
/// See the License for the specific language governing permissions and
/// limitations under the License.
///
/// Copyright holder is triAGENS GmbH, Cologne, Germany
///
/// @author Dr. Frank Celler
/// @author Copyright 2011-2013, triAGENS GmbH, Cologne, Germany
////////////////////////////////////////////////////////////////////////////////

#ifdef _WIN32
#include "BasicsC/win-utils.h"
#endif

#include "v8-utils.h"

#include "BasicsC/common.h"

#include <fstream>
#include <locale>

#include <regex.h>

#include "Basics/Dictionary.h"
#include "Basics/Nonce.h"
#include "Basics/RandomGenerator.h"
#include "Basics/StringUtils.h"
#include "BasicsC/conversions.h"
#include "BasicsC/csv.h"
#include "BasicsC/files.h"
#include "BasicsC/logging.h"
#include "BasicsC/process-utils.h"
#include "BasicsC/string-buffer.h"
#include "BasicsC/tri-strings.h"
#include "BasicsC/tri-zip.h"
#include "BasicsC/utf8-helper.h"
#include "Basics/FileUtils.h"
#include "Rest/HttpRequest.h"
#include "Rest/SslInterface.h"
#include "SimpleHttpClient/GeneralClientConnection.h"
#include "SimpleHttpClient/SimpleHttpClient.h"
#include "SimpleHttpClient/SimpleHttpResult.h"
#include "Statistics/statistics.h"
#include "V8/v8-conv.h"
#include "V8/v8-globals.h"

#include "unicode/normalizer2.h"

#include "3rdParty/valgrind/valgrind.h"

using namespace std;
using namespace triagens::arango;
using namespace triagens::basics;
using namespace triagens::httpclient;
using namespace triagens::rest;

// -----------------------------------------------------------------------------
// --SECTION--                                                           GENERAL
// -----------------------------------------------------------------------------

////////////////////////////////////////////////////////////////////////////////
/// @brief Random string generators
////////////////////////////////////////////////////////////////////////////////

namespace {
  static Random::UniformCharacter JSAlphaNumGenerator("abcdefghijklmnopqrstuvwxyzABCDEFGHIJKLMNOPQRSTUVWXYZ0123456789");
  static Random::UniformCharacter JSNumGenerator("0123456789");
  static Random::UniformCharacter JSSaltGenerator("abcdefghijklmnopqrstuvwxyzABCDEFGHIJKLMNOPQRSTUVWXYZ0123456789!@#$%^&*(){}[]:;<>,.?/|");
}

// -----------------------------------------------------------------------------
// --SECTION--                                                    public classes
// -----------------------------------------------------------------------------

////////////////////////////////////////////////////////////////////////////////
/// @brief Converts an object to a UTF-8-encoded and normalized character array.
////////////////////////////////////////////////////////////////////////////////

TRI_Utf8ValueNFC::TRI_Utf8ValueNFC (TRI_memory_zone_t* memoryZone, v8::Handle<v8::Value> obj) :
  _str(0), _length(0), _memoryZone(memoryZone) {

   v8::String::Value str(obj);
   int str_len = str.length();

   _str = TRI_normalize_utf16_to_NFC(_memoryZone, *str, (size_t) str_len, &_length);
}

TRI_Utf8ValueNFC::~TRI_Utf8ValueNFC () {
  if (_str) {
    TRI_Free(_memoryZone, _str);
  }
}

// -----------------------------------------------------------------------------
// --SECTION--                                                 private functions
// -----------------------------------------------------------------------------

////////////////////////////////////////////////////////////////////////////////
/// @brief create a Javascript error object
////////////////////////////////////////////////////////////////////////////////

static v8::Handle<v8::Object> CreateErrorObject (int errorNumber, string const& message) {
  v8::HandleScope scope;

  TRI_v8_global_t* v8g = (TRI_v8_global_t*) v8::Isolate::GetCurrent()->GetData();

  v8::Handle<v8::String> errorMessage = v8::String::New(message.c_str(), (int) message.size());

  v8::Handle<v8::Object> errorObject = v8::Exception::Error(errorMessage)->ToObject();

  errorObject->Set(v8::String::New("errorNum"), v8::Number::New(errorNumber));
  errorObject->Set(v8::String::New("errorMessage"), errorMessage);

  v8::Handle<v8::Value> proto = v8g->ErrorTempl->NewInstance();
  if (! proto.IsEmpty()) {
    errorObject->SetPrototype(proto);
  }

  return scope.Close(errorObject);
}

////////////////////////////////////////////////////////////////////////////////
/// @brief reads/execute a file into/in the current context
////////////////////////////////////////////////////////////////////////////////

static bool LoadJavaScriptFile (char const* filename,
                                bool execute,
                                bool useGlobalContext) {
  v8::HandleScope handleScope;

  char* content = TRI_SlurpFile(TRI_UNKNOWN_MEM_ZONE, filename, NULL);

  if (content == 0) {
    LOG_TRACE("cannot load java script file '%s': %s", filename, TRI_last_error());
    return false;
  }

  if (useGlobalContext) {
    char* contentWrapper = TRI_Concatenate3StringZ(TRI_UNKNOWN_MEM_ZONE,
                                                   "(function() { ",
                                                   content,
                                                   "/* end-of-file */ })()");

    TRI_FreeString(TRI_UNKNOWN_MEM_ZONE, content);

    content = contentWrapper;
  }

  v8::Handle<v8::String> name = v8::String::New(filename);
  v8::Handle<v8::String> source = v8::String::New(content);

  TRI_FreeString(TRI_UNKNOWN_MEM_ZONE, content);

  v8::Handle<v8::Script> script = v8::Script::Compile(source, name);

  // compilation failed, print errors that happened during compilation
  if (script.IsEmpty()) {
    return false;
  }

  if (execute) {
    // execute script
    v8::Handle<v8::Value> result = script->Run();

    if (result.IsEmpty()) {
      return false;
    }
  }

  LOG_TRACE("loaded java script file: '%s'", filename);
  return true;
}

////////////////////////////////////////////////////////////////////////////////
/// @brief reads all files from a directory into the current context
////////////////////////////////////////////////////////////////////////////////

static bool LoadJavaScriptDirectory (char const* path,
                                     bool execute,
                                     bool useGlobalContext) {
  v8::HandleScope scope;
  TRI_vector_string_t files;
  bool result;
  regex_t re;
  size_t i;

  LOG_TRACE("loading JavaScript directory: '%s'", path);

  files = TRI_FilesDirectory(path);

  regcomp(&re, "^(.*)\\.js$", REG_ICASE | REG_EXTENDED);

  result = true;

  for (i = 0;  i < files._length;  ++i) {
    v8::TryCatch tryCatch;
    bool ok;
    char const* filename;
    char* full;

    filename = files._buffer[i];

    if (! regexec(&re, filename, 0, 0, 0) == 0) {
      continue;
    }

    full = TRI_Concatenate2File(path, filename);

    ok = LoadJavaScriptFile(full, execute, useGlobalContext);
    TRI_FreeString(TRI_CORE_MEM_ZONE, full);

    result = result && ok;

    if (! ok) {
      TRI_LogV8Exception(&tryCatch);
    }
  }

  TRI_DestroyVectorString(&files);
  regfree(&re);

  return result;
}

////////////////////////////////////////////////////////////////////////////////
/// @brief creates a distribution vector
////////////////////////////////////////////////////////////////////////////////

static v8::Handle<v8::Array> DistributionList (StatisticsVector const& dist) {
  v8::HandleScope scope;

  v8::Handle<v8::Array> result = v8::Array::New();

  for (uint32_t i = 0;  i < (uint32_t) dist._value.size();  ++i) {
    result->Set(i, v8::Number::New(dist._value[i]));
  }

  return scope.Close(result);
}

////////////////////////////////////////////////////////////////////////////////
/// @brief fills the distribution
////////////////////////////////////////////////////////////////////////////////

static void FillDistribution (v8::Handle<v8::Object> list,
                              char const* name,
                              StatisticsDistribution const& dist) {
  v8::Handle<v8::Object> result = v8::Object::New();
 
  result->Set(TRI_V8_SYMBOL("sum"), v8::Number::New(dist._total));
  result->Set(TRI_V8_SYMBOL("count"), v8::Number::New(dist._count));

  v8::Handle<v8::Array> counts = v8::Array::New((int) dist._counts.size());
  uint32_t pos = 0;

  for (vector<uint64_t>::const_iterator i = dist._counts.begin();  i != dist._counts.end();  ++i, ++pos) {
    counts->Set(pos, v8::Number::New(*i));
  }

  result->Set(TRI_V8_SYMBOL("counts"), counts);

  list->Set(TRI_V8_SYMBOL(name), result);
}

// -----------------------------------------------------------------------------
// --SECTION--                                                      JS functions
// -----------------------------------------------------------------------------

////////////////////////////////////////////////////////////////////////////////
/// @brief decodes a base64-encoded string
///
/// @FUN{internal.base64Decode(@FA{value})}
///
/// Base64-decodes the string @FA{value}.
////////////////////////////////////////////////////////////////////////////////

static v8::Handle<v8::Value> JS_Base64Decode (v8::Arguments const& argv) {
  v8::HandleScope scope;

  if (argv.Length() != 1) {
    TRI_V8_EXCEPTION_USAGE(scope, "base64Decode(<value>)");
  }

  string base64;

  try {
    string value = TRI_ObjectToString(argv[0]);
    base64 = StringUtils::decodeBase64(value);
  }
  catch (...) {
    TRI_V8_EXCEPTION_MESSAGE(scope, TRI_errno(), TRI_last_error());
  }

  return scope.Close(v8::String::New(base64.c_str(), (int) base64.size()));
}

////////////////////////////////////////////////////////////////////////////////
/// @brief encodes a string as base64
///
/// @FUN{internal.base64Encode(@FA{value})}
///
/// Base64-encodes the string @FA{value}.
////////////////////////////////////////////////////////////////////////////////

static v8::Handle<v8::Value> JS_Base64Encode (v8::Arguments const& argv) {
  v8::HandleScope scope;

  if (argv.Length() != 1) {
    TRI_V8_EXCEPTION_USAGE(scope, "base64Encode(<value>)");
  }

  string base64;

  try {
    string value = TRI_ObjectToString(argv[0]);
    base64 = StringUtils::encodeBase64(value);
  }
  catch (...) {
    TRI_V8_EXCEPTION_MESSAGE(scope, TRI_errno(), TRI_last_error());
  }

  return scope.Close(v8::String::New(base64.c_str(), (int) base64.size()));
}

////////////////////////////////////////////////////////////////////////////////
/// @brief parses a Javascript snippet, but do not execute it
///
/// @FUN{internal.parse(@FA{script})}
///
/// Parses the @FA{script} code, but does not execute it.
/// Will return @LIT{true} if the code does not have a parse error, and throw
/// an exception otherwise.
////////////////////////////////////////////////////////////////////////////////

static v8::Handle<v8::Value> JS_Parse (v8::Arguments const& argv) {
  v8::HandleScope scope;
  v8::TryCatch tryCatch;

  if (argv.Length() < 1) {
    TRI_V8_EXCEPTION_USAGE(scope, "parse(<script>)");
  }

  v8::Handle<v8::Value> source = argv[0];
  v8::Handle<v8::Value> filename;

  if (argv.Length() > 1) {
    filename = argv[1];
  }
  else {
    filename = v8::String::New("(snippet)");
  }

  if (! source->IsString()) {
    TRI_V8_TYPE_ERROR(scope, "<script> must be a string");
  }

  v8::Handle<v8::Script> script = v8::Script::Compile(source->ToString(), filename);

  // compilation failed, we have caught an exception
  if (tryCatch.HasCaught()) {
    string err = TRI_StringifyV8Exception(&tryCatch);

    TRI_V8_SYNTAX_ERROR(scope, err.c_str());
  }

  // compilation failed, we don't know why
  if (script.IsEmpty()) {
    return scope.Close(v8::False());
  }

  return scope.Close(v8::True());
}

////////////////////////////////////////////////////////////////////////////////
/// @brief downloads data from a URL
///
/// @FUN{internal.download(@FA{url}, @FA{body}, @FA{options}, @FA{outfile})}
///
/// Downloads the data from the URL specified by @FA{url} and saves the
/// response body to @FA{outfile}. The following @FA{options} are supported:
///
/// - @LIT{method}: the HTTP method to be used. The supported HTTP methods are 
///   @LIT{DELETE}, @LIT{GET}, @LIT{HEAD}, @LIT{POST}, @LIT{PUT}, @LIT{PATCH}
///
/// - @LIT{timeout}: a timeout value for the connection
///
/// - @LIT{followRedirects}: whether or not to follow redirects
///
/// - @LIT{maxRedirects}: maximum number of redirects to follow, only useful
///   if @LIT{followRedirects} is @LIT{true}.
///
/// - @LIT{returnBodyOnError}: whether or not to return / save body on HTTP
///   error
///
/// - @LIT{headers}: an optional array of headers to be sent for the first
///   (non-redirect) request.
///
/// Up to 5 redirects will be followed. Any user-defined headers will only be
/// sent for the first request. If no timeout is given, a default timeout will
/// be used.
///
/// If @FA{outfile} is specified, the result body will be saved in a file
/// specified by @FA{outfile}. If @FA{outfile} already exists, an error will
/// be thrown.
///
/// If @FA{outfile} is not specified, the result body will be returned in the
/// @LIT{body} attribute of the result object.
////////////////////////////////////////////////////////////////////////////////

static v8::Handle<v8::Value> JS_Download (v8::Arguments const& argv) {
  v8::HandleScope scope;

  const string signature = "download(<url>, <body>, <options>, <outfile>)";

  if (argv.Length() < 1) {
    TRI_V8_EXCEPTION_USAGE(scope, signature);
  }

  string url = TRI_ObjectToString(argv[0]);

  string body;
  if (argv.Length() > 1) {
    if (argv[1]->IsString() || argv[1]->IsStringObject()) {
      body = TRI_ObjectToString(argv[1]);
    }
  }

  // options
  // ------------------------------------------------------------------------
  
  map<string, string> headerFields;
  double timeout = 10.0;
  bool followRedirects = true;
  HttpRequest::HttpRequestType method = HttpRequest::HTTP_REQUEST_GET;
  bool returnBodyOnError = false;
  int maxRedirects = 5;

  if (argv.Length() > 2) {
    if (! argv[2]->IsObject()) {
      TRI_V8_EXCEPTION_USAGE(scope, signature);
    }

    v8::Handle<v8::Array> options = v8::Handle<v8::Array>::Cast(argv[2]);

    if (options.IsEmpty()) {
      TRI_V8_EXCEPTION_USAGE(scope, signature);
    }

    // method
    if (options->Has(TRI_V8_SYMBOL("method"))) {
      string methodString = TRI_ObjectToString(options->Get(TRI_V8_SYMBOL("method")));

      method = HttpRequest::translateMethod(methodString);
    }

    // headers
    if (options->Has(TRI_V8_SYMBOL("headers"))) {
      v8::Handle<v8::Object> v8Headers = options->Get(TRI_V8_SYMBOL("headers")).As<v8::Object> ();
      if (v8Headers->IsObject()) {
        v8::Handle<v8::Array> props = v8Headers->GetPropertyNames();

        for (uint32_t i = 0; i < props->Length(); i++) {
          v8::Handle<v8::Value> key = props->Get(v8::Integer::New(i));
          headerFields[TRI_ObjectToString(key)] = TRI_ObjectToString(v8Headers->Get(key));
        }
      }
    }

    // timeout
    if (options->Has(TRI_V8_SYMBOL("timeout"))) {
      if (! options->Get(TRI_V8_SYMBOL("timeout"))->IsNumber()) {
        TRI_V8_EXCEPTION_MESSAGE(scope, TRI_ERROR_BAD_PARAMETER, "invalid option value for timeout");
      }

      timeout = TRI_ObjectToDouble(options->Get(TRI_V8_SYMBOL("timeout")));
    }

    // follow redirects
    if (options->Has(TRI_V8_SYMBOL("followRedirects"))) {
      followRedirects = TRI_ObjectToBoolean(options->Get(TRI_V8_SYMBOL("followRedirects")));
    }
    
    // max redirects
    if (options->Has(TRI_V8_SYMBOL("maxRedirects"))) {
      if (! options->Get(TRI_V8_SYMBOL("maxRedirects"))->IsNumber()) {
        TRI_V8_EXCEPTION_MESSAGE(scope, TRI_ERROR_BAD_PARAMETER, "invalid option value for maxRedirects");
      }

      maxRedirects = (int) TRI_ObjectToInt64(options->Get(TRI_V8_SYMBOL("maxRedirects")));
    }

    if (body.size() > 0 &&
        (method == HttpRequest::HTTP_REQUEST_GET ||
         method == HttpRequest::HTTP_REQUEST_HEAD)) {
      TRI_V8_EXCEPTION_MESSAGE(scope, TRI_ERROR_BAD_PARAMETER, "should not provide a body value for this request method");
    }

    if (options->Has(TRI_V8_SYMBOL("returnBodyOnError"))) {
      returnBodyOnError = TRI_ObjectToBoolean(options->Get(TRI_V8_SYMBOL("returnBodyOnError")));
    }
  }


  // outfile
  string outfile;
  if (argv.Length() >= 4) {
    if (argv[3]->IsString() || argv[3]->IsStringObject()) {
      outfile = TRI_ObjectToString(argv[3]);
    }

    if (outfile == "") {
      TRI_V8_EXCEPTION_MESSAGE(scope, TRI_ERROR_BAD_PARAMETER, "invalid value provided for outfile");
    }

    if (TRI_ExistsFile(outfile.c_str())) {
      TRI_V8_EXCEPTION(scope, TRI_ERROR_CANNOT_OVERWRITE_FILE);
    }
  }


  int numRedirects = 0;

  while (numRedirects < maxRedirects) {
    string endpoint;
    string relative;

    if (url.substr(0, 7) == "http://") {
      size_t found = url.find('/', 7);

      relative = "/";
      if (found != string::npos) {
        relative.append(url.substr(found + 1));
        endpoint = url.substr(7, found - 7);
      }
      else {
        endpoint = url.substr(7);
      }
      found = endpoint.find(":");
      if (found == string::npos) {
        endpoint = endpoint + ":80";
      }
      endpoint = "tcp://" + endpoint;
    }
    else if (url.substr(0, 8) == "https://") {
      size_t found = url.find('/', 8);

      relative = "/";
      if (found != string::npos) {
        relative.append(url.substr(found + 1));
        endpoint = url.substr(8, found - 8);
      }
      else {
        endpoint = url.substr(8);
      }
      found = endpoint.find(":");
      if (found == string::npos) {
        endpoint = endpoint + ":443";
      }
      endpoint = "ssl://" + endpoint;
    }
    else {
      TRI_V8_SYNTAX_ERROR(scope, "unsupported URL specified");
    }

    LOG_TRACE("downloading file. endpoint: %s, relative URL: %s", 
              endpoint.c_str(),
              url.c_str());

    Endpoint* ep = Endpoint::clientFactory(endpoint);
    if (ep == 0) {
      TRI_V8_EXCEPTION_MESSAGE(scope, TRI_ERROR_BAD_PARAMETER, "invalid URL");
    }

    GeneralClientConnection* connection = GeneralClientConnection::factory(ep, timeout, timeout, 3, 0);

    if (connection == 0) {
      delete ep;
      TRI_V8_EXCEPTION_MEMORY(scope);
    }

    SimpleHttpClient* client = new SimpleHttpClient(connection, timeout, false);

    v8::Handle<v8::Object> result = v8::Object::New();
    
    if (numRedirects > 0) {
      // do not send extra headers now
      headerFields.clear();
    }

    // send the actual request
    SimpleHttpResult* response = client->request(method, 
                                                relative, 
                                                (body.size() > 0 ? body.c_str() : 0), 
                                                body.size(), 
                                                headerFields);

    int returnCode;
    string returnMessage;

    if (! response || ! response->isComplete()) {
      // save error message
      returnMessage = client->getErrorMessage();
      returnCode = 500;

      delete client;

      if (response && response->getHttpReturnCode() > 0) {
        returnCode = response->getHttpReturnCode();
      }
    }
    else {
      delete client;

      returnMessage = response->getHttpReturnMessage();
      returnCode = response->getHttpReturnCode();

      // follow redirects?
      if (followRedirects && 
          (returnCode == 301 || returnCode == 302 || returnCode == 307)) {
        bool found;
        url = response->getHeaderField(string("location"), found);

        delete response;
        delete connection;
        connection = 0;
        delete ep;

        if (! found) {
          TRI_V8_EXCEPTION_INTERNAL(scope, "caught invalid redirect URL");
        }

        numRedirects++;
        continue;
      }

      result->Set(v8::String::New("code"),    v8::Number::New(returnCode));
      result->Set(v8::String::New("message"), v8::String::New(returnMessage.c_str()));

      // process response headers
      const map<string, string> responseHeaders = response->getHeaderFields();
      map<string, string>::const_iterator it;

      v8::Handle<v8::Object> headers = v8::Object::New();

      for (it = responseHeaders.begin(); it != responseHeaders.end(); ++it) {
        headers->Set(v8::String::New((*it).first.c_str()), v8::String::New((*it).second.c_str()));
      }

      result->Set(v8::String::New("headers"), headers);

      if (returnBodyOnError || (returnCode >= 200 && returnCode <= 299)) {
        try {
          if (outfile.size() > 0) {
            // save outfile
            FileUtils::spit(outfile, response->getBody().str());
          }
          else {
            // set "body" attribute in result
            const string s = response->getBody().str();
            result->Set(v8::String::New("body"), v8::String::New(s.c_str(), (int) s.size()));
          }
        }
        catch (...) {

        }
      }
    }

    result->Set(v8::String::New("code"),    v8::Number::New(returnCode));
    result->Set(v8::String::New("message"), v8::String::New(returnMessage.c_str()));

    if (response) {
      delete response;
    }

    if (connection) {
      delete connection;
    }
    delete ep;

    return scope.Close(result);
  }

  TRI_V8_EXCEPTION_INTERNAL(scope, "too many redirects");
}

////////////////////////////////////////////////////////////////////////////////
/// @brief executes a script
///
/// @FUN{internal.execute(@FA{script}, @FA{sandbox}, @FA{filename})}
///
/// Executes the @FA{script} with the @FA{sandbox} as context. Global variables
/// assigned inside the @FA{script}, will be visible in the @FA{sandbox} object
/// after execution. The @FA{filename} is used for displaying error
/// messages.
///
/// If @FA{sandbox} is undefined, then @FN{execute} uses the current context.
////////////////////////////////////////////////////////////////////////////////

static v8::Handle<v8::Value> JS_Execute (v8::Arguments const& argv) {
  v8::HandleScope scope;

  // extract arguments
  if (argv.Length() != 3) {
    TRI_V8_EXCEPTION_USAGE(scope, "execute(<script>, <sandbox>, <filename>)");
  }

  v8::Handle<v8::Value> source = argv[0];
  v8::Handle<v8::Value> sandboxValue = argv[1];
  v8::Handle<v8::Value> filename = argv[2];

  if (! source->IsString()) {
    TRI_V8_TYPE_ERROR(scope, "<script> must be a string");
  }

  bool useSandbox = sandboxValue->IsObject();
  v8::Handle<v8::Object> sandbox;
  v8::Handle<v8::Context> context;

  if (useSandbox) {
    sandbox = sandboxValue->ToObject();

    // create new context
    context = v8::Context::New();
    context->Enter();

    // copy sandbox into context
    v8::Handle<v8::Array> keys = sandbox->GetPropertyNames();

    for (uint32_t i = 0; i < keys->Length(); i++) {
      v8::Handle<v8::String> key = keys->Get(v8::Integer::New(i))->ToString();
      v8::Handle<v8::Value> value = sandbox->Get(key);

      if (TRI_IsTraceLogging(__FILE__)) {
        TRI_Utf8ValueNFC keyName(TRI_UNKNOWN_MEM_ZONE, key);

        if (*keyName != 0) {
          LOG_TRACE("copying key '%s' from sandbox to context", *keyName);
        }
      }

      if (value == sandbox) {
        value = context->Global();
      }

      context->Global()->Set(key, value);
    }
  }

  // execute script inside the context
  v8::Handle<v8::Script> script = v8::Script::Compile(source->ToString(), filename);

  // compilation failed, print errors that happened during compilation
  if (script.IsEmpty()) {
    if (useSandbox) {
      context->DetachGlobal();
      context->Exit();
    }

    return scope.Close(v8::Undefined());
  }

  // compilation succeeded, run the script
  v8::Handle<v8::Value> result = script->Run();

  if (result.IsEmpty()) {
    if (useSandbox) {
      context->DetachGlobal();
      context->Exit();
    }

    return scope.Close(v8::Undefined());
  }

  // copy result back into the sandbox
  if (useSandbox) {
    v8::Handle<v8::Array> keys = context->Global()->GetPropertyNames();

    for (uint32_t i = 0; i < keys->Length(); i++) {
      v8::Handle<v8::String> key = keys->Get(v8::Integer::New(i))->ToString();
      v8::Handle<v8::Value> value = context->Global()->Get(key);

      if (TRI_IsTraceLogging(__FILE__)) {
        TRI_Utf8ValueNFC keyName(TRI_UNKNOWN_MEM_ZONE, key);

        if (*keyName != 0) {
          LOG_TRACE("copying key '%s' from context to sandbox", *keyName);
        }
      }

      if (value == context->Global()) {
        value = sandbox;
      }

      sandbox->Set(key, value);
    }

    context->DetachGlobal();
    context->Exit();
  }

  if (useSandbox) {
    return scope.Close(v8::True());
  }
  else {
    return scope.Close(result);
  }
}

////////////////////////////////////////////////////////////////////////////////
/// @brief checks if a file of any type or directory exists
///
/// @FUN{fs.exists(@FA{path})}
///
/// Returns true if a file (of any type) or a directory exists at a given
/// path. If the file is a broken symbolic link, returns false.
////////////////////////////////////////////////////////////////////////////////

static v8::Handle<v8::Value> JS_Exists (v8::Arguments const& argv) {
  v8::HandleScope scope;

  // extract arguments
  if (argv.Length() != 1) {
    TRI_V8_EXCEPTION_USAGE(scope, "exists(<path>)");
  }

  TRI_Utf8ValueNFC name(TRI_UNKNOWN_MEM_ZONE, argv[0]);

  if (*name == 0) {
    TRI_V8_TYPE_ERROR(scope, "<path> must be a string");
  }

  return scope.Close(TRI_ExistsFile(*name) ? v8::True() : v8::False());
}

////////////////////////////////////////////////////////////////////////////////
/// @brief gets the size of a file
///
/// @FUN{fs.size(@FA{path})}
///
/// Returns the size of the file specified by @FA{path}.
////////////////////////////////////////////////////////////////////////////////

static v8::Handle<v8::Value> JS_SizeFile (v8::Arguments const& argv) {
  v8::HandleScope scope;

  // extract arguments
  if (argv.Length() != 1) {
    TRI_V8_EXCEPTION_USAGE(scope, "size(<path>)");
  }

  TRI_Utf8ValueNFC name(TRI_UNKNOWN_MEM_ZONE, argv[0]);

  if (*name == 0) {
    TRI_V8_TYPE_ERROR(scope, "<path> must be a string");
  }

  if (! TRI_ExistsFile(*name) || TRI_IsDirectory(*name)) {
    TRI_V8_EXCEPTION(scope, TRI_ERROR_FILE_NOT_FOUND);
  }

  int64_t size = TRI_SizeFile(*name);

  if (size < 0) {
    TRI_V8_EXCEPTION(scope, TRI_ERROR_FILE_NOT_FOUND);
  }

  return scope.Close(v8::Number::New((double) size));
}

////////////////////////////////////////////////////////////////////////////////
/// @brief reads in a line from stdin
////////////////////////////////////////////////////////////////////////////////

static v8::Handle<v8::Value> JS_Getline (v8::Arguments const& argv) {
  v8::HandleScope scope;

  string line;
  getline(cin, line);

  return scope.Close(v8::String::New(line.c_str(), (int) line.size()));
}

////////////////////////////////////////////////////////////////////////////////
/// @brief returns the temporary directory
///
/// @FUN{fs.getTempPath()}
///
/// Returns the absolute path of the temporary directory
////////////////////////////////////////////////////////////////////////////////

static v8::Handle<v8::Value> JS_GetTempPath (v8::Arguments const& argv) {
  v8::HandleScope scope;

  if (argv.Length() != 0) {
    TRI_V8_EXCEPTION_USAGE(scope, "getTempPath()");
  }

  char* path = TRI_GetUserTempPath();

  if (path == 0) {
    TRI_V8_EXCEPTION_MEMORY(scope);
  }
  
  v8::Handle<v8::Value> result = v8::String::New(path);
  TRI_Free(TRI_CORE_MEM_ZONE, path);

  return scope.Close(result);
}

////////////////////////////////////////////////////////////////////////////////
/// @brief returns the name for a (new) temporary file
///
/// @FUN{fs.getTempFile(@FA{directory}, @FA{createFile})}
///
/// Returns the name for a new temporary file in directory @FA{directory}.
/// If @FA{createFile} is @LIT{true}, an empty file will be created so no other
/// process can create a file of the same name.
///
/// Note that the directory @FA{directory} must exist.
////////////////////////////////////////////////////////////////////////////////

static v8::Handle<v8::Value> JS_GetTempFile (v8::Arguments const& argv) {
  v8::HandleScope scope;

  if (argv.Length() > 2) {
    TRI_V8_EXCEPTION_USAGE(scope, "getTempFile(<directory>, <createFile>)");
  }

  const char* p = NULL;
  string path;
  if (argv.Length() > 0) {
    path = TRI_ObjectToString(argv[0]);
    p = path.c_str();
  }

  bool create = false;
  if (argv.Length() > 1) {
    create = TRI_ObjectToBoolean(argv[1]);
  }

  char* result = 0;

  if (TRI_GetTempName(p, &result, create) != TRI_ERROR_NO_ERROR) {
    TRI_V8_EXCEPTION_INTERNAL(scope, "could not create temp file");
  }

  const string tempfile(result);
  TRI_Free(TRI_CORE_MEM_ZONE, result);

  // return result
  return scope.Close(v8::String::New(tempfile.c_str(), (int) tempfile.size()));
}

////////////////////////////////////////////////////////////////////////////////
/// @brief tests if path is a directory
///
/// @FUN{fs.isDirectory(@FA{path})}
///
/// Returns true if the @FA{path} points to a directory.
////////////////////////////////////////////////////////////////////////////////

static v8::Handle<v8::Value> JS_IsDirectory (v8::Arguments const& argv) {
  v8::HandleScope scope;

  // extract arguments
  if (argv.Length() != 1) {
    TRI_V8_EXCEPTION_USAGE(scope, "isDirectory(<path>)");
  }

  TRI_Utf8ValueNFC name(TRI_UNKNOWN_MEM_ZONE, argv[0]);

  if (*name == 0) {
    TRI_V8_TYPE_ERROR(scope, "<path> must be a string");
  }

  // return result
  return scope.Close(TRI_IsDirectory(*name) ? v8::True() : v8::False());
}

////////////////////////////////////////////////////////////////////////////////
/// @brief tests if path is a file
///
/// @FUN{fs.isFile(@FA{path})}
///
/// Returns true if the @FA{path} points to a file.
////////////////////////////////////////////////////////////////////////////////

static v8::Handle<v8::Value> JS_IsFile (v8::Arguments const& argv) {
  v8::HandleScope scope;

  // extract arguments
  if (argv.Length() != 1) {
    TRI_V8_EXCEPTION_USAGE(scope, "isFile(<path>)");
  }

  TRI_Utf8ValueNFC name(TRI_UNKNOWN_MEM_ZONE, argv[0]);

  if (*name == 0) {
    TRI_V8_TYPE_ERROR(scope, "<path> must be a string");
  }

  // return result
  return scope.Close((TRI_ExistsFile(*name) && ! TRI_IsDirectory(*name)) ? v8::True() : v8::False());
}

////////////////////////////////////////////////////////////////////////////////
/// @brief makes a given path absolute
///
/// @FUN{fs.makeAbsolute(@FA{path})}
///
/// Returns the given string if it is an absolute path, otherwise an
/// absolute path to the same location is returned.
////////////////////////////////////////////////////////////////////////////////

static v8::Handle<v8::Value> JS_MakeAbsolute(v8::Arguments const& argv) {
  v8::HandleScope scope;

  // extract arguments
  if (argv.Length() != 1) {
    TRI_V8_EXCEPTION_USAGE(scope, "makeAbsolute(<path>)");
  }

  TRI_Utf8ValueNFC name(TRI_UNKNOWN_MEM_ZONE, argv[0]);

  if (*name == 0) {
    TRI_V8_TYPE_ERROR(scope, "<path> must be a string");
  }

  int err = 0;
  string cwd = triagens::basics::FileUtils::currentDirectory(&err);
  if (0 != err) {
    TRI_V8_EXCEPTION_MESSAGE(scope, err,"cannot get current working directory");
  }

  char *abs = TRI_GetAbsolutePath (*name, cwd.c_str());
  v8::Handle<v8::String> res;
  
  if (0 != abs) {
    res = v8::String::New(abs);
    TRI_Free(TRI_UNKNOWN_MEM_ZONE, abs);
  }
  else {
    res = v8::String::New(cwd.c_str(), cwd.size());
  }

  // return result
  return scope.Close(res);
}


////////////////////////////////////////////////////////////////////////////////
/// @brief returns the directory listing
///
/// @FUN{fs.list(@FA{path})}
///
/// The functions returns the names of all the files in a directory, in
/// lexically sorted order. Throws an exception if the directory cannot be
/// traversed (or path is not a directory).
///
/// Note: this means that list("x") of a directory containing "a" and "b" would
/// return ["a", "b"], not ["x/a", "x/b"].
////////////////////////////////////////////////////////////////////////////////

static v8::Handle<v8::Value> JS_List (v8::Arguments const& argv) {
  v8::HandleScope scope;

  // extract arguments
  if (argv.Length() != 1) {
    TRI_V8_EXCEPTION_USAGE(scope, "listTree(<path>)");
  }

  TRI_Utf8ValueNFC name(TRI_UNKNOWN_MEM_ZONE, argv[0]);

  if (*name == 0) {
    TRI_V8_TYPE_ERROR(scope, "<path> must be a string");
  }

  // constructed listing
  v8::Handle<v8::Array> result = v8::Array::New();
  TRI_vector_string_t list = TRI_FilesDirectory(*name);

  uint32_t j = 0;

  for (size_t i = 0;  i < list._length;  ++i) {
    const char* f = list._buffer[i];
    result->Set(j++, v8::String::New(f));
  }

  TRI_DestroyVectorString(&list);

  // return result
  return scope.Close(result);
}

////////////////////////////////////////////////////////////////////////////////
/// @brief returns the directory tree
///
/// @FUN{fs.listTree(@FA{path})}
///
/// The function returns an array that starts with the given path, and all of
/// the paths relative to the given path, discovered by a depth first traversal
/// of every directory in any visited directory, reporting but not traversing
/// symbolic links to directories. The first path is always @LIT{""}, the path
/// relative to itself.
////////////////////////////////////////////////////////////////////////////////

static v8::Handle<v8::Value> JS_ListTree (v8::Arguments const& argv) {
  v8::HandleScope scope;

  // extract arguments
  if (argv.Length() != 1) {
    TRI_V8_EXCEPTION_USAGE(scope, "listTree(<path>)");
  }

  TRI_Utf8ValueNFC name(TRI_UNKNOWN_MEM_ZONE, argv[0]);

  if (*name == 0) {
    TRI_V8_TYPE_ERROR(scope, "<path> must be a string");
  }

  // constructed listing
  v8::Handle<v8::Array> result = v8::Array::New();
  TRI_vector_string_t list = TRI_FullTreeDirectory(*name);

  uint32_t j = 0;

  for (size_t i = 0;  i < list._length;  ++i) {
    const char* f = list._buffer[i];
    result->Set(j++, v8::String::New(f));
  }

  TRI_DestroyVectorString(&list);

  // return result
  return scope.Close(result);
}

////////////////////////////////////////////////////////////////////////////////
/// @brief creates a directory
///
/// @FUN{fs.makeDirectory(@FA{path})}
///
/// Creates the directory specified by @FA{path}.
////////////////////////////////////////////////////////////////////////////////

static v8::Handle<v8::Value> JS_MakeDirectory (v8::Arguments const& argv) {
  v8::HandleScope scope;

  // 2nd argument (permissions) are ignored for now

  // extract arguments
  if (argv.Length() != 1 && argv.Length() != 2) {
    TRI_V8_EXCEPTION_USAGE(scope, "makeDirectory(<path>)");
  }

  TRI_Utf8ValueNFC name(TRI_UNKNOWN_MEM_ZONE, argv[0]);

  if (*name == 0) {
    TRI_V8_TYPE_ERROR(scope, "<path> must be a string");
  }

  int res = TRI_CreateDirectory(*name);

  if (res != TRI_ERROR_NO_ERROR) {
    TRI_V8_EXCEPTION(scope, res);
  }

  return scope.Close(v8::Undefined());
}

////////////////////////////////////////////////////////////////////////////////
/// @brief unzips a file
///
/// @FUN{fs.unzip(@FA{filename}, @FA{outpath}, @FA{skipPaths}, @FA{overwrite}, @FA{password})}
///
/// Unzips the zip file specified by @FA{filename} into the path specified by
/// @FA{outpath}. Overwrites any existing target files if @FA{overwrite} is set
/// to @LIT{true}.
///
/// Returns @LIT{true} if the file was unzipped successfully.
////////////////////////////////////////////////////////////////////////////////

static v8::Handle<v8::Value> JS_UnzipFile (v8::Arguments const& argv) {
  v8::HandleScope scope;

  // extract arguments
  if (argv.Length() < 2) {
    TRI_V8_EXCEPTION_USAGE(scope, "unzip(<filename>, <outPath>, <skipPaths>, <overwrite>, <password>)");
  }

  const string filename = TRI_ObjectToString(argv[0]);
  const string outPath = TRI_ObjectToString(argv[1]);

  bool skipPaths = false;
  if (argv.Length() > 2) {
    skipPaths = TRI_ObjectToBoolean(argv[2]);
  }

  bool overwrite = false;
  if (argv.Length() > 3) {
    overwrite = TRI_ObjectToBoolean(argv[3]);
  }

  const char* p;
  string password;
  if (argv.Length() > 4) {
    password = TRI_ObjectToString(argv[4]);
    p = password.c_str();
  }
  else {
    p = NULL;
  }

  int res = TRI_UnzipFile(filename.c_str(), outPath.c_str(), skipPaths, overwrite, p);

  if (res == TRI_ERROR_NO_ERROR) {
    return scope.Close(v8::True());
  }

  TRI_V8_EXCEPTION(scope, res);
}

////////////////////////////////////////////////////////////////////////////////
/// @brief zips a file
///
/// @FUN{fs.zip(@FA{filename}, @FA{files})}
///
/// Stores the files specified by @FA{files} in the zip file @FA{filename}.
///
/// Returns @LIT{true} if the file was zipped successfully.
////////////////////////////////////////////////////////////////////////////////

static v8::Handle<v8::Value> JS_ZipFile (v8::Arguments const& argv) {
  v8::HandleScope scope;

  // extract arguments
  if (argv.Length() < 3 || argv.Length() > 4) {
    TRI_V8_EXCEPTION_USAGE(scope, "zip(<filename>, <chdir>, <files>, <password>)");
  }

  const string filename = TRI_ObjectToString(argv[0]);
  const string dir = TRI_ObjectToString(argv[1]);

  if (! argv[2]->IsArray()) {
    TRI_V8_EXCEPTION_USAGE(scope, "zip(<filename>, <chdir>, <files>, <password>)");
  }

  v8::Handle<v8::Array> files = v8::Handle<v8::Array>::Cast(argv[2]);

  int res = TRI_ERROR_NO_ERROR;
  TRI_vector_string_t filenames;
  TRI_InitVectorString(&filenames, TRI_UNKNOWN_MEM_ZONE);

  for (uint32_t i = 0 ; i < files->Length(); ++i) {
    v8::Handle<v8::Value> file = files->Get(i);
    if (file->IsString()) {
      string fname = TRI_ObjectToString(file);
      TRI_PushBackVectorString(&filenames, TRI_DuplicateStringZ(TRI_UNKNOWN_MEM_ZONE, fname.c_str()));
    }
    else {
      res = TRI_ERROR_BAD_PARAMETER;
      break;
    }
  }

  if (res != TRI_ERROR_NO_ERROR) {
    TRI_DestroyVectorString(&filenames);

    TRI_V8_EXCEPTION_USAGE(scope, "zip(<filename>, <files>, <password>)");
  }

  const char* p;
  string password;
  if (argv.Length() == 4) {
    password = TRI_ObjectToString(argv[3]);
    p = password.c_str();
  }
  else {
    p = NULL;
  }

  res = TRI_ZipFile(filename.c_str(), dir.c_str(), &filenames, p);
  TRI_DestroyVectorString(&filenames);

  if (res == TRI_ERROR_NO_ERROR) {
    return scope.Close(v8::True());
  }

  TRI_V8_EXCEPTION(scope, res);
}

////////////////////////////////////////////////////////////////////////////////
/// @brief reads a file and executes it
///
/// @FUN{internal.load(@FA{filename})}
///
/// Reads in a files and executes the contents in the current context.
////////////////////////////////////////////////////////////////////////////////

static v8::Handle<v8::Value> JS_Load (v8::Arguments const& argv) {
  v8::HandleScope scope;

  // extract arguments
  if (argv.Length() != 1) {
    TRI_V8_EXCEPTION_USAGE(scope, "load(<filename>)");
  }

  TRI_Utf8ValueNFC name(TRI_UNKNOWN_MEM_ZONE, argv[0]);

  if (*name == 0) {
    TRI_V8_TYPE_ERROR(scope, "<filename> must be a string");
  }

  char* content = TRI_SlurpFile(TRI_UNKNOWN_MEM_ZONE, *name, NULL);

  if (content == 0) {
    TRI_V8_EXCEPTION_MESSAGE(scope, TRI_errno(), "cannot read file");
  }

  TRI_ExecuteJavaScriptString(v8::Context::GetCurrent(), v8::String::New(content), argv[0], false);
  TRI_FreeString(TRI_UNKNOWN_MEM_ZONE, content);

  return scope.Close(v8::Undefined());
}

////////////////////////////////////////////////////////////////////////////////
/// @brief logs a message
///
/// @FUN{internal.log(@FA{level}, @FA{message})}
///
/// Logs the @FA{message} at the given log @FA{level}.
///
/// Valid log-level are:
///
/// - fatal
/// - error
/// - warning
/// - info
/// - debug
/// - trace
////////////////////////////////////////////////////////////////////////////////

static v8::Handle<v8::Value> JS_Log (v8::Arguments const& argv) {
  v8::HandleScope scope;

  if (argv.Length() != 2) {
    TRI_V8_EXCEPTION_USAGE(scope, "log(<level>, <message>)");
  }

  TRI_Utf8ValueNFC level(TRI_UNKNOWN_MEM_ZONE, argv[0]);

  if (*level == 0) {
    TRI_V8_TYPE_ERROR(scope, "<level> must be a string");
  }

  TRI_Utf8ValueNFC message(TRI_UNKNOWN_MEM_ZONE, argv[1]);

  if (*message == 0) {
    TRI_V8_TYPE_ERROR(scope, "<message> must be a string");
  }

  if (TRI_CaseEqualString(*level, "fatal")) {
    LOG_ERROR("(FATAL) %s", *message);
  }
  else if (TRI_CaseEqualString(*level, "error")) {
    LOG_ERROR("%s", *message);
  }
  else if (TRI_CaseEqualString(*level, "warning")) {
    LOG_WARNING("%s", *message);
  }
  else if (TRI_CaseEqualString(*level, "info")) {
    LOG_INFO("%s", *message);
  }
  else if (TRI_CaseEqualString(*level, "debug")) {
    LOG_DEBUG("%s", *message);
  }
  else if (TRI_CaseEqualString(*level, "trace")) {
    LOG_TRACE("%s", *message);
  }
  else {
    LOG_ERROR("(unknown log level '%s') %s", *level, *message);
  }

  return scope.Close(v8::Undefined());
}

////////////////////////////////////////////////////////////////////////////////
/// @brief gets or sets the log-level
///
/// @FUN{internal.logLevel()}
///
/// Returns the current log-level as string.
///
/// @verbinclude fluent37
///
/// @FUN{internal.logLevel(@FA{level})}
///
/// Changes the current log-level. Valid log-level are:
///
/// - fatal
/// - error
/// - warning
/// - info
/// - debug
/// - trace
///
/// @verbinclude fluent38
////////////////////////////////////////////////////////////////////////////////

static v8::Handle<v8::Value> JS_LogLevel (v8::Arguments const& argv) {
  v8::HandleScope scope;

  if (1 <= argv.Length()) {
    TRI_Utf8ValueNFC str(TRI_UNKNOWN_MEM_ZONE, argv[0]);

    TRI_SetLogLevelLogging(*str);
  }

  return scope.Close(v8::String::New(TRI_LogLevelLogging()));
}

////////////////////////////////////////////////////////////////////////////////
/// @brief computes the md5 sum of a text
///
/// @FUN{internal.md5(@FA{text})}
///
/// Computes an md5 for the @FA{text}.
////////////////////////////////////////////////////////////////////////////////

static v8::Handle<v8::Value> JS_Md5 (v8::Arguments const& argv) {
  v8::HandleScope scope;

  // extract arguments
  if (argv.Length() != 1 || ! argv[0]->IsString()) {
    TRI_V8_EXCEPTION_USAGE(scope, "md5(<text>)");
  }

  v8::String::Utf8Value str(argv[0]);

  if (*str == 0) {
    return scope.Close(v8::Undefined());
  }

  // create md5
  char hash[17];
  char* p = &hash[0];
  size_t length;

  SslInterface::sslMD5(*str, str.length(), p, length);

  // as hex
  char hex[33];
  p = &hex[0];

  SslInterface::sslHEX(hash, 16, p, length);

  // and return
  v8::Handle<v8::String> hashStr = v8::String::New(hex, 32);

  return scope.Close(hashStr);
}

////////////////////////////////////////////////////////////////////////////////
/// @brief generates random numbers
///
/// @FUN{internal.genRandomNumbers(@FA{length})}
///
/// Generates a string of a given @FA{length} containing numbers.
////////////////////////////////////////////////////////////////////////////////

static v8::Handle<v8::Value> JS_RandomNumbers (v8::Arguments const& argv) {
  v8::HandleScope scope;
  v8::TryCatch tryCatch;

  if (argv.Length() != 1 || ! argv[0]->IsNumber()) {
    TRI_V8_EXCEPTION_USAGE(scope, "genRandomNumbers(<length>)");
  }

  int length = (int) TRI_ObjectToInt64(argv[0]);

  string str = JSNumGenerator.random(length);
  return scope.Close(v8::String::New(str.c_str(), (int) str.length()));
}

////////////////////////////////////////////////////////////////////////////////
/// @brief generates random alpha-numbers
///
/// @FUN{internal.genRandomAlphaNumbers(@FA{length})}
///
/// Generates a string of a given @FA{length} containing numbers and characters.
////////////////////////////////////////////////////////////////////////////////

static v8::Handle<v8::Value> JS_RandomAlphaNum (v8::Arguments const& argv) {
  v8::HandleScope scope;

  if (argv.Length() != 1 || ! argv[0]->IsNumber()) {
    TRI_V8_EXCEPTION_USAGE(scope, "genRandomAlphaNumbers(<length>)");
  }

  int length = (int) TRI_ObjectToInt64(argv[0]);

  string str = JSAlphaNumGenerator.random(length);
  return scope.Close(v8::String::New(str.c_str(), (int) str.length()));
}

////////////////////////////////////////////////////////////////////////////////
/// @brief generates a salt
///
/// @FUN{internal.genRandomSalt()}
///
/// Generates a string containing numbers and characters (length 8).
////////////////////////////////////////////////////////////////////////////////

static v8::Handle<v8::Value> JS_RandomSalt (v8::Arguments const& argv) {
  v8::HandleScope scope;

  if (argv.Length() != 0) {
    TRI_V8_EXCEPTION_USAGE(scope, "genRandomSalt()");
  }

  string str = JSSaltGenerator.random(8);
  return scope.Close(v8::String::New(str.c_str(), (int) str.length()));
}

////////////////////////////////////////////////////////////////////////////////
/// @brief generates a nonce
///
/// @FUN{internal.createNonce()}
///
/// Generates a base64 encoded nonce string. (length of the string is 16)
////////////////////////////////////////////////////////////////////////////////

static v8::Handle<v8::Value> JS_CreateNonce (v8::Arguments const& argv) {
  v8::HandleScope scope;

  if (argv.Length() != 0) {
    TRI_V8_EXCEPTION_USAGE(scope, "createNonce()");
  }

  string str =  Nonce::createNonce();

  return scope.Close(v8::String::New(str.c_str(), (int) str.length()));
}

////////////////////////////////////////////////////////////////////////////////
/// @brief checks a base64 encoded nonce
///
/// @FUN{internal.checkAndMarkNonce(@FA{nonce})}
///
/// Checks and marks a @FA{nonce}
////////////////////////////////////////////////////////////////////////////////

static v8::Handle<v8::Value> JS_MarkNonce (v8::Arguments const& argv) {
  v8::HandleScope scope;

  if (argv.Length() != 1 || ! argv[0]->IsString()) {
    TRI_V8_EXCEPTION_USAGE(scope, "checkAndMarkNonce(<nonce>)");
  }

  TRI_Utf8ValueNFC base64u(TRI_CORE_MEM_ZONE, argv[0]);

  if (base64u.length() != 16) {
    TRI_V8_TYPE_ERROR(scope, "expecting 16-Byte base64url-encoded nonce");
  }

  string raw = StringUtils::decodeBase64U(*base64u);

  if (raw.size() != 12) {
    TRI_V8_TYPE_ERROR(scope, "expecting 12-Byte nonce");
  }

  bool valid = Nonce::checkAndMark(raw);

  return scope.Close(v8::Boolean::New(valid));
}

////////////////////////////////////////////////////////////////////////////////
/// @brief renames a file
///
/// @FUN{fs.move(@FA{source}, @FA{destination})}
///
/// Moves @FA{source} to @FA{destination}. Failure to move the file, or
/// specifying a directory for target when source is a file will throw an
/// exception.
////////////////////////////////////////////////////////////////////////////////

static v8::Handle<v8::Value> JS_Move (v8::Arguments const& argv) {
  v8::HandleScope scope;

  // extract two arguments
  if (argv.Length() != 2) {
    TRI_V8_EXCEPTION_USAGE(scope, "move(<source>, <destination>)");
  }

  string source = TRI_ObjectToString(argv[0]);
  string destination = TRI_ObjectToString(argv[1]);

  int res = TRI_RenameFile(source.c_str(), destination.c_str());

  if (res != TRI_ERROR_NO_ERROR) {
    TRI_V8_EXCEPTION_MESSAGE(scope, res, "cannot move file");
  }

  return scope.Close(v8::Undefined());
}

////////////////////////////////////////////////////////////////////////////////
/// @brief outputs the arguments
///
/// @FUN{internal.output(@FA{string1}, @FA{string2}, @FA{string3}, ...)}
///
/// Outputs the arguments to standard output.
///
/// @verbinclude fluent39
////////////////////////////////////////////////////////////////////////////////

static v8::Handle<v8::Value> JS_Output (v8::Arguments const& argv) {
  for (int i = 0; i < argv.Length(); i++) {
    v8::HandleScope scope;

    // extract the next argument
    v8::Handle<v8::Value> val = argv[i];

    // convert it into a string
    v8::String::Utf8Value utf8(val);
    // TRI_Utf8ValueNFC utf8(TRI_UNKNOWN_MEM_ZONE, val);

    if (*utf8 == 0) {
      continue;
    }

    // print the argument
    char const* ptr = *utf8;
    size_t len = utf8.length();

    while (0 < len) {
      ssize_t n = TRI_WRITE(1, ptr, len);

      if (n < 0) {
        return v8::Undefined();
      }

      len -= n;
      ptr += n;
    }
  }

  return v8::Undefined();
}

////////////////////////////////////////////////////////////////////////////////
/// @brief returns the current process information
///
/// @FUN{internal.processStatistics()}
///
/// Returns information about the current process:
///
/// - minorPageFaults: The number of minor faults the process has made
///   which have not required loading a memory page from disk.
///
/// - majorPageFaults: The number of major faults the process has made
///   which have required loading a memory page from disk.
///
/// - userTime: Amount of time that this process has been scheduled in
///   user mode, measured in clock ticks.
///
/// - systemTime: Amount of time that this process has been scheduled
///   in kernel mode, measured in clock ticks.
///
/// - numberOfThreads: Number of threads in this process.
///
/// - residentSize: Resident Set Size: total size of the number of pages 
///   the process has in real memory.  This is just the pages which count 
///   toward text, data, or stack space.  This does not include pages which 
///   have not been demand-loaded in, or which are swapped out.
///
///   The resident set size is reported in bytes.
///
/// - virtualSize: Virtual memory size in bytes.
///
/// @verbinclude system1
////////////////////////////////////////////////////////////////////////////////

static v8::Handle<v8::Value> JS_ProcessStatistics (v8::Arguments const& argv) {
  v8::HandleScope scope;

  v8::Handle<v8::Object> result = v8::Object::New();

  TRI_process_info_t info = TRI_ProcessInfoSelf();

  result->Set(v8::String::New("minorPageFaults"), v8::Number::New((double) info._minorPageFaults));
  result->Set(v8::String::New("majorPageFaults"), v8::Number::New((double) info._majorPageFaults));
  result->Set(v8::String::New("userTime"), v8::Number::New((double) info._userTime / (double) info._scClkTck));
  result->Set(v8::String::New("systemTime"), v8::Number::New((double) info._systemTime / (double) info._scClkTck));
  result->Set(v8::String::New("numberOfThreads"), v8::Number::New((double) info._numberThreads));
  result->Set(v8::String::New("residentSize"), v8::Number::New((double) info._residentSize));
  result->Set(v8::String::New("virtualSize"), v8::Number::New((double) info._virtualSize));

  return scope.Close(result);
}

////////////////////////////////////////////////////////////////////////////////
/// @brief generates a random number using OpenSSL
///
/// @FUN{internal.rand()}
///
/// Generates a random number
////////////////////////////////////////////////////////////////////////////////

static v8::Handle<v8::Value> JS_Rand (v8::Arguments const& argv) {
  v8::HandleScope scope;

  // check arguments
  if (argv.Length() != 0) {
    TRI_V8_EXCEPTION_USAGE(scope, "rand()");
  }

  int iterations = 0;
  while (iterations++ < 5) {
    int32_t value;
    int result = SslInterface::sslRand(&value);

    if (result != 0) {
      // error
      break;
    }

    // no error, now check what random number was produced

    if (value != 0) {
      // a number != 0 was produced. that is sufficient
      return scope.Close(v8::Number::New(value));
    }

    // we don't want to return 0 as the result, so we try again
  }

  // we failed to produce a valid random number
  return scope.Close(v8::Undefined());
}

////////////////////////////////////////////////////////////////////////////////
/// @brief reads in a file
///
/// @FUN{fs.read(@FA{filename})}
///
/// Reads in a file and returns the content as string. Please note that the
/// file content must be encoded in UTF-8.
////////////////////////////////////////////////////////////////////////////////

static v8::Handle<v8::Value> JS_Read (v8::Arguments const& argv) {
  v8::HandleScope scope;

  if (argv.Length() != 1) {
    TRI_V8_EXCEPTION_USAGE(scope, "read(<filename>)");
  }

  TRI_Utf8ValueNFC name(TRI_UNKNOWN_MEM_ZONE, argv[0]);

  if (*name == 0) {
    TRI_V8_TYPE_ERROR(scope, "<filename> must be a UTF-8 string");
  }

  char* content = TRI_SlurpFile(TRI_UNKNOWN_MEM_ZONE, *name, NULL);

  if (content == 0) {
    TRI_V8_EXCEPTION_MESSAGE(scope, TRI_errno(), TRI_last_error());
  }

  v8::Handle<v8::String> result = v8::String::New(content);

  TRI_FreeString(TRI_UNKNOWN_MEM_ZONE, content);

  return scope.Close(result);
}

////////////////////////////////////////////////////////////////////////////////
/// @brief reads in a file as base64
///
/// @FUN{fs.read64(@FA{filename})}
///
/// Reads in a file and returns the content as string. The file content is
/// Base64 encoded.
////////////////////////////////////////////////////////////////////////////////

static v8::Handle<v8::Value> JS_Read64 (v8::Arguments const& argv) {
  v8::HandleScope scope;

  if (argv.Length() != 1) {
    TRI_V8_EXCEPTION_USAGE(scope, "read(<filename>)");
  }

  TRI_Utf8ValueNFC name(TRI_UNKNOWN_MEM_ZONE, argv[0]);

  if (*name == 0) {
    TRI_V8_TYPE_ERROR(scope, "<filename> must be a UTF-8 string");
  }

  string base64;

  try {
    string content = FileUtils::slurp(*name);
    base64 = StringUtils::encodeBase64(content);
  }
  catch (...) {
    TRI_V8_EXCEPTION_MESSAGE(scope, TRI_errno(), TRI_last_error());
  }

  return scope.Close(v8::String::New(base64.c_str(), (int) base64.size()));
}

////////////////////////////////////////////////////////////////////////////////
/// @brief writes to a file
///
/// @FUN{internal.save(@FA{filename})}
///
/// Writes the content into a file.
////////////////////////////////////////////////////////////////////////////////

static v8::Handle<v8::Value> JS_Save (v8::Arguments const& argv) {
  v8::HandleScope scope;

  if (argv.Length() != 2) {
    TRI_V8_EXCEPTION_USAGE(scope, "save(<filename>, <content>)");
  }

  TRI_Utf8ValueNFC name(TRI_UNKNOWN_MEM_ZONE, argv[0]);

  if (*name == 0) {
    TRI_V8_TYPE_ERROR(scope, "<filename> must be a string");
  }

  TRI_Utf8ValueNFC content(TRI_UNKNOWN_MEM_ZONE, argv[1]);

  if (*content == 0) {
    TRI_V8_TYPE_ERROR(scope, "<content> must be a string");
  }

  ofstream file;

  file.open(*name, ios::out | ios::binary);

  if (file.is_open()) {
    file << *content;
    file.close();
    return scope.Close(v8::True());
  }

  TRI_V8_EXCEPTION_SYS(scope, "cannot write file");
}

////////////////////////////////////////////////////////////////////////////////
/// @brief removes a file
///
/// @FUN{fs.remove(@FA{filename})}
///
/// Removes the file @FA{filename} at the given path. Throws an exception if the
/// path corresponds to anything that is not a file or a symbolic link. If
/// "path" refers to a symbolic link, removes the symbolic link.
////////////////////////////////////////////////////////////////////////////////

static v8::Handle<v8::Value> JS_Remove (v8::Arguments const& argv) {
  v8::HandleScope scope;

  // extract the arguments
  if (argv.Length() != 1) {
    TRI_V8_EXCEPTION_USAGE(scope, "remove(<filename>)");
  }

  TRI_Utf8ValueNFC name(TRI_UNKNOWN_MEM_ZONE, argv[0]);

  if (*name == 0) {
    TRI_V8_TYPE_ERROR(scope, "<path> must be a string");
  }

  int res = TRI_UnlinkFile(*name);

  if (res != TRI_ERROR_NO_ERROR) {
    TRI_V8_EXCEPTION_MESSAGE(scope, res, "cannot remove file");
  }

  return scope.Close(v8::Undefined());
}

////////////////////////////////////////////////////////////////////////////////
/// @brief removes an empty directory
///
/// @FUN{fs.removeDirectory(@FA{path})}
///
/// Removes a directory if it is empty. Throws an exception if the path is not
/// an empty directory.
////////////////////////////////////////////////////////////////////////////////

static v8::Handle<v8::Value> JS_RemoveDirectory (v8::Arguments const& argv) {
  v8::HandleScope scope;

  // extract the arguments
  if (argv.Length() != 1) {
    TRI_V8_EXCEPTION_USAGE(scope, "removeDirectory(<path>)");
  }

  TRI_Utf8ValueNFC name(TRI_UNKNOWN_MEM_ZONE, argv[0]);

  if (*name == 0) {
    TRI_V8_TYPE_ERROR(scope, "<path> must be a string");
  }

  if (! TRI_IsDirectory(*name)) {
    TRI_V8_EXCEPTION_PARAMETER(scope, "<path> must be a valid directory name");
  }

  int res = TRI_RemoveEmptyDirectory(*name);

  if (res != TRI_ERROR_NO_ERROR) {
    TRI_V8_EXCEPTION_MESSAGE(scope, res, "cannot remove directory");
  }

  return scope.Close(v8::Undefined());
}

////////////////////////////////////////////////////////////////////////////////
/// @brief removes a directory
///
/// @FUN{fs.removeDirectoryRecursive(@FA{path})}
///
/// Removes a directory with all subelements. Throws an exception if the path
/// is not a directory.
////////////////////////////////////////////////////////////////////////////////

static v8::Handle<v8::Value> JS_RemoveRecursiveDirectory (v8::Arguments const& argv) {
  v8::HandleScope scope;

  // extract the arguments
  if (argv.Length() < 1) {
    TRI_V8_EXCEPTION_USAGE(scope, "removeDirectoryRecursive(<path>)");
  }

  TRI_Utf8ValueNFC name(TRI_UNKNOWN_MEM_ZONE, argv[0]);

  if (*name == 0) {
    TRI_V8_TYPE_ERROR(scope, "<path> must be a string");
  }

  if (! TRI_IsDirectory(*name)) {
    TRI_V8_EXCEPTION_PARAMETER(scope, "<path> must be a valid directory name");
  }

  bool force = false;

  if (argv.Length() > 1) {
    force = TRI_ObjectToBoolean(argv[1]);
  }

  if (! force) {
    // check if we're inside the temp directory. force will override this check
    char* tempPath = TRI_GetUserTempPath();
  
    if (tempPath == 0 || strlen(tempPath) < 6) {
      // some security measure so we don't accidently delete all our files
      if (tempPath != 0) {
        TRI_FreeString(TRI_CORE_MEM_ZONE, tempPath);
      }

      TRI_V8_EXCEPTION_PARAMETER(scope, "temporary directory name is too short. will not remove directory");
    }

    const string path(*name);
#ifdef _WIN32    
    // windows paths are case-insensitive
    if (! TRI_CaseEqualString2(path.c_str(), tempPath, strlen(tempPath))) {
#else      
    if (! TRI_EqualString2(path.c_str(), tempPath, strlen(tempPath))) {
#endif
      TRI_FreeString(TRI_CORE_MEM_ZONE, tempPath);

      TRI_V8_EXCEPTION_PARAMETER(scope, "directory to be removed is outside of temporary path");
    }

    TRI_FreeString(TRI_CORE_MEM_ZONE, tempPath);
  }

  int res = TRI_RemoveDirectory(*name);

  if (res != TRI_ERROR_NO_ERROR) {
    TRI_V8_EXCEPTION_MESSAGE(scope, res, "cannot remove directory");
  }

  return scope.Close(v8::Undefined());
}

////////////////////////////////////////////////////////////////////////////////
/// @brief returns server statistics
///
/// @FUN{internal.serverStatistics()}
///
/// Returns information about the server:
///
/// - `uptime`: time since server start in seconds.
////////////////////////////////////////////////////////////////////////////////

static v8::Handle<v8::Value> JS_ServerStatistics (v8::Arguments const& argv) {
  v8::HandleScope scope;

  TRI_server_statistics_t info = TRI_GetServerStatistics();
  
  v8::Handle<v8::Object> result = v8::Object::New();

  result->Set(v8::String::New("uptime"), v8::Number::New((double) info._uptime));

  return scope.Close(result);
}

////////////////////////////////////////////////////////////////////////////////
/// @brief formats the arguments
///
/// @FUN{internal.sprintf(@FA{format}, @FA{argument1}, ...)}
///
/// Formats the arguments according to the format string @FA{format}.
////////////////////////////////////////////////////////////////////////////////

static v8::Handle<v8::Value> JS_SPrintF (v8::Arguments const& argv) {
  v8::HandleScope scope;

  size_t len = argv.Length();

  if (len == 0) {
    return scope.Close(v8::String::New(""));
  }

  TRI_Utf8ValueNFC format(TRI_UNKNOWN_MEM_ZONE, argv[0]);

  if (*format == 0) {
    TRI_V8_TYPE_ERROR(scope, "<format> must be a UTF-8 string");
  }

  string result;

  size_t p = 1;

  for (char const* ptr = *format;  *ptr;  ++ptr) {
    if (*ptr == '%') {
      ++ptr;

      switch (*ptr) {
        case '%':
          result += '%';
          break;

        case 'd':
        case 'f':
        case 'i': {
          if (len <= p) {
            string msg = string("not enough arguments for ") + *ptr + " in format '" + *format + "'";
            TRI_V8_EXCEPTION_PARAMETER(scope, msg.c_str());
          }

          bool e;
          double f = TRI_ObjectToDouble(argv[p], e);

          if (e) {
            string msg = StringUtils::itoa(p) + ".th argument must be a number in format '" + *format + "'";
            TRI_V8_EXCEPTION_PARAMETER(scope, msg.c_str());
          }

          char b[1024];

          if (*ptr == 'f') {
            snprintf(b, sizeof(b), "%f", f);
          }
          else {
            snprintf(b, sizeof(b), "%ld", (long) f);
          }

          ++p;

          result += b;

          break;
        }

        case 'o':
        case 's': {
          if (len <= p) {
            string msg = string("not enough arguments for ") + *ptr + " in format '" + *format + "'";
            TRI_V8_EXCEPTION_PARAMETER(scope, msg.c_str());
          }

          TRI_Utf8ValueNFC text(TRI_UNKNOWN_MEM_ZONE, argv[p]);

          if (*text == 0) {
            string msg = StringUtils::itoa(p) + ".th argument must be a string in format '" + *format + "'";
            TRI_V8_EXCEPTION_PARAMETER(scope, msg.c_str());
          }

          ++p;

          result += *text;

          break;
        }

        default: {
          string msg = "found illegal format directive '" + string(1, *ptr) + "' in format '" + *format + "'";
          TRI_V8_EXCEPTION_PARAMETER(scope, msg.c_str());
        }
      }
    }
    else {
      result += *ptr;
    }
  }

  for (size_t i = p;  i < len;  ++i) {
    TRI_Utf8ValueNFC text(TRI_UNKNOWN_MEM_ZONE, argv[i]);

    if (*text == 0) {
      string msg = StringUtils::itoa(i) + ".th argument must be a string in format '" + *format + "'";
      TRI_V8_TYPE_ERROR(scope, msg.c_str());
    }

    result += " ";
    result += *text;
  }

  return scope.Close(v8::String::New(result.c_str()));
}

////////////////////////////////////////////////////////////////////////////////
/// @brief computes the sha256 sum
///
/// @FUN{internal.sha256(@FA{text})}
///
/// Computes an sha256 for the @FA{text}.
////////////////////////////////////////////////////////////////////////////////

static v8::Handle<v8::Value> JS_Sha256 (v8::Arguments const& argv) {
  v8::HandleScope scope;

  // extract arguments
  if (argv.Length() != 1 || ! argv[0]->IsString()) {
    TRI_V8_EXCEPTION_USAGE(scope, "sha256(<text>)");
  }

  string key = TRI_ObjectToString(argv[0]);

  // create sha256
  char* hash = 0;
  size_t hashLen;

  SslInterface::sslSHA256(key.c_str(), key.size(), hash, hashLen);

  // as hex
  char* hex = 0;
  size_t hexLen;

  SslInterface::sslHEX(hash, hashLen, hex, hexLen);

  delete[] hash;

  // and return
  v8::Handle<v8::String> hashStr = v8::String::New(hex, (int) hexLen);

  delete[] hex;

  return scope.Close(hashStr);
}

////////////////////////////////////////////////////////////////////////////////
/// @brief returns the current time
///
/// @FUN{internal.time()}
///
/// Returns the current time in seconds.
///
/// @verbinclude fluent36
////////////////////////////////////////////////////////////////////////////////

static v8::Handle<v8::Value> JS_Time (v8::Arguments const& argv) {
  v8::HandleScope scope;

  return scope.Close(v8::Number::New(TRI_microtime()));
}

////////////////////////////////////////////////////////////////////////////////
/// @brief returns the current time
///
/// @FUN{internal.wait(@FA{seconds})}
///
/// Wait for @FA{seconds}, call the garbage collection.
////////////////////////////////////////////////////////////////////////////////

static v8::Handle<v8::Value> JS_Wait (v8::Arguments const& argv) {
  v8::HandleScope scope;

  // extract arguments
  if (argv.Length() < 1) {
    TRI_V8_EXCEPTION_USAGE(scope, "wait(<seconds>, <gc>)");
  }

  double n = TRI_ObjectToDouble(argv[0]);
  double until = TRI_microtime() + n;

  bool gc = true; // default is to trigger the gc
  if (argv.Length() > 1) {
    gc = TRI_ObjectToBoolean(argv[1]);
  }

  if (gc) {
    // wait with gc
    v8::V8::LowMemoryNotification();
    while(! v8::V8::IdleNotification()) {
    }

    size_t i = 0;
    while (TRI_microtime() < until) {
      if (++i % 1000 == 0) {
        // garbage collection only every x iterations, otherwise we'll use too much CPU
        v8::V8::LowMemoryNotification();
        while(! v8::V8::IdleNotification()) {
        }
      }

      usleep(100);
    }
  }
  else {
    // wait without gc
    while (TRI_microtime() < until) {
      usleep(100);
    }
  }

  return scope.Close(v8::Undefined());
}

////////////////////////////////////////////////////////////////////////////////
/// @brief intentionally causes a segfault
///
/// @FUN{internal.debugSegfault(@FA{message})}
///
/// intentionally cause a segmentation violation
////////////////////////////////////////////////////////////////////////////////

static v8::Handle<v8::Value> JS_DebugSegfault (v8::Arguments const& argv) {
  v8::HandleScope scope;

  // extract arguments
  if (argv.Length() != 1) {
    TRI_V8_EXCEPTION_USAGE(scope, "debugSegfault(<message>)");
  }

  const string message = TRI_ObjectToString(argv[0]);

  TRI_SegfaultDebugging(message.c_str());

  // we may get here if we are in non-maintainer mode

  return scope.Close(v8::Undefined());
}

////////////////////////////////////////////////////////////////////////////////
/// @brief sets a failure point
///
/// @FUN{internal.debugSetFailAt(@FA{point})}
///
/// Set a point for an intentional system failure
////////////////////////////////////////////////////////////////////////////////

static v8::Handle<v8::Value> JS_DebugSetFailAt (v8::Arguments const& argv) {
  v8::HandleScope scope;

  // extract arguments
  if (argv.Length() != 1) {
    TRI_V8_EXCEPTION_USAGE(scope, "debugSetFailAt(<point>)");
  }

  string point = TRI_ObjectToString(argv[0]);

  TRI_AddFailurePointDebugging(point.c_str());

  return scope.Close(v8::Undefined());
}

////////////////////////////////////////////////////////////////////////////////
/// @brief removes a failure point
///
/// @FUN{internal.debugRemoveFailAt(@FA{point})}
///
/// Remove a point for an intentional system failure
////////////////////////////////////////////////////////////////////////////////

static v8::Handle<v8::Value> JS_DebugRemoveFailAt (v8::Arguments const& argv) {
  v8::HandleScope scope;

  // extract arguments
  if (argv.Length() != 1) {
    TRI_V8_EXCEPTION_USAGE(scope, "debugRemoveFailAt(<point>)");
  }

  string point = TRI_ObjectToString(argv[0]);

  TRI_RemoveFailurePointDebugging(point.c_str());

  return scope.Close(v8::Undefined());
}

////////////////////////////////////////////////////////////////////////////////
/// @brief clears all failure points
///
/// @FUN{internal.debugClearFailAt()}
///
/// Remove all points for intentional system failures
////////////////////////////////////////////////////////////////////////////////

static v8::Handle<v8::Value> JS_DebugClearFailAt (v8::Arguments const& argv) {
  v8::HandleScope scope;

  // extract arguments
  if (argv.Length() != 0) {
    TRI_V8_EXCEPTION_USAGE(scope, "debugClearFailAt()");
  }

  TRI_ClearFailurePointsDebugging();

  return scope.Close(v8::Undefined());
}

////////////////////////////////////////////////////////////////////////////////
/// @brief returns whether failure points can be used
///
/// @FUN{internal.debugCanUseFailAt()}
///
/// Returns whether failure points can be be used
////////////////////////////////////////////////////////////////////////////////

static v8::Handle<v8::Value> JS_DebugCanUseFailAt (v8::Arguments const& argv) {
  v8::HandleScope scope;

  // extract arguments
  if (argv.Length() != 0) {
    TRI_V8_EXCEPTION_USAGE(scope, "debugCanUseFailAt()");
  }

  return scope.Close(TRI_CanUseFailurePointsDebugging() ? v8::True() : v8::False());
}

////////////////////////////////////////////////////////////////////////////////
/// @brief returns the current request and connection statistics
////////////////////////////////////////////////////////////////////////////////

static v8::Handle<v8::Value> JS_ClientStatistics (v8::Arguments const& argv) {
  v8::HandleScope scope;

  v8::Handle<v8::Object> result = v8::Object::New();

  StatisticsCounter httpConnections;
  StatisticsCounter totalRequests;
  vector<StatisticsCounter> methodRequests;
  StatisticsCounter asyncRequests;
  StatisticsDistribution connectionTime;

  TRI_FillConnectionStatistics(httpConnections, totalRequests, methodRequests, asyncRequests, connectionTime);

  result->Set(v8::String::New("httpConnections"), v8::Number::New(httpConnections._count));
  FillDistribution(result, "connectionTime", connectionTime);

  StatisticsDistribution totalTime;
  StatisticsDistribution requestTime;
  StatisticsDistribution queueTime;
  StatisticsDistribution bytesSent;
  StatisticsDistribution bytesReceived;

  TRI_FillRequestStatistics(totalTime, requestTime, queueTime, bytesSent, bytesReceived);

  FillDistribution(result, "totalTime", totalTime);
  FillDistribution(result, "requestTime", requestTime);
  FillDistribution(result, "queueTime", queueTime);
  FillDistribution(result, "bytesSent", bytesSent);
  FillDistribution(result, "bytesReceived", bytesReceived);
  
  return scope.Close(result);
}

////////////////////////////////////////////////////////////////////////////////
/// @brief returns the current http statistics
////////////////////////////////////////////////////////////////////////////////

static v8::Handle<v8::Value> JS_HttpStatistics (v8::Arguments const& argv) {
  v8::HandleScope scope;

  v8::Handle<v8::Object> result = v8::Object::New();

  StatisticsCounter httpConnections;
  StatisticsCounter totalRequests;
  vector<StatisticsCounter> methodRequests;
  StatisticsCounter asyncRequests;
  StatisticsDistribution connectionTime;

  TRI_FillConnectionStatistics(httpConnections, totalRequests, methodRequests, asyncRequests, connectionTime);

  // request counters
  result->Set(v8::String::New("requestsTotal"), v8::Number::New(totalRequests._count));
  result->Set(v8::String::New("requestsAsync"), v8::Number::New(asyncRequests._count));
  result->Set(v8::String::New("requestsGet"), v8::Number::New(methodRequests[(int) HttpRequest::HTTP_REQUEST_GET]._count));
  result->Set(v8::String::New("requestsHead"), v8::Number::New(methodRequests[(int) HttpRequest::HTTP_REQUEST_HEAD]._count));
  result->Set(v8::String::New("requestsPost"), v8::Number::New(methodRequests[(int) HttpRequest::HTTP_REQUEST_POST]._count));
  result->Set(v8::String::New("requestsPut"), v8::Number::New(methodRequests[(int) HttpRequest::HTTP_REQUEST_PUT]._count));
  result->Set(v8::String::New("requestsPatch"), v8::Number::New(methodRequests[(int) HttpRequest::HTTP_REQUEST_PATCH]._count));
  result->Set(v8::String::New("requestsDelete"), v8::Number::New(methodRequests[(int) HttpRequest::HTTP_REQUEST_DELETE]._count));
  result->Set(v8::String::New("requestsOptions"), v8::Number::New(methodRequests[(int) HttpRequest::HTTP_REQUEST_OPTIONS]._count));
  result->Set(v8::String::New("requestsOther"), v8::Number::New(methodRequests[(int) HttpRequest::HTTP_REQUEST_ILLEGAL]._count));

  return scope.Close(result);
}

////////////////////////////////////////////////////////////////////////////////
/// @brief executes a external program
////////////////////////////////////////////////////////////////////////////////

static v8::Handle<v8::Value> JS_ExecuteExternal (v8::Arguments const& argv) {
  v8::HandleScope scope;

  // extract the arguments
  if (2 < argv.Length() || argv.Length() < 1) {
    TRI_V8_EXCEPTION_USAGE(scope, "executeExternal(<filename>, [<arguments>])");
  }

  TRI_Utf8ValueNFC name(TRI_UNKNOWN_MEM_ZONE, argv[0]);

  if (*name == 0) {
    TRI_V8_TYPE_ERROR(scope, "<filename> must be a string");
  }

  char** arguments = 0;
  size_t n = 0;

  if (2 <= argv.Length()) {
    v8::Handle<v8::Value> a = argv[1];

    if (a->IsArray()) {
      v8::Handle<v8::Array> arr = v8::Handle<v8::Array>::Cast(a);

      n = arr->Length();
      arguments = (char**) TRI_Allocate(TRI_CORE_MEM_ZONE, n * sizeof(char*), false);

      for (size_t i = 0;  i < n;  ++i) {
        TRI_Utf8ValueNFC arg(TRI_UNKNOWN_MEM_ZONE, arr->Get(i));

        if (*arg == 0) {
          arguments[i] = TRI_DuplicateString("");
        }
        else {
          arguments[i] = TRI_DuplicateString(*arg);
        }
      }
    }
    else {
      n = 1;
      arguments = (char**) TRI_Allocate(TRI_CORE_MEM_ZONE, n * sizeof(char*), false);

        TRI_Utf8ValueNFC arg(TRI_UNKNOWN_MEM_ZONE, a);

        if (*arg == 0) {
          arguments[0] = TRI_DuplicateString("");
        }
        else {
          arguments[0] = TRI_DuplicateString(*arg);
        }
    }
  }

  TRI_external_id_t external;
  TRI_CreateExternalProcess(*name, (const char**) arguments, n, &external);
  if (arguments != 0) {
    for (size_t i = 0;  i < n;  ++i) {
      TRI_FreeString(TRI_CORE_MEM_ZONE, arguments[i]);
    }

    TRI_Free(TRI_CORE_MEM_ZONE, arguments);
  }
#ifndef _WIN32
  if (external.pid < 0) {
    TRI_V8_ERROR(scope, "Process could not be started");
  }
  v8::Handle<v8::Object> result = v8::Object::New();
  result->Set(v8::String::New("pid"), v8::Number::New(external.pid));
  if (external.readPipe >= 0) {
    result->Set(v8::String::New("readPipe"), 
                v8::Number::New(external.readPipe));
  }
  if (external.writePipe >= 0) {
    result->Set(v8::String::New("writePipe"), 
                v8::Number::New(external.writePipe));
  }
  return scope.Close(result);
#else
  size_t pid_len, readPipe_len, writePipe_len; 
  char * hProcess  = NULL;
  char * readPipe  = NULL; 
  char * writePipe = NULL; 

  if (external._hProcess) {
    hProcess = TRI_EncodeHexString((const char *)&external._hProcess, sizeof(HANDLE), &pid_len);
  } else {
    TRI_V8_ERROR(scope, "Internal Error, Process could not be started");
  }


  if (external._hChildStdoutRd) {
    readPipe = TRI_EncodeHexString((const char *)external._hChildStdoutRd, sizeof(HANDLE), &readPipe_len);
  }
  if (external._hChildStdinWr) {
    writePipe = TRI_EncodeHexString((const char *)external._hChildStdinWr, sizeof(HANDLE), &writePipe_len);
  }
  // return the result
  v8::Handle<v8::Object> result = v8::Object::New();
  result->Set(v8::String::New("pid"), v8::String::New(hProcess, pid_len));
  TRI_FreeString(TRI_CORE_MEM_ZONE, hProcess);

  if (readPipe) {
    result->Set(v8::String::New("readPipe"), v8::String::New(readPipe, readPipe_len));
    TRI_FreeString(TRI_CORE_MEM_ZONE, readPipe);
  }

  if (writePipe) {
    result->Set(v8::String::New("writePipe"), v8::String::New(writePipe, writePipe_len));
    TRI_FreeString(TRI_CORE_MEM_ZONE, writePipe);
  }
  return scope.Close(result);
#endif
}
#ifndef _WIN32

////////////////////////////////////////////////////////////////////////////////
/// @brief returns the status of an external process
////////////////////////////////////////////////////////////////////////////////

static v8::Handle<v8::Value> JS_StatusExternal (v8::Arguments const& argv) {
  v8::HandleScope scope;
  v8::Handle<v8::String> pidname = v8::String::New("pid");

  // extract the arguments
  if (argv.Length() < 1 || argv.Length() > 2 ||
      !argv[0]->IsObject()) {
    TRI_V8_EXCEPTION_USAGE(scope, "statusExternal(<external-identifier>[, <wait>])");
  }

  v8::Handle<v8::Object> obj = v8::Handle<v8::Object>::Cast(argv[0]);
  if (!obj->Has(pidname)) {
    TRI_V8_EXCEPTION_MESSAGE(scope, TRI_ERROR_BAD_PARAMETER,
                             "statusExternal: pid must be given");
  }
  TRI_external_id_t pid;
  pid.pid = static_cast<TRI_pid_t>(TRI_ObjectToUInt64(obj->Get(pidname), true));
  bool wait = false;
  if (argv.Length() == 2) {
    wait = TRI_ObjectToBoolean(argv[1]);
  }
  TRI_external_status_t external = TRI_CheckExternalProcess(pid, wait);

  v8::Handle<v8::Object> result = v8::Object::New();
  const char* status = "UNKNOWN";

  switch (external._status) {
    case TRI_EXT_NOT_STARTED: status = "NOT-STARTED"; break;
    case TRI_EXT_PIPE_FAILED: status = "FAILED"; break;
    case TRI_EXT_FORK_FAILED: status = "FAILED"; break;
    case TRI_EXT_RUNNING: status = "RUNNING"; break;
    case TRI_EXT_NOT_FOUND: status = "NOT-FOUND"; break;
    case TRI_EXT_TERMINATED: status = "TERMINATED"; break;
    case TRI_EXT_ABORTED: status = "ABORTED"; break;
    case TRI_EXT_STOPPED: status = "STOPPED"; break;
    case TRI_EXT_KILL_FAILED: status = "ZOMBIE"; break;
  }

  result->Set(v8::String::New("status"), v8::String::New(status));

  if (external._status == TRI_EXT_TERMINATED) {
    result->Set(v8::String::New("exit"), v8::Number::New(external._exitStatus));
  }

  // return the result
  return scope.Close(result);
}

////////////////////////////////////////////////////////////////////////////////
/// @brief kills an external process
////////////////////////////////////////////////////////////////////////////////

static v8::Handle<v8::Value> JS_KillExternal (v8::Arguments const& argv) {
  v8::HandleScope scope;
  v8::Handle<v8::String> pidname = v8::String::New("pid");

  // extract the arguments
  if (argv.Length() != 1) {
    TRI_V8_EXCEPTION_USAGE(scope, "killExternal(<external-identifier>)");
  }

  v8::Handle<v8::Object> obj = v8::Handle<v8::Object>::Cast(argv[0]);
  if (!obj->Has(pidname)) {
    TRI_V8_EXCEPTION_MESSAGE(scope, TRI_ERROR_BAD_PARAMETER,
                             "statusExternal: pid must be given");
  }
  TRI_external_id_t pid;
  pid.pid = static_cast<TRI_pid_t>(TRI_ObjectToUInt64(obj->Get(pidname), true));

  TRI_KillExternalProcess(pid);

  // return the result
  return scope.Close(v8::Undefined());
}

#else

////////////////////////////////////////////////////////////////////////////////
/// @brief kills an external process
////////////////////////////////////////////////////////////////////////////////

static v8::Handle<v8::Value> JS_KillExternal (v8::Arguments const& argv) {
  v8::HandleScope scope;

  // extract the arguments
  if (argv.Length() != 1 || ! argv[0]->IsObject()) {
    TRI_V8_EXCEPTION_USAGE(scope, "killExternal(<external-identifier>)");
  }
  v8::Handle<v8::Object> obj = v8::Handle<v8::Object>::Cast(argv[0]);
  string pid, hChildStdoutRd, hChildStdinWr;
  if(obj->Has(v8::String::New("pid"))) {
    pid = TRI_ObjectToString(obj->Get(v8::String::New("pid")));
  }
  if (pid.empty()) {
     TRI_V8_EXCEPTION(scope, TRI_ERROR_BAD_PARAMETER);
  }
  size_t pid_len /*, readPipe_len, writePipe_len*/; 
  char * thePid    = TRI_DecodeHexString(pid.c_str(), pid.size(), &pid_len);
/*
  char * readPipe  = TRI_DecodeHexString(hChildStdoutRd.c_str(), hChildStdoutRd.c_str.size(), &readPipe_len);
  char * writePipe = TRI_DecodeHexString(hChildStdinWr.c_str(), hChildStdinWr.c_str.size(), &writePipe_len);
*/
  TRI_external_id_t external;
  external._hProcess = (HANDLE)(*((intptr_t* )thePid)); 
  external._hChildStdoutRd = NULL;
  external._hChildStdinWr = NULL;
/*
  external._hChildStdoutRd = (HANDLE)(*readPipe); 
  external._hChildStdinWr = (HANDLE)(*writePipe); 
*/
  TRI_KillExternalProcess(&external);

  TRI_FreeString(TRI_CORE_MEM_ZONE, thePid);
/*
  TRI_FreeString(TRI_CORE_MEM_ZONE, readPipe);
  TRI_FreeString(TRI_CORE_MEM_ZONE, writePipe);
*/
  // return the result
  return scope.Close(v8::Undefined());
}

static v8::Handle<v8::Value> JS_StatusExternal (v8::Arguments const& argv) {
  v8::HandleScope scope;
  v8::Handle<v8::String> pidname = v8::String::New("pid");

  // extract the arguments
  if (argv.Length() < 1 || argv.Length() > 2 || !argv[0]->IsObject()) {
    TRI_V8_EXCEPTION_USAGE(scope, "statusExternal(<external-identifier>[, <wait>])");
  }
  v8::Handle<v8::Object> obj = v8::Handle<v8::Object>::Cast(argv[0]);
  if (!obj->Has(pidname)) {
	  TRI_V8_EXCEPTION_MESSAGE(scope, TRI_ERROR_BAD_PARAMETER,
		  "statusExternal: pid must be given");
  }
  bool wait = false;
  if (argv.Length() == 2) {
	wait = TRI_ObjectToBoolean(argv[1]);
  }
  string hProcessStr =  TRI_ObjectToString(obj->Get(pidname));
  size_t pid_len;
  char * hProcessCharPtr    = TRI_DecodeHexString(hProcessStr.c_str(), hProcessStr.size(), &pid_len);
  HANDLE hProcess = (HANDLE)(*((intptr_t* )hProcessCharPtr)); 
  TRI_external_status_t external = TRI_CheckExternalProcess(hProcess, wait);

  v8::Handle<v8::Object> result = v8::Object::New();
  const char* status = "UNKNOWN";

  switch (external._status) {
    case TRI_EXT_NOT_STARTED: status = "NOT-STARTED"; break;
    case TRI_EXT_PIPE_FAILED: status = "FAILED"; break;
    case TRI_EXT_FORK_FAILED: status = "FAILED"; break;
    case TRI_EXT_RUNNING: status = "RUNNING"; break;
    case TRI_EXT_NOT_FOUND: status = "NOT-FOUND"; break;
    case TRI_EXT_TERMINATED: status = "TERMINATED"; break;
    case TRI_EXT_ABORTED: status = "ABORTED"; break;
    case TRI_EXT_STOPPED: status = "STOPPED"; break;
    case TRI_EXT_KILL_FAILED: status = "ZOMBIE"; break;
  }

  result->Set(v8::String::New("status"), v8::String::New(status));

  if (external._status == TRI_EXT_TERMINATED) {
    result->Set(v8::String::New("exit"), v8::Number::New(external._exitStatus));
  }

  // return the result
  return scope.Close(result);
}
#endif
////////////////////////////////////////////////////////////////////////////////
/// @brief checks if a port is available
////////////////////////////////////////////////////////////////////////////////

static v8::Handle<v8::Value> JS_TestPort (v8::Arguments const& argv) {
  v8::HandleScope scope;

  // extract the arguments
  if (argv.Length() != 1) {
    TRI_V8_EXCEPTION_USAGE(scope, "testPort(<address>)");
  }

  string address = TRI_ObjectToString(argv[0]);
<<<<<<< HEAD
  Endpoint* endpoint = Endpoint::serverFactory(address);
  if (0 == endpoint) {
    TRI_V8_EXCEPTION_MESSAGE(scope, TRI_ERROR_BAD_PARAMETER,
                      "address description invalid, cannot create endpoint");
  }
=======
  Endpoint* endpoint = Endpoint::serverFactory(address, 10, false);
>>>>>>> 0d44c338
  TRI_socket_t s = endpoint->connect(1, 1);
  bool available = TRI_isvalidsocket(s);

  if (available) {
    endpoint->disconnect();
  }

  delete endpoint;

  // return the result
  return scope.Close(v8::Boolean::New(available));
}

////////////////////////////////////////////////////////////////////////////////
/// @brief ArangoError
////////////////////////////////////////////////////////////////////////////////

static v8::Handle<v8::Value> JS_ArangoError (const v8::Arguments& args) {
  v8::HandleScope scope;

  TRI_v8_global_t* v8g = (TRI_v8_global_t*) v8::Isolate::GetCurrent()->GetData();

  v8::Handle<v8::Object> self = args.Holder()->ToObject();

  self->Set(v8g->ErrorKey, v8::True());
  self->Set(v8g->ErrorNumKey, v8::Integer::New(TRI_ERROR_FAILED));

  if (0 < args.Length() && args[0]->IsObject()) {
    v8::Handle<v8::Object> data = args[0]->ToObject();

    if (data->Has(v8g->ErrorKey)) {
      self->Set(v8g->ErrorKey, data->Get(v8g->ErrorKey));
    }

    if (data->Has(v8g->CodeKey)) {
      self->Set(v8g->CodeKey, data->Get(v8g->CodeKey));
    }

    if (data->Has(v8g->ErrorNumKey)) {
      self->Set(v8g->ErrorNumKey, data->Get(v8g->ErrorNumKey));
    }

    if (data->Has(v8g->ErrorMessageKey)) {
      self->Set(v8g->ErrorMessageKey, data->Get(v8g->ErrorMessageKey));
    }
  }

  return scope.Close(self);
} 

// -----------------------------------------------------------------------------
// --SECTION--                                                  public functions
// -----------------------------------------------------------------------------

////////////////////////////////////////////////////////////////////////////////
/// @brief adds attributes to array
////////////////////////////////////////////////////////////////////////////////

void TRI_AugmentObject (v8::Handle<v8::Value> value, TRI_json_t const* json) {
  v8::HandleScope scope;

  if (! value->IsObject()) {
    return;
  }

  if (json->_type != TRI_JSON_ARRAY) {
    return;
  }

  v8::Handle<v8::Object> object = value->ToObject();

  size_t n = json->_value._objects._length;

  for (size_t i = 0;  i < n;  i += 2) {
    TRI_json_t* key = (TRI_json_t*) TRI_AtVector(&json->_value._objects, i);

    if (! TRI_IsStringJson(key)) {
      continue;
    }

    TRI_json_t* j = (TRI_json_t*) TRI_AtVector(&json->_value._objects, i + 1);
    v8::Handle<v8::Value> val = TRI_ObjectJson(j);

    object->Set(v8::String::New(key->_value._string.data), val);
  }
}

////////////////////////////////////////////////////////////////////////////////
/// @brief reports an exception
////////////////////////////////////////////////////////////////////////////////

string TRI_StringifyV8Exception (v8::TryCatch* tryCatch) {
  v8::HandleScope handle_scope;

  TRI_Utf8ValueNFC exception(TRI_UNKNOWN_MEM_ZONE, tryCatch->Exception());
  const char* exceptionString = *exception;
  v8::Handle<v8::Message> message = tryCatch->Message();
  string result;

  // V8 didn't provide any extra information about this error; just print the exception.
  if (message.IsEmpty()) {
    if (exceptionString == 0) {
      result = "JavaScript exception\n";
    }
    else {
      result = "JavaScript exception: " + string(exceptionString) + "\n";
    }
  }
  else {
    TRI_Utf8ValueNFC filename(TRI_UNKNOWN_MEM_ZONE, message->GetScriptResourceName());
    const char* filenameString = *filename;
    int linenum = message->GetLineNumber();
    int start = message->GetStartColumn() + 1;
    int end = message->GetEndColumn();

    if (filenameString == 0) {
      if (exceptionString == 0) {
        result = "JavaScript exception\n";
      }
      else {
        result = "JavaScript exception: " + string(exceptionString) + "\n";
      }
    }
    else {
      if (exceptionString == 0) {
        result = "JavaScript exception in file '" + string(filenameString) + "' at "
               + StringUtils::itoa(linenum) + "," + StringUtils::itoa(start) + "\n";
      }
      else {
        result = "JavaScript exception in file '" + string(filenameString) + "' at "
               + StringUtils::itoa(linenum) + "," + StringUtils::itoa(start)
               + ": " + exceptionString + "\n";
      }
    }

    TRI_Utf8ValueNFC sourceline(TRI_UNKNOWN_MEM_ZONE, message->GetSourceLine());

    if (*sourceline) {
      string l = *sourceline;

      result += "!" + l + "\n";

      if (1 < start) {
        l = string(start - 1, ' ');
      }
      else {
        l = "";
      }

      l += string((size_t)(end - start + 1), '^');

      result += "!" + l + "\n";
    }

    TRI_Utf8ValueNFC stacktrace(TRI_UNKNOWN_MEM_ZONE, tryCatch->StackTrace());

    if (*stacktrace && stacktrace.length() > 0) {
      result += "stacktrace: " + string(*stacktrace) + "\n";
    }
  }

  return result;
}

////////////////////////////////////////////////////////////////////////////////
/// @brief prints an exception and stacktrace
////////////////////////////////////////////////////////////////////////////////

void TRI_LogV8Exception (v8::TryCatch* tryCatch) {
  v8::HandleScope handle_scope;

  TRI_Utf8ValueNFC exception(TRI_UNKNOWN_MEM_ZONE, tryCatch->Exception());
  const char* exceptionString = *exception;
  v8::Handle<v8::Message> message = tryCatch->Message();

  // V8 didn't provide any extra information about this error; just print the exception.
  if (message.IsEmpty()) {
    if (exceptionString == 0) {
      LOG_ERROR("JavaScript exception");
    }
    else {
      LOG_ERROR("JavaScript exception: %s", exceptionString);
    }
  }
  else {
    TRI_Utf8ValueNFC filename(TRI_UNKNOWN_MEM_ZONE, message->GetScriptResourceName());
    const char* filenameString = *filename;
#ifdef TRI_ENABLE_LOGGER
    // if ifdef is not used, the compiler will complain about linenum being unused
    int linenum = message->GetLineNumber();
#endif
    int start = message->GetStartColumn() + 1;
    int end = message->GetEndColumn();

    if (filenameString == 0) {
      if (exceptionString == 0) {
        LOG_ERROR("JavaScript exception");
      }
      else {
        LOG_ERROR("JavaScript exception: %s", exceptionString);
      }
    }
    else {
      if (exceptionString == 0) {
        LOG_ERROR("JavaScript exception in file '%s' at %d,%d", filenameString, linenum, start);
      }
      else {
        LOG_ERROR("JavaScript exception in file '%s' at %d,%d: %s", filenameString, linenum, start, exceptionString);
      }
    }

    TRI_Utf8ValueNFC sourceline(TRI_UNKNOWN_MEM_ZONE, message->GetSourceLine());

    if (*sourceline) {
      string l = *sourceline;

      LOG_ERROR("!%s", l.c_str());

      if (1 < start) {
        l = string(start - 1, ' ');
      }
      else {
        l = "";
      }

      l += string((size_t)(end - start + 1), '^');

      LOG_ERROR("!%s", l.c_str());
    }

    TRI_Utf8ValueNFC stacktrace(TRI_UNKNOWN_MEM_ZONE, tryCatch->StackTrace());

    if (*stacktrace && stacktrace.length() > 0) {
      LOG_ERROR("stacktrace: %s", *stacktrace);
    }
  }
}

////////////////////////////////////////////////////////////////////////////////
/// @brief reads a file into the current context
////////////////////////////////////////////////////////////////////////////////

bool TRI_ExecuteGlobalJavaScriptFile (char const* filename) {
  return LoadJavaScriptFile(filename, true, false);
}

////////////////////////////////////////////////////////////////////////////////
/// @brief reads all files from a directory into the current context
////////////////////////////////////////////////////////////////////////////////

bool TRI_ExecuteGlobalJavaScriptDirectory (char const* path) {
  return LoadJavaScriptDirectory(path, true, false);
}

////////////////////////////////////////////////////////////////////////////////
/// @brief executes a file in a local context
////////////////////////////////////////////////////////////////////////////////

bool TRI_ExecuteLocalJavaScriptFile (char const* filename) {
  return LoadJavaScriptFile(filename, true, true);
}

////////////////////////////////////////////////////////////////////////////////
/// @brief executes all files from a directory in a local context
////////////////////////////////////////////////////////////////////////////////

bool TRI_ExecuteLocalJavaScriptDirectory (char const* path) {
  return LoadJavaScriptDirectory(path, true, true);
}

////////////////////////////////////////////////////////////////////////////////
/// @brief parses a file
////////////////////////////////////////////////////////////////////////////////

bool TRI_ParseJavaScriptFile (char const* filename) {
  return LoadJavaScriptFile(filename, false, false);
}

////////////////////////////////////////////////////////////////////////////////
/// @brief executes a string within a V8 context, optionally print the result
////////////////////////////////////////////////////////////////////////////////

v8::Handle<v8::Value> TRI_ExecuteJavaScriptString (v8::Handle<v8::Context> context,
                                                   v8::Handle<v8::String> source,
                                                   v8::Handle<v8::Value> name,
                                                   bool printResult) {
  v8::HandleScope scope;

  v8::Handle<v8::Value> result;
  v8::Handle<v8::Script> script = v8::Script::Compile(source, name);

  // compilation failed, print errors that happened during compilation
  if (script.IsEmpty()) {
    return scope.Close(result);
  }

  // compilation succeeded, run the script
  result = script->Run();

  if (result.IsEmpty()) {
    return scope.Close(result);
  }
  else {

    // if all went well and the result wasn't undefined then print the returned value
    if (printResult && ! result->IsUndefined()) {
      v8::TryCatch tryCatch;

      v8::Handle<v8::String> printFuncName = v8::String::New("print");
      v8::Handle<v8::Function> print = v8::Handle<v8::Function>::Cast(context->Global()->Get(printFuncName));

      v8::Handle<v8::Value> args[] = { result };
      print->Call(print, 1, args);

      if (tryCatch.HasCaught()) {
        TRI_LogV8Exception(&tryCatch);
      }
    }

    return scope.Close(result);
  }
}

////////////////////////////////////////////////////////////////////////////////
/// @brief creates an error in a javascript object, based on error number only
////////////////////////////////////////////////////////////////////////////////

v8::Handle<v8::Object> TRI_CreateErrorObject (int errorNumber) {
  v8::HandleScope scope;

  return scope.Close(CreateErrorObject(errorNumber, TRI_errno_string(errorNumber)));
}

////////////////////////////////////////////////////////////////////////////////
/// @brief creates an error in a javascript object, using supplied text
////////////////////////////////////////////////////////////////////////////////

v8::Handle<v8::Object> TRI_CreateErrorObject (int errorNumber, string const& message) {
  v8::HandleScope scope;

  return scope.Close(CreateErrorObject(errorNumber, message));
}

////////////////////////////////////////////////////////////////////////////////
/// @brief creates an error in a javascript object
////////////////////////////////////////////////////////////////////////////////

v8::Handle<v8::Object> TRI_CreateErrorObject (int errorNumber, string const& message, bool autoPrepend) {
  v8::HandleScope scope;

  if (autoPrepend) {
    return scope.Close(CreateErrorObject(errorNumber, message + ": " + string(TRI_errno_string(errorNumber))));
  }
  else {
    return scope.Close(CreateErrorObject(errorNumber, message));
  }
}

////////////////////////////////////////////////////////////////////////////////
/// @brief normalizes a v8 object
////////////////////////////////////////////////////////////////////////////////

v8::Handle<v8::Value> TRI_normalize_V8_Obj (v8::Handle<v8::Value> obj) {
  v8::HandleScope scope;

  v8::String::Value str(obj);
  size_t str_len = str.length();
  if (str_len > 0) {
    UErrorCode errorCode = U_ZERO_ERROR;
    const Normalizer2* normalizer = Normalizer2::getInstance(NULL, "nfc", UNORM2_COMPOSE ,errorCode);

    if (U_FAILURE(errorCode)) {
      return scope.Close(v8::String::New(*str, (int) str_len));
    }

    UnicodeString result = normalizer->normalize(UnicodeString((UChar*)(*str), str_len), errorCode);

    if (U_FAILURE(errorCode)) {
      return scope.Close(v8::String::New(*str, (int) str_len));
    }

    // ..........................................................................
    // Take note here: we are assuming that the ICU type UChar is two bytes.
    // There is no guarantee that this will be the case on all platforms and
    // compilers. v8 expects uint16_t (2 bytes)
    // ..........................................................................

    return scope.Close(v8::String::New((const uint16_t*) result.getBuffer(), (int) result.length()));
  }
  else {
    return scope.Close(v8::String::New(""));
  }
}

////////////////////////////////////////////////////////////////////////////////
/// @brief creates the path list
////////////////////////////////////////////////////////////////////////////////

v8::Handle<v8::Array> TRI_V8PathList (string const& modules) {
  v8::HandleScope scope;

#ifdef _WIN32
  vector<string> paths = StringUtils::split(modules, ";", '\0');
#else
  vector<string> paths = StringUtils::split(modules, ";:");
#endif

  const uint32_t n = (uint32_t) paths.size();
  v8::Handle<v8::Array> result = v8::Array::New(n);

  for (uint32_t i = 0;  i < n;  ++i) {
    result->Set(i, v8::String::New(paths[i].c_str(), (int) paths[i].size()));
  }

  return scope.Close(result);
}

// -----------------------------------------------------------------------------
// --SECTION--                                            modules initialisation
// -----------------------------------------------------------------------------

////////////////////////////////////////////////////////////////////////////////
/// @brief stores the V8 utils functions inside the global variable
////////////////////////////////////////////////////////////////////////////////

void TRI_InitV8Utils (v8::Handle<v8::Context> context,
                      string const& startupPath,
                      string const& modules) {
  v8::HandleScope scope;
 
  // check the isolate
  v8::Isolate* isolate = v8::Isolate::GetCurrent();
  TRI_v8_global_t* v8g = TRI_CreateV8Globals(isolate);

  v8::Handle<v8::FunctionTemplate> ft;
  v8::Handle<v8::ObjectTemplate> rt;

  // .............................................................................
  // generate the general error template
  // .............................................................................

  ft = v8::FunctionTemplate::New();
  ft->SetClassName(TRI_V8_SYMBOL("ArangoError"));
  ft->SetCallHandler(JS_ArangoError);

  // ArangoError is a "sub-class" of Error
  v8::Handle<v8::Function> ArangoErrorFunc = ft->GetFunction();
  v8::Handle<v8::Value> ErrorObject = context->Global()->Get(TRI_V8_STRING("Error"));
  v8::Handle<v8::Value> ErrorPrototype = ErrorObject->ToObject()->Get(TRI_V8_STRING("prototype"));

  ArangoErrorFunc->Get(TRI_V8_SYMBOL("prototype"))->ToObject()->SetPrototype(ErrorPrototype);

  TRI_AddGlobalFunctionVocbase(context, "ArangoError", ArangoErrorFunc);

  rt = ft->InstanceTemplate();
  v8g->ErrorTempl = v8::Persistent<v8::ObjectTemplate>::New(isolate, rt);

  // .............................................................................
  // create the global functions
  // .............................................................................

  TRI_AddGlobalFunctionVocbase(context, "FS_EXISTS", JS_Exists);
  TRI_AddGlobalFunctionVocbase(context, "FS_GET_TEMP_FILE", JS_GetTempFile);
  TRI_AddGlobalFunctionVocbase(context, "FS_GET_TEMP_PATH", JS_GetTempPath);
  TRI_AddGlobalFunctionVocbase(context, "FS_IS_DIRECTORY", JS_IsDirectory);
  TRI_AddGlobalFunctionVocbase(context, "FS_IS_FILE", JS_IsFile);
  TRI_AddGlobalFunctionVocbase(context, "FS_MAKE_ABSOLUTE", JS_MakeAbsolute);
  TRI_AddGlobalFunctionVocbase(context, "FS_LIST", JS_List);
  TRI_AddGlobalFunctionVocbase(context, "FS_LIST_TREE", JS_ListTree);
  TRI_AddGlobalFunctionVocbase(context, "FS_MAKE_DIRECTORY", JS_MakeDirectory);
  TRI_AddGlobalFunctionVocbase(context, "FS_MOVE", JS_Move);
  TRI_AddGlobalFunctionVocbase(context, "FS_REMOVE", JS_Remove);
  TRI_AddGlobalFunctionVocbase(context, "FS_REMOVE_DIRECTORY", JS_RemoveDirectory);
  TRI_AddGlobalFunctionVocbase(context, "FS_REMOVE_RECURSIVE_DIRECTORY", JS_RemoveRecursiveDirectory);
  TRI_AddGlobalFunctionVocbase(context, "FS_FILESIZE", JS_SizeFile);
  TRI_AddGlobalFunctionVocbase(context, "FS_UNZIP_FILE", JS_UnzipFile);
  TRI_AddGlobalFunctionVocbase(context, "FS_ZIP_FILE", JS_ZipFile);

  TRI_AddGlobalFunctionVocbase(context, "SYS_BASE64DECODE", JS_Base64Decode);
  TRI_AddGlobalFunctionVocbase(context, "SYS_BASE64ENCODE", JS_Base64Encode);
  TRI_AddGlobalFunctionVocbase(context, "SYS_CHECK_AND_MARK_NONCE", JS_MarkNonce);
  TRI_AddGlobalFunctionVocbase(context, "SYS_CLIENT_STATISTICS", JS_ClientStatistics);
  TRI_AddGlobalFunctionVocbase(context, "SYS_CREATE_NONCE", JS_CreateNonce);
  TRI_AddGlobalFunctionVocbase(context, "SYS_DOWNLOAD", JS_Download);
  TRI_AddGlobalFunctionVocbase(context, "SYS_EXECUTE", JS_Execute);
  TRI_AddGlobalFunctionVocbase(context, "SYS_EXECUTE_EXTERNAL", JS_ExecuteExternal);
  TRI_AddGlobalFunctionVocbase(context, "SYS_GEN_RANDOM_ALPHA_NUMBERS", JS_RandomAlphaNum);
  TRI_AddGlobalFunctionVocbase(context, "SYS_GEN_RANDOM_NUMBERS", JS_RandomNumbers);
  TRI_AddGlobalFunctionVocbase(context, "SYS_GEN_RANDOM_SALT", JS_RandomSalt);
  TRI_AddGlobalFunctionVocbase(context, "SYS_GETLINE", JS_Getline);
  TRI_AddGlobalFunctionVocbase(context, "SYS_HTTP_STATISTICS", JS_HttpStatistics);
  TRI_AddGlobalFunctionVocbase(context, "SYS_KILL_EXTERNAL", JS_KillExternal);
  TRI_AddGlobalFunctionVocbase(context, "SYS_LOAD", JS_Load);
  TRI_AddGlobalFunctionVocbase(context, "SYS_LOG", JS_Log);
  TRI_AddGlobalFunctionVocbase(context, "SYS_LOG_LEVEL", JS_LogLevel);
  TRI_AddGlobalFunctionVocbase(context, "SYS_MD5", JS_Md5);
  TRI_AddGlobalFunctionVocbase(context, "SYS_OUTPUT", JS_Output);
  TRI_AddGlobalFunctionVocbase(context, "SYS_PARSE", JS_Parse);
  TRI_AddGlobalFunctionVocbase(context, "SYS_PROCESS_STATISTICS", JS_ProcessStatistics);
  TRI_AddGlobalFunctionVocbase(context, "SYS_RAND", JS_Rand);
  TRI_AddGlobalFunctionVocbase(context, "SYS_READ", JS_Read);
  TRI_AddGlobalFunctionVocbase(context, "SYS_READ64", JS_Read64);
  TRI_AddGlobalFunctionVocbase(context, "SYS_SAVE", JS_Save);
  TRI_AddGlobalFunctionVocbase(context, "SYS_SERVER_STATISTICS", JS_ServerStatistics);
  TRI_AddGlobalFunctionVocbase(context, "SYS_SHA256", JS_Sha256);
  TRI_AddGlobalFunctionVocbase(context, "SYS_SPRINTF", JS_SPrintF);
  TRI_AddGlobalFunctionVocbase(context, "SYS_STATUS_EXTERNAL", JS_StatusExternal);
  TRI_AddGlobalFunctionVocbase(context, "SYS_TEST_PORT", JS_TestPort);
  TRI_AddGlobalFunctionVocbase(context, "SYS_TIME", JS_Time);
  TRI_AddGlobalFunctionVocbase(context, "SYS_WAIT", JS_Wait);

  // debugging functions
  TRI_AddGlobalFunctionVocbase(context, "SYS_DEBUG_SEGFAULT", JS_DebugSegfault);
  TRI_AddGlobalFunctionVocbase(context, "SYS_DEBUG_SET_FAILAT", JS_DebugSetFailAt);
  TRI_AddGlobalFunctionVocbase(context, "SYS_DEBUG_REMOVE_FAILAT", JS_DebugRemoveFailAt);
  TRI_AddGlobalFunctionVocbase(context, "SYS_DEBUG_CLEAR_FAILAT", JS_DebugClearFailAt);
  TRI_AddGlobalFunctionVocbase(context, "SYS_DEBUG_CAN_USE_FAILAT", JS_DebugCanUseFailAt);

  // .............................................................................
  // create the global variables
  // .............................................................................

  TRI_AddGlobalVariableVocbase(context, "HOME", v8::String::New(FileUtils::homeDirectory().c_str()));

  TRI_AddGlobalVariableVocbase(context, "MODULES_PATH", TRI_V8PathList(modules));
  TRI_AddGlobalVariableVocbase(context, "STARTUP_PATH", v8::String::New(startupPath.c_str()));
  TRI_AddGlobalVariableVocbase(context, "PATH_SEPARATOR", v8::String::New(TRI_DIR_SEPARATOR_STR));
  TRI_AddGlobalVariableVocbase(context, "VALGRIND", RUNNING_ON_VALGRIND > 0 ? v8::True() : v8::False());
  TRI_AddGlobalVariableVocbase(context, "VERSION", v8::String::New(TRI_VERSION));

  TRI_AddGlobalVariableVocbase(context, "CONNECTION_TIME_DISTRIBUTION", DistributionList(ConnectionTimeDistributionVector));
  TRI_AddGlobalVariableVocbase(context, "REQUEST_TIME_DISTRIBUTION", DistributionList(RequestTimeDistributionVector));
  TRI_AddGlobalVariableVocbase(context, "BYTES_SENT_DISTRIBUTION", DistributionList(BytesSentDistributionVector));
  TRI_AddGlobalVariableVocbase(context, "BYTES_RECEIVED_DISTRIBUTION", DistributionList(BytesReceivedDistributionVector));

  TRI_AddGlobalVariableVocbase(context, "SYS_PLATFORM", v8::String::New(TRI_PLATFORM));
}

// -----------------------------------------------------------------------------
// --SECTION--                                                       END-OF-FILE
// -----------------------------------------------------------------------------

// Local Variables:
// mode: outline-minor
// outline-regexp: "/// @brief\\|/// {@inheritDoc}\\|/// @addtogroup\\|/// @page\\|// --SECTION--\\|/// @\\}"
// End:<|MERGE_RESOLUTION|>--- conflicted
+++ resolved
@@ -2735,15 +2735,11 @@
   }
 
   string address = TRI_ObjectToString(argv[0]);
-<<<<<<< HEAD
-  Endpoint* endpoint = Endpoint::serverFactory(address);
+  Endpoint* endpoint = Endpoint::serverFactory(address, 10, false);
   if (0 == endpoint) {
     TRI_V8_EXCEPTION_MESSAGE(scope, TRI_ERROR_BAD_PARAMETER,
                       "address description invalid, cannot create endpoint");
   }
-=======
-  Endpoint* endpoint = Endpoint::serverFactory(address, 10, false);
->>>>>>> 0d44c338
   TRI_socket_t s = endpoint->connect(1, 1);
   bool available = TRI_isvalidsocket(s);
 
