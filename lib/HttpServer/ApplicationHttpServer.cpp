////////////////////////////////////////////////////////////////////////////////
/// @brief application http server feature
///
/// @file
///
/// DISCLAIMER
///
/// Copyright 2004-2012 triAGENS GmbH, Cologne, Germany
///
/// Licensed under the Apache License, Version 2.0 (the "License");
/// you may not use this file except in compliance with the License.
/// You may obtain a copy of the License at
///
///     http://www.apache.org/licenses/LICENSE-2.0
///
/// Unless required by applicable law or agreed to in writing, software
/// distributed under the License is distributed on an "AS IS" BASIS,
/// WITHOUT WARRANTIES OR CONDITIONS OF ANY KIND, either express or implied.
/// See the License for the specific language governing permissions and
/// limitations under the License.
///
/// Copyright holder is triAGENS GmbH, Cologne, Germany
///
/// @author Dr. Frank Celler
/// @author Copyright 2010-2012, triAGENS GmbH, Cologne, Germany
////////////////////////////////////////////////////////////////////////////////

#include "ApplicationHttpServer.h"

#include "Basics/delete_object.h"
#include "Dispatcher/ApplicationDispatcher.h"
#include "HttpServer/HttpHandler.h"
#include "HttpServer/HttpServer.h"
#include "Logger/Logger.h"
#include "Scheduler/ApplicationScheduler.h"

using namespace triagens::basics;
using namespace triagens::rest;
using namespace std;

// -----------------------------------------------------------------------------
// --SECTION--                                      constructors and destructors
// -----------------------------------------------------------------------------

////////////////////////////////////////////////////////////////////////////////
/// @addtogroup Scheduler
/// @{
////////////////////////////////////////////////////////////////////////////////

////////////////////////////////////////////////////////////////////////////////
/// @brief constructor
////////////////////////////////////////////////////////////////////////////////

ApplicationHttpServer::ApplicationHttpServer (ApplicationServer* applicationServer,
                                              ApplicationScheduler* applicationScheduler,
                                              ApplicationDispatcher* applicationDispatcher,
                                              std::string const& authenticationRealm,
                                              HttpHandlerFactory::auth_fptr checkAuthentication)
  : ApplicationFeature("HttpServer"),
    _applicationServer(applicationServer),
    _applicationScheduler(applicationScheduler),
    _applicationDispatcher(applicationDispatcher),
<<<<<<< HEAD
    _authenticationRealm(authenticationRealm),
    _checkAuthentication(checkAuthentication),
    _httpAuth(false),
    _showPort(true),
    _requireKeepAlive(false),
    _httpServers(),
    _httpPorts(),
    _httpAddressPorts() {
=======
    _httpServers() {
>>>>>>> 7ea8cff7
}

////////////////////////////////////////////////////////////////////////////////
/// @brief destructor
////////////////////////////////////////////////////////////////////////////////

ApplicationHttpServer::~ApplicationHttpServer () {
  for_each(_httpServers.begin(), _httpServers.end(), DeleteObject());
  _httpServers.clear();
}

////////////////////////////////////////////////////////////////////////////////
/// @}
////////////////////////////////////////////////////////////////////////////////

// -----------------------------------------------------------------------------
// --SECTION--                                                    public methods
// -----------------------------------------------------------------------------

////////////////////////////////////////////////////////////////////////////////
/// @addtogroup Scheduler
/// @{
////////////////////////////////////////////////////////////////////////////////

////////////////////////////////////////////////////////////////////////////////
/// @brief builds the http server
////////////////////////////////////////////////////////////////////////////////

HttpServer* ApplicationHttpServer::buildServer (HttpServer* httpServer,
                                                const EndpointList* endpointList) { 
  return buildHttpServer(httpServer, endpointList);
}

////////////////////////////////////////////////////////////////////////////////
/// @}
////////////////////////////////////////////////////////////////////////////////

// -----------------------------------------------------------------------------
// --SECTION--                                        ApplicationFeature methods
// -----------------------------------------------------------------------------

////////////////////////////////////////////////////////////////////////////////
/// @addtogroup ApplicationServer
/// @{
////////////////////////////////////////////////////////////////////////////////

////////////////////////////////////////////////////////////////////////////////
/// {@inheritDoc}
////////////////////////////////////////////////////////////////////////////////

void ApplicationHttpServer::setupOptions (map<string, ProgramOptionsDescription>& options) {
<<<<<<< HEAD
  if (_showPort) {
    options[ApplicationServer::OPTIONS_SERVER]
      ("server.port", &_httpPorts, "listen port or address:port")
    ;
  }

  options[ApplicationServer::OPTIONS_SERVER + ":help-extended"]
    ("server.require-keep-alive", "close connection, if keep-alive is missing")
    ("server.http-auth", &_httpAuth, "use basic authentication")
  ;
=======
>>>>>>> 7ea8cff7
}

////////////////////////////////////////////////////////////////////////////////
/// {@inheritDoc}
////////////////////////////////////////////////////////////////////////////////

bool ApplicationHttpServer::parsePhase2 (ProgramOptions& options) {
  return true;
}

////////////////////////////////////////////////////////////////////////////////
/// {@inheritDoc}
////////////////////////////////////////////////////////////////////////////////

bool ApplicationHttpServer::open () {
  for (vector<HttpServer*>::iterator i = _httpServers.begin();  i != _httpServers.end();  ++i) {
    HttpServer* server = *i;

    server->startListening();
  }

  return true;
}

////////////////////////////////////////////////////////////////////////////////
/// {@inheritDoc}
////////////////////////////////////////////////////////////////////////////////

void ApplicationHttpServer::close () {

  // close all open connections
  for (vector<HttpServer*>::iterator i = _httpServers.begin();  i != _httpServers.end();  ++i) {
    HttpServer* server = *i;

    server->shutdownHandlers();
  }

  // close all listen sockets
  for (vector<HttpServer*>::iterator i = _httpServers.begin();  i != _httpServers.end();  ++i) {
    HttpServer* server = *i;

    server->stopListening();
  }
}

////////////////////////////////////////////////////////////////////////////////
/// {@inheritDoc}
////////////////////////////////////////////////////////////////////////////////

void ApplicationHttpServer::stop () {
  for (vector<HttpServer*>::iterator i = _httpServers.begin();  i != _httpServers.end();  ++i) {
    HttpServer* server = *i;

    server->stop();
  }
}

////////////////////////////////////////////////////////////////////////////////
/// @}
////////////////////////////////////////////////////////////////////////////////

// -----------------------------------------------------------------------------
// --SECTION--                                                 protected methods
// -----------------------------------------------------------------------------

////////////////////////////////////////////////////////////////////////////////
/// @addtogroup HttpServer
/// @{
////////////////////////////////////////////////////////////////////////////////

////////////////////////////////////////////////////////////////////////////////
/// @brief build an http server
////////////////////////////////////////////////////////////////////////////////

HttpServer* ApplicationHttpServer::buildHttpServer (HttpServer* httpServer,
                                                    const EndpointList* endpointList) {
  Scheduler* scheduler = _applicationScheduler->scheduler();

  if (scheduler == 0) {
    LOGGER_FATAL << "no scheduler is known, cannot create http server";
    TRI_ShutdownLogging();
    exit(EXIT_FAILURE);
  }

  // create new server
  if (httpServer == 0) {
    Dispatcher* dispatcher = 0;
    HttpHandlerFactory::auth_fptr auth = 0;

    if (_applicationDispatcher != 0) {
      dispatcher = _applicationDispatcher->dispatcher();
    }

    if (_httpAuth) {
      auth = _checkAuthentication;
    }

    httpServer = new HttpServer(scheduler, dispatcher, _authenticationRealm, auth);
  }

  // keep a list of active servers
  _httpServers.push_back(httpServer);

  // open http ports
  httpServer->addEndpointList(endpointList);

  return httpServer;
}

////////////////////////////////////////////////////////////////////////////////
/// @}
////////////////////////////////////////////////////////////////////////////////

// -----------------------------------------------------------------------------
// --SECTION--                                                       END-OF-FILE
// -----------------------------------------------------------------------------

// Local Variables:
// mode: outline-minor
// outline-regexp: "^\\(/// @brief\\|/// {@inheritDoc}\\|/// @addtogroup\\|// --SECTION--\\|/// @\\}\\)"
// End:<|MERGE_RESOLUTION|>--- conflicted
+++ resolved
@@ -60,18 +60,10 @@
     _applicationServer(applicationServer),
     _applicationScheduler(applicationScheduler),
     _applicationDispatcher(applicationDispatcher),
-<<<<<<< HEAD
     _authenticationRealm(authenticationRealm),
     _checkAuthentication(checkAuthentication),
     _httpAuth(false),
-    _showPort(true),
-    _requireKeepAlive(false),
-    _httpServers(),
-    _httpPorts(),
-    _httpAddressPorts() {
-=======
     _httpServers() {
->>>>>>> 7ea8cff7
 }
 
 ////////////////////////////////////////////////////////////////////////////////
@@ -123,19 +115,6 @@
 ////////////////////////////////////////////////////////////////////////////////
 
 void ApplicationHttpServer::setupOptions (map<string, ProgramOptionsDescription>& options) {
-<<<<<<< HEAD
-  if (_showPort) {
-    options[ApplicationServer::OPTIONS_SERVER]
-      ("server.port", &_httpPorts, "listen port or address:port")
-    ;
-  }
-
-  options[ApplicationServer::OPTIONS_SERVER + ":help-extended"]
-    ("server.require-keep-alive", "close connection, if keep-alive is missing")
-    ("server.http-auth", &_httpAuth, "use basic authentication")
-  ;
-=======
->>>>>>> 7ea8cff7
 }
 
 ////////////////////////////////////////////////////////////////////////////////
