--- conflicted
+++ resolved
@@ -65,11 +65,7 @@
   std::string fn("icudtl.dat");
 
   if (icuDataEnv != nullptr) {
-<<<<<<< HEAD
-    path = std::string(icuDataEnv) + TRI_DIR_SEPARATOR_STR + fn;
-=======
     path = FileUtils::buildFilename(icuDataEnv, fn);
->>>>>>> 6c3bc054
   }
 
   if (path.empty() || !TRI_IsRegularFile(path.c_str())) {
