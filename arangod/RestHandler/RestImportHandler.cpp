--- conflicted
+++ resolved
@@ -51,18 +51,7 @@
     : RestVocbaseBaseHandler(request, response),
       _onDuplicateAction(DUPLICATE_ERROR) {}
 
-<<<<<<< HEAD
 RestHandler::status RestImportHandler::execute() {
-  if (ServerState::instance()->isCoordinator()) {
-    generateError(GeneralResponse::ResponseCode::NOT_IMPLEMENTED,
-                  TRI_ERROR_CLUSTER_UNSUPPORTED,
-                  "'/_api/import' is not yet supported in a cluster");
-    return status::DONE;
-  }
-
-=======
-HttpHandler::status_t RestImportHandler::execute() {
->>>>>>> 325ede06
   // set default value for onDuplicate
   _onDuplicateAction = DUPLICATE_ERROR;
 
@@ -172,15 +161,9 @@
 
 int RestImportHandler::handleSingleDocument(
     SingleCollectionTransaction& trx, RestImportResult& result,
-<<<<<<< HEAD
-    VPackBuilder& tempBuilder, char const* lineStart, VPackSlice slice,
-    std::string const& collectionName, bool isEdgeCollection,
-    OperationOptions const& opOptions, size_t i) {
-=======
     VPackBuilder& babies, char const* lineStart, VPackSlice slice, 
     bool isEdgeCollection, size_t i) {
 
->>>>>>> 325ede06
   if (!slice.isObject()) {
     std::string part = VPackDumper::toString(slice);
     if (part.size() > 255) {
@@ -214,12 +197,7 @@
         if (from.isString()) {
           std::string f = from.copyString();
           if (f.find('/') == std::string::npos) {
-<<<<<<< HEAD
-            tempBuilder.add(StaticStrings::FromString,
-                            VPackValue(_fromPrefix + f));
-=======
             tempBuilder->add(StaticStrings::FromString, VPackValue(_fromPrefix + f));
->>>>>>> 325ede06
           }
         }
       }
@@ -234,14 +212,8 @@
       }
       tempBuilder->close();
 
-<<<<<<< HEAD
-      if (tempBuilder.slice().length() > 0) {
-        newBuilder =
-            VPackCollection::merge(slice, tempBuilder.slice(), false, false);
-=======
       if (tempBuilder->slice().length() > 0) {
         newBuilder = VPackCollection::merge(slice, tempBuilder->slice(), false, false);
->>>>>>> 325ede06
         slice = newBuilder.slice();
       }
     }
@@ -266,63 +238,6 @@
       registerError(result, errorMsg);
       return TRI_ERROR_ARANGO_INVALID_EDGE_ATTRIBUTE;
     }
-<<<<<<< HEAD
-  }
-
-  OperationResult opResult = trx.insert(collectionName, slice, opOptions);
-
-  if (opResult.successful()) {
-    ++result._numCreated;
-  }
-  res = opResult.code;
-
-  // special behavior in case of unique constraint violation . . .
-  if (res == TRI_ERROR_ARANGO_UNIQUE_CONSTRAINT_VIOLATED &&
-      _onDuplicateAction != DUPLICATE_ERROR) {
-    VPackSlice const keySlice = slice.get(StaticStrings::KeyString);
-
-    if (keySlice.isString()) {
-      // insert failed. now try an update/replace
-
-      if (_onDuplicateAction == DUPLICATE_UPDATE) {
-        // update
-        opResult = trx.update(collectionName, slice, opOptions);
-        if (opResult.successful()) {
-          ++result._numUpdated;
-        }
-        res = opResult.code;
-        // We silently ignore all failed updates
-      } else if (_onDuplicateAction == DUPLICATE_REPLACE) {
-        // replace
-        opResult = trx.replace(collectionName, slice, opOptions);
-        if (opResult.successful()) {
-          ++result._numUpdated;
-        }
-        res = opResult.code;
-      } else {
-        // simply ignore unique key violations silently
-        TRI_ASSERT(_onDuplicateAction == DUPLICATE_IGNORE);
-        res = TRI_ERROR_NO_ERROR;
-        ++result._numIgnored;
-      }
-    }
-  }
-
-  if (res != TRI_ERROR_NO_ERROR) {
-    std::string part = VPackDumper::toString(slice);
-    if (part.size() > 255) {
-      // UTF-8 chars in string will be escaped so we can truncate it at any
-      // point
-      part = part.substr(0, 255) + "...";
-    }
-
-    std::string errorMsg =
-        positionize(i) + "creating document failed with error '" +
-        TRI_errno_string(res) + "', offending document: " + part;
-
-    registerError(result, errorMsg);
-=======
->>>>>>> 325ede06
   }
 
   babies.add(slice);
@@ -381,14 +296,15 @@
   } else if (type == "auto") {
     linewise = true;
 
-<<<<<<< HEAD
-    // TODO: generalize to calling handler fillBody
-    // auto detect import type by peeking at first character
+      // TODO generalize
+      auto* httpResponse = dynamic_cast<HttpResponse*>(_response);
+
+      if (httpResponse == nullptr) {
+        THROW_ARANGO_EXCEPTION(TRI_ERROR_INTERNAL);
+      }
+
+    // auto detect import type by peeking at first non-whitespace character
     std::string const& body = request->body();
-=======
-    // auto detect import type by peeking at first non-whitespace character
-    std::string const& body = _request->body();
->>>>>>> 325ede06
     char const* ptr = body.c_str();
     char const* end = ptr + body.size();
 
@@ -426,11 +342,6 @@
     return false;
   }
 
-<<<<<<< HEAD
-  VPackBuilder tempBuilder;
-=======
- 
->>>>>>> 325ede06
   bool const isEdgeCollection = trx.isEdgeCollection(collectionName);
 
   if (overwrite) {
@@ -509,14 +420,8 @@
         continue;
       }
 
-<<<<<<< HEAD
-      res = handleSingleDocument(trx, result, tempBuilder, oldPtr,
-                                 builder->slice(), collectionName,
-                                 isEdgeCollection, opOptions, i);
-=======
       res = handleSingleDocument(trx, result, babies, oldPtr, builder->slice(),
                                  isEdgeCollection, i);
->>>>>>> 325ede06
 
       if (res != TRI_ERROR_NO_ERROR) {
         if (complete) {
@@ -555,14 +460,8 @@
     for (VPackValueLength i = 0; i < n; ++i) {
       VPackSlice const slice = documents.at(i);
 
-<<<<<<< HEAD
-      res = handleSingleDocument(trx, result, tempBuilder, nullptr, slice,
-                                 collectionName, isEdgeCollection, opOptions,
-                                 static_cast<size_t>(i + 1));
-=======
       res = handleSingleDocument(trx, result, babies, nullptr, slice,
                                  isEdgeCollection, static_cast<size_t>(i + 1));
->>>>>>> 325ede06
 
       if (res != TRI_ERROR_NO_ERROR) {
         if (complete) {
@@ -721,13 +620,9 @@
     // Ignore the result ...
   }
 
-<<<<<<< HEAD
-  VPackBuilder tempBuilder;
-=======
   VPackBuilder babies;
   babies.openArray();
 
->>>>>>> 325ede06
   size_t i = static_cast<size_t>(lineNumber);
 
   while (current != nullptr && current < bodyEnd) {
@@ -782,15 +677,9 @@
       try {
         std::shared_ptr<VPackBuilder> objectBuilder =
             createVelocyPackObject(keys, values, errorMsg, i);
-<<<<<<< HEAD
-        res = handleSingleDocument(trx, result, tempBuilder, lineStart,
-                                   objectBuilder->slice(), collectionName,
-                                   isEdgeCollection, opOptions, i);
-=======
         res =
             handleSingleDocument(trx, result, babies, lineStart, objectBuilder->slice(),
                                  isEdgeCollection, i);
->>>>>>> 325ede06
       } catch (...) {
         // raise any error
         res = TRI_ERROR_INTERNAL;
