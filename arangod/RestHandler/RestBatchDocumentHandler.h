////////////////////////////////////////////////////////////////////////////////
/// DISCLAIMER
///
/// Copyright 2018 ArangoDB GmbH, Cologne, Germany
///
/// Licensed under the Apache License, Version 2.0 (the "License");
/// you may not use this file except in compliance with the License.
/// You may obtain a copy of the License at
///
///     http://www.apache.org/licenses/LICENSE-2.0
///
/// Unless required by applicable law or agreed to in writing, software
/// distributed under the License is distributed on an "AS IS" BASIS,
/// WITHOUT WARRANTIES OR CONDITIONS OF ANY KIND, either express or implied.
/// See the License for the specific language governing permissions and
/// limitations under the License.
///
/// Copyright holder is ArangoDB GmbH, Cologne, Germany
///
/// @author Tobias Gödderz
/// @author Jan Christoph Uhde
////////////////////////////////////////////////////////////////////////////////


// current draft at: https://github.com/arangodb/documents/blob/proposal/batch-document-api/FeatureProposals/BatchDocumentApi.md

#ifndef ARANGOD_REST_HANDLER_REST_BATCH_DOCUMENT_HANDLER_H
#define ARANGOD_REST_HANDLER_REST_BATCH_DOCUMENT_HANDLER_H 1

#include "Basics/Common.h"
#include "Cluster/ResultT.h"
#include "RestHandler/RestVocbaseBaseHandler.h"

namespace arangodb {
namespace rest {
namespace batch_document_handler {
struct BatchRequest;
enum class BatchOperation;
}
}

class RestBatchDocumentHandler : public RestVocbaseBaseHandler {
 public:
  RestBatchDocumentHandler(GeneralRequest*, GeneralResponse*);

 public:
  RestStatus execute() override final;
  char const* name() const override final { return "RestBatchDocumentHandler"; }
  RequestLane lane() const override final { return RequestLane::CLIENT_SLOW; }

 protected:
  virtual TRI_col_type_e getCollectionType() const {
    return TRI_COL_TYPE_DOCUMENT;
  }

 private:
  // replaces a document
  void replaceDocumentsAction(std::string const& collection);

  // updates a document
  void updateDocumentsAction(std::string const& collection);

  // deletes a document
  void removeDocumentsAction(std::string const& collection);

  // helper function for replace and update
  bool modifyDocument(bool);

  void doRemoveDocuments(
<<<<<<< HEAD
    std::string const &collection, const rest::batch_document_handler::BatchRequest &request
=======
    std::string const &collection, const rest::batch_document_handler::RemoveRequest &request,
    VPackSlice vpack_request
>>>>>>> 57a61257
  );


  void generateBatchResponseSuccess(
      std::vector<OperationResult> const& result,
      std::unique_ptr<VPackBuilder> extra,
      VPackOptions const* options);

  void generateBatchResponse(
      rest::ResponseCode restResponseCode,
      std::unique_ptr<VPackBuilder> result,
      std::unique_ptr<VPackBuilder>, //other attributes
      VPackOptions const* options);

  void generateBatchResponse(
      rest::ResponseCode restResponseCode,
      VPackSlice result,
      VPackOptions const* options);
};
}

#endif<|MERGE_RESOLUTION|>--- conflicted
+++ resolved
@@ -67,18 +67,13 @@
   bool modifyDocument(bool);
 
   void doRemoveDocuments(
-<<<<<<< HEAD
-    std::string const &collection, const rest::batch_document_handler::BatchRequest &request
-=======
-    std::string const &collection, const rest::batch_document_handler::RemoveRequest &request,
-    VPackSlice vpack_request
->>>>>>> 57a61257
+   // std::string const &collection, const rest::batch_document_handler::BatchRequest &request
+    std::string const &collection, const rest::batch_document_handler::BatchRequest &request, VPackSlice vpack_request
   );
 
 
-  void generateBatchResponseSuccess(
+  void generateBatchResponse(
       std::vector<OperationResult> const& result,
-      std::unique_ptr<VPackBuilder> extra,
       VPackOptions const* options);
 
   void generateBatchResponse(
