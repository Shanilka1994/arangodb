--- conflicted
+++ resolved
@@ -515,12 +515,9 @@
   // set WAL to read-only mode
   allowWrites(false);
 
-<<<<<<< HEAD
-=======
   // notify slots that we're shutting down
   _slots->shutdown();
   
->>>>>>> a5bbb8d0
   // finalize allocator thread
   // this prevents creating new (empty) WAL logfile once we flush
   // current logfile
