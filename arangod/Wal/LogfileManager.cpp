////////////////////////////////////////////////////////////////////////////////
/// DISCLAIMER
///
/// Copyright 2014-2016 ArangoDB GmbH, Cologne, Germany
/// Copyright 2004-2014 triAGENS GmbH, Cologne, Germany
///
/// Licensed under the Apache License, Version 2.0 (the "License");
/// you may not use this file except in compliance with the License.
/// You may obtain a copy of the License at
///
///     http://www.apache.org/licenses/LICENSE-2.0
///
/// Unless required by applicable law or agreed to in writing, software
/// distributed under the License is distributed on an "AS IS" BASIS,
/// WITHOUT WARRANTIES OR CONDITIONS OF ANY KIND, either express or implied.
/// See the License for the specific language governing permissions and
/// limitations under the License.
///
/// Copyright holder is ArangoDB GmbH, Cologne, Germany
///
/// @author Jan Steemann
////////////////////////////////////////////////////////////////////////////////

#include "LogfileManager.h"
#include "Basics/files.h"
#include "Basics/hashes.h"
#include "Basics/json.h"
#include "Basics/logging.h"
#include "Basics/Exceptions.h"
#include "Basics/FileUtils.h"
#include "Basics/JsonHelper.h"
#include "Basics/MutexLocker.h"
#include "Basics/ReadLocker.h"
#include "Basics/StringUtils.h"
#include "Basics/WriteLocker.h"
#include "Basics/memory-map.h"
#include "VocBase/server.h"
#include "Wal/AllocatorThread.h"
#include "Wal/CollectorThread.h"
#include "Wal/RecoverState.h"
#include "Wal/RemoverThread.h"
#include "Wal/Slots.h"
#include "Wal/SynchronizerThread.h"

using namespace triagens::wal;

////////////////////////////////////////////////////////////////////////////////
/// @brief the logfile manager singleton
////////////////////////////////////////////////////////////////////////////////

static LogfileManager* Instance = nullptr;

////////////////////////////////////////////////////////////////////////////////
/// @brief minimum value for --wal.throttle-when-pending
////////////////////////////////////////////////////////////////////////////////

static inline uint64_t MinThrottleWhenPending() { return 1024 * 1024; }

////////////////////////////////////////////////////////////////////////////////
/// @brief minimum value for --wal.sync-interval
////////////////////////////////////////////////////////////////////////////////

static inline uint64_t MinSyncInterval() { return 5; }

////////////////////////////////////////////////////////////////////////////////
/// @brief minimum value for --wal.logfile-size
////////////////////////////////////////////////////////////////////////////////

static inline uint32_t MinFileSize() {
#ifdef TRI_ENABLE_MAINTAINER_MODE
  // this allows testing with smaller logfile-sizes
  return 1 * 1024 * 1024;
#else
  return 8 * 1024 * 1024;
#endif
}

////////////////////////////////////////////////////////////////////////////////
/// @brief get the maximum size of a logfile entry
////////////////////////////////////////////////////////////////////////////////

static inline uint32_t MaxEntrySize() {
  return 2 << 30;  // 2 GB
}

////////////////////////////////////////////////////////////////////////////////
/// @brief minimum number of slots
////////////////////////////////////////////////////////////////////////////////

static inline uint32_t MinSlots() { return 1024 * 8; }

////////////////////////////////////////////////////////////////////////////////
/// @brief maximum number of slots
////////////////////////////////////////////////////////////////////////////////

static inline uint32_t MaxSlots() { return 1024 * 1024 * 16; }

////////////////////////////////////////////////////////////////////////////////
/// @brief create the logfile manager
////////////////////////////////////////////////////////////////////////////////

LogfileManager::LogfileManager(TRI_server_t* server, std::string* databasePath)
    : ApplicationFeature("logfile-manager"),
      _server(server),
      _databasePath(databasePath),
      _directory(),
      _recoverState(nullptr),
      _filesize(32 * 1024 * 1024),
      _reserveLogfiles(4),
      _historicLogfiles(10),
      _maxOpenLogfiles(0),
      _numberOfSlots(1048576),
      _syncInterval(100),
      _maxThrottleWait(15000),
      _throttleWhenPending(0),
      _allowOversizeEntries(true),
      _ignoreLogfileErrors(false),
      _ignoreRecoveryErrors(false),
      _suppressShapeInformation(false),
      _allowWrites(false),  // start in read-only mode
      _hasFoundLastTick(false),
      _inRecovery(true),
      _startCalled(false),
      _logfilesLock(),
      _logfiles(),
      _slots(nullptr),
      _synchronizerThread(nullptr),
      _allocatorThread(nullptr),
      _collectorThread(nullptr),
      _removerThread(nullptr),
      _lastOpenedId(0),
      _lastCollectedId(0),
      _lastSealedId(0),
      _shutdownFileLock(),
      _transactionsLock(),
      _transactions(),
      _failedTransactions(),
      _droppedCollections(),
      _droppedDatabases(),
      _idLock(),
      _writeThrottled(0),
      _filenameRegex(),
      _shutdown(0) {
  LOG_TRACE("creating WAL logfile manager");
  TRI_ASSERT(!_allowWrites);

  int res =
      regcomp(&_filenameRegex, "^logfile-([0-9][0-9]*)\\.db$", REG_EXTENDED);

  if (res != 0) {
    THROW_ARANGO_EXCEPTION_MESSAGE(TRI_ERROR_INTERNAL,
                                   "could not compile regex");
  }

  _transactions.reserve(32);
  _failedTransactions.reserve(32);
}

////////////////////////////////////////////////////////////////////////////////
/// @brief destroy the logfile manager
////////////////////////////////////////////////////////////////////////////////

LogfileManager::~LogfileManager() {
  LOG_TRACE("shutting down WAL logfile manager");

  stop();

  regfree(&_filenameRegex);

  if (_recoverState != nullptr) {
    delete _recoverState;
    _recoverState = nullptr;
  }

  if (_slots != nullptr) {
    delete _slots;
    _slots = nullptr;
  }
}

////////////////////////////////////////////////////////////////////////////////
/// @brief get the logfile manager instance
////////////////////////////////////////////////////////////////////////////////

LogfileManager* LogfileManager::instance() {
  TRI_ASSERT(Instance != nullptr);
  return Instance;
}

////////////////////////////////////////////////////////////////////////////////
/// @brief initialize the logfile manager instance
////////////////////////////////////////////////////////////////////////////////

void LogfileManager::initialize(std::string* path, TRI_server_t* server) {
  TRI_ASSERT(Instance == nullptr);

  Instance = new LogfileManager(server, path);
}

////////////////////////////////////////////////////////////////////////////////
/// {@inheritDoc}
////////////////////////////////////////////////////////////////////////////////

void LogfileManager::setupOptions(
    std::map<std::string, triagens::basics::ProgramOptionsDescription>&
        options) {
  options["Write-ahead log options:help-wal"](
      "wal.allow-oversize-entries", &_allowOversizeEntries,
      "allow entries that are bigger than --wal.logfile-size")(
      "wal.directory", &_directory, "logfile directory")(
      "wal.historic-logfiles", &_historicLogfiles,
      "maximum number of historic logfiles to keep after collection")(
      "wal.ignore-logfile-errors", &_ignoreLogfileErrors,
      "ignore logfile errors. this will read recoverable data from corrupted "
      "logfiles but ignore any unrecoverable data")(
      "wal.ignore-recovery-errors", &_ignoreRecoveryErrors,
      "continue recovery even if re-applying operations fails")(
      "wal.logfile-size", &_filesize, "size of each logfile (in bytes)")(
      "wal.open-logfiles", &_maxOpenLogfiles,
      "maximum number of parallel open logfiles")(
      "wal.reserve-logfiles", &_reserveLogfiles,
      "maximum number of reserve logfiles to maintain")(
      "wal.slots", &_numberOfSlots, "number of logfile slots to use")(
      "wal.suppress-shape-information", &_suppressShapeInformation,
      "do not write shape information for markers (saves a lot of disk space, "
      "but effectively disables using the write-ahead log for replication)")(
      "wal.sync-interval", &_syncInterval,
      "interval for automatic, non-requested disk syncs (in milliseconds)")(
      "wal.throttle-when-pending", &_throttleWhenPending,
      "throttle writes when at least this many operations are waiting for "
      "collection (set to 0 to deactivate write-throttling)")(
      "wal.throttle-wait", &_maxThrottleWait,
      "maximum wait time per operation when write-throttled (in milliseconds)");
}


bool LogfileManager::prepare() {
  static bool Prepared = false;

  if (Prepared) {
    return true;
  }

  Prepared = true;

  if (_directory.empty()) {
    // use global configuration variable
    _directory = (*_databasePath);

    if (!basics::FileUtils::isDirectory(_directory)) {
      std::string systemErrorStr;
      long errorNo;

      bool res = TRI_CreateRecursiveDirectory(_directory.c_str(), errorNo,
                                              systemErrorStr);

      if (res) {
        LOG_INFO("created database directory '%s'.", _directory.c_str());
      } else {
        LOG_FATAL_AND_EXIT("unable to create database directory: %s",
                           systemErrorStr.c_str());
      }
    }

    // append "/journals"
    if (_directory[_directory.size() - 1] != TRI_DIR_SEPARATOR_CHAR) {
      // append a trailing slash to directory name
      _directory.push_back(TRI_DIR_SEPARATOR_CHAR);
    }
    _directory.append("journals");
  }

  if (_directory.empty()) {
    LOG_FATAL_AND_EXIT(
        "no directory specified for WAL logfiles. Please use the "
        "--wal.directory option");
  }

  if (_directory[_directory.size() - 1] != TRI_DIR_SEPARATOR_CHAR) {
    // append a trailing slash to directory name
    _directory.push_back(TRI_DIR_SEPARATOR_CHAR);
  }

  if (_filesize < MinFileSize()) {
    // minimum filesize per logfile
    LOG_FATAL_AND_EXIT(
        "invalid value for --wal.logfile-size. Please use a value of at least "
        "%lu",
        (unsigned long)MinFileSize());
  }

  _filesize = (uint32_t)(((_filesize + PageSize - 1) / PageSize) * PageSize);

  if (_numberOfSlots < MinSlots() || _numberOfSlots > MaxSlots()) {
    // invalid number of slots
    LOG_FATAL_AND_EXIT(
        "invalid value for --wal.slots. Please use a value between %lu and %lu",
        (unsigned long)MinSlots(), (unsigned long)MaxSlots());
  }

  if (_throttleWhenPending > 0 &&
      _throttleWhenPending < MinThrottleWhenPending()) {
    LOG_FATAL_AND_EXIT(
        "invalid value for --wal.throttle-when-pending. Please use a value of "
        "at least %llu",
        (unsigned long long)MinThrottleWhenPending());
  }

  if (_syncInterval < MinSyncInterval()) {
    LOG_FATAL_AND_EXIT(
        "invalid value for --wal.sync-interval. Please use a value of at least "
        "%llu",
        (unsigned long long)MinSyncInterval());
  }

  // sync interval is specified in milliseconds by the user, but internally
  // we use microseconds
  _syncInterval = _syncInterval * 1000;

  // initialize some objects
  _slots = new Slots(this, _numberOfSlots, 0);
  _recoverState = new RecoverState(_server, _ignoreRecoveryErrors);

  return true;
}


bool LogfileManager::start() {
  static bool started = false;

  if (started) {
    // we were already started
    return true;
  }

  TRI_ASSERT(!_allowWrites);

  int res = inventory();

  if (res != TRI_ERROR_NO_ERROR) {
    LOG_ERROR("could not create WAL logfile inventory: %s",
              TRI_errno_string(res));
    return false;
  }

  std::string const shutdownFile = shutdownFilename();
  bool const shutdownFileExists = basics::FileUtils::exists(shutdownFile);

  if (shutdownFileExists) {
    LOG_TRACE("shutdown file found");

    res = readShutdownInfo();

    if (res != TRI_ERROR_NO_ERROR) {
      LOG_ERROR("could not open shutdown file '%s': %s", shutdownFile.c_str(),
                TRI_errno_string(res));
      return false;
    }
  } else {
    LOG_TRACE("no shutdown file found");
  }

  res = inspectLogfiles();

  if (res != TRI_ERROR_NO_ERROR) {
    LOG_ERROR("could not inspect WAL logfiles: %s", TRI_errno_string(res));
    return false;
  }

  started = true;

  LOG_TRACE(
      "WAL logfile manager configuration: historic logfiles: %lu, reserve "
      "logfiles: %lu, filesize: %lu, sync interval: %lu",
      (unsigned long)_historicLogfiles, (unsigned long)_reserveLogfiles,
      (unsigned long)_filesize, (unsigned long)_syncInterval);

  return true;
}


bool LogfileManager::open() {
  static bool opened = false;

  if (opened) {
    // we were already started
    return true;
  }

  opened = true;
  _startCalled = true;

  int res = runRecovery();

  if (res != TRI_ERROR_NO_ERROR) {
    LOG_ERROR("unable to finish WAL recovery: %s", TRI_errno_string(res));
    return false;
  }

  // note all failed transactions that we found plus the list
  // of collections and databases that we can ignore
  {
    WRITE_LOCKER(_transactionsLock);

    _failedTransactions.reserve(_recoverState->failedTransactions.size());

    for (auto const& it : _recoverState->failedTransactions) {
      _failedTransactions.emplace(it.first);
    }

    _droppedDatabases = _recoverState->droppedDatabases;
    _droppedCollections = _recoverState->droppedCollections;
  }

  {
    // set every open logfile to a status of sealed
    WRITE_LOCKER(_logfilesLock);

    for (auto& it : _logfiles) {
      Logfile* logfile = it.second;

      if (logfile == nullptr) {
        continue;
      }

      Logfile::StatusType status = logfile->status();

      if (status == Logfile::StatusType::OPEN) {
        // set all logfiles to sealed status so they can be collected

        // we don't care about the previous status here
        logfile->forceStatus(Logfile::StatusType::SEALED);

        MUTEX_LOCKER(_idLock);

        if (logfile->id() > _lastSealedId) {
          _lastSealedId = logfile->id();
        }
      }
    }
  }

  // now start allocator and synchronizer
  res = startAllocatorThread();

  if (res != TRI_ERROR_NO_ERROR) {
    LOG_ERROR("could not start WAL allocator thread: %s",
              TRI_errno_string(res));
    return false;
  }

  res = startSynchronizerThread();

  if (res != TRI_ERROR_NO_ERROR) {
    LOG_ERROR("could not start WAL synchronizer thread: %s",
              TRI_errno_string(res));
    return false;
  }

  // from now on, we allow writes to the logfile
  allowWrites(true);

  // explicitly abort any open transactions found in the logs
  res = _recoverState->abortOpenTransactions();

  if (res != TRI_ERROR_NO_ERROR) {
    LOG_ERROR("could not abort open transactions: %s", TRI_errno_string(res));
    return false;
  }

  // remove all empty logfiles
  _recoverState->removeEmptyLogfiles();

  // now fill secondary indexes of all collections used in the recovery
  _recoverState->fillIndexes();

  // remove usage locks for databases and collections
  _recoverState->releaseResources();

  // write the current state into the shutdown file
  writeShutdownInfo(false);

  // finished recovery
  _inRecovery = false;

  res = startCollectorThread();

  if (res != TRI_ERROR_NO_ERROR) {
    LOG_ERROR("could not start WAL collector thread: %s",
              TRI_errno_string(res));
    return false;
  }

  TRI_ASSERT(_collectorThread != nullptr);

  res = startRemoverThread();

  if (res != TRI_ERROR_NO_ERROR) {
    LOG_ERROR("could not start WAL remover thread: %s", TRI_errno_string(res));
    return false;
  }

  // tell the allocator that the recovery is over now
  _allocatorThread->recoveryDone();

  // unload all collections to reset statistics, start compactor threads etc.
  res = TRI_InitDatabasesServer(_server);

  if (res != TRI_ERROR_NO_ERROR) {
    LOG_ERROR("could not initialize databases: %s", TRI_errno_string(res));
    return false;
  }

  return true;
}


void LogfileManager::close() {}


void LogfileManager::stop() {
  if (!_startCalled) {
    return;
  }

  if (_shutdown > 0) {
    return;
  }

  _shutdown = 1;

  LOG_TRACE("shutting down WAL");

  // set WAL to read-only mode
  allowWrites(false);

  // do a final flush at shutdown
  this->flush(true, true, false);

  // stop threads
  LOG_TRACE("stopping remover thread");
  stopRemoverThread();

  LOG_TRACE("stopping collector thread");
  stopCollectorThread();

  LOG_TRACE("stopping allocator thread");
  stopAllocatorThread();

  LOG_TRACE("stopping synchronizer thread");
  stopSynchronizerThread();

  // close all open logfiles
  LOG_TRACE("closing logfiles");
  closeLogfiles();

  TRI_IF_FAILURE("LogfileManagerStop") {
    // intentionally kill the server
    TRI_SegfaultDebugging("LogfileManagerStop");
  }

  int res = writeShutdownInfo(true);

  if (res != TRI_ERROR_NO_ERROR) {
    LOG_ERROR("could not write WAL shutdown info: %s", TRI_errno_string(res));
  }
}

////////////////////////////////////////////////////////////////////////////////
/// @brief registers a transaction
////////////////////////////////////////////////////////////////////////////////

int LogfileManager::registerTransaction(TRI_voc_tid_t transactionId) {
  auto lastCollectedId = _lastCollectedId.load();
  auto lastSealedId = _lastSealedId.load();

  TRI_IF_FAILURE("LogfileManagerRegisterTransactionOom") {
    // intentionally fail here
    return TRI_ERROR_OUT_OF_MEMORY;
  }

  try {
    auto p = std::make_pair(lastCollectedId, lastSealedId);

    WRITE_LOCKER(_transactionsLock);

    // insert into currently running list of transactions
    _transactions.emplace(transactionId, std::move(p));
    TRI_ASSERT_EXPENSIVE(lastCollectedId <= lastSealedId);

    return TRI_ERROR_NO_ERROR;
  } catch (...) {
    return TRI_ERROR_OUT_OF_MEMORY;
  }
}

////////////////////////////////////////////////////////////////////////////////
/// @brief unregisters a transaction
////////////////////////////////////////////////////////////////////////////////

void LogfileManager::unregisterTransaction(TRI_voc_tid_t transactionId,
                                           bool markAsFailed) {
  WRITE_LOCKER(_transactionsLock);

  _transactions.erase(transactionId);

  if (markAsFailed) {
    _failedTransactions.emplace(transactionId);
  }
}

////////////////////////////////////////////////////////////////////////////////
/// @brief return the set of failed transactions
////////////////////////////////////////////////////////////////////////////////

std::unordered_set<TRI_voc_tid_t> LogfileManager::getFailedTransactions() {
  std::unordered_set<TRI_voc_tid_t> failedTransactions;

  {
    READ_LOCKER(_transactionsLock);
    failedTransactions = _failedTransactions;
  }

  return failedTransactions;
}

////////////////////////////////////////////////////////////////////////////////
/// @brief return the set of dropped collections
/// this is used during recovery and not used afterwards
////////////////////////////////////////////////////////////////////////////////

std::unordered_set<TRI_voc_cid_t> LogfileManager::getDroppedCollections() {
  std::unordered_set<TRI_voc_cid_t> droppedCollections;

  {
    READ_LOCKER(_logfilesLock);
    droppedCollections = _droppedCollections;
  }

  return droppedCollections;
}

////////////////////////////////////////////////////////////////////////////////
/// @brief return the set of dropped databases
/// this is used during recovery and not used afterwards
////////////////////////////////////////////////////////////////////////////////

std::unordered_set<TRI_voc_tick_t> LogfileManager::getDroppedDatabases() {
  std::unordered_set<TRI_voc_tick_t> droppedDatabases;

  {
    READ_LOCKER(_logfilesLock);
    droppedDatabases = _droppedDatabases;
  }

  return droppedDatabases;
}

////////////////////////////////////////////////////////////////////////////////
/// @brief unregister a list of failed transactions
////////////////////////////////////////////////////////////////////////////////

void LogfileManager::unregisterFailedTransactions(
    std::unordered_set<TRI_voc_tid_t> const& failedTransactions) {
  WRITE_LOCKER(_transactionsLock);

  std::for_each(failedTransactions.begin(), failedTransactions.end(),
                [&](TRI_voc_tid_t id) { _failedTransactions.erase(id); });
}

////////////////////////////////////////////////////////////////////////////////
/// @brief whether or not it is currently allowed to create an additional
/// logfile
////////////////////////////////////////////////////////////////////////////////

bool LogfileManager::logfileCreationAllowed(uint32_t size) {
  if (size + Logfile::overhead() > filesize()) {
    // oversize entry. this is always allowed because otherwise everything would
    // lock
    return true;
  }

  if (_maxOpenLogfiles == 0) {
    return true;
  }

  uint32_t numberOfLogfiles = 0;

  // note: this information could also be cached instead of being recalculated
  // every time
  READ_LOCKER(_logfilesLock);

  for (auto it = _logfiles.begin(); it != _logfiles.end(); ++it) {
    Logfile* logfile = (*it).second;

    TRI_ASSERT(logfile != nullptr);

    if (logfile->status() == Logfile::StatusType::OPEN ||
        logfile->status() == Logfile::StatusType::SEAL_REQUESTED) {
      ++numberOfLogfiles;
    }
  }

  return (numberOfLogfiles <= _maxOpenLogfiles);
}

////////////////////////////////////////////////////////////////////////////////
/// @brief whether or not there are reserve logfiles
////////////////////////////////////////////////////////////////////////////////

bool LogfileManager::hasReserveLogfiles() {
  uint32_t numberOfLogfiles = 0;

  // note: this information could also be cached instead of being recalculated
  // every time
  READ_LOCKER(_logfilesLock);

  // reverse-scan the logfiles map
  for (auto it = _logfiles.rbegin(); it != _logfiles.rend(); ++it) {
    Logfile* logfile = (*it).second;

    TRI_ASSERT(logfile != nullptr);

    if (logfile->freeSize() > 0 && !logfile->isSealed()) {
      if (++numberOfLogfiles >= reserveLogfiles()) {
        return true;
      }
    }
  }

  return false;
}

////////////////////////////////////////////////////////////////////////////////
/// @brief signal that a sync operation is required
////////////////////////////////////////////////////////////////////////////////

void LogfileManager::signalSync() { _synchronizerThread->signalSync(); }

////////////////////////////////////////////////////////////////////////////////
/// @brief allocate space in a logfile for later writing
////////////////////////////////////////////////////////////////////////////////

SlotInfo LogfileManager::allocate(uint32_t size) {
  if (!_allowWrites) {
    // no writes allowed
    return SlotInfo(TRI_ERROR_ARANGO_READ_ONLY);
  }

  if (size > MaxEntrySize()) {
    // entry is too big
    return SlotInfo(TRI_ERROR_ARANGO_DOCUMENT_TOO_LARGE);
  }

  if (size > _filesize && !_allowOversizeEntries) {
    // entry is too big for a logfile
    return SlotInfo(TRI_ERROR_ARANGO_DOCUMENT_TOO_LARGE);
  }

  return _slots->nextUnused(size);
}

////////////////////////////////////////////////////////////////////////////////
/// @brief allocate space in a logfile for later writing, version for legends
///
/// See explanations about legends in the corresponding allocateAndWrite
/// convenience function.
////////////////////////////////////////////////////////////////////////////////

SlotInfo LogfileManager::allocate(uint32_t size, TRI_voc_cid_t cid,
                                  TRI_shape_sid_t sid, uint32_t legendOffset,
                                  void*& oldLegend) {
  if (!_allowWrites) {
// no writes allowed
#ifdef TRI_ENABLE_MAINTAINER_MODE
    TRI_ASSERT(false);
#endif

    return SlotInfo(TRI_ERROR_ARANGO_READ_ONLY);
  }

  if (size > MaxEntrySize()) {
    // entry is too big
    return SlotInfo(TRI_ERROR_ARANGO_DOCUMENT_TOO_LARGE);
  }

  if (size > _filesize && !_allowOversizeEntries) {
    // entry is too big for a logfile
    return SlotInfo(TRI_ERROR_ARANGO_DOCUMENT_TOO_LARGE);
  }

  return _slots->nextUnused(size, cid, sid, legendOffset, oldLegend);
}

////////////////////////////////////////////////////////////////////////////////
/// @brief finalize a log entry
////////////////////////////////////////////////////////////////////////////////

void LogfileManager::finalize(SlotInfo& slotInfo, bool waitForSync) {
  _slots->returnUsed(slotInfo, waitForSync);
}

////////////////////////////////////////////////////////////////////////////////
/// @brief write data into the logfile
/// this is a convenience function that combines allocate, memcpy and finalize
///
/// We need this version with cid, sid, legendOffset and oldLegend because
/// there is a cache for each WAL file keeping track which legends are
/// already in it. The decision whether or not an additional legend is
/// needed therefore has to be taken in the allocation routine. This
/// version is only used to write document or edge markers. If a previously
/// written legend is found its address is returned in oldLegend such that
/// the new marker can point to it with a relative reference.
////////////////////////////////////////////////////////////////////////////////

SlotInfoCopy LogfileManager::allocateAndWrite(
    void* src, uint32_t size, bool waitForSync, TRI_voc_cid_t cid,
    TRI_shape_sid_t sid, uint32_t legendOffset, void*& oldLegend) {
  SlotInfo slotInfo = allocate(size, cid, sid, legendOffset, oldLegend);

  if (slotInfo.errorCode != TRI_ERROR_NO_ERROR) {
    return SlotInfoCopy(slotInfo.errorCode);
  }

  TRI_ASSERT(slotInfo.slot != nullptr);

  try {
    slotInfo.slot->fill(src, size);

    // we must copy the slotinfo because finalize() will set its internal to 0
    // again
    SlotInfoCopy copy(slotInfo.slot);

    finalize(slotInfo, waitForSync);
    return copy;
  } catch (...) {
    // if we don't return the slot we'll run into serious problems later
    finalize(slotInfo, false);

    return SlotInfoCopy(TRI_ERROR_INTERNAL);
  }
}

////////////////////////////////////////////////////////////////////////////////
/// @brief write data into the logfile
/// this is a convenience function that combines allocate, memcpy and finalize
////////////////////////////////////////////////////////////////////////////////

SlotInfoCopy LogfileManager::allocateAndWrite(void* src, uint32_t size,
                                              bool waitForSync) {
  SlotInfo slotInfo = allocate(size);

  if (slotInfo.errorCode != TRI_ERROR_NO_ERROR) {
    return SlotInfoCopy(slotInfo.errorCode);
  }

  TRI_ASSERT(slotInfo.slot != nullptr);

  try {
    slotInfo.slot->fill(src, size);

    // we must copy the slotinfo because finalize() will set its internal to 0
    // again
    SlotInfoCopy copy(slotInfo.slot);

    finalize(slotInfo, waitForSync);
    return copy;
  } catch (...) {
    // if we don't return the slot we'll run into serious problems later
    finalize(slotInfo, false);

    return SlotInfoCopy(TRI_ERROR_INTERNAL);
  }
}

////////////////////////////////////////////////////////////////////////////////
/// @brief write data into the logfile
/// this is a convenience function that combines allocate, memcpy and finalize
////////////////////////////////////////////////////////////////////////////////

SlotInfoCopy LogfileManager::allocateAndWrite(Marker const& marker,
                                              bool waitForSync) {
  return allocateAndWrite(marker.mem(), marker.size(), waitForSync);
}

////////////////////////////////////////////////////////////////////////////////
/// @brief wait for the collector queue to get cleared for the given collection
////////////////////////////////////////////////////////////////////////////////

int LogfileManager::waitForCollectorQueue(TRI_voc_cid_t cid, double timeout) {
  double const end = TRI_microtime() + timeout;

  while (_collectorThread->hasQueuedOperations(cid)) {
    usleep(10000);

    if (TRI_microtime() > end) {
      return TRI_ERROR_LOCKED;
    }
  }

  return TRI_ERROR_NO_ERROR;
}

////////////////////////////////////////////////////////////////////////////////
/// @brief finalize and seal the currently open logfile
/// this is useful to ensure that any open writes up to this point have made
/// it into a logfile
////////////////////////////////////////////////////////////////////////////////

int LogfileManager::flush(bool waitForSync, bool waitForCollector,
                          bool writeShutdownFile) {
  TRI_ASSERT(!_inRecovery);

  Logfile::IdType lastOpenLogfileId;
  Logfile::IdType lastSealedLogfileId;

  {
    MUTEX_LOCKER(_idLock);
    lastOpenLogfileId = _lastOpenedId;
    lastSealedLogfileId = _lastSealedId;
  }

  if (lastOpenLogfileId == 0) {
    return TRI_ERROR_NO_ERROR;
  }

  LOG_TRACE(
      "about to flush active WAL logfile. currentLogfileId: %llu, waitForSync: "
      "%d, waitForCollector: %d",
      (unsigned long long)lastOpenLogfileId, (int)waitForSync,
      (int)waitForCollector);

  int res = _slots->flush(waitForSync);

  if (res != TRI_ERROR_NO_ERROR && res != TRI_ERROR_ARANGO_DATAFILE_EMPTY) {
    LOG_ERROR("unexpected error in WAL flush request: %s",
              TRI_errno_string(res));
    return res;
  }

  if (waitForCollector) {
    double maxWaitTime = 0.0;  // this means wait forever
    if (_shutdown == 1) {
      maxWaitTime = 120.0;
    }

    if (res == TRI_ERROR_NO_ERROR) {
      // we need to wait for the collector...
      // LOG_TRACE("entering waitForCollector with lastOpenLogfileId %llu",
      // (unsigned long long) lastOpenLogfileId);
      res = this->waitForCollector(lastOpenLogfileId, maxWaitTime);
    } else if (res == TRI_ERROR_ARANGO_DATAFILE_EMPTY) {
      // current logfile is empty and cannot be collected
      // we need to wait for the collector to collect the previously sealed
      // datafile

      if (lastSealedLogfileId > 0) {
        res = this->waitForCollector(lastSealedLogfileId, maxWaitTime);
      }
    }
  }

  if (writeShutdownFile &&
      (res == TRI_ERROR_NO_ERROR || res == TRI_ERROR_ARANGO_DATAFILE_EMPTY)) {
    // update the file with the last tick, last sealed etc.
    return writeShutdownInfo(false);
  }

  return res;
}

////////////////////////////////////////////////////////////////////////////////
/// @brief re-inserts a logfile back into the inventory only
////////////////////////////////////////////////////////////////////////////////

void LogfileManager::relinkLogfile(Logfile* logfile) {
  Logfile::IdType const id = logfile->id();

  WRITE_LOCKER(_logfilesLock);
  _logfiles.emplace(id, logfile);
}

////////////////////////////////////////////////////////////////////////////////
/// @brief remove a logfile from the inventory only
////////////////////////////////////////////////////////////////////////////////

bool LogfileManager::unlinkLogfile(Logfile* logfile) {
  Logfile::IdType const id = logfile->id();

  WRITE_LOCKER(_logfilesLock);
  auto it = _logfiles.find(id);

  if (it == _logfiles.end()) {
    return false;
  }

  _logfiles.erase(it);

  return true;
}

////////////////////////////////////////////////////////////////////////////////
/// @brief remove a logfile from the inventory only
////////////////////////////////////////////////////////////////////////////////

Logfile* LogfileManager::unlinkLogfile(Logfile::IdType id) {
  WRITE_LOCKER(_logfilesLock);
  auto it = _logfiles.find(id);

  if (it == _logfiles.end()) {
    return nullptr;
  }

  _logfiles.erase(it);

  return (*it).second;
}

////////////////////////////////////////////////////////////////////////////////
/// @brief removes logfiles that are allowed to be removed
////////////////////////////////////////////////////////////////////////////////

bool LogfileManager::removeLogfiles() {
  int iterations = 0;
  bool worked = false;

  while (++iterations < 6) {
    Logfile* logfile = getRemovableLogfile();

    if (logfile == nullptr) {
      break;
    }

    removeLogfile(logfile);
    worked = true;
  }

  return worked;
}

////////////////////////////////////////////////////////////////////////////////
/// @brief sets the status of a logfile to open
////////////////////////////////////////////////////////////////////////////////

void LogfileManager::setLogfileOpen(Logfile* logfile) {
  TRI_ASSERT(logfile != nullptr);

  WRITE_LOCKER(_logfilesLock);
  logfile->setStatus(Logfile::StatusType::OPEN);
}

////////////////////////////////////////////////////////////////////////////////
/// @brief sets the status of a logfile to seal-requested
////////////////////////////////////////////////////////////////////////////////

void LogfileManager::setLogfileSealRequested(Logfile* logfile) {
  TRI_ASSERT(logfile != nullptr);

  {
    WRITE_LOCKER(_logfilesLock);
    logfile->setStatus(Logfile::StatusType::SEAL_REQUESTED);
  }

  signalSync();
}

////////////////////////////////////////////////////////////////////////////////
/// @brief sets the status of a logfile to sealed
////////////////////////////////////////////////////////////////////////////////

void LogfileManager::setLogfileSealed(Logfile* logfile) {
  TRI_ASSERT(logfile != nullptr);

  setLogfileSealed(logfile->id());
}

////////////////////////////////////////////////////////////////////////////////
/// @brief sets the status of a logfile to sealed
////////////////////////////////////////////////////////////////////////////////

void LogfileManager::setLogfileSealed(Logfile::IdType id) {
  {
    WRITE_LOCKER(_logfilesLock);

    auto it = _logfiles.find(id);

    if (it == _logfiles.end()) {
      return;
    }

    (*it).second->setStatus(Logfile::StatusType::SEALED);
  }

  {
    MUTEX_LOCKER(_idLock);
    _lastSealedId = id;
  }
}

////////////////////////////////////////////////////////////////////////////////
/// @brief return the status of a logfile
////////////////////////////////////////////////////////////////////////////////

Logfile::StatusType LogfileManager::getLogfileStatus(Logfile::IdType id) {
  READ_LOCKER(_logfilesLock);

  auto it = _logfiles.find(id);

  if (it == _logfiles.end()) {
    return Logfile::StatusType::UNKNOWN;
  }

  return (*it).second->status();
}

////////////////////////////////////////////////////////////////////////////////
/// @brief return the file descriptor of a logfile
////////////////////////////////////////////////////////////////////////////////

int LogfileManager::getLogfileDescriptor(Logfile::IdType id) {
  READ_LOCKER(_logfilesLock);

  auto it = _logfiles.find(id);

  if (it == _logfiles.end()) {
    // error
    LOG_ERROR("could not find logfile %llu", (unsigned long long)id);
    return -1;
  }

  Logfile* logfile = (*it).second;
  TRI_ASSERT(logfile != nullptr);

  return logfile->fd();
}

////////////////////////////////////////////////////////////////////////////////
/// @brief get the current open region of a logfile
/// this uses the slots lock
////////////////////////////////////////////////////////////////////////////////

void LogfileManager::getActiveLogfileRegion(Logfile* logfile,
                                            char const*& begin,
                                            char const*& end) {
  _slots->getActiveLogfileRegion(logfile, begin, end);
}

////////////////////////////////////////////////////////////////////////////////
/// @brief get logfiles for a tick range
////////////////////////////////////////////////////////////////////////////////

std::vector<Logfile*> LogfileManager::getLogfilesForTickRange(
    TRI_voc_tick_t minTick, TRI_voc_tick_t maxTick, bool& minTickIncluded) {
  std::vector<Logfile*> temp;
  std::vector<Logfile*> matching;

  minTickIncluded = false;

  // we need a two step logfile qualification procedure
  // this is to avoid holding the lock on _logfilesLock and then acquiring the
  // mutex on the _slots. If we hold both locks, we might deadlock with other
  // threads

  {
    READ_LOCKER(_logfilesLock);
    temp.reserve(_logfiles.size());
    matching.reserve(_logfiles.size());

    for (auto it = _logfiles.begin(); it != _logfiles.end(); ++it) {
      Logfile* logfile = (*it).second;

      if (logfile == nullptr ||
          logfile->status() == Logfile::StatusType::EMPTY) {
        continue;
      }

      // found a datafile
      temp.emplace_back(logfile);

      // mark it as being used so it isn't deleted
      logfile->use();
    }
  }

  // now go on without the lock
  for (auto it = temp.begin(); it != temp.end(); ++it) {
    Logfile* logfile = (*it);

    TRI_voc_tick_t logMin;
    TRI_voc_tick_t logMax;
    _slots->getActiveTickRange(logfile, logMin, logMax);

    if (logMin <= minTick && logMin > 0) {
      minTickIncluded = true;
    }

    if (minTick > logMax || maxTick < logMin) {
      // datafile is older than requested range
      // or: datafile is newer than requested range

      // release the logfile, so it can be deleted
      logfile->release();
      continue;
    }

    // finally copy all qualifying logfiles into the result
    matching.push_back(logfile);
  }

  // all qualifying locks are marked as used now
  return matching;
}

////////////////////////////////////////////////////////////////////////////////
/// @brief return logfiles for a tick range
////////////////////////////////////////////////////////////////////////////////

void LogfileManager::returnLogfiles(std::vector<Logfile*> const& logfiles) {
  for (auto& logfile : logfiles) {
    logfile->release();
  }
}

////////////////////////////////////////////////////////////////////////////////
/// @brief get a logfile by id
////////////////////////////////////////////////////////////////////////////////

Logfile* LogfileManager::getLogfile(Logfile::IdType id) {
  READ_LOCKER(_logfilesLock);

  auto it = _logfiles.find(id);

  if (it != _logfiles.end()) {
    return (*it).second;
  }

  return nullptr;
}

////////////////////////////////////////////////////////////////////////////////
/// @brief get a logfile and its status by id
////////////////////////////////////////////////////////////////////////////////

Logfile* LogfileManager::getLogfile(Logfile::IdType id,
                                    Logfile::StatusType& status) {
  READ_LOCKER(_logfilesLock);

  auto it = _logfiles.find(id);

  if (it != _logfiles.end()) {
    status = (*it).second->status();
    return (*it).second;
  }

  status = Logfile::StatusType::UNKNOWN;

  return nullptr;
}

////////////////////////////////////////////////////////////////////////////////
/// @brief get a logfile for writing. this may return nullptr
////////////////////////////////////////////////////////////////////////////////

int LogfileManager::getWriteableLogfile(uint32_t size,
                                        Logfile::StatusType& status,
                                        Logfile*& result) {
  static uint64_t const SleepTime = 10 * 1000;
  static uint64_t const MaxIterations = 1500;
  size_t iterations = 0;
  bool haveSignalled = false;

  // always initialize the result
  result = nullptr;

  TRI_IF_FAILURE("LogfileManagerGetWriteableLogfile") {
    // intentionally don't return a logfile
    return TRI_ERROR_DEBUG;
  }

  while (++iterations < MaxIterations) {
    {
      WRITE_LOCKER(_logfilesLock);
      auto it = _logfiles.begin();

      while (it != _logfiles.end()) {
        Logfile* logfile = (*it).second;

        TRI_ASSERT(logfile != nullptr);

        if (logfile->isWriteable(size)) {
          // found a logfile, update the status variable and return the logfile

          {
            // LOG_TRACE("setting lastOpenedId %llu", (unsigned long long)
            // logfile->id());
            MUTEX_LOCKER(_idLock);
            _lastOpenedId = logfile->id();
          }

          result = logfile;
          status = logfile->status();

          return TRI_ERROR_NO_ERROR;
        }

        if (logfile->status() == Logfile::StatusType::EMPTY &&
            !logfile->isWriteable(size)) {
          // we found an empty logfile, but the entry won't fit

          // delete the logfile from the sequence of logfiles
          _logfiles.erase(it++);

          // and physically remove the file
          // note: this will also delete the logfile object!
          removeLogfile(logfile);
        } else {
          ++it;
        }
      }
    }

    // signal & sleep outside the lock
    if (!haveSignalled) {
      _allocatorThread->signal(size);
      haveSignalled = true;
    }

    int res = _allocatorThread->waitForResult(SleepTime);

    if (res != TRI_ERROR_LOCK_TIMEOUT && res != TRI_ERROR_NO_ERROR) {
      TRI_ASSERT(result == nullptr);

      // some error occurred
      return res;
    }
  }

  TRI_ASSERT(result == nullptr);
  LOG_WARNING("unable to acquire writeable WAL logfile after %llu ms",
              (unsigned long long)(MaxIterations * SleepTime) / 1000);

  return TRI_ERROR_LOCK_TIMEOUT;
}

////////////////////////////////////////////////////////////////////////////////
/// @brief get a logfile to collect. this may return nullptr
////////////////////////////////////////////////////////////////////////////////

Logfile* LogfileManager::getCollectableLogfile() {
  // iterate over all active readers and find their minimum used logfile id
  Logfile::IdType minId = UINT64_MAX;

  {
    READ_LOCKER(_transactionsLock);

    // iterate over all active transactions and find their minimum used logfile
    // id
    for (auto const& it : _transactions) {
      Logfile::IdType lastWrittenId = it.second.second;

      if (lastWrittenId < minId) {
        minId = lastWrittenId;
      }
    }
  }

  {
    READ_LOCKER(_logfilesLock);

    for (auto& it : _logfiles) {
      auto logfile = it.second;

      if (logfile == nullptr) {
        continue;
      }

      if (logfile->id() <= minId && logfile->canBeCollected()) {
        return logfile;
      }

      if (logfile->id() > minId) {
        // abort early
        break;
      }
    }
  }

  return nullptr;
}

////////////////////////////////////////////////////////////////////////////////
/// @brief get a logfile to remove. this may return nullptr
/// if it returns a logfile, the logfile is removed from the list of available
/// logfiles
////////////////////////////////////////////////////////////////////////////////

Logfile* LogfileManager::getRemovableLogfile() {
  TRI_ASSERT(!_inRecovery);

  Logfile::IdType minId = UINT64_MAX;

  {
    READ_LOCKER(_transactionsLock);

    // iterate over all active readers and find their minimum used logfile id
    for (auto const& it : _transactions) {
      Logfile::IdType lastCollectedId = it.second.first;

      if (lastCollectedId < minId) {
        minId = lastCollectedId;
      }
    }
  }

  {
    uint32_t numberOfLogfiles = 0;
    uint32_t const minHistoricLogfiles = historicLogfiles();
    Logfile* first = nullptr;

    WRITE_LOCKER(_logfilesLock);

    for (auto& it : _logfiles) {
      Logfile* logfile = it.second;

      // find the first logfile that can be safely removed
      if (logfile == nullptr) {
        continue;
      }

      if (logfile->id() <= minId && logfile->canBeRemoved()) {
        if (first == nullptr) {
          // note the oldest of the logfiles (_logfiles is a map, thus sorted)
          first = logfile;
        }

        if (++numberOfLogfiles > minHistoricLogfiles) {
          TRI_ASSERT(first != nullptr);
          _logfiles.erase(first->id());

          TRI_ASSERT(_logfiles.find(first->id()) == _logfiles.end());

          return first;
        }
      }
    }
  }

  return nullptr;
}

////////////////////////////////////////////////////////////////////////////////
/// @brief increase the number of collect operations for a logfile
////////////////////////////////////////////////////////////////////////////////

void LogfileManager::increaseCollectQueueSize(Logfile* logfile) {
  logfile->increaseCollectQueueSize();
}

////////////////////////////////////////////////////////////////////////////////
/// @brief decrease the number of collect operations for a logfile
////////////////////////////////////////////////////////////////////////////////

void LogfileManager::decreaseCollectQueueSize(Logfile* logfile) {
  logfile->decreaseCollectQueueSize();
}

////////////////////////////////////////////////////////////////////////////////
/// @brief mark a file as being requested for collection
////////////////////////////////////////////////////////////////////////////////

void LogfileManager::setCollectionRequested(Logfile* logfile) {
  TRI_ASSERT(logfile != nullptr);

  {
    WRITE_LOCKER(_logfilesLock);

    if (logfile->status() == Logfile::StatusType::COLLECTION_REQUESTED) {
      // the collector already asked for this file, but couldn't process it
      // due to some exception
      return;
    }

    logfile->setStatus(Logfile::StatusType::COLLECTION_REQUESTED);
  }

  if (!_inRecovery) {
    // to start collection
    _collectorThread->signal();
  }
}

////////////////////////////////////////////////////////////////////////////////
/// @brief mark a file as being done with collection
////////////////////////////////////////////////////////////////////////////////

void LogfileManager::setCollectionDone(Logfile* logfile) {
  TRI_ASSERT(logfile != nullptr);
  Logfile::IdType id = logfile->id();

  // LOG_ERROR("setCollectionDone setting lastCollectedId to %llu", (unsigned
  // long long) id);
  {
    WRITE_LOCKER(_logfilesLock);
    logfile->setStatus(Logfile::StatusType::COLLECTED);
  }

  {
    MUTEX_LOCKER(_idLock);
    _lastCollectedId = id;
  }

  if (!_inRecovery) {
    // to start removal of unneeded datafiles
    _collectorThread->signal();
    writeShutdownInfo(false);
  }
}

////////////////////////////////////////////////////////////////////////////////
/// @brief force the status of a specific logfile
////////////////////////////////////////////////////////////////////////////////

void LogfileManager::forceStatus(Logfile* logfile, Logfile::StatusType status) {
  TRI_ASSERT(logfile != nullptr);

  {
    WRITE_LOCKER(_logfilesLock);
    logfile->forceStatus(status);
  }
}

////////////////////////////////////////////////////////////////////////////////
/// @brief return the current state
////////////////////////////////////////////////////////////////////////////////

LogfileManagerState LogfileManager::state() {
  LogfileManagerState state;

  // now fill the state
  _slots->statistics(state.lastTick, state.lastDataTick, state.numEvents);
  state.timeString = getTimeString();

  return state;
}

////////////////////////////////////////////////////////////////////////////////
/// @brief return the current available logfile ranges
////////////////////////////////////////////////////////////////////////////////

LogfileRanges LogfileManager::ranges() {
  LogfileRanges result;

  READ_LOCKER(_logfilesLock);

  for (auto const& it : _logfiles) {
    Logfile* logfile = it.second;

    if (logfile == nullptr) {
      continue;
    }

    auto df = logfile->df();
    if (df->_tickMin == 0 && df->_tickMax == 0) {
      continue;
    }

    result.emplace_back(LogfileRange(it.first, logfile->filename(),
                                     logfile->statusText(), df->_tickMin,
                                     df->_tickMax));
  }

  return result;
}

////////////////////////////////////////////////////////////////////////////////
/// @brief get information about running transactions
////////////////////////////////////////////////////////////////////////////////

std::tuple<size_t, Logfile::IdType, Logfile::IdType>
LogfileManager::runningTransactions() {
  size_t count = 0;
  Logfile::IdType lastCollectedId = UINT64_MAX;
  Logfile::IdType lastSealedId = UINT64_MAX;

  {
    Logfile::IdType value;
    READ_LOCKER(_transactionsLock);

    for (auto const& it : _transactions) {
      ++count;

      value = it.second.first;
      if (value < lastCollectedId) {
        lastCollectedId = value;
      }

      value = it.second.second;
      if (value < lastSealedId) {
        lastSealedId = value;
      }
    }
  }

  return std::tuple<size_t, Logfile::IdType, Logfile::IdType>(
      count, lastCollectedId, lastSealedId);
}

////////////////////////////////////////////////////////////////////////////////
/// @brief remove a logfile in the file system
////////////////////////////////////////////////////////////////////////////////

void LogfileManager::removeLogfile(Logfile* logfile) {
  // old filename
  Logfile::IdType const id = logfile->id();
  std::string const filename = logfileName(id);

  LOG_TRACE("removing logfile '%s'", filename.c_str());

  // now close the logfile
  delete logfile;

  int res = TRI_ERROR_NO_ERROR;
  // now physically remove the file

  if (!basics::FileUtils::remove(filename, &res)) {
    LOG_ERROR("unable to remove logfile '%s': %s", filename.c_str(),
              TRI_errno_string(res));
  }
}

////////////////////////////////////////////////////////////////////////////////
/// @brief wait until a specific logfile has been collected
////////////////////////////////////////////////////////////////////////////////

int LogfileManager::waitForCollector(Logfile::IdType logfileId,
                                     double maxWaitTime) {
  static int64_t const SingleWaitPeriod = 50 * 1000;

  int64_t maxIterations = INT64_MAX;  // wait forever
  if (maxWaitTime > 0.0) {
    // if specified, wait for a shorter period of time
    maxIterations = static_cast<int64_t>(maxWaitTime * 1000000.0 /
                                         (double)SingleWaitPeriod);
    LOG_TRACE("will wait for max. %f seconds for collector to finish",
              maxWaitTime);
  }

  LOG_TRACE("waiting for collector thread to collect logfile %llu",
            (unsigned long long)logfileId);

  // wait for the collector thread to finish the collection
  int64_t iterations = 0;

  while (++iterations < maxIterations) {
    if (_lastCollectedId >= logfileId) {
      return TRI_ERROR_NO_ERROR;
    }

    int res = _collectorThread->waitForResult(SingleWaitPeriod);

    // LOG_TRACE("still waiting for collector. logfileId: %llu lastCollected:
    // %llu, result: %d", (unsigned long long) logfileId, (unsigned long long)
    // _lastCollectedId, (int) res);

    if (res != TRI_ERROR_LOCK_TIMEOUT && res != TRI_ERROR_NO_ERROR) {
      // some error occurred
      return res;
    }

    // try again
  }

  // waited for too long
  return TRI_ERROR_LOCK_TIMEOUT;
}

////////////////////////////////////////////////////////////////////////////////
/// @brief run the recovery procedure
/// this is called after the logfiles have been scanned completely and
/// recovery state has been build. additionally, all databases have been
/// opened already so we can use collections
////////////////////////////////////////////////////////////////////////////////

int LogfileManager::runRecovery() {
  TRI_ASSERT(!_allowWrites);

  if (!_recoverState->mustRecover()) {
    // nothing to do
    return TRI_ERROR_NO_ERROR;
  }

  if (_ignoreRecoveryErrors) {
    LOG_INFO("running WAL recovery (%d logfiles), ignoring recovery errors",
             (int)_recoverState->logfilesToProcess.size());
  } else {
    LOG_INFO("running WAL recovery (%d logfiles)",
             (int)_recoverState->logfilesToProcess.size());
  }

  // now iterate over all logfiles that we found during recovery
  // we can afford to iterate the files without _logfilesLock
  // this is because all other threads competing for the lock are
  // not active yet
  {
    int res = _recoverState->replayLogfiles();

    if (res != TRI_ERROR_NO_ERROR) {
      return res;
    }
  }

  if (_recoverState->errorCount == 0) {
    LOG_INFO("WAL recovery finished successfully");
  } else {
    LOG_WARNING("WAL recovery finished, some errors ignored due to settings");
  }

  return TRI_ERROR_NO_ERROR;
}

////////////////////////////////////////////////////////////////////////////////
/// @brief closes all logfiles
////////////////////////////////////////////////////////////////////////////////

void LogfileManager::closeLogfiles() {
  WRITE_LOCKER(_logfilesLock);

  for (auto& it : _logfiles) {
    Logfile* logfile = it.second;

    if (logfile != nullptr) {
      delete logfile;
    }
  }

  _logfiles.clear();
}

////////////////////////////////////////////////////////////////////////////////
/// @brief reads the shutdown information
////////////////////////////////////////////////////////////////////////////////

int LogfileManager::readShutdownInfo() {
  std::string const filename = shutdownFilename();
  std::shared_ptr<VPackBuilder> builder;
  try {
    builder = triagens::basics::VelocyPackHelper::velocyPackFromFile(filename);
  } catch (...) {
    return TRI_ERROR_INTERNAL;
  }

  VPackSlice slice = builder->slice();
  if (!slice.isObject()) {
    return TRI_ERROR_INTERNAL;
  }

  uint64_t lastTick =
      triagens::basics::VelocyPackHelper::stringUInt64(slice.get("tick"));
  TRI_UpdateTickServer(static_cast<TRI_voc_tick_t>(lastTick));

  if (lastTick > 0) {
    _hasFoundLastTick = true;
  }

  // read id of last collected logfile (maybe 0)
  uint64_t lastCollectedId = triagens::basics::VelocyPackHelper::stringUInt64(
      slice.get("lastCollected"));

  // read if of last sealed logfile (maybe 0)
  uint64_t lastSealedId =
      triagens::basics::VelocyPackHelper::stringUInt64(slice.get("lastSealed"));

  if (lastSealedId < lastCollectedId) {
    // should not happen normally
    lastSealedId = lastCollectedId;
  }

  std::string const shutdownTime =
      triagens::basics::VelocyPackHelper::getStringValue(slice, "shutdownTime",
                                                         "");
  if (shutdownTime.empty()) {
    LOG_TRACE("no previous shutdown time found");
  } else {
    LOG_TRACE("previous shutdown was at '%s'", shutdownTime.c_str());
  }

  {
    MUTEX_LOCKER(_idLock);
    _lastCollectedId = static_cast<Logfile::IdType>(lastCollectedId);
    _lastSealedId = static_cast<Logfile::IdType>(lastSealedId);

    LOG_TRACE(
        "initial values for WAL logfile manager: tick: %llu, lastCollected: "
        "%llu, lastSealed: %llu",
        (unsigned long long)lastTick, (unsigned long long)_lastCollectedId,
        (unsigned long long)_lastSealedId);
  }

  return TRI_ERROR_NO_ERROR;
}

////////////////////////////////////////////////////////////////////////////////
/// @brief writes the shutdown information
/// this function is called at shutdown and at every logfile flush request
////////////////////////////////////////////////////////////////////////////////

int LogfileManager::writeShutdownInfo(bool writeShutdownTime) {
  TRI_IF_FAILURE("LogfileManagerWriteShutdown") { return TRI_ERROR_DEBUG; }

  std::string const filename = shutdownFilename();

  try {
    VPackBuilder builder;
    builder.openObject();

    // create local copies of the instance variables while holding the read lock
    Logfile::IdType lastCollectedId;
    Logfile::IdType lastSealedId;

    {
      MUTEX_LOCKER(_idLock);
      lastCollectedId = _lastCollectedId;
      lastSealedId = _lastSealedId;
    }

    std::string val;

    val = basics::StringUtils::itoa(TRI_CurrentTickServer());
    builder.add("tick", VPackValue(val));

    val = basics::StringUtils::itoa(lastCollectedId);
    builder.add("lastCollected", VPackValue(val));

    val = basics::StringUtils::itoa(lastSealedId);
    builder.add("lastSealed", VPackValue(val));

    if (writeShutdownTime) {
      std::string const t(getTimeString());
      builder.add("shutdownTime", VPackValue(t));
    }
    builder.close();

    bool ok;
    {
      // grab a lock so no two threads can write the shutdown info at the same
      // time
      MUTEX_LOCKER(_shutdownFileLock);
      ok = triagens::basics::VelocyPackHelper::velocyPackToFile(
          filename.c_str(), builder.slice(), true);
    }

    if (!ok) {
      LOG_ERROR("unable to write WAL state file '%s'", filename.c_str());
      return TRI_ERROR_CANNOT_WRITE_FILE;
    }
<<<<<<< HEAD
  } catch () {
=======
  } catch (...) {
>>>>>>> 0371083f
    LOG_ERROR("unable to write WAL state file '%s'", filename.c_str());

    return TRI_ERROR_OUT_OF_MEMORY;
  }

  return TRI_ERROR_NO_ERROR;
}

////////////////////////////////////////////////////////////////////////////////
/// @brief start the synchronizer thread
////////////////////////////////////////////////////////////////////////////////

int LogfileManager::startSynchronizerThread() {
  _synchronizerThread = new SynchronizerThread(this, _syncInterval);

  if (_synchronizerThread == nullptr) {
    return TRI_ERROR_INTERNAL;
  }

  if (!_synchronizerThread->start()) {
    delete _synchronizerThread;
    return TRI_ERROR_INTERNAL;
  }

  return TRI_ERROR_NO_ERROR;
}

////////////////////////////////////////////////////////////////////////////////
/// @brief stop the synchronizer thread
////////////////////////////////////////////////////////////////////////////////

void LogfileManager::stopSynchronizerThread() {
  if (_synchronizerThread != nullptr) {
    LOG_TRACE("stopping WAL synchronizer thread");

    _synchronizerThread->stop();
    _synchronizerThread->shutdown();

    delete _synchronizerThread;
    _synchronizerThread = nullptr;
  }
}

////////////////////////////////////////////////////////////////////////////////
/// @brief start the allocator thread
////////////////////////////////////////////////////////////////////////////////

int LogfileManager::startAllocatorThread() {
  _allocatorThread = new AllocatorThread(this);

  if (_allocatorThread == nullptr) {
    return TRI_ERROR_INTERNAL;
  }

  if (!_allocatorThread->start()) {
    delete _allocatorThread;
    return TRI_ERROR_INTERNAL;
  }

  return TRI_ERROR_NO_ERROR;
}

////////////////////////////////////////////////////////////////////////////////
/// @brief stop the allocator thread
////////////////////////////////////////////////////////////////////////////////

void LogfileManager::stopAllocatorThread() {
  if (_allocatorThread != nullptr) {
    LOG_TRACE("stopping WAL allocator thread");

    _allocatorThread->stop();
    _allocatorThread->shutdown();

    delete _allocatorThread;
    _allocatorThread = nullptr;
  }
}

////////////////////////////////////////////////////////////////////////////////
/// @brief start the collector thread
////////////////////////////////////////////////////////////////////////////////

int LogfileManager::startCollectorThread() {
  _collectorThread = new CollectorThread(this, _server);

  if (_collectorThread == nullptr) {
    return TRI_ERROR_INTERNAL;
  }

  if (!_collectorThread->start()) {
    delete _collectorThread;
    return TRI_ERROR_INTERNAL;
  }

  return TRI_ERROR_NO_ERROR;
}

////////////////////////////////////////////////////////////////////////////////
/// @brief stop the collector thread
////////////////////////////////////////////////////////////////////////////////

void LogfileManager::stopCollectorThread() {
  if (_collectorThread != nullptr) {
    LOG_TRACE("stopping WAL collector thread");

    _collectorThread->stop();
    _collectorThread->shutdown();

    delete _collectorThread;
    _collectorThread = nullptr;
  }
}

////////////////////////////////////////////////////////////////////////////////
/// @brief start the remover thread
////////////////////////////////////////////////////////////////////////////////

int LogfileManager::startRemoverThread() {
  _removerThread = new RemoverThread(this);

  if (_removerThread == nullptr) {
    return TRI_ERROR_INTERNAL;
  }

  if (!_removerThread->start()) {
    delete _removerThread;
    return TRI_ERROR_INTERNAL;
  }

  return TRI_ERROR_NO_ERROR;
}

////////////////////////////////////////////////////////////////////////////////
/// @brief stop the remover thread
////////////////////////////////////////////////////////////////////////////////

void LogfileManager::stopRemoverThread() {
  if (_removerThread != nullptr) {
    LOG_TRACE("stopping WAL remover thread");

    _removerThread->stop();
    _removerThread->shutdown();

    delete _removerThread;
    _removerThread = nullptr;
  }
}

////////////////////////////////////////////////////////////////////////////////
/// @brief check which logfiles are present in the log directory
////////////////////////////////////////////////////////////////////////////////

int LogfileManager::inventory() {
  int res = ensureDirectory();

  if (res != TRI_ERROR_NO_ERROR) {
    return res;
  }

  LOG_TRACE("scanning WAL directory: '%s'", _directory.c_str());

  std::vector<std::string> files = basics::FileUtils::listFiles(_directory);

  for (auto it = files.begin(); it != files.end(); ++it) {
    regmatch_t matches[2];
    std::string const file = (*it);
    char const* s = file.c_str();

    if (regexec(&_filenameRegex, s, sizeof(matches) / sizeof(matches[1]),
                matches, 0) == 0) {
      Logfile::IdType const id = basics::StringUtils::uint64(
          s + matches[1].rm_so, matches[1].rm_eo - matches[1].rm_so);

      if (id == 0) {
        LOG_WARNING("encountered invalid id for logfile '%s'. ids must be > 0",
                    file.c_str());
      } else {
        // update global tick
        TRI_UpdateTickServer(static_cast<TRI_voc_tick_t>(id));

        WRITE_LOCKER(_logfilesLock);
        _logfiles.emplace(id, nullptr);
      }
    }
  }

  return TRI_ERROR_NO_ERROR;
}

////////////////////////////////////////////////////////////////////////////////
/// @brief inspect the logfiles in the log directory
////////////////////////////////////////////////////////////////////////////////

int LogfileManager::inspectLogfiles() {
  LOG_TRACE("inspecting WAL logfiles");

  WRITE_LOCKER(_logfilesLock);

#ifdef TRI_ENABLE_MAINTAINER_MODE
  // print an inventory
  for (auto it = _logfiles.begin(); it != _logfiles.end(); ++it) {
    Logfile* logfile = (*it).second;

    if (logfile != nullptr) {
      LOG_DEBUG("logfile %llu, filename '%s', status %s",
                (unsigned long long)logfile->id(), logfile->filename().c_str(),
                logfile->statusText().c_str());
    }
  }
#endif

  for (auto it = _logfiles.begin(); it != _logfiles.end();) {
    Logfile::IdType const id = (*it).first;
    std::string const filename = logfileName(id);

    TRI_ASSERT((*it).second == nullptr);

    int res = Logfile::judge(filename);

    if (res == TRI_ERROR_ARANGO_DATAFILE_EMPTY) {
      _recoverState->emptyLogfiles.push_back(filename);
      _logfiles.erase(it++);
      continue;
    }

    bool const wasCollected = (id <= _lastCollectedId);
    Logfile* logfile =
        Logfile::openExisting(filename, id, wasCollected, _ignoreLogfileErrors);

    if (logfile == nullptr) {
      // an error happened when opening a logfile
      if (!_ignoreLogfileErrors) {
        // we don't ignore errors, so we abort here
        int res = TRI_errno();

        if (res == TRI_ERROR_NO_ERROR) {
          // must have an error!
          res = TRI_ERROR_ARANGO_DATAFILE_UNREADABLE;
        }
        return res;
      }

      _logfiles.erase(it++);
      continue;
    }

    if (logfile->status() == Logfile::StatusType::OPEN ||
        logfile->status() == Logfile::StatusType::SEALED) {
      _recoverState->logfilesToProcess.push_back(logfile);
    }

    LOG_TRACE("inspecting logfile %llu (%s)", (unsigned long long)logfile->id(),
              logfile->statusText().c_str());

    // update the tick statistics
    if (!TRI_IterateDatafile(logfile->df(), &RecoverState::InitialScanMarker,
                             static_cast<void*>(_recoverState))) {
      LOG_WARNING("WAL inspection failed when scanning logfile '%s'",
                  logfile->filename().c_str());
      return TRI_ERROR_ARANGO_RECOVERY;
    }

    LOG_TRACE("inspected logfile %llu (%s), tickMin: %llu, tickMax: %llu",
              (unsigned long long)logfile->id(), logfile->statusText().c_str(),
              (unsigned long long)logfile->df()->_tickMin,
              (unsigned long long)logfile->df()->_tickMax);

    if (logfile->status() == Logfile::StatusType::SEALED) {
      // If it is sealed, switch to random access:
      TRI_datafile_t* df = logfile->df();
      TRI_MMFileAdvise(df->_data, df->_maximalSize, TRI_MADVISE_RANDOM);
    }

    {
      MUTEX_LOCKER(_idLock);
      if (logfile->status() == Logfile::StatusType::SEALED &&
          id > _lastSealedId) {
        _lastSealedId = id;
      }

      if ((logfile->status() == Logfile::StatusType::SEALED ||
           logfile->status() == Logfile::StatusType::OPEN) &&
          id > _lastOpenedId) {
        _lastOpenedId = id;
      }
    }

    (*it).second = logfile;
    ++it;
  }

  // update the tick with the max tick we found in the WAL
  TRI_UpdateTickServer(_recoverState->lastTick);

  return TRI_ERROR_NO_ERROR;
}

////////////////////////////////////////////////////////////////////////////////
/// @brief allocates a new reserve logfile
////////////////////////////////////////////////////////////////////////////////

int LogfileManager::createReserveLogfile(uint32_t size) {
  Logfile::IdType const id = nextId();
  std::string const filename = logfileName(id);

  LOG_TRACE("creating empty logfile '%s' with size %lu", filename.c_str(),
            (unsigned long)size);

  uint32_t realsize;
  if (size > 0 && size > filesize()) {
    // create a logfile with the requested size
    realsize = size + Logfile::overhead();
  } else {
    // create a logfile with default size
    realsize = filesize();
  }

  Logfile* logfile = Logfile::createNew(filename.c_str(), id, realsize);

  if (logfile == nullptr) {
    int res = TRI_errno();

    LOG_ERROR("unable to create logfile: %s", TRI_errno_string(res));
    return res;
  }

  WRITE_LOCKER(_logfilesLock);
  _logfiles.emplace(id, logfile);

  return TRI_ERROR_NO_ERROR;
}

////////////////////////////////////////////////////////////////////////////////
/// @brief get an id for the next logfile
////////////////////////////////////////////////////////////////////////////////

Logfile::IdType LogfileManager::nextId() {
  return static_cast<Logfile::IdType>(TRI_NewTickServer());
}

////////////////////////////////////////////////////////////////////////////////
/// @brief ensure the wal logfiles directory is actually there
////////////////////////////////////////////////////////////////////////////////

int LogfileManager::ensureDirectory() {
  // strip directory separator from path
  // this is required for Windows
  std::string directory(_directory);

  TRI_ASSERT(!directory.empty());

  if (directory[directory.size() - 1] == TRI_DIR_SEPARATOR_CHAR) {
    directory = directory.substr(0, directory.size() - 1);
  }

  if (!basics::FileUtils::isDirectory(directory)) {
    LOG_INFO("WAL directory '%s' does not exist. creating it...",
             directory.c_str());

    int res;
    if (!basics::FileUtils::createDirectory(directory, &res)) {
      LOG_ERROR("could not create WAL directory: '%s': %s", directory.c_str(),
                TRI_last_error());
      return TRI_ERROR_SYS_ERROR;
    }
  }

  if (!basics::FileUtils::isDirectory(directory)) {
    LOG_ERROR("WAL directory '%s' does not exist", directory.c_str());
    return TRI_ERROR_FILE_NOT_FOUND;
  }

  return TRI_ERROR_NO_ERROR;
}

////////////////////////////////////////////////////////////////////////////////
/// @brief return the absolute name of the shutdown file
////////////////////////////////////////////////////////////////////////////////

std::string LogfileManager::shutdownFilename() const {
  return (*_databasePath) + TRI_DIR_SEPARATOR_STR + std::string("SHUTDOWN");
}

////////////////////////////////////////////////////////////////////////////////
/// @brief return an absolute filename for a logfile id
////////////////////////////////////////////////////////////////////////////////

std::string LogfileManager::logfileName(Logfile::IdType id) const {
  return _directory + std::string("logfile-") + basics::StringUtils::itoa(id) +
         std::string(".db");
}

////////////////////////////////////////////////////////////////////////////////
/// @brief return the current time as a string
////////////////////////////////////////////////////////////////////////////////

std::string LogfileManager::getTimeString() {
  char buffer[32];
  size_t len;
  time_t tt = time(0);
  struct tm tb;
  TRI_gmtime(tt, &tb);
  len = strftime(buffer, sizeof(buffer), "%Y-%m-%dT%H:%M:%SZ", &tb);

  return std::string(buffer, len);
}
<|MERGE_RESOLUTION|>--- conflicted
+++ resolved
@@ -1853,11 +1853,7 @@
       LOG_ERROR("unable to write WAL state file '%s'", filename.c_str());
       return TRI_ERROR_CANNOT_WRITE_FILE;
     }
-<<<<<<< HEAD
-  } catch () {
-=======
   } catch (...) {
->>>>>>> 0371083f
     LOG_ERROR("unable to write WAL state file '%s'", filename.c_str());
 
     return TRI_ERROR_OUT_OF_MEMORY;
