--- conflicted
+++ resolved
@@ -107,14 +107,11 @@
 
   void traceGetSomeBegin(size_t atMost);
   void traceGetSomeEnd(AqlItemBlock const*, ExecutionState state);
-<<<<<<< HEAD
-
-=======
-  
+
+
   void traceSkipSomeBegin(size_t atMost);
   void traceSkipSomeEnd(size_t skipped, ExecutionState state);
- 
->>>>>>> 12f3731b
+
   /// @brief skipSome, skips some more items, semantic is as follows: not
   /// more than atMost items may be skipped. The method tries to
   /// skip a block of at most atMost items, however, it may skip
