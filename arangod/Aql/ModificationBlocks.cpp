--- conflicted
+++ resolved
@@ -158,7 +158,7 @@
   }
 
   traceGetSomeEnd(replyBlocks.get(), getHasMoreState());
-  
+
   return {getHasMoreState(), std::move(replyBlocks)};
 }
 
@@ -777,7 +777,6 @@
 
             VPackCollection::merge(object, a.slice(), _tempBuilder.slice(),
                                    false, true);
-<<<<<<< HEAD
 
             // add searchExpression / inKeyVariable to pattern
             AqlValue const& searchExpression = res->getValueReference(i, keyRegisterId);
@@ -800,8 +799,6 @@
             } else {
               patternBuilder.add(VPackSlice::emptyObjectSlice());
             }
-=======
->>>>>>> 939c4bc8
           }
           else {
             // use original slice for updating
@@ -1303,7 +1300,6 @@
                                VPackValue(VPackValueType::Null));
             }
             _tempBuilder.close();
-<<<<<<< HEAD
 
             VPackCollection::merge(object, a.slice(), _tempBuilder.slice(),
                                    false, true);
@@ -1330,10 +1326,6 @@
             else {
               patternBuilder.add(VPackSlice::noneSlice());
             }
-=======
-            VPackCollection::merge(object, a.slice(), _tempBuilder.slice(),
-                                   false, true);
->>>>>>> 939c4bc8
           } else {
             // Use the original slice for updating
             object.add(a.slice());
