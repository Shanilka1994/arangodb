////////////////////////////////////////////////////////////////////////////////
/// @brief Fundamental objects for the execution of AQL queries
///
/// @file arangod/Aql/Types.cpp
///
/// DISCLAIMER
///
/// Copyright 2010-2014 triagens GmbH, Cologne, Germany
///
/// Licensed under the Apache License, Version 2.0 (the "License");
/// you may not use this file except in compliance with the License.
/// You may obtain a copy of the License at
///
///     http://www.apache.org/licenses/LICENSE-2.0
///
/// Unless required by applicable law or agreed to in writing, software
/// distributed under the License is distributed on an "AS IS" BASIS,
/// WITHOUT WARRANTIES OR CONDITIONS OF ANY KIND, either express or implied.
/// See the License for the specific language governing permissions and
/// limitations under the License.
///
/// Copyright holder is triAGENS GmbH, Cologne, Germany
///
/// @author Max Neunhoeffer
/// @author Copyright 2014, triagens GmbH, Cologne, Germany
////////////////////////////////////////////////////////////////////////////////

#include "Aql/Types.h"
#include "V8Server/v8-wrapshapedjson.h"

using namespace triagens::aql;
using Json = triagens::basics::Json;

////////////////////////////////////////////////////////////////////////////////
/// @brief destroy, explicit destruction, only when needed
////////////////////////////////////////////////////////////////////////////////

void AqlValue::destroy () {
  switch (_type) {
    case JSON: {
      if (_json != nullptr) {
        delete _json;
      }
      break;
    }
    case DOCVEC: {
      if (_vector != nullptr) {
        for (auto it = _vector->begin(); it != _vector->end(); ++it) {
          delete *it;
        }
        delete _vector;
      }
      break;
    }
    case RANGE: {
      delete _range;
      break;
    }
    case SHAPED: {
      // do nothing here, since data pointers need not be freed
      break;
    }
    default: {
      TRI_ASSERT(false);
    }
  }
}

////////////////////////////////////////////////////////////////////////////////
/// @brief clone for recursive copying
////////////////////////////////////////////////////////////////////////////////

AqlValue AqlValue::clone () const {
  switch (_type) {
    case JSON: {
      return AqlValue(new Json(_json->copy()));
    }

    case SHAPED: {
      return AqlValue(_marker);
    }

    case DOCVEC: {
      auto c = new std::vector<AqlItemBlock*>;
      c->reserve(_vector->size());
      for (auto it = _vector->begin(); it != _vector->end(); ++it) {
        c->push_back((*it)->slice(0, (*it)->size()));
      }
      return AqlValue(c);
    }

    case RANGE: {
      return AqlValue(_range->_low, _range->_high);
    }

    case EMPTY: {
      return AqlValue();
    }

    default: {
      TRI_ASSERT(false);
    }
  }

}

////////////////////////////////////////////////////////////////////////////////
/// @brief construct a V8 value as input for the expression execution in V8
////////////////////////////////////////////////////////////////////////////////

v8::Handle<v8::Value> AqlValue::toV8 (AQL_TRANSACTION_V8* trx, 
                                      TRI_document_collection_t const* document) const {
  switch (_type) {
    case JSON: {
      TRI_ASSERT(_json != nullptr);
      return TRI_ObjectJson(_json->json());
    }

    case SHAPED: {
      TRI_ASSERT(document != nullptr);
      TRI_ASSERT(_marker != nullptr);
      return TRI_WrapShapedJson<AQL_TRANSACTION_V8>(*trx, document->_info._cid, _marker);
    }

    case DOCVEC: {
      TRI_ASSERT(_vector != nullptr);

      // calculate the result list length
      size_t totalSize = 0;
      for (auto it = _vector->begin(); it != _vector->end(); ++it) {
        totalSize += (*it)->size();
      }

      // allocate the result list
      v8::Handle<v8::Array> result = v8::Array::New(static_cast<int>(totalSize));
      uint32_t j = 0; // output row count

      for (auto it = _vector->begin(); it != _vector->end(); ++it) {
        auto current = (*it);
        size_t const n = current->size();
        auto vecCollection = current->getDocumentCollection(0);
        for (size_t i = 0; i < n; ++i) {
          result->Set(j++, current->getValue(i, 0).toV8(trx, vecCollection));
        }
      }
      return result;
    }

    case RANGE: {
      TRI_ASSERT(_range != nullptr);

      // allocate the buffer for the result
      int64_t const n = _range->_high - _range->_low + 1;
      v8::Handle<v8::Array> result = v8::Array::New(static_cast<int>(n));
      
      uint32_t j = 0; // output row count
      for (int64_t i = _range->_low; i <= _range->_high; ++i) {
        // is it safe to use a double here (precision loss)?
        result->Set(j++, v8::Number::New(static_cast<double>(i)));
      }

      return result;
    }

    case EMPTY: {
      return v8::Object::New(); // TODO?
    }
  }
      
  // should never get here
  THROW_ARANGO_EXCEPTION(TRI_ERROR_INTERNAL);
}

////////////////////////////////////////////////////////////////////////////////
/// @brief toString method
////////////////////////////////////////////////////////////////////////////////

std::string AqlValue::toString (TRI_document_collection_t const* document) const {
  switch (_type) {
    case JSON: {
      return _json->toString();
    }

    case SHAPED: {
      // we're lazy and just stringify the json representation
      // this does not matter as this code is not performance-sensitive
      return toJson(document).toString();
    }

    case DOCVEC: {
      std::stringstream s;
      s << "I am a DOCVEC with " << _vector->size() << " blocks.";
      return s.str();
    }

    case RANGE: {
      std::stringstream s;
      s << "I am a range: " << _range->_low << " .. " << _range->_high;
      return s.str();
    }

    case EMPTY: {
      return std::string("empty");
    }
  }
      
  // should never get here
  THROW_ARANGO_EXCEPTION(TRI_ERROR_INTERNAL);
}

////////////////////////////////////////////////////////////////////////////////
/// @brief toJson method
////////////////////////////////////////////////////////////////////////////////
      
Json AqlValue::toJson (TRI_document_collection_t const* document) const {
  switch (_type) {
    case JSON: {
      return *_json;
    }

    case SHAPED: {
      TRI_ASSERT(document != nullptr);
      TRI_ASSERT(_marker != nullptr);

      TRI_shaper_t* shaper = document->getShaper();
      TRI_shaped_json_t shaped;
      TRI_EXTRACT_SHAPED_JSON_MARKER(shaped, _marker);
      triagens::basics::Json json(shaper->_memoryZone, TRI_JsonShapedJson(shaper, &shaped));

      char const* key = TRI_EXTRACT_MARKER_KEY(_marker);
      // TODO: use CollectionNameResolver
      std::string id(document->_info._name);
      id.push_back('/');
      id += std::string(key);
      json("_id", triagens::basics::Json(id));
      json("_rev", triagens::basics::Json(std::to_string(TRI_EXTRACT_MARKER_RID(_marker) )));
      json("_key", triagens::basics::Json(key));

      // TODO: return _from and _to, and fix order of attributes!
      return json;
    }
          
    case DOCVEC: {
      TRI_ASSERT(_vector != nullptr);

      // calculate the result list length
      size_t totalSize = 0;
      for (auto it = _vector->begin(); it != _vector->end(); ++it) {
        totalSize += (*it)->size();
      }

      // allocate the result list
      Json json(Json::List, static_cast<size_t>(totalSize));

      for (auto it = _vector->begin(); it != _vector->end(); ++it) {
        auto current = (*it);
        size_t const n = current->size();
        auto vecCollection = current->getDocumentCollection(0);
        for (size_t i = 0; i < n; ++i) {
          json.add(current->getValue(i, 0).toJson(vecCollection));
        }
      }

      return json;
    }
          
    case RANGE: {
      TRI_ASSERT(_range != nullptr);

      // allocate the buffer for the result
      int64_t const n = _range->_high - _range->_low + 1;
      Json json(Json::List, static_cast<size_t>(n));

      for (int64_t i = _range->_low; i <= _range->_high; ++i) {
        // is it safe to use a double here (precision loss)?
        json.add(Json(static_cast<double>(i)));
      }

      return json;
    }

    case EMPTY: {
      return triagens::basics::Json();
    }
  }

  THROW_ARANGO_EXCEPTION(TRI_ERROR_INTERNAL);
}

////////////////////////////////////////////////////////////////////////////////
<<<<<<< HEAD
/// @brief create an AqlValue from a vector of AqlItemBlock*s
////////////////////////////////////////////////////////////////////////////////

AqlValue AqlValue::createFromBlocks (std::vector<AqlItemBlock*> const& src,
                                     std::vector<std::string> const& variableNames) {
  size_t totalSize = 0;

  for (auto it = src.begin(); it != src.end(); ++it) {
    totalSize += (*it)->size();
  }

  auto json = new Json(Json::List, totalSize);

  try {
    for (auto it = src.begin(); it != src.end(); ++it) {
      auto current = (*it);
      RegisterId const n = current->getNrRegs();

      for (size_t i = 0; i < current->size(); ++i) {
        Json values(Json::Array);

        for (RegisterId j = 0; j < n; ++j) {
          if (variableNames[j][0] != '\0') {
            // temporaries don't have a name and won't be included
            values.set(variableNames[j].c_str(), current->getValue(i, j).toJson(current->getDocumentCollection(j)));
          }
        }

        json->add(values);
      }
    }

    return AqlValue(json);
  }
  catch (...) {
    delete json;
    throw;
  }
}

////////////////////////////////////////////////////////////////////////////////
/// @brief splice multiple blocks, note that the new block now owns all
/// AqlValue pointers in the old blocks, therefore, the latter are all
/// set to nullptr, just to be sure.
////////////////////////////////////////////////////////////////////////////////

AqlItemBlock* AqlItemBlock::splice (std::vector<AqlItemBlock*>& blocks) {
  TRI_ASSERT(! blocks.empty());

  auto it = blocks.begin();
  TRI_ASSERT(it != blocks.end());
  size_t totalSize = (*it)->size();
  RegisterId nrRegs = (*it)->getNrRegs();

  while (true) {
    if (++it == blocks.end()) {
      break;
    }
    totalSize += (*it)->size();
    TRI_ASSERT((*it)->getNrRegs() == nrRegs);
  }

  TRI_ASSERT(totalSize > 0);
  TRI_ASSERT(nrRegs > 0);

  auto res = new AqlItemBlock(totalSize, nrRegs);
  size_t pos = 0;
  for (it = blocks.begin(); it != blocks.end(); ++it) {
    // handle collections
    if (it == blocks.begin()) {
      // copy collection info over
      for (RegisterId col = 0; col < nrRegs; ++col) {
        res->setDocumentCollection(col, (*it)->getDocumentCollection(col));
      }
    }
    else {
      for (RegisterId col = 0; col < nrRegs; ++col) {
        TRI_ASSERT(res->getDocumentCollection(col) ==
                   (*it)->getDocumentCollection(col));
      }
    }

    TRI_ASSERT((*it) != res);
    size_t const n = (*it)->size();
    for (size_t row = 0; row < n; ++row) {
      for (RegisterId col = 0; col < nrRegs; ++col) {
        // copy over value
        res->setValue(pos + row, col, (*it)->getValue(row, col));
        // delete old value
        (*it)->eraseValue(row, col);
      }
    }
    pos += (*it)->size();
  }

  return res;
}

////////////////////////////////////////////////////////////////////////////////
=======
>>>>>>> 5dc4f414
/// @brief 3-way comparison for AqlValue objects
////////////////////////////////////////////////////////////////////////////////

int triagens::aql::CompareAqlValues (AqlValue const& left,  
                                     TRI_document_collection_t const* leftcoll,
                                     AqlValue const& right, 
                                     TRI_document_collection_t const* rightcoll) {
  if (left._type != right._type) {
    if (left._type == AqlValue::EMPTY) {
      return -1;
    }

    if (right._type == AqlValue::EMPTY) {
      return 1;
    }

    if (left._type == AqlValue::JSON && right._type == AqlValue::SHAPED) {
      triagens::basics::Json rjson = right.toJson(rightcoll);
      return TRI_CompareValuesJson(left._json->json(), rjson.json());
    }

    if (left._type == AqlValue::SHAPED && right._type == AqlValue::JSON) {
      triagens::basics::Json ljson = left.toJson(leftcoll);
      return TRI_CompareValuesJson(ljson.json(), right._json->json());
    }

    // No other comparisons are defined
    TRI_ASSERT(false);
  }

  // if we get here, types are equal

  switch (left._type) {
    case AqlValue::EMPTY: {
      return 0;
    }

    case AqlValue::JSON: {
      return TRI_CompareValuesJson(left._json->json(), right._json->json());
    }

    case AqlValue::SHAPED: {
      TRI_shaped_json_t l;
      TRI_shaped_json_t r;
      TRI_EXTRACT_SHAPED_JSON_MARKER(l, left._marker);
      TRI_EXTRACT_SHAPED_JSON_MARKER(r, right._marker);
                
      return TRI_CompareShapeTypes(nullptr, nullptr, &l, leftcoll->getShaper(), 
                                   nullptr, nullptr, &r, rightcoll->getShaper());
    }

    case AqlValue::DOCVEC: { 
      // use lexicographic ordering of AqlValues regardless of block,
      // DOCVECs have a single register coming from ReturnNode.
      size_t lblock = 0;
      size_t litem = 0;
      size_t rblock = 0;
      size_t ritem = 0;
      
      while (lblock < left._vector->size() && 
             rblock < right._vector->size()) {
        AqlValue lval = left._vector->at(lblock)->getValue(litem, 0);
        AqlValue rval = right._vector->at(rblock)->getValue(ritem, 0);
        int cmp = CompareAqlValues(lval, 
                                   left._vector->at(lblock)->getDocumentCollection(0),
                                   rval, 
                                   right._vector->at(rblock)->getDocumentCollection(0));
        if (cmp != 0) {
          return cmp;
        }
        if (++litem == left._vector->size()) {
          litem = 0;
          lblock++;
        }
        if (++ritem == right._vector->size()) {
          ritem = 0;
          rblock++;
        }
      }

      if (lblock == left._vector->size() && 
          rblock == right._vector->size()){
        return 0;
      }

      return (lblock < left._vector->size() ? -1 : 1);
    }
    case AqlValue::RANGE: {
      if (left._range->_low < right._range->_low) {
        return -1;
      } 
      if (left._range->_low > right._range->_low) {
        return 1;
      } 
      if (left._range->_high < left._range->_high) {
        return -1;
      } 
      if (left._range->_high > left._range->_high) {
        return 1;
      }
      return 0;
    }

    default: {
      TRI_ASSERT(false);
      return 0;
    }
  }
}


////////////////////////////////////////////////////////////////////////////////
/// @brief splice multiple blocks, note that the new block now owns all
/// AqlValue pointers in the old blocks, therefore, the latter are all
/// set to nullptr, just to be sure.
////////////////////////////////////////////////////////////////////////////////

AqlItemBlock* AqlItemBlock::splice (std::vector<AqlItemBlock*>& blocks) {
  TRI_ASSERT(! blocks.empty());

  auto it = blocks.begin();
  TRI_ASSERT(it != blocks.end());
  size_t totalSize = (*it)->size();
  RegisterId nrRegs = (*it)->getNrRegs();

  while (true) {
    if (++it == blocks.end()) {
      break;
    }
    totalSize += (*it)->size();
    TRI_ASSERT((*it)->getNrRegs() == nrRegs);
  }

  TRI_ASSERT(totalSize > 0);
  TRI_ASSERT(nrRegs > 0);

  auto res = new AqlItemBlock(totalSize, nrRegs);
  size_t pos = 0;
  for (it = blocks.begin(); it != blocks.end(); ++it) {
    // handle collections
    if (it == blocks.begin()) {
      // copy collection info over
      for (RegisterId col = 0; col < nrRegs; ++col) {
        res->setDocumentCollection(col, (*it)->getDocumentCollection(col));
      }
    }
    else {
      for (RegisterId col = 0; col < nrRegs; ++col) {
        TRI_ASSERT(res->getDocumentCollection(col) ==
                   (*it)->getDocumentCollection(col));
      }
    }

    TRI_ASSERT((*it) != res);
    size_t const n = (*it)->size();
    for (size_t row = 0; row < n; ++row) {
      for (RegisterId col = 0; col < nrRegs; ++col) {
        // copy over value
        res->setValue(pos + row, col, (*it)->getValue(row, col));
        // delete old value
        (*it)->eraseValue(row, col);
      }
    }
    pos += (*it)->size();
  }

  return res;
}

// Local Variables:
// mode: outline-minor
// outline-regexp: "^\\(/// @brief\\|/// {@inheritDoc}\\|/// @addtogroup\\|// --SECTION--\\|/// @\\}\\)"
// End:

<|MERGE_RESOLUTION|>--- conflicted
+++ resolved
@@ -26,6 +26,7 @@
 ////////////////////////////////////////////////////////////////////////////////
 
 #include "Aql/Types.h"
+#include "Aql/AqlItemBlock.h"
 #include "V8Server/v8-wrapshapedjson.h"
 
 using namespace triagens::aql;
@@ -288,7 +289,6 @@
 }
 
 ////////////////////////////////////////////////////////////////////////////////
-<<<<<<< HEAD
 /// @brief create an AqlValue from a vector of AqlItemBlock*s
 ////////////////////////////////////////////////////////////////////////////////
 
@@ -330,66 +330,6 @@
 }
 
 ////////////////////////////////////////////////////////////////////////////////
-/// @brief splice multiple blocks, note that the new block now owns all
-/// AqlValue pointers in the old blocks, therefore, the latter are all
-/// set to nullptr, just to be sure.
-////////////////////////////////////////////////////////////////////////////////
-
-AqlItemBlock* AqlItemBlock::splice (std::vector<AqlItemBlock*>& blocks) {
-  TRI_ASSERT(! blocks.empty());
-
-  auto it = blocks.begin();
-  TRI_ASSERT(it != blocks.end());
-  size_t totalSize = (*it)->size();
-  RegisterId nrRegs = (*it)->getNrRegs();
-
-  while (true) {
-    if (++it == blocks.end()) {
-      break;
-    }
-    totalSize += (*it)->size();
-    TRI_ASSERT((*it)->getNrRegs() == nrRegs);
-  }
-
-  TRI_ASSERT(totalSize > 0);
-  TRI_ASSERT(nrRegs > 0);
-
-  auto res = new AqlItemBlock(totalSize, nrRegs);
-  size_t pos = 0;
-  for (it = blocks.begin(); it != blocks.end(); ++it) {
-    // handle collections
-    if (it == blocks.begin()) {
-      // copy collection info over
-      for (RegisterId col = 0; col < nrRegs; ++col) {
-        res->setDocumentCollection(col, (*it)->getDocumentCollection(col));
-      }
-    }
-    else {
-      for (RegisterId col = 0; col < nrRegs; ++col) {
-        TRI_ASSERT(res->getDocumentCollection(col) ==
-                   (*it)->getDocumentCollection(col));
-      }
-    }
-
-    TRI_ASSERT((*it) != res);
-    size_t const n = (*it)->size();
-    for (size_t row = 0; row < n; ++row) {
-      for (RegisterId col = 0; col < nrRegs; ++col) {
-        // copy over value
-        res->setValue(pos + row, col, (*it)->getValue(row, col));
-        // delete old value
-        (*it)->eraseValue(row, col);
-      }
-    }
-    pos += (*it)->size();
-  }
-
-  return res;
-}
-
-////////////////////////////////////////////////////////////////////////////////
-=======
->>>>>>> 5dc4f414
 /// @brief 3-way comparison for AqlValue objects
 ////////////////////////////////////////////////////////////////////////////////
 
@@ -500,67 +440,7 @@
   }
 }
 
-
-////////////////////////////////////////////////////////////////////////////////
-/// @brief splice multiple blocks, note that the new block now owns all
-/// AqlValue pointers in the old blocks, therefore, the latter are all
-/// set to nullptr, just to be sure.
-////////////////////////////////////////////////////////////////////////////////
-
-AqlItemBlock* AqlItemBlock::splice (std::vector<AqlItemBlock*>& blocks) {
-  TRI_ASSERT(! blocks.empty());
-
-  auto it = blocks.begin();
-  TRI_ASSERT(it != blocks.end());
-  size_t totalSize = (*it)->size();
-  RegisterId nrRegs = (*it)->getNrRegs();
-
-  while (true) {
-    if (++it == blocks.end()) {
-      break;
-    }
-    totalSize += (*it)->size();
-    TRI_ASSERT((*it)->getNrRegs() == nrRegs);
-  }
-
-  TRI_ASSERT(totalSize > 0);
-  TRI_ASSERT(nrRegs > 0);
-
-  auto res = new AqlItemBlock(totalSize, nrRegs);
-  size_t pos = 0;
-  for (it = blocks.begin(); it != blocks.end(); ++it) {
-    // handle collections
-    if (it == blocks.begin()) {
-      // copy collection info over
-      for (RegisterId col = 0; col < nrRegs; ++col) {
-        res->setDocumentCollection(col, (*it)->getDocumentCollection(col));
-      }
-    }
-    else {
-      for (RegisterId col = 0; col < nrRegs; ++col) {
-        TRI_ASSERT(res->getDocumentCollection(col) ==
-                   (*it)->getDocumentCollection(col));
-      }
-    }
-
-    TRI_ASSERT((*it) != res);
-    size_t const n = (*it)->size();
-    for (size_t row = 0; row < n; ++row) {
-      for (RegisterId col = 0; col < nrRegs; ++col) {
-        // copy over value
-        res->setValue(pos + row, col, (*it)->getValue(row, col));
-        // delete old value
-        (*it)->eraseValue(row, col);
-      }
-    }
-    pos += (*it)->size();
-  }
-
-  return res;
-}
-
 // Local Variables:
 // mode: outline-minor
 // outline-regexp: "^\\(/// @brief\\|/// {@inheritDoc}\\|/// @addtogroup\\|// --SECTION--\\|/// @\\}\\)"
 // End:
-
