////////////////////////////////////////////////////////////////////////////////
/// DISCLAIMER
///
/// Copyright 2014-2016 ArangoDB GmbH, Cologne, Germany
/// Copyright 2004-2014 triAGENS GmbH, Cologne, Germany
///
/// Licensed under the Apache License, Version 2.0 (the "License");
/// you may not use this file except in compliance with the License.
/// You may obtain a copy of the License at
///
///     http://www.apache.org/licenses/LICENSE-2.0
///
/// Unless required by applicable law or agreed to in writing, software
/// distributed under the License is distributed on an "AS IS" BASIS,
/// WITHOUT WARRANTIES OR CONDITIONS OF ANY KIND, either express or implied.
/// See the License for the specific language governing permissions and
/// limitations under the License.
///
/// Copyright holder is ArangoDB GmbH, Cologne, Germany
///
/// @author Jan Steemann
////////////////////////////////////////////////////////////////////////////////

#include "Aql/AstNode.h"
#include "Aql/Ast.h"
#include "Aql/Executor.h"
#include "Aql/Function.h"
#include "Aql/Quantifier.h"
#include "Aql/Query.h"
#include "Aql/Scopes.h"
#include "Aql/types.h"
#include "Basics/StringBuffer.h"
#include "Basics/Utf8Helper.h"
#include "Basics/VelocyPackHelper.h"
#include "Basics/fasthash.h"
#include "Transaction/Methods.h"

#ifdef ARANGODB_ENABLE_MAINTAINER_MODE
#include <iostream>
#endif

#include <velocypack/Builder.h>
#include <velocypack/Iterator.h>
#include <velocypack/Slice.h>
#include <velocypack/ValueType.h>
#include <velocypack/velocypack-aliases.h>
#include <array>

using namespace arangodb::aql;

/// @brief quick translation array from an AST node value type to a VPack type
static std::array<VPackValueType, 5> const ValueTypes{{
    VPackValueType::Null,    //    VALUE_TYPE_NULL   = 0,
    VPackValueType::Bool,    //    VALUE_TYPE_BOOL   = 1,
    VPackValueType::Int,     //    VALUE_TYPE_INT    = 2,
    VPackValueType::Double,  //    VALUE_TYPE_DOUBLE = 3,
    VPackValueType::String   //    VALUE_TYPE_STRING = 4
}};

static_assert(AstNodeValueType::VALUE_TYPE_NULL == 0,
              "incorrect ast node value types");
static_assert(AstNodeValueType::VALUE_TYPE_BOOL == 1,
              "incorrect ast node value types");
static_assert(AstNodeValueType::VALUE_TYPE_INT == 2,
              "incorrect ast node value types");
static_assert(AstNodeValueType::VALUE_TYPE_DOUBLE == 3,
              "incorrect ast node value types");
static_assert(AstNodeValueType::VALUE_TYPE_STRING == 4,
              "incorrect ast node value types");

std::unordered_map<int, std::string const> const AstNode::Operators{
    {static_cast<int>(NODE_TYPE_OPERATOR_UNARY_NOT), "!"},
    {static_cast<int>(NODE_TYPE_OPERATOR_UNARY_PLUS), "+"},
    {static_cast<int>(NODE_TYPE_OPERATOR_UNARY_MINUS), "-"},
    {static_cast<int>(NODE_TYPE_OPERATOR_BINARY_AND), "&&"},
    {static_cast<int>(NODE_TYPE_OPERATOR_BINARY_OR), "||"},
    {static_cast<int>(NODE_TYPE_OPERATOR_BINARY_PLUS), "+"},
    {static_cast<int>(NODE_TYPE_OPERATOR_BINARY_MINUS), "-"},
    {static_cast<int>(NODE_TYPE_OPERATOR_BINARY_TIMES), "*"},
    {static_cast<int>(NODE_TYPE_OPERATOR_BINARY_DIV), "/"},
    {static_cast<int>(NODE_TYPE_OPERATOR_BINARY_MOD), "%"},
    {static_cast<int>(NODE_TYPE_OPERATOR_BINARY_EQ), "=="},
    {static_cast<int>(NODE_TYPE_OPERATOR_BINARY_NE), "!="},
    {static_cast<int>(NODE_TYPE_OPERATOR_BINARY_LT), "<"},
    {static_cast<int>(NODE_TYPE_OPERATOR_BINARY_LE), "<="},
    {static_cast<int>(NODE_TYPE_OPERATOR_BINARY_GT), ">"},
    {static_cast<int>(NODE_TYPE_OPERATOR_BINARY_GE), ">="},
    {static_cast<int>(NODE_TYPE_OPERATOR_BINARY_IN), "IN"},
    {static_cast<int>(NODE_TYPE_OPERATOR_BINARY_NIN), "NOT IN"},
    {static_cast<int>(NODE_TYPE_OPERATOR_BINARY_ARRAY_EQ), "array =="},
    {static_cast<int>(NODE_TYPE_OPERATOR_BINARY_ARRAY_NE), "array !="},
    {static_cast<int>(NODE_TYPE_OPERATOR_BINARY_ARRAY_LT), "array <"},
    {static_cast<int>(NODE_TYPE_OPERATOR_BINARY_ARRAY_LE), "array <="},
    {static_cast<int>(NODE_TYPE_OPERATOR_BINARY_ARRAY_GT), "array >"},
    {static_cast<int>(NODE_TYPE_OPERATOR_BINARY_ARRAY_GE), "array >="},
    {static_cast<int>(NODE_TYPE_OPERATOR_BINARY_ARRAY_IN), "array IN"},
    {static_cast<int>(NODE_TYPE_OPERATOR_BINARY_ARRAY_NIN), "array NOT IN"}};

/// @brief type names for AST nodes
std::unordered_map<int, std::string const> const AstNode::TypeNames{
    {static_cast<int>(NODE_TYPE_ROOT), "root"},
    {static_cast<int>(NODE_TYPE_FOR), "for"},
    {static_cast<int>(NODE_TYPE_LET), "let"},
    {static_cast<int>(NODE_TYPE_FILTER), "filter"},
    {static_cast<int>(NODE_TYPE_RETURN), "return"},
    {static_cast<int>(NODE_TYPE_REMOVE), "remove"},
    {static_cast<int>(NODE_TYPE_INSERT), "insert"},
    {static_cast<int>(NODE_TYPE_UPDATE), "update"},
    {static_cast<int>(NODE_TYPE_REPLACE), "replace"},
    {static_cast<int>(NODE_TYPE_UPSERT), "upsert"},
    {static_cast<int>(NODE_TYPE_COLLECT), "collect"},
    {static_cast<int>(NODE_TYPE_SORT), "sort"},
    {static_cast<int>(NODE_TYPE_SORT_ELEMENT), "sort element"},
    {static_cast<int>(NODE_TYPE_LIMIT), "limit"},
    {static_cast<int>(NODE_TYPE_VARIABLE), "variable"},
    {static_cast<int>(NODE_TYPE_ASSIGN), "assign"},
    {static_cast<int>(NODE_TYPE_OPERATOR_UNARY_PLUS), "unary plus"},
    {static_cast<int>(NODE_TYPE_OPERATOR_UNARY_MINUS), "unary minus"},
    {static_cast<int>(NODE_TYPE_OPERATOR_UNARY_NOT), "unary not"},
    {static_cast<int>(NODE_TYPE_OPERATOR_BINARY_AND), "logical and"},
    {static_cast<int>(NODE_TYPE_OPERATOR_BINARY_OR), "logical or"},
    {static_cast<int>(NODE_TYPE_OPERATOR_BINARY_PLUS), "plus"},
    {static_cast<int>(NODE_TYPE_OPERATOR_BINARY_MINUS), "minus"},
    {static_cast<int>(NODE_TYPE_OPERATOR_BINARY_TIMES), "times"},
    {static_cast<int>(NODE_TYPE_OPERATOR_BINARY_DIV), "division"},
    {static_cast<int>(NODE_TYPE_OPERATOR_BINARY_MOD), "modulus"},
    {static_cast<int>(NODE_TYPE_OPERATOR_BINARY_EQ), "compare =="},
    {static_cast<int>(NODE_TYPE_OPERATOR_BINARY_NE), "compare !="},
    {static_cast<int>(NODE_TYPE_OPERATOR_BINARY_LT), "compare <"},
    {static_cast<int>(NODE_TYPE_OPERATOR_BINARY_LE), "compare <="},
    {static_cast<int>(NODE_TYPE_OPERATOR_BINARY_GT), "compare >"},
    {static_cast<int>(NODE_TYPE_OPERATOR_BINARY_GE), "compare >="},
    {static_cast<int>(NODE_TYPE_OPERATOR_BINARY_IN), "compare in"},
    {static_cast<int>(NODE_TYPE_OPERATOR_BINARY_NIN), "compare not in"},
    {static_cast<int>(NODE_TYPE_OPERATOR_TERNARY), "ternary"},
    {static_cast<int>(NODE_TYPE_SUBQUERY), "subquery"},
    {static_cast<int>(NODE_TYPE_ATTRIBUTE_ACCESS), "attribute access"},
    {static_cast<int>(NODE_TYPE_BOUND_ATTRIBUTE_ACCESS),
     "bound attribute access"},
    {static_cast<int>(NODE_TYPE_INDEXED_ACCESS), "indexed access"},
    {static_cast<int>(NODE_TYPE_EXPANSION), "expansion"},
    {static_cast<int>(NODE_TYPE_ITERATOR), "iterator"},
    {static_cast<int>(NODE_TYPE_VALUE), "value"},
    {static_cast<int>(NODE_TYPE_ARRAY), "array"},
    {static_cast<int>(NODE_TYPE_OBJECT), "object"},
    {static_cast<int>(NODE_TYPE_OBJECT_ELEMENT), "object element"},
    {static_cast<int>(NODE_TYPE_COLLECTION), "collection"},
    {static_cast<int>(NODE_TYPE_REFERENCE), "reference"},
    {static_cast<int>(NODE_TYPE_PARAMETER), "parameter"},
    {static_cast<int>(NODE_TYPE_FCALL), "function call"},
    {static_cast<int>(NODE_TYPE_FCALL_USER), "user function call"},
    {static_cast<int>(NODE_TYPE_RANGE), "range"},
    {static_cast<int>(NODE_TYPE_NOP), "no-op"},
    {static_cast<int>(NODE_TYPE_COLLECT_COUNT), "collect with count"},
    {static_cast<int>(NODE_TYPE_CALCULATED_OBJECT_ELEMENT),
     "calculated object element"},
    {static_cast<int>(NODE_TYPE_EXAMPLE), "example"},
    {static_cast<int>(NODE_TYPE_PASSTHRU), "passthru"},
    {static_cast<int>(NODE_TYPE_ARRAY_LIMIT), "array limit"},
    {static_cast<int>(NODE_TYPE_DISTINCT), "distinct"},
    {static_cast<int>(NODE_TYPE_TRAVERSAL), "traversal"},
    {static_cast<int>(NODE_TYPE_DIRECTION), "direction"},
    {static_cast<int>(NODE_TYPE_COLLECTION_LIST), "collection list"},
    {static_cast<int>(NODE_TYPE_OPERATOR_NARY_AND), "n-ary and"},
    {static_cast<int>(NODE_TYPE_OPERATOR_NARY_OR), "n-ary or"},
    {static_cast<int>(NODE_TYPE_AGGREGATIONS), "aggregations array"},
    {static_cast<int>(NODE_TYPE_WITH), "with collections"},
    {static_cast<int>(NODE_TYPE_OPERATOR_BINARY_ARRAY_EQ), "array compare =="},
    {static_cast<int>(NODE_TYPE_OPERATOR_BINARY_ARRAY_NE), "array compare !="},
    {static_cast<int>(NODE_TYPE_OPERATOR_BINARY_ARRAY_LT), "array compare <"},
    {static_cast<int>(NODE_TYPE_OPERATOR_BINARY_ARRAY_LE), "array compare <="},
    {static_cast<int>(NODE_TYPE_OPERATOR_BINARY_ARRAY_GT), "array compare >"},
    {static_cast<int>(NODE_TYPE_OPERATOR_BINARY_ARRAY_GE), "array compare >="},
    {static_cast<int>(NODE_TYPE_OPERATOR_BINARY_ARRAY_IN), "array compare in"},
    {static_cast<int>(NODE_TYPE_OPERATOR_BINARY_ARRAY_NIN),
     "array compare not in"},
    {static_cast<int>(NODE_TYPE_QUANTIFIER), "quantifier"},
    {static_cast<int>(NODE_TYPE_SHORTEST_PATH), "shortest path"},
    {static_cast<int>(NODE_TYPE_VIEW), "view"}};

/// @brief names for AST node value types
std::unordered_map<int, std::string const> const AstNode::ValueTypeNames{
    {static_cast<int>(VALUE_TYPE_NULL), "null"},
    {static_cast<int>(VALUE_TYPE_BOOL), "bool"},
    {static_cast<int>(VALUE_TYPE_INT), "int"},
    {static_cast<int>(VALUE_TYPE_DOUBLE), "double"},
    {static_cast<int>(VALUE_TYPE_STRING), "string"}};

namespace {

/// @brief get the node type for inter-node comparisons
static VPackValueType GetNodeCompareType(AstNode const* node) {
  TRI_ASSERT(node != nullptr);

  if (node->type == NODE_TYPE_VALUE) {
    return ValueTypes[node->value.type];
  }
  if (node->type == NODE_TYPE_ARRAY) {
    return VPackValueType::Array;
  }
  if (node->type == NODE_TYPE_OBJECT) {
    return VPackValueType::Object;
  }

  // we should never get here
  TRI_ASSERT(false);

  // return null in case assertions are turned off
  return VPackValueType::Null;
}
}

/// @brief compare two nodes
/// @return range from -1 to +1 depending:
///  - -1 LHS being  less then   RHS,
///  -  0 LHS being     equal    RHS
///  -  1 LHS being greater then RHS
int arangodb::aql::CompareAstNodes(AstNode const* lhs, AstNode const* rhs,
                                   bool compareUtf8) {
  TRI_ASSERT(lhs != nullptr);
  TRI_ASSERT(rhs != nullptr);

  if (lhs->type == NODE_TYPE_ATTRIBUTE_ACCESS) {
    lhs = Ast::resolveConstAttributeAccess(lhs);
  }
  if (rhs->type == NODE_TYPE_ATTRIBUTE_ACCESS) {
    rhs = Ast::resolveConstAttributeAccess(rhs);
  }

  auto lType = GetNodeCompareType(lhs);
  auto rType = GetNodeCompareType(rhs);

  if (lType != rType) {
    int diff = static_cast<int>(lType) - static_cast<int>(rType);

    TRI_ASSERT(diff != 0);

    if (diff < 0) {
      return -1;
    }
    return 1;
  }

  switch (lType) {
    case VPackValueType::Null: {
      return 0;
    }

    case VPackValueType::Bool: {
      int diff = static_cast<int>(lhs->getIntValue() - rhs->getIntValue());

      if (diff != 0) {
        if (diff < 0) {
          return -1;
        }
        return 1;
      }
      return 0;
    }

    case VPackValueType::Int:
    case VPackValueType::Double: {
      // TODO
      double d = lhs->getDoubleValue() - rhs->getDoubleValue();
      if (d != 0.0) {
        if (d < 0.0) {
          return -1;
        }
        return 1;
      }
      return 0;
    }

    case VPackValueType::String: {
      if (compareUtf8) {
        int res =
            TRI_compare_utf8(lhs->getStringValue(), lhs->getStringLength(),
                             rhs->getStringValue(), rhs->getStringLength());
        if (res != 0) {
          return res < 0 ? -1 : 1;
        }
        return 0;
      }

      size_t const minLength =
          (std::min)(lhs->getStringLength(), rhs->getStringLength());

      int res = memcmp(lhs->getStringValue(), rhs->getStringValue(), minLength);

      if (res != 0) {
        return res;
      }

      int diff = static_cast<int>(lhs->getStringLength()) -
                 static_cast<int>(rhs->getStringLength());

      if (diff != 0) {
        return diff < 0 ? -1 : 1;
      }
      return 0;
    }

    case VPackValueType::Array: {
      size_t const numLhs = lhs->numMembers();
      size_t const numRhs = rhs->numMembers();
      size_t const n = ((numLhs > numRhs) ? numRhs : numLhs);

      for (size_t i = 0; i < n; ++i) {
        int res = arangodb::aql::CompareAstNodes(
            lhs->getMember(i), rhs->getMember(i), compareUtf8);

        if (res != 0) {
          return res;
        }
      }
      if (numLhs < numRhs) {
        return -1;
      } else if (numLhs > numRhs) {
        return 1;
      }
      return 0;
    }

    case VPackValueType::Object: {
      // this is a rather exceptional case, so we can
      // afford the inefficiency to convert the node to VPack
      // for comparison (this saves us from writing our own compare function
      // for array AstNodes)
      auto l = lhs->toVelocyPackValue();
      auto r = rhs->toVelocyPackValue();

      return basics::VelocyPackHelper::compare(l->slice(), r->slice(),
                                               compareUtf8);
    }

    default: {
      // all things equal
      return 0;
    }
  }
}

/// @brief returns whether or not the string is empty
static bool IsEmptyString(char const* p, size_t length) {
  char const* e = p + length;

  while (p < e) {
    if (*p != ' ' && *p != '\t' && *p != '\r' && *p != '\n' && *p != '\f' &&
        *p != '\b') {
      return false;
    }
    ++p;
  }

  return true;
}

/// @brief create the node
AstNode::AstNode(AstNodeType type)
    : type(type), flags(0), computedValue(nullptr) {
  value.length = 0;
}

/// @brief create a node, with defining a value type
AstNode::AstNode(AstNodeType type, AstNodeValueType valueType) : AstNode(type) {
  value.type = valueType;
  value.length = 0;
  TRI_ASSERT(flags == 0);
  TRI_ASSERT(computedValue == nullptr);
}

/// @brief create a boolean node, with defining a value
AstNode::AstNode(bool v, AstNodeValueType valueType)
    : AstNode(NODE_TYPE_VALUE, valueType) {
  TRI_ASSERT(valueType == VALUE_TYPE_BOOL);
  value.value._bool = v;
  TRI_ASSERT(flags == 0);
  TRI_ASSERT(computedValue == nullptr);
  setFlag(DETERMINED_CONSTANT, VALUE_CONSTANT);
}

/// @brief create an int node, with defining a value
AstNode::AstNode(int64_t v, AstNodeValueType valueType)
    : AstNode(NODE_TYPE_VALUE, valueType) {
  TRI_ASSERT(valueType == VALUE_TYPE_INT);
  value.value._int = v;
  TRI_ASSERT(flags == 0);
  TRI_ASSERT(computedValue == nullptr);
  setFlag(DETERMINED_CONSTANT, VALUE_CONSTANT);
}

/// @brief create a string node, with defining a value
AstNode::AstNode(char const* v, size_t length, AstNodeValueType valueType)
    : AstNode(NODE_TYPE_VALUE, valueType) {
  TRI_ASSERT(valueType == VALUE_TYPE_STRING);
  setStringValue(v, length);
  TRI_ASSERT(flags == 0);
  TRI_ASSERT(computedValue == nullptr);
  setFlag(DETERMINED_CONSTANT, VALUE_CONSTANT);
}

/// @brief create the node from VPack
AstNode::AstNode(Ast* ast, arangodb::velocypack::Slice const& slice)
    : AstNode(getNodeTypeFromVPack(slice)) {
  TRI_ASSERT(flags == 0);
  TRI_ASSERT(computedValue == nullptr);

  auto query = ast->query();

  switch (type) {
    case NODE_TYPE_COLLECTION:
    case NODE_TYPE_VIEW:
    case NODE_TYPE_PARAMETER:
    case NODE_TYPE_ATTRIBUTE_ACCESS:
    case NODE_TYPE_FCALL_USER: {
      value.type = VALUE_TYPE_STRING;
      VPackSlice v = slice.get("name");
      if (v.isNone()) {
        setStringValue(query->registerString("", 0), 0);
      } else {
        VPackValueLength l;
        char const* p = v.getString(l);
        setStringValue(query->registerString(p, l), l);
      }
      break;
    }
    case NODE_TYPE_VALUE: {
      int vType = slice.get("vTypeID").getNumericValue<int>();
      validateValueType(vType);
      value.type = static_cast<AstNodeValueType>(vType);

      switch (value.type) {
        case VALUE_TYPE_NULL:
          break;
        case VALUE_TYPE_BOOL:
          value.value._bool = slice.get("value").getBoolean();
          break;
        case VALUE_TYPE_INT:
          setIntValue(slice.get("value").getNumericValue<int64_t>());
          break;
        case VALUE_TYPE_DOUBLE:
          setDoubleValue(slice.get("value").getNumericValue<double>());
          break;
        case VALUE_TYPE_STRING: {
          VPackSlice v = slice.get("value");
          VPackValueLength l;
          char const* p = v.getString(l);
          setStringValue(query->registerString(p, l), l);
          break;
        }
        default: {}
      }
      break;
    }
    case NODE_TYPE_VARIABLE: {
      auto variable = ast->variables()->createVariable(slice);
      TRI_ASSERT(variable != nullptr);
      setData(variable);
      break;
    }
    case NODE_TYPE_REFERENCE: {
      auto variableId = slice.get("id").getNumericValue<VariableId>();
      auto variable = ast->variables()->getVariable(variableId);

      TRI_ASSERT(variable != nullptr);
      setData(variable);
      break;
    }
    case NODE_TYPE_FCALL: {
      setData(
          query->executor()->getFunctionByName(slice.get("name").copyString()));
      break;
    }
    case NODE_TYPE_OBJECT_ELEMENT: {
      VPackSlice v = slice.get("name");
      VPackValueLength l;
      char const* p = v.getString(l);
      setStringValue(query->registerString(p, l), l);
      break;
    }
    case NODE_TYPE_EXPANSION: {
      setIntValue(slice.get("levels").getNumericValue<int64_t>());
      break;
    }
    case NODE_TYPE_OPERATOR_BINARY_IN:
    case NODE_TYPE_OPERATOR_BINARY_NIN:
    case NODE_TYPE_OPERATOR_BINARY_ARRAY_IN:
    case NODE_TYPE_OPERATOR_BINARY_ARRAY_NIN: {
      bool sorted = false;
      VPackSlice v = slice.get("sorted");
      if (v.isBoolean()) {
        sorted = v.getBoolean();
      }
      setBoolValue(sorted);
      break;
    }
    case NODE_TYPE_ARRAY: {
      VPackSlice v = slice.get("sorted");
      if (v.isBoolean() && v.getBoolean()) {
        setFlag(DETERMINED_SORTED, VALUE_SORTED);
      }
      break;
    }
    case NODE_TYPE_QUANTIFIER: {
      setIntValue(Quantifier::FromString(slice.get("quantifier").copyString()));
      break;
    }
    case NODE_TYPE_OBJECT:
    case NODE_TYPE_ROOT:
    case NODE_TYPE_FOR:
    case NODE_TYPE_LET:
    case NODE_TYPE_FILTER:
    case NODE_TYPE_RETURN:
    case NODE_TYPE_REMOVE:
    case NODE_TYPE_INSERT:
    case NODE_TYPE_UPDATE:
    case NODE_TYPE_REPLACE:
    case NODE_TYPE_UPSERT:
    case NODE_TYPE_COLLECT:
    case NODE_TYPE_COLLECT_COUNT:
    case NODE_TYPE_AGGREGATIONS:
    case NODE_TYPE_SORT:
    case NODE_TYPE_SORT_ELEMENT:
    case NODE_TYPE_LIMIT:
    case NODE_TYPE_ASSIGN:
    case NODE_TYPE_OPERATOR_UNARY_PLUS:
    case NODE_TYPE_OPERATOR_UNARY_MINUS:
    case NODE_TYPE_OPERATOR_UNARY_NOT:
    case NODE_TYPE_OPERATOR_BINARY_AND:
    case NODE_TYPE_OPERATOR_BINARY_OR:
    case NODE_TYPE_OPERATOR_BINARY_PLUS:
    case NODE_TYPE_OPERATOR_BINARY_MINUS:
    case NODE_TYPE_OPERATOR_BINARY_TIMES:
    case NODE_TYPE_OPERATOR_BINARY_DIV:
    case NODE_TYPE_OPERATOR_BINARY_MOD:
    case NODE_TYPE_OPERATOR_BINARY_EQ:
    case NODE_TYPE_OPERATOR_BINARY_NE:
    case NODE_TYPE_OPERATOR_BINARY_LT:
    case NODE_TYPE_OPERATOR_BINARY_LE:
    case NODE_TYPE_OPERATOR_BINARY_GT:
    case NODE_TYPE_OPERATOR_BINARY_GE:
    case NODE_TYPE_OPERATOR_BINARY_ARRAY_EQ:
    case NODE_TYPE_OPERATOR_BINARY_ARRAY_NE:
    case NODE_TYPE_OPERATOR_BINARY_ARRAY_LT:
    case NODE_TYPE_OPERATOR_BINARY_ARRAY_LE:
    case NODE_TYPE_OPERATOR_BINARY_ARRAY_GT:
    case NODE_TYPE_OPERATOR_BINARY_ARRAY_GE:
    case NODE_TYPE_OPERATOR_TERNARY:
    case NODE_TYPE_SUBQUERY:
    case NODE_TYPE_BOUND_ATTRIBUTE_ACCESS:
    case NODE_TYPE_INDEXED_ACCESS:
    case NODE_TYPE_ITERATOR:
    case NODE_TYPE_RANGE:
    case NODE_TYPE_NOP:
    case NODE_TYPE_CALCULATED_OBJECT_ELEMENT:
    case NODE_TYPE_EXAMPLE:
    case NODE_TYPE_PASSTHRU:
    case NODE_TYPE_ARRAY_LIMIT:
    case NODE_TYPE_DISTINCT:
    case NODE_TYPE_TRAVERSAL:
    case NODE_TYPE_SHORTEST_PATH:
    case NODE_TYPE_DIRECTION:
    case NODE_TYPE_COLLECTION_LIST:
    case NODE_TYPE_OPERATOR_NARY_AND:
    case NODE_TYPE_OPERATOR_NARY_OR:
    case NODE_TYPE_WITH:
      break;
  }

  VPackSlice subNodes = slice.get("subNodes");

  if (subNodes.isArray()) {
    members.reserve(subNodes.length());

    try {
      for (auto const& it : VPackArrayIterator(subNodes)) {
        int type = it.get("typeID").getNumericValue<int>();
        if (static_cast<AstNodeType>(type) == NODE_TYPE_NOP) {
          // special handling for nop as it is a singleton
          addMember(Ast::getNodeNop());
        } else {
          addMember(new AstNode(ast, it));
        }
      }
    } catch (...) {
      // prevent leaks
      for (auto const& it : members) {
        if (it->type != NODE_TYPE_NOP) {
          delete it;
        }
      }
      throw;
    }
  }

  ast->query()->addNode(this);
}

/// @brief create the node
AstNode::AstNode(std::function<void(AstNode*)> registerNode,
                 std::function<char const*(std::string const&)> registerString,
                 arangodb::velocypack::Slice const& slice)
    : AstNode(getNodeTypeFromVPack(slice)) {
  TRI_ASSERT(flags == 0);
  TRI_ASSERT(computedValue == nullptr);

  switch (type) {
    case NODE_TYPE_ATTRIBUTE_ACCESS: {
      std::string const str(slice.get("name").copyString());
      value.type = VALUE_TYPE_STRING;
      auto p = registerString(str);
      TRI_ASSERT(p != nullptr);
      setStringValue(p, str.size());
      break;
    }
    case NODE_TYPE_VALUE: {
      int vType = slice.get("vTypeID").getNumericValue<int>();
      validateValueType(vType);
      value.type = static_cast<AstNodeValueType>(vType);

      switch (value.type) {
        case VALUE_TYPE_NULL:
          break;
        case VALUE_TYPE_BOOL:
          value.value._bool = slice.get("value").getBoolean();
          break;
        case VALUE_TYPE_INT:
          setIntValue(slice.get("value").getNumericValue<int64_t>());
          break;
        case VALUE_TYPE_DOUBLE:
          setDoubleValue(slice.get("value").getNumericValue<double>());
          break;
        case VALUE_TYPE_STRING: {
          std::string const str(slice.get("value").copyString());
          setStringValue(registerString(str), str.size());
          break;
        }
        default: {}
      }
      break;
    }
    case NODE_TYPE_REFERENCE: {
      // We use the edge here
      break;
    }
    case NODE_TYPE_EXPANSION: {
      setIntValue(slice.get("levels").getNumericValue<int64_t>());
      break;
    }
    case NODE_TYPE_FCALL_USER:
    case NODE_TYPE_OBJECT_ELEMENT:
    case NODE_TYPE_COLLECTION:
    case NODE_TYPE_VIEW:
    case NODE_TYPE_PARAMETER:
    case NODE_TYPE_VARIABLE:
    case NODE_TYPE_FCALL:
    case NODE_TYPE_FOR:
    case NODE_TYPE_LET:
    case NODE_TYPE_FILTER:
    case NODE_TYPE_RETURN:
    case NODE_TYPE_REMOVE:
    case NODE_TYPE_INSERT:
    case NODE_TYPE_UPDATE:
    case NODE_TYPE_REPLACE:
    case NODE_TYPE_UPSERT:
    case NODE_TYPE_COLLECT:
    case NODE_TYPE_COLLECT_COUNT:
    case NODE_TYPE_AGGREGATIONS:
    case NODE_TYPE_SORT:
    case NODE_TYPE_SORT_ELEMENT:
    case NODE_TYPE_LIMIT:
    case NODE_TYPE_ASSIGN:
    case NODE_TYPE_SUBQUERY:
    case NODE_TYPE_BOUND_ATTRIBUTE_ACCESS:
    case NODE_TYPE_CALCULATED_OBJECT_ELEMENT:
    case NODE_TYPE_EXAMPLE:
    case NODE_TYPE_DISTINCT:
    case NODE_TYPE_TRAVERSAL:
    case NODE_TYPE_SHORTEST_PATH:
    case NODE_TYPE_DIRECTION:
    case NODE_TYPE_COLLECTION_LIST:
    case NODE_TYPE_PASSTHRU:
    case NODE_TYPE_WITH: {
      THROW_ARANGO_EXCEPTION_MESSAGE(TRI_ERROR_INTERNAL,
                                     "Unsupported node type");
    }
    case NODE_TYPE_OBJECT:
    case NODE_TYPE_ROOT:
    case NODE_TYPE_OPERATOR_UNARY_PLUS:
    case NODE_TYPE_OPERATOR_UNARY_MINUS:
    case NODE_TYPE_OPERATOR_UNARY_NOT:
    case NODE_TYPE_OPERATOR_BINARY_AND:
    case NODE_TYPE_OPERATOR_BINARY_OR:
    case NODE_TYPE_OPERATOR_BINARY_PLUS:
    case NODE_TYPE_OPERATOR_BINARY_MINUS:
    case NODE_TYPE_OPERATOR_BINARY_TIMES:
    case NODE_TYPE_OPERATOR_BINARY_DIV:
    case NODE_TYPE_OPERATOR_BINARY_MOD:
    case NODE_TYPE_OPERATOR_BINARY_EQ:
    case NODE_TYPE_OPERATOR_BINARY_NE:
    case NODE_TYPE_OPERATOR_BINARY_LT:
    case NODE_TYPE_OPERATOR_BINARY_LE:
    case NODE_TYPE_OPERATOR_BINARY_GT:
    case NODE_TYPE_OPERATOR_BINARY_GE:
    case NODE_TYPE_OPERATOR_BINARY_IN:
    case NODE_TYPE_OPERATOR_BINARY_NIN:
    case NODE_TYPE_OPERATOR_TERNARY:
    case NODE_TYPE_INDEXED_ACCESS:
    case NODE_TYPE_ITERATOR:
    case NODE_TYPE_ARRAY:
    case NODE_TYPE_RANGE:
    case NODE_TYPE_NOP:
    case NODE_TYPE_ARRAY_LIMIT:
    case NODE_TYPE_OPERATOR_NARY_AND:
    case NODE_TYPE_OPERATOR_NARY_OR:
    case NODE_TYPE_OPERATOR_BINARY_ARRAY_EQ:
    case NODE_TYPE_OPERATOR_BINARY_ARRAY_NE:
    case NODE_TYPE_OPERATOR_BINARY_ARRAY_LT:
    case NODE_TYPE_OPERATOR_BINARY_ARRAY_LE:
    case NODE_TYPE_OPERATOR_BINARY_ARRAY_GT:
    case NODE_TYPE_OPERATOR_BINARY_ARRAY_GE:
    case NODE_TYPE_OPERATOR_BINARY_ARRAY_IN:
    case NODE_TYPE_OPERATOR_BINARY_ARRAY_NIN:
    case NODE_TYPE_QUANTIFIER:
      break;
  }

  VPackSlice subNodes = slice.get("subNodes");

  if (subNodes.isArray()) {
    for (auto const& it : VPackArrayIterator(subNodes)) {
      addMember(new AstNode(registerNode, registerString, it));
    }
  }

  registerNode(this);
}

/// @brief destroy the node
AstNode::~AstNode() {
  if (computedValue != nullptr) {
    delete[] computedValue;
  }
}

/// @brief return the string value of a node, as an std::string
std::string AstNode::getString() const {
  TRI_ASSERT(type == NODE_TYPE_VALUE || type == NODE_TYPE_OBJECT_ELEMENT ||
<<<<<<< HEAD
             type == NODE_TYPE_ATTRIBUTE_ACCESS || type == NODE_TYPE_PARAMETER ||
             type == NODE_TYPE_COLLECTION || type == NODE_TYPE_BOUND_ATTRIBUTE_ACCESS ||
             type == NODE_TYPE_FCALL_USER || type == NODE_TYPE_VIEW);
=======
             type == NODE_TYPE_ATTRIBUTE_ACCESS ||
             type == NODE_TYPE_PARAMETER || type == NODE_TYPE_COLLECTION ||
             type == NODE_TYPE_BOUND_ATTRIBUTE_ACCESS ||
             type == NODE_TYPE_FCALL_USER);
>>>>>>> 2f874249
  TRI_ASSERT(value.type == VALUE_TYPE_STRING);
  return std::string(getStringValue(), getStringLength());
}

/// @brief test if all members of a node are equality comparisons
bool AstNode::isOnlyEqualityMatch() const {
  if (type != NODE_TYPE_OPERATOR_BINARY_AND &&
      type != NODE_TYPE_OPERATOR_NARY_AND) {
    return false;
  }

  for (size_t i = 0; i < numMembers(); ++i) {
    auto op = getMemberUnchecked(i);
    if (op->type != arangodb::aql::NODE_TYPE_OPERATOR_BINARY_EQ) {
      return false;
    }
  }

  return true;
}

/// @brief computes a hash value for a value node
uint64_t AstNode::hashValue(uint64_t hash) const {
  if (type == NODE_TYPE_VALUE) {
    switch (value.type) {
      case VALUE_TYPE_NULL:
        return fasthash64(static_cast<const void*>("null"), 4, hash);
      case VALUE_TYPE_BOOL:
        if (value.value._bool) {
          return fasthash64(static_cast<const void*>("true"), 4, hash);
        }
        return fasthash64(static_cast<const void*>("false"), 5, hash);
      case VALUE_TYPE_INT:
        return fasthash64(static_cast<const void*>(&value.value._int),
                          sizeof(value.value._int), hash);
      case VALUE_TYPE_DOUBLE:
        return fasthash64(static_cast<const void*>(&value.value._double),
                          sizeof(value.value._double), hash);
      case VALUE_TYPE_STRING:
        return fasthash64(static_cast<const void*>(getStringValue()),
                          getStringLength(), hash);
    }
  }

  size_t const n = numMembers();

  if (type == NODE_TYPE_ARRAY) {
    hash = fasthash64(static_cast<const void*>("array"), 5, hash);
    for (size_t i = 0; i < n; ++i) {
      hash = getMemberUnchecked(i)->hashValue(hash);
    }
    return hash;
  }

  if (type == NODE_TYPE_OBJECT) {
    hash = fasthash64(static_cast<const void*>("object"), 6, hash);
    for (size_t i = 0; i < n; ++i) {
      auto sub = getMemberUnchecked(i);
      if (sub != nullptr) {
        hash = fasthash64(static_cast<const void*>(sub->getStringValue()),
                          sub->getStringLength(), hash);
        hash = sub->getMember(0)->hashValue(hash);
      }
    }
    return hash;
  }

  TRI_ASSERT(false);
  return 0;
}

/// @brief dump the node (for debugging purposes)
#ifdef ARANGODB_ENABLE_MAINTAINER_MODE
void AstNode::dump(int level) const {
  for (int i = 0; i < level; ++i) {
    std::cout << "  ";
  }
  std::cout << "- " << getTypeString();

  if (type == NODE_TYPE_VALUE || type == NODE_TYPE_ARRAY) {
    std::cout << ": " << toVelocyPackValue().get()->toJson();
  } else if (type == NODE_TYPE_ATTRIBUTE_ACCESS) {
    std::cout << ": " << getString();
  } else if (type == NODE_TYPE_REFERENCE) {
    std::cout << ": " << static_cast<Variable const*>(getData())->name;
  }
  std::cout << "\n";

  size_t const n = numMembers();

  for (size_t i = 0; i < n; ++i) {
    auto sub = getMemberUnchecked(i);
    sub->dump(level + 1);
  }
}
#endif

/// @brief compute the value for a constant value node
/// the value is owned by the node and must not be freed by the caller
/// note that the return value might be NULL in case of OOM
VPackSlice AstNode::computeValue() const {
  TRI_ASSERT(isConstant());

  if (computedValue == nullptr) {
    VPackBuilder builder;
    toVelocyPackValue(builder);

    computedValue = new uint8_t[builder.size()];
    memcpy(computedValue, builder.data(), builder.size());
  }

  return VPackSlice(computedValue);
}

/// @brief sort the members of an (array) node
/// this will also set the VALUE_SORTED flag for the node
void AstNode::sort() {
  TRI_ASSERT(type == NODE_TYPE_ARRAY);
  TRI_ASSERT(isConstant());

  std::sort(members.begin(), members.end(),
            [](AstNode const* lhs, AstNode const* rhs) {
              return (arangodb::aql::CompareAstNodes(lhs, rhs, true) < 0);
            });

  setFlag(DETERMINED_SORTED, VALUE_SORTED);
}

/// @brief return the type name of a node
std::string const& AstNode::getTypeString() const {
  auto it = TypeNames.find(static_cast<int>(type));

  if (it != TypeNames.end()) {
    return (*it).second;
  }

  THROW_ARANGO_EXCEPTION_MESSAGE(TRI_ERROR_NOT_IMPLEMENTED,
                                 "missing node type in TypeNames");
}

/// @brief return the value type name of a node
std::string const& AstNode::getValueTypeString() const {
  auto it = ValueTypeNames.find(static_cast<int>(value.type));

  if (it != ValueTypeNames.end()) {
    return (*it).second;
  }

  THROW_ARANGO_EXCEPTION_MESSAGE(TRI_ERROR_NOT_IMPLEMENTED,
                                 "missing node type in ValueTypeNames");
}

/// @brief stringify the AstNode
std::string AstNode::toString(AstNode const* node) {
  return node->toVelocyPack(false)->toJson();
}

/// @brief checks whether we know a type of this kind; throws exception if not.
void AstNode::validateType(int type) {
  auto it = TypeNames.find(static_cast<int>(type));

  if (it == TypeNames.end()) {
    THROW_ARANGO_EXCEPTION_MESSAGE(TRI_ERROR_NOT_IMPLEMENTED,
                                   "unknown AST node TypeID");
  }
}

/// @brief checks whether we know a value type of this kind;
/// throws exception if not.
void AstNode::validateValueType(int type) {
  auto it = ValueTypeNames.find(static_cast<int>(type));

  if (it == ValueTypeNames.end()) {
    THROW_ARANGO_EXCEPTION_MESSAGE(TRI_ERROR_NOT_IMPLEMENTED,
                                   "invalid AST node valueTypeName");
  }
}

/// @brief fetch a node's type from VPack
AstNodeType AstNode::getNodeTypeFromVPack(
    arangodb::velocypack::Slice const& slice) {
  int type = slice.get("typeID").getNumericValue<int>();
  validateType(type);
  return static_cast<AstNodeType>(type);
}

/// @brief return a VelocyPack representation of the node value
std::shared_ptr<VPackBuilder> AstNode::toVelocyPackValue() const {
  auto builder = std::make_shared<VPackBuilder>();
  if (builder == nullptr) {
    return nullptr;
  }
  toVelocyPackValue(*builder);
  return builder;
}

/// @brief build a VelocyPack representation of the node value
///        Can throw Out of Memory Error
void AstNode::toVelocyPackValue(VPackBuilder& builder) const {
  if (type == NODE_TYPE_VALUE) {
    // dump value of "value" node
    switch (value.type) {
      case VALUE_TYPE_NULL:
        builder.add(VPackValue(VPackValueType::Null));
        break;
      case VALUE_TYPE_BOOL:
        builder.add(VPackValue(value.value._bool));
        break;
      case VALUE_TYPE_INT:
        builder.add(VPackValue(value.value._int));
        break;
      case VALUE_TYPE_DOUBLE:
        builder.add(VPackValue(value.value._double));
        break;
      case VALUE_TYPE_STRING:
        builder.add(VPackValuePair(value.value._string, value.length,
                                   VPackValueType::String));
        break;
    }
    return;
  }
  if (type == NODE_TYPE_ARRAY) {
    {
      VPackArrayBuilder guard(&builder);
      size_t const n = numMembers();
      for (size_t i = 0; i < n; ++i) {
        auto member = getMemberUnchecked(i);
        if (member != nullptr) {
          member->toVelocyPackValue(builder);
        }
      }
    }
    return;
  }

  if (type == NODE_TYPE_OBJECT) {
    {
      size_t const n = numMembers();
      VPackObjectBuilder guard(&builder);

      for (size_t i = 0; i < n; ++i) {
        auto member = getMemberUnchecked(i);
        if (member != nullptr) {
          builder.add(VPackValuePair(member->getStringValue(),
                                     member->getStringLength(),
                                     VPackValueType::String));
          member->getMember(0)->toVelocyPackValue(builder);
        }
      }
    }
    return;
  }

  if (type == NODE_TYPE_ATTRIBUTE_ACCESS) {
    // TODO Could this be done more efficiently in the builder in place?
    auto tmp = getMember(0)->toVelocyPackValue();
    if (tmp != nullptr) {
      VPackSlice slice = tmp->slice();
      if (slice.isObject()) {
        slice = slice.get(getString());
        if (!slice.isNone()) {
          builder.add(slice);
          return;
        }
      }
      builder.add(VPackValue(VPackValueType::Null));
    }
  }

  // Do not add anything.
}

/// @brief return a VelocyPack representation of the node
std::shared_ptr<VPackBuilder> AstNode::toVelocyPack(bool verbose) const {
  auto builder = std::make_shared<VPackBuilder>();
  if (builder == nullptr) {
    return nullptr;
  }
  toVelocyPack(*builder, verbose);
  return builder;
}

/// @brief Create a VelocyPack representation of the node
void AstNode::toVelocyPack(VPackBuilder& builder, bool verbose) const {
  try {
    VPackObjectBuilder guard(&builder);

    // dump node type
    builder.add("type", VPackValue(getTypeString()));
    if (verbose) {
      builder.add("typeID", VPackValue(static_cast<int>(type)));
    }
    if (type == NODE_TYPE_COLLECTION || type == NODE_TYPE_PARAMETER ||
        type == NODE_TYPE_ATTRIBUTE_ACCESS || type == NODE_TYPE_VIEW ||
        type == NODE_TYPE_OBJECT_ELEMENT || type == NODE_TYPE_FCALL_USER) {
      // dump "name" of node
      builder.add("name", VPackValuePair(getStringValue(), getStringLength(),
                                         VPackValueType::String));
    }
    if (type == NODE_TYPE_FCALL) {
      auto func = static_cast<Function*>(getData());
      builder.add("name", VPackValue(func->externalName));
      // arguments are exported via node members
    }

    if (type == NODE_TYPE_ARRAY && hasFlag(DETERMINED_SORTED)) {
      // transport information about a node's sortedness
      builder.add("sorted", VPackValue(hasFlag(VALUE_SORTED)));
    }

    if (type == NODE_TYPE_VALUE) {
      // dump value of "value" node
      builder.add(VPackValue("value"));
      toVelocyPackValue(builder);

      if (verbose) {
        builder.add("vType", VPackValue(getValueTypeString()));
        builder.add("vTypeID", VPackValue(static_cast<int>(value.type)));
      }
    }

    if (type == NODE_TYPE_OPERATOR_BINARY_IN ||
        type == NODE_TYPE_OPERATOR_BINARY_NIN ||
        type == NODE_TYPE_OPERATOR_BINARY_ARRAY_IN ||
        type == NODE_TYPE_OPERATOR_BINARY_ARRAY_NIN) {
      builder.add("sorted", VPackValue(getBoolValue()));
    }
    if (type == NODE_TYPE_QUANTIFIER) {
      std::string const quantifier(Quantifier::Stringify(getIntValue(true)));
      builder.add("quantifier", VPackValue(quantifier));
    }

    if (type == NODE_TYPE_VARIABLE || type == NODE_TYPE_REFERENCE) {
      auto variable = static_cast<Variable*>(getData());

      TRI_ASSERT(variable != nullptr);
      builder.add("name", VPackValue(variable->name));
      builder.add("id", VPackValue(static_cast<double>(variable->id)));
    }

    if (type == NODE_TYPE_EXPANSION) {
      builder.add("levels", VPackValue(static_cast<double>(getIntValue(true))));
    }

    // dump sub-nodes
    size_t const n = members.size();
    if (n > 0) {
      builder.add(VPackValue("subNodes"));
      VPackArrayBuilder guard(&builder);
      for (size_t i = 0; i < n; ++i) {
        AstNode* member = getMemberUnchecked(i);
        if (member != nullptr) {
          member->toVelocyPack(builder, verbose);
        }
      }
    }
  } catch (...) {
    THROW_ARANGO_EXCEPTION(TRI_ERROR_OUT_OF_MEMORY);
  }
}

/// @brief iterates whether a node of type "searchType" can be found
bool AstNode::containsNodeType(AstNodeType searchType) const {
  if (type == searchType) {
    return true;
  }

  // iterate sub-nodes
  size_t const n = members.size();

  if (n > 0) {
    for (size_t i = 0; i < n; ++i) {
      AstNode* member = getMemberUnchecked(i);

      if (member != nullptr && member->containsNodeType(searchType)) {
        return true;
      }
    }
  }

  return false;
}

/// @brief convert the node's value to a boolean value
/// this may create a new node or return the node itself if it is already a
/// boolean value node
AstNode const* AstNode::castToBool(Ast* ast) const {
  if (type == NODE_TYPE_ATTRIBUTE_ACCESS) {
    return Ast::resolveConstAttributeAccess(this)->castToBool(ast);
  }

  TRI_ASSERT(type == NODE_TYPE_VALUE || type == NODE_TYPE_ARRAY ||
             type == NODE_TYPE_OBJECT);

  if (type == NODE_TYPE_VALUE) {
    switch (value.type) {
      case VALUE_TYPE_NULL:
        // null => false
        return ast->createNodeValueBool(false);
      case VALUE_TYPE_BOOL:
        // already a boolean
        return this;
      case VALUE_TYPE_INT:
        return ast->createNodeValueBool(value.value._int != 0);
      case VALUE_TYPE_DOUBLE:
        return ast->createNodeValueBool(value.value._double != 0.0);
      case VALUE_TYPE_STRING:
        return ast->createNodeValueBool(value.length > 0);
      default: {}
    }
    // fall-through intentional
  } else if (type == NODE_TYPE_ARRAY) {
    return ast->createNodeValueBool(true);
  } else if (type == NODE_TYPE_OBJECT) {
    return ast->createNodeValueBool(true);
  }

  return ast->createNodeValueBool(false);
}

/// @brief convert the node's value to a number value
/// this may create a new node or return the node itself if it is already a
/// numeric value node
AstNode const* AstNode::castToNumber(Ast* ast) const {
  if (type == NODE_TYPE_ATTRIBUTE_ACCESS) {
    return Ast::resolveConstAttributeAccess(this)->castToNumber(ast);
  }

  TRI_ASSERT(type == NODE_TYPE_VALUE || type == NODE_TYPE_ARRAY ||
             type == NODE_TYPE_OBJECT);

  if (type == NODE_TYPE_VALUE) {
    switch (value.type) {
      case VALUE_TYPE_NULL:
        // null => 0
        return ast->createNodeValueInt(0);
      case VALUE_TYPE_BOOL:
        // false => 0, true => 1
        return ast->createNodeValueInt(value.value._bool ? 1 : 0);
      case VALUE_TYPE_INT:
      case VALUE_TYPE_DOUBLE:
        // already numeric!
        return this;
      case VALUE_TYPE_STRING:
        try {
          // try converting string to number
          double v = std::stod(std::string(value.value._string, value.length));
          return ast->createNodeValueDouble(v);
        } catch (...) {
          if (IsEmptyString(value.value._string, value.length)) {
            // empty string => 0
            return ast->createNodeValueInt(0);
          }
          // conversion failed
        }
        // fall-through intentional
    }
    // fall-through intentional
  } else if (type == NODE_TYPE_ARRAY) {
    size_t const n = numMembers();
    if (n == 0) {
      // [ ] => 0
      return ast->createNodeValueInt(0);
    } else if (n == 1) {
      auto member = getMember(0);
      // convert only member to number
      return member->castToNumber(ast);
    }
    // fall-through intentional
  } else if (type == NODE_TYPE_OBJECT) {
    // fall-through intentional
  }

  return ast->createNodeValueInt(0);
}

/// @brief get the integer value of a node, provided the node is a value node
/// this will return 0 for all non-value nodes and for all non-int value nodes!!
int64_t AstNode::getIntValue() const {
  if (type == NODE_TYPE_VALUE) {
    switch (value.type) {
      case VALUE_TYPE_BOOL:
        return (value.value._bool ? 1 : 0);
      case VALUE_TYPE_INT:
        return value.value._int;
      case VALUE_TYPE_DOUBLE:
        return static_cast<int64_t>(value.value._double);
      default: {}
    }
  }

  return 0;
}

/// @brief get the double value of a node, provided the node is a value node
double AstNode::getDoubleValue() const {
  if (type == NODE_TYPE_VALUE) {
    switch (value.type) {
      case VALUE_TYPE_BOOL:
        return (value.value._bool ? 1.0 : 0.0);
      case VALUE_TYPE_INT:
        return static_cast<double>(value.value._int);
      case VALUE_TYPE_DOUBLE:
        return value.value._double;
      default: {}
    }
  }

  return 0.0;
}

/// @brief whether or not the node value is trueish
bool AstNode::isTrue() const {
  if (type == NODE_TYPE_VALUE) {
    switch (value.type) {
      case VALUE_TYPE_NULL:
        return false;
      case VALUE_TYPE_BOOL:
        return value.value._bool;
      case VALUE_TYPE_INT:
        return (value.value._int != 0);
      case VALUE_TYPE_DOUBLE:
        return (value.value._double != 0.0);
      case VALUE_TYPE_STRING:
        return (value.length != 0);
    }
  } else if (type == NODE_TYPE_ARRAY || type == NODE_TYPE_OBJECT) {
    return true;
  } else if (type == NODE_TYPE_OPERATOR_BINARY_OR) {
    if (getMember(0)->isTrue()) {
      return true;
    }
    return getMember(1)->isTrue();
  } else if (type == NODE_TYPE_OPERATOR_BINARY_AND) {
    if (!getMember(0)->isTrue()) {
      return false;
    }
    return getMember(1)->isTrue();
  } else if (type == NODE_TYPE_OPERATOR_UNARY_NOT) {
    if (getMember(0)->isFalse()) {
      // ! false => true
      return true;
    }
  }

  return false;
}

/// @brief whether or not the node value is falsey
bool AstNode::isFalse() const {
  if (type == NODE_TYPE_VALUE) {
    switch (value.type) {
      case VALUE_TYPE_NULL:
        return true;
      case VALUE_TYPE_BOOL:
        return (!value.value._bool);
      case VALUE_TYPE_INT:
        return (value.value._int == 0);
      case VALUE_TYPE_DOUBLE:
        return (value.value._double == 0.0);
      case VALUE_TYPE_STRING:
        return (value.length == 0);
    }
  } else if (type == NODE_TYPE_ARRAY || type == NODE_TYPE_OBJECT) {
    return false;
  } else if (type == NODE_TYPE_OPERATOR_BINARY_OR) {
    if (!getMember(0)->isFalse()) {
      return false;
    }
    return getMember(1)->isFalse();
  } else if (type == NODE_TYPE_OPERATOR_BINARY_AND) {
    if (getMember(0)->isFalse()) {
      return true;
    }
    return getMember(1)->isFalse();
  } else if (type == NODE_TYPE_OPERATOR_UNARY_NOT) {
    if (getMember(0)->isTrue()) {
      // ! true => false
      return true;
    }
  }

  return false;
}

/// @brief whether or not a value node is of type attribute access that
/// refers to any variable reference
/// returns true if yes, and then also returns variable reference and array
/// of attribute names in the parameter passed by reference
bool AstNode::isAttributeAccessForVariable(
    std::pair<Variable const*, std::vector<arangodb::basics::AttributeName>>&
        result, bool allowIndexedAccess) const {
  if (type != NODE_TYPE_ATTRIBUTE_ACCESS && type != NODE_TYPE_EXPANSION) {
    return false;
  }

  // initialize
  bool expandNext = false;
  result.first = nullptr;
  if (!result.second.empty()) {
    result.second.clear();
  }
  auto node = this;
  
  basics::StringBuffer indexBuff(TRI_UNKNOWN_MEM_ZONE, false);

  while (node->type == NODE_TYPE_ATTRIBUTE_ACCESS ||
         node->type == NODE_TYPE_INDEXED_ACCESS ||
         node->type == NODE_TYPE_EXPANSION) {
    if (node->type == NODE_TYPE_ATTRIBUTE_ACCESS) {
      arangodb::basics::AttributeName attr(node->getString(), expandNext);
      if (indexBuff.length() > 0) {
        attr.name.append(indexBuff.c_str(), indexBuff.length());
        indexBuff.clear();
      }
      result.second.insert(result.second.begin(), std::move(attr));
      node = node->getMember(0);
      expandNext = false;
    } else if (node->type == NODE_TYPE_INDEXED_ACCESS) {
      TRI_ASSERT(node->numMembers() == 2);
      AstNode* val = node->getMemberUnchecked(1);
      if (!allowIndexedAccess || val->type != NODE_TYPE_VALUE) {
        break;// also exclude all non trivial index accesses
      }
      indexBuff.appendChar('[');
      node->getMember(1)->stringify(&indexBuff, false, false);
      indexBuff.appendChar(']');
      node = node->getMember(0);
      expandNext = false;
    } else {
      // expansion, i.e. [*]
      TRI_ASSERT(node->type == NODE_TYPE_EXPANSION);
      TRI_ASSERT(node->numMembers() >= 2);

      // check if the expansion uses a projection. if yes, we cannot use an
      // index for it
      if (node->getMember(4) != Ast::getNodeNop()) {
        // [* RETURN projection]
        result.second.clear();
        return false;
      }

      if (node->getMember(1)->type != NODE_TYPE_REFERENCE) {
        if (!node->getMember(1)->isAttributeAccessForVariable(result, allowIndexedAccess)) {
          result.second.clear();
          return false;
        }
      }
      expandNext = true;

      TRI_ASSERT(node->getMember(0)->type == NODE_TYPE_ITERATOR);

      node = node->getMember(0)->getMember(1);
    }
  }

  if (node->type != NODE_TYPE_REFERENCE) {
    result.second.clear();
    return false;
  }

  result.first = static_cast<Variable const*>(node->getData());
  return true;
}

/// @brief recursively clear flags
void AstNode::clearFlagsRecursive() {
  clearFlags();
  size_t const n = numMembers();

  for (size_t i = 0; i < n; ++i) {
    auto member = getMemberUnchecked(i);
    member->clearFlagsRecursive();
  }
}

/// @brief whether or not a node is simple enough to be used in a simple
/// expression
bool AstNode::isSimple() const {
  if (hasFlag(DETERMINED_SIMPLE)) {
    // fast track exit
    return hasFlag(VALUE_SIMPLE);
  }

  if (type == NODE_TYPE_REFERENCE || type == NODE_TYPE_VALUE ||
      type == NODE_TYPE_VARIABLE || type == NODE_TYPE_NOP) {
    setFlag(DETERMINED_SIMPLE, VALUE_SIMPLE);
    return true;
  }

  if (type == NODE_TYPE_ARRAY || type == NODE_TYPE_OBJECT ||
      type == NODE_TYPE_EXPANSION || type == NODE_TYPE_ITERATOR ||
      type == NODE_TYPE_ARRAY_LIMIT ||
      type == NODE_TYPE_CALCULATED_OBJECT_ELEMENT ||
      type == NODE_TYPE_OPERATOR_TERNARY) {
    size_t const n = numMembers();

    for (size_t i = 0; i < n; ++i) {
      auto member = getMemberUnchecked(i);

      if (!member->isSimple()) {
        setFlag(DETERMINED_SIMPLE);
        return false;
      }
    }

    setFlag(DETERMINED_SIMPLE, VALUE_SIMPLE);
    return true;
  }

  if (type == NODE_TYPE_OBJECT_ELEMENT || type == NODE_TYPE_ATTRIBUTE_ACCESS ||
      type == NODE_TYPE_OPERATOR_UNARY_NOT ||
      type == NODE_TYPE_OPERATOR_UNARY_PLUS ||
      type == NODE_TYPE_OPERATOR_UNARY_MINUS) {
    TRI_ASSERT(numMembers() == 1);

    if (!getMember(0)->isSimple()) {
      setFlag(DETERMINED_SIMPLE);
      return false;
    }

    setFlag(DETERMINED_SIMPLE, VALUE_SIMPLE);
    return true;
  }

  if (type == NODE_TYPE_BOUND_ATTRIBUTE_ACCESS) {
    if (!getMember(0)->isSimple()) {
      setFlag(DETERMINED_SIMPLE);
      return false;
    }

    setFlag(DETERMINED_SIMPLE, VALUE_SIMPLE);
    return true;
  }

  if (type == NODE_TYPE_FCALL) {
    // some functions have C++ handlers
    // check if the called function is one of them
    auto func = static_cast<Function*>(getData());
    TRI_ASSERT(func != nullptr);

    if (func->implementation == nullptr) {
      // no C++ handler available for function
      setFlag(DETERMINED_SIMPLE);
      return false;
    }

    TRI_ASSERT(func->implementation != nullptr);

    TRI_ASSERT(numMembers() == 1);

    // check if there is a C++ function handler condition
    if (func->condition != nullptr && !func->condition()) {
      // function execution condition is false
      setFlag(DETERMINED_SIMPLE);
      return false;
    }

    // check simplicity of function arguments
    auto args = getMember(0);
    size_t const n = args->numMembers();

    for (size_t i = 0; i < n; ++i) {
      auto member = args->getMemberUnchecked(i);
      auto conversion = func->getArgumentConversion(i);

      if (member->type == NODE_TYPE_COLLECTION &&
          (conversion == Function::CONVERSION_REQUIRED ||
           conversion == Function::CONVERSION_OPTIONAL)) {
        // collection attribute: no need to check for member simplicity
        continue;
      } else {
        // check for member simplicity the usual way
        if (!member->isSimple()) {
          setFlag(DETERMINED_SIMPLE);
          return false;
        }
      }
    }

    setFlag(DETERMINED_SIMPLE, VALUE_SIMPLE);
    return true;
  }

  if (type == NODE_TYPE_OPERATOR_BINARY_PLUS ||
      type == NODE_TYPE_OPERATOR_BINARY_MINUS ||
      type == NODE_TYPE_OPERATOR_BINARY_TIMES ||
      type == NODE_TYPE_OPERATOR_BINARY_DIV ||
      type == NODE_TYPE_OPERATOR_BINARY_MOD) {
    if (!getMember(0)->isSimple() || !getMember(1)->isSimple()) {
      setFlag(DETERMINED_SIMPLE);
      return false;
    }
    setFlag(DETERMINED_SIMPLE, VALUE_SIMPLE);
    return true;
  }

  if (type == NODE_TYPE_OPERATOR_BINARY_AND ||
      type == NODE_TYPE_OPERATOR_BINARY_OR ||
      type == NODE_TYPE_OPERATOR_BINARY_EQ ||
      type == NODE_TYPE_OPERATOR_BINARY_NE ||
      type == NODE_TYPE_OPERATOR_BINARY_LT ||
      type == NODE_TYPE_OPERATOR_BINARY_LE ||
      type == NODE_TYPE_OPERATOR_BINARY_GT ||
      type == NODE_TYPE_OPERATOR_BINARY_GE ||
      type == NODE_TYPE_OPERATOR_BINARY_IN ||
      type == NODE_TYPE_OPERATOR_BINARY_NIN ||
      type == NODE_TYPE_OPERATOR_BINARY_ARRAY_EQ ||
      type == NODE_TYPE_OPERATOR_BINARY_ARRAY_NE ||
      type == NODE_TYPE_OPERATOR_BINARY_ARRAY_LT ||
      type == NODE_TYPE_OPERATOR_BINARY_ARRAY_LE ||
      type == NODE_TYPE_OPERATOR_BINARY_ARRAY_GT ||
      type == NODE_TYPE_OPERATOR_BINARY_ARRAY_GE ||
      type == NODE_TYPE_OPERATOR_BINARY_ARRAY_IN ||
      type == NODE_TYPE_OPERATOR_BINARY_ARRAY_NIN || type == NODE_TYPE_RANGE ||
      type == NODE_TYPE_INDEXED_ACCESS || type == NODE_TYPE_PASSTHRU) {
    // a logical operator is simple if its operands are simple
    // a comparison operator is simple if both bounds are simple
    // a range is simple if both bounds are simple
    if (!getMember(0)->isSimple() || !getMember(1)->isSimple()) {
      setFlag(DETERMINED_SIMPLE);
      return false;
    }

    setFlag(DETERMINED_SIMPLE, VALUE_SIMPLE);
    return true;
  }

  if (type == NODE_TYPE_OPERATOR_NARY_AND ||
      type == NODE_TYPE_OPERATOR_NARY_OR) {
    // a logical operator is simple if all its operands are simple
    for (auto const& it : members) {
      if (!it->isSimple()) {
        setFlag(DETERMINED_SIMPLE);
        return false;
      }
    }
    setFlag(DETERMINED_SIMPLE, VALUE_SIMPLE);
    return true;
  }

  setFlag(DETERMINED_SIMPLE);
  return false;
}

/// @brief whether or not a node has a constant value
bool AstNode::isConstant() const {
  if (hasFlag(DETERMINED_CONSTANT)) {
    // fast track exit
    return hasFlag(VALUE_CONSTANT);
  }

  if (type == NODE_TYPE_VALUE) {
    setFlag(DETERMINED_CONSTANT, VALUE_CONSTANT);
    return true;
  }

  if (type == NODE_TYPE_ARRAY) {
    size_t const n = numMembers();

    for (size_t i = 0; i < n; ++i) {
      auto member = getMember(i);

      if (!member->isConstant()) {
        setFlag(DETERMINED_CONSTANT);
        return false;
      }
    }

    setFlag(DETERMINED_CONSTANT, VALUE_CONSTANT);
    return true;
  }

  if (type == NODE_TYPE_OBJECT) {
    size_t const n = numMembers();

    for (size_t i = 0; i < n; ++i) {
      auto member = getMember(i);
      if (member->type == NODE_TYPE_OBJECT_ELEMENT) {
        auto value = member->getMember(0);

        if (!value->isConstant()) {
          setFlag(DETERMINED_CONSTANT);
          return false;
        }
      } else {
        // definitely not const!
        TRI_ASSERT(member->type == NODE_TYPE_CALCULATED_OBJECT_ELEMENT);
        setFlag(DETERMINED_CONSTANT);
        return false;
      }
    }

    setFlag(DETERMINED_CONSTANT, VALUE_CONSTANT);
    return true;
  }

  if (type == NODE_TYPE_ATTRIBUTE_ACCESS ||
      type == NODE_TYPE_BOUND_ATTRIBUTE_ACCESS) {
    if (getMember(0)->isConstant()) {
      setFlag(DETERMINED_CONSTANT, VALUE_CONSTANT);
      return true;
    }
  }

  setFlag(DETERMINED_CONSTANT);
  return false;
}

/// @brief whether or not a node is a simple comparison operator
bool AstNode::isSimpleComparisonOperator() const {
  return (type == NODE_TYPE_OPERATOR_BINARY_EQ ||
          type == NODE_TYPE_OPERATOR_BINARY_NE ||
          type == NODE_TYPE_OPERATOR_BINARY_LT ||
          type == NODE_TYPE_OPERATOR_BINARY_LE ||
          type == NODE_TYPE_OPERATOR_BINARY_GT ||
          type == NODE_TYPE_OPERATOR_BINARY_GE);
}

/// @brief whether or not a node is a comparison operator
bool AstNode::isComparisonOperator() const {
  return (type == NODE_TYPE_OPERATOR_BINARY_EQ ||
          type == NODE_TYPE_OPERATOR_BINARY_NE ||
          type == NODE_TYPE_OPERATOR_BINARY_LT ||
          type == NODE_TYPE_OPERATOR_BINARY_LE ||
          type == NODE_TYPE_OPERATOR_BINARY_GT ||
          type == NODE_TYPE_OPERATOR_BINARY_GE ||
          type == NODE_TYPE_OPERATOR_BINARY_IN ||
          type == NODE_TYPE_OPERATOR_BINARY_NIN);
}

/// @brief whether or not a node is an array comparison operator
bool AstNode::isArrayComparisonOperator() const {
  return (type == NODE_TYPE_OPERATOR_BINARY_ARRAY_EQ ||
          type == NODE_TYPE_OPERATOR_BINARY_ARRAY_NE ||
          type == NODE_TYPE_OPERATOR_BINARY_ARRAY_LT ||
          type == NODE_TYPE_OPERATOR_BINARY_ARRAY_LE ||
          type == NODE_TYPE_OPERATOR_BINARY_ARRAY_GT ||
          type == NODE_TYPE_OPERATOR_BINARY_ARRAY_GE ||
          type == NODE_TYPE_OPERATOR_BINARY_ARRAY_IN ||
          type == NODE_TYPE_OPERATOR_BINARY_ARRAY_NIN);
}

/// @brief whether or not a node (and its subnodes) can throw a runtime
/// exception
bool AstNode::canThrow() const {
  if (hasFlag(DETERMINED_THROWS)) {
    // fast track exit
    return hasFlag(VALUE_THROWS);
  }

  // check sub-nodes first
  size_t const n = numMembers();
  for (size_t i = 0; i < n; ++i) {
    auto member = getMember(i);
    if (member->canThrow()) {
      // if any sub-node may throw, the whole branch may throw
      setFlag(DETERMINED_THROWS);
      return true;
    }
  }

  // no sub-node throws, now check ourselves

  if (type == NODE_TYPE_FCALL) {
    auto func = static_cast<Function*>(getData());

    // built-in functions may or may not throw
    // we are currently reporting non-deterministic functions as
    // potentially throwing. This is not correct on the one hand, but on
    // the other hand we must not optimize or move non-deterministic functions
    // during optimization
    if (func->canThrow) {
      setFlag(DETERMINED_THROWS, VALUE_THROWS);
      return true;
    }

    setFlag(DETERMINED_THROWS);
    return false;
  }

  if (type == NODE_TYPE_FCALL_USER) {
    // user functions can always throw
    setFlag(DETERMINED_THROWS, VALUE_THROWS);
    return true;
  }

  // everything else does not throw!
  setFlag(DETERMINED_THROWS);
  return false;
}

/// @brief whether or not a node (and its subnodes) can safely be executed on
/// a DB server
bool AstNode::canRunOnDBServer() const {
  if (hasFlag(DETERMINED_RUNONDBSERVER)) {
    // fast track exit
    return hasFlag(VALUE_RUNONDBSERVER);
  }

  // check sub-nodes first
  size_t const n = numMembers();
  for (size_t i = 0; i < n; ++i) {
    auto member = getMember(i);
    if (!member->canRunOnDBServer()) {
      // if any sub-node cannot run on a DB server, we can't either
      setFlag(DETERMINED_RUNONDBSERVER);
      return false;
    }
  }

  // now check ourselves
  if (type == NODE_TYPE_FCALL) {
    // built-in function
    auto func = static_cast<Function*>(getData());
    if (func->canRunOnDBServer) {
      setFlag(DETERMINED_RUNONDBSERVER, VALUE_RUNONDBSERVER);
    } else {
      setFlag(DETERMINED_RUNONDBSERVER);
    }
    return func->canRunOnDBServer;
  }

  if (type == NODE_TYPE_FCALL_USER) {
    // user function. we don't know anything about it
    setFlag(DETERMINED_RUNONDBSERVER);
    return false;
  }

  // everyhing else can run everywhere
  setFlag(DETERMINED_RUNONDBSERVER, VALUE_RUNONDBSERVER);
  return true;
}

/// @brief whether or not an object's keys must be checked for uniqueness
bool AstNode::mustCheckUniqueness() const {
  if (hasFlag(DETERMINED_CHECKUNIQUENESS)) {
    // fast track exit
    return hasFlag(VALUE_CHECKUNIQUENESS);
  }

  TRI_ASSERT(type == NODE_TYPE_OBJECT);

  bool mustCheck = false;

  // check the actual key members now
  size_t const n = numMembers();

  if (n >= 2) {
    std::unordered_set<std::string> keys;

    // only useful to check when there are 2 or more keys
    for (size_t i = 0; i < n; ++i) {
      auto member = getMemberUnchecked(i);

      if (member->type == NODE_TYPE_OBJECT_ELEMENT) {
        // constant key
        if (!keys.emplace(member->getString()).second) {
          // duplicate key
          mustCheck = true;
          break;
        }
      } else if (member->type == NODE_TYPE_CALCULATED_OBJECT_ELEMENT) {
        // dynamic key... we don't know the key yet, so there's no
        // way around check it at runtime later
        mustCheck = true;
        break;
      }
    }
  }

  if (mustCheck) {
    // we have duplicate keys, or we can't tell yet
    setFlag(DETERMINED_CHECKUNIQUENESS, VALUE_CHECKUNIQUENESS);
  } else {
    // all keys unique, or just one or zero keys in object
    setFlag(DETERMINED_CHECKUNIQUENESS);
  }
  return mustCheck;
}

/// @brief whether or not a node (and its subnodes) is deterministic
bool AstNode::isDeterministic() const {
  if (hasFlag(DETERMINED_NONDETERMINISTIC)) {
    // fast track exit
    return !hasFlag(VALUE_NONDETERMINISTIC);
  }

  if (isConstant()) {
    return true;
  }

  // check sub-nodes first
  size_t const n = numMembers();

  for (size_t i = 0; i < n; ++i) {
    auto member = getMemberUnchecked(i);

    if (!member->isDeterministic()) {
      // if any sub-node is non-deterministic, we are neither
      setFlag(DETERMINED_NONDETERMINISTIC, VALUE_NONDETERMINISTIC);
      return false;
    }
  }

  if (type == NODE_TYPE_FCALL) {
    // built-in functions may or may not be deterministic
    auto func = static_cast<Function*>(getData());

    if (!func->isDeterministic) {
      setFlag(DETERMINED_NONDETERMINISTIC, VALUE_NONDETERMINISTIC);
      return false;
    }

    setFlag(DETERMINED_NONDETERMINISTIC);
    return true;
  }

  if (type == NODE_TYPE_FCALL_USER) {
    // user functions are always non-deterministic
    setFlag(DETERMINED_NONDETERMINISTIC, VALUE_NONDETERMINISTIC);
    return false;
  }

  // everything else is deterministic
  setFlag(DETERMINED_NONDETERMINISTIC);
  return true;
}

/// @brief whether or not a node (and its subnodes) is cacheable
bool AstNode::isCacheable() const {
  if (isConstant()) {
    return true;
  }

  // check sub-nodes first
  size_t const n = numMembers();

  for (size_t i = 0; i < n; ++i) {
    auto member = getMemberUnchecked(i);

    if (!member->isCacheable()) {
      return false;
    }
  }

  if (type == NODE_TYPE_FCALL) {
    // built-in functions may or may not be cacheable
    auto func = static_cast<Function*>(getData());
    return func->isCacheable;
  }

  if (type == NODE_TYPE_FCALL_USER) {
    // user functions are always non-cacheable
    return false;
  }

  // everything else is cacheable
  return true;
}

/// @brief whether or not a node (and its subnodes) may contain a call to a
/// user-defined function
bool AstNode::callsUserDefinedFunction() const {
  if (isConstant()) {
    return false;
  }

  // check sub-nodes first
  size_t const n = numMembers();

  for (size_t i = 0; i < n; ++i) {
    auto member = getMemberUnchecked(i);

    if (member->callsUserDefinedFunction()) {
      return true;
    }
  }

  return (type == NODE_TYPE_FCALL_USER);
}

/// @brief whether or not a node (and its subnodes) may contain a call to a
/// function or user-defined function
bool AstNode::callsFunction() const {
  if (isConstant()) {
    return false;
  }

  // check sub-nodes first
  size_t const n = numMembers();

  for (size_t i = 0; i < n; ++i) {
    auto member = getMemberUnchecked(i);

    if (member->callsFunction()) {
      // abort early
      return true;
    }
  }

  return (type == NODE_TYPE_FCALL || type == NODE_TYPE_FCALL_USER);
}

/// @brief whether or not the object node contains dynamically named attributes
/// on its first level
bool AstNode::containsDynamicAttributeName() const {
  TRI_ASSERT(type == NODE_TYPE_OBJECT);

  size_t const n = numMembers();
  for (size_t i = 0; i < n; ++i) {
    if (getMember(i)->type == NODE_TYPE_CALCULATED_OBJECT_ELEMENT) {
      return true;
    }
  }

  return false;
}

/// @brief clone a node, recursively
AstNode* AstNode::clone(Ast* ast) const { return ast->clone(this); }

/// @brief append a string representation of the node to a string buffer
/// the string representation does not need to be JavaScript-compatible
/// except for node types NODE_TYPE_VALUE, NODE_TYPE_ARRAY and NODE_TYPE_OBJECT
/// (only for objects that do not contain dynamic attributes)
/// note that this may throw and that the caller is responsible for
/// catching the error
void AstNode::stringify(arangodb::basics::StringBuffer* buffer, bool verbose,
                        bool failIfLong) const {
  // any arrays/objects with more values than this will not be stringified if
  // failIfLonf is set to true!
  static size_t const TooLongThreshold = 80;

  if (type == NODE_TYPE_VALUE) {
    // must be JavaScript-compatible!
    appendValue(buffer);
    return;
  }

  if (type == NODE_TYPE_ARRAY) {
    // must be JavaScript-compatible!
    size_t const n = numMembers();

    if (failIfLong && n > TooLongThreshold) {
      // intentionally do not stringify this node because the output would be
      // too long
      THROW_ARANGO_EXCEPTION(TRI_ERROR_NOT_IMPLEMENTED);
    }

    buffer->appendChar('[');
    for (size_t i = 0; i < n; ++i) {
      if (i > 0) {
        buffer->appendChar(',');
      }

      AstNode* member = getMember(i);
      if (member != nullptr) {
        member->stringify(buffer, verbose, failIfLong);
      }
    }
    buffer->appendChar(']');
    return;
  }

  if (type == NODE_TYPE_OBJECT) {
    // must be JavaScript-compatible!
    buffer->appendChar('{');
    size_t const n = numMembers();

    if (failIfLong && n > TooLongThreshold) {
      // intentionally do not stringify this node because the output would be
      // too long
      THROW_ARANGO_EXCEPTION(TRI_ERROR_NOT_IMPLEMENTED);
    }

    for (size_t i = 0; i < n; ++i) {
      if (i > 0) {
        buffer->appendChar(',');
      }

      AstNode* member = getMember(i);

      if (member->type == NODE_TYPE_OBJECT_ELEMENT) {
        TRI_ASSERT(member->numMembers() == 1);

        buffer->appendJsonEncoded(member->getStringValue(),
                                  member->getStringLength());
        buffer->appendChar(':');

        member->getMember(0)->stringify(buffer, verbose, failIfLong);
      } else if (member->type == NODE_TYPE_CALCULATED_OBJECT_ELEMENT) {
        TRI_ASSERT(member->numMembers() == 2);

        buffer->appendText(TRI_CHAR_LENGTH_PAIR("$["));
        member->getMember(0)->stringify(buffer, verbose, failIfLong);
        buffer->appendText(TRI_CHAR_LENGTH_PAIR("]:"));
        member->getMember(1)->stringify(buffer, verbose, failIfLong);
      } else {
        TRI_ASSERT(false);
      }
    }
    buffer->appendChar('}');
    return;
  }

  if (type == NODE_TYPE_REFERENCE || type == NODE_TYPE_VARIABLE) {
    // not used by V8
    auto variable = static_cast<Variable*>(getData());
    TRI_ASSERT(variable != nullptr);
    // we're intentionally not using the variable name as it is not necessarily
    // unique within a query (hey COLLECT, I am looking at you!)
    buffer->appendChar('$');
    buffer->appendInteger(variable->id);
    return;
  }

  if (type == NODE_TYPE_INDEXED_ACCESS) {
    // not used by V8
    auto member = getMember(0);
    auto index = getMember(1);
    member->stringify(buffer, verbose, failIfLong);
    buffer->appendChar('[');
    index->stringify(buffer, verbose, failIfLong);
    buffer->appendChar(']');
    return;
  }

  if (type == NODE_TYPE_ATTRIBUTE_ACCESS) {
    // not used by V8
    auto member = getMember(0);
    member->stringify(buffer, verbose, failIfLong);
    buffer->appendChar('.');
    buffer->appendText(getStringValue(), getStringLength());
    return;
  }

  if (type == NODE_TYPE_BOUND_ATTRIBUTE_ACCESS) {
    // not used by V8
    getMember(0)->stringify(buffer, verbose, failIfLong);
    buffer->appendChar('.');
    getMember(1)->stringify(buffer, verbose, failIfLong);
    return;
  }

  if (type == NODE_TYPE_PARAMETER) {
    // not used by V8
    buffer->appendChar('@');
    buffer->appendText(getStringValue(), getStringLength());
    return;
  }

  if (type == NODE_TYPE_FCALL) {
    // not used by V8
    auto func = static_cast<Function*>(getData());
    buffer->appendText(func->externalName);
    buffer->appendChar('(');
    getMember(0)->stringify(buffer, verbose, failIfLong);
    buffer->appendChar(')');
    return;
  }

  if (type == NODE_TYPE_ARRAY_LIMIT) {
    // not used by V8
    buffer->appendText(TRI_CHAR_LENGTH_PAIR("_LIMIT("));
    getMember(0)->stringify(buffer, verbose, failIfLong);
    buffer->appendChar(',');
    getMember(1)->stringify(buffer, verbose, failIfLong);
    buffer->appendChar(')');
    return;
  }

  if (type == NODE_TYPE_EXPANSION) {
    // not used by V8
    buffer->appendText(TRI_CHAR_LENGTH_PAIR("_EXPANSION("));
    getMember(0)->stringify(buffer, verbose, failIfLong);
    buffer->appendChar(',');
    getMember(1)->stringify(buffer, verbose, failIfLong);
    // filter
    buffer->appendChar(',');

    auto filterNode = getMember(2);
    if (filterNode != nullptr && filterNode != Ast::getNodeNop()) {
      buffer->appendText(TRI_CHAR_LENGTH_PAIR(" FILTER "));
      filterNode->getMember(0)->stringify(buffer, verbose, failIfLong);
    }
    auto limitNode = getMember(3);
    if (limitNode != nullptr && limitNode != Ast::getNodeNop()) {
      buffer->appendText(TRI_CHAR_LENGTH_PAIR(" LIMIT "));
      limitNode->getMember(0)->stringify(buffer, verbose, failIfLong);
      buffer->appendChar(',');
      limitNode->getMember(1)->stringify(buffer, verbose, failIfLong);
    }
    auto returnNode = getMember(4);
    if (returnNode != nullptr && returnNode != Ast::getNodeNop()) {
      buffer->appendText(TRI_CHAR_LENGTH_PAIR(" RETURN "));
      returnNode->stringify(buffer, verbose, failIfLong);
    }

    buffer->appendChar(')');
    return;
  }

  if (type == NODE_TYPE_ITERATOR) {
    // not used by V8
    buffer->appendText(TRI_CHAR_LENGTH_PAIR("_ITERATOR("));
    getMember(1)->stringify(buffer, verbose, failIfLong);
    buffer->appendChar(',');
    getMember(0)->stringify(buffer, verbose, failIfLong);
    buffer->appendChar(')');
    return;
  }

  if (type == NODE_TYPE_OPERATOR_UNARY_NOT ||
      type == NODE_TYPE_OPERATOR_UNARY_PLUS ||
      type == NODE_TYPE_OPERATOR_UNARY_MINUS) {
    // not used by V8
    TRI_ASSERT(numMembers() == 1);
    auto it = Operators.find(static_cast<int>(type));
    TRI_ASSERT(it != Operators.end());
    buffer->appendChar(' ');
    buffer->appendText((*it).second);

    getMember(0)->stringify(buffer, verbose, failIfLong);
    return;
  }

  if (type == NODE_TYPE_OPERATOR_BINARY_AND ||
      type == NODE_TYPE_OPERATOR_BINARY_OR ||
      type == NODE_TYPE_OPERATOR_BINARY_PLUS ||
      type == NODE_TYPE_OPERATOR_BINARY_MINUS ||
      type == NODE_TYPE_OPERATOR_BINARY_TIMES ||
      type == NODE_TYPE_OPERATOR_BINARY_DIV ||
      type == NODE_TYPE_OPERATOR_BINARY_MOD ||
      type == NODE_TYPE_OPERATOR_BINARY_EQ ||
      type == NODE_TYPE_OPERATOR_BINARY_NE ||
      type == NODE_TYPE_OPERATOR_BINARY_LT ||
      type == NODE_TYPE_OPERATOR_BINARY_LE ||
      type == NODE_TYPE_OPERATOR_BINARY_GT ||
      type == NODE_TYPE_OPERATOR_BINARY_GE ||
      type == NODE_TYPE_OPERATOR_BINARY_IN ||
      type == NODE_TYPE_OPERATOR_BINARY_NIN) {
    // not used by V8
    TRI_ASSERT(numMembers() == 2);
    auto it = Operators.find(type);
    TRI_ASSERT(it != Operators.end());

    getMember(0)->stringify(buffer, verbose, failIfLong);
    buffer->appendChar(' ');
    buffer->appendText((*it).second);
    buffer->appendChar(' ');
    getMember(1)->stringify(buffer, verbose, failIfLong);
    return;
  }

  if (type == NODE_TYPE_OPERATOR_BINARY_ARRAY_EQ ||
      type == NODE_TYPE_OPERATOR_BINARY_ARRAY_NE ||
      type == NODE_TYPE_OPERATOR_BINARY_ARRAY_LT ||
      type == NODE_TYPE_OPERATOR_BINARY_ARRAY_LE ||
      type == NODE_TYPE_OPERATOR_BINARY_ARRAY_GT ||
      type == NODE_TYPE_OPERATOR_BINARY_ARRAY_GE ||
      type == NODE_TYPE_OPERATOR_BINARY_ARRAY_IN ||
      type == NODE_TYPE_OPERATOR_BINARY_ARRAY_NIN) {
    // not used by V8
    TRI_ASSERT(numMembers() == 3);
    auto it = Operators.find(type);
    TRI_ASSERT(it != Operators.end());

    getMember(0)->stringify(buffer, verbose, failIfLong);
    buffer->appendChar(' ');
    buffer->appendText(Quantifier::Stringify(getMember(2)->getIntValue(true)));
    buffer->appendChar(' ');
    buffer->appendText((*it).second);
    buffer->appendChar(' ');
    getMember(1)->stringify(buffer, verbose, failIfLong);
    return;
  }

  if (type == NODE_TYPE_OPERATOR_TERNARY) {
    getMember(0)->stringify(buffer, verbose, failIfLong);
    buffer->appendChar('?');
    getMember(1)->stringify(buffer, verbose, failIfLong);
    buffer->appendChar(':');
    getMember(2)->stringify(buffer, verbose, failIfLong);
    return;
  }

  if (type == NODE_TYPE_RANGE) {
    // not used by V8
    TRI_ASSERT(numMembers() == 2);
    getMember(0)->stringify(buffer, verbose, failIfLong);
    buffer->appendText(TRI_CHAR_LENGTH_PAIR(".."));
    getMember(1)->stringify(buffer, verbose, failIfLong);
    return;
  }

  std::string message("stringification not supported for node type ");
  message.append(getTypeString());

  THROW_ARANGO_EXCEPTION_MESSAGE(TRI_ERROR_INTERNAL, message);
}

/// note that this may throw and that the caller is responsible for
/// catching the error
std::string AstNode::toString() const {
  arangodb::basics::StringBuffer buffer(TRI_UNKNOWN_MEM_ZONE);
  stringify(&buffer, false, false);
  return std::string(buffer.c_str(), buffer.length());
}

/// @brief locate a variable including the direct path vector leading to it.
void AstNode::findVariableAccess(
    std::vector<AstNode const*>& currentPath,
    std::vector<std::vector<AstNode const*>>& paths,
    Variable const* findme) const {
  currentPath.push_back(this);
  switch (type) {
    case NODE_TYPE_VARIABLE:
    case NODE_TYPE_REFERENCE: {
      auto variable = static_cast<Variable*>(getData());
      TRI_ASSERT(variable != nullptr);
      if (variable->id == findme->id) {
        paths.emplace_back(currentPath);
      }
    } break;

    case NODE_TYPE_OPERATOR_NARY_AND:
    case NODE_TYPE_OPERATOR_NARY_OR:
    case NODE_TYPE_OBJECT:  // yes, keys can't be vars, but...
    case NODE_TYPE_ARRAY: {
      size_t const n = numMembers();
      for (size_t i = 0; (i < n); ++i) {
        AstNode* member = getMember(i);
        if (member != nullptr) {
          member->findVariableAccess(currentPath, paths, findme);
        }
      }
    } break;

    // One subnode:
    case NODE_TYPE_FCALL:
    case NODE_TYPE_ATTRIBUTE_ACCESS:
    case NODE_TYPE_OPERATOR_UNARY_PLUS:
    case NODE_TYPE_OPERATOR_UNARY_MINUS:
    case NODE_TYPE_OPERATOR_UNARY_NOT:
      getMember(0)->findVariableAccess(currentPath, paths, findme);
      break;

    // two subnodes to inspect:
    case NODE_TYPE_RANGE:
    case NODE_TYPE_ITERATOR:
    case NODE_TYPE_ARRAY_LIMIT:
    case NODE_TYPE_INDEXED_ACCESS:
    case NODE_TYPE_BOUND_ATTRIBUTE_ACCESS:
    case NODE_TYPE_OPERATOR_BINARY_AND:
    case NODE_TYPE_OPERATOR_BINARY_OR:
    case NODE_TYPE_OPERATOR_BINARY_PLUS:
    case NODE_TYPE_OPERATOR_BINARY_MINUS:
    case NODE_TYPE_OPERATOR_BINARY_TIMES:
    case NODE_TYPE_OPERATOR_BINARY_DIV:
    case NODE_TYPE_OPERATOR_BINARY_MOD:
    case NODE_TYPE_OPERATOR_BINARY_EQ:
    case NODE_TYPE_OPERATOR_BINARY_NE:
    case NODE_TYPE_OPERATOR_BINARY_LT:
    case NODE_TYPE_OPERATOR_BINARY_LE:
    case NODE_TYPE_OPERATOR_BINARY_GT:
    case NODE_TYPE_OPERATOR_BINARY_GE:
    case NODE_TYPE_OPERATOR_BINARY_IN:
    case NODE_TYPE_OPERATOR_BINARY_NIN:
      getMember(0)->findVariableAccess(currentPath, paths, findme);
      getMember(1)->findVariableAccess(currentPath, paths, findme);
      break;

    case NODE_TYPE_EXPANSION: {
      getMember(0)->findVariableAccess(currentPath, paths, findme);
      getMember(1)->findVariableAccess(currentPath, paths, findme);
      auto filterNode = getMember(2);
      if (filterNode != nullptr) {
        filterNode->findVariableAccess(currentPath, paths, findme);
      }
      auto limitNode = getMember(3);
      if (limitNode != nullptr) {
        limitNode->findVariableAccess(currentPath, paths, findme);
      }
      auto returnNode = getMember(4);
      if (returnNode != nullptr) {
        returnNode->findVariableAccess(currentPath, paths, findme);
      }
    } break;
    // no sub nodes, not a variable:
    case NODE_TYPE_OPERATOR_TERNARY:
    case NODE_TYPE_SUBQUERY:
    case NODE_TYPE_VALUE:
    case NODE_TYPE_ROOT:
    case NODE_TYPE_FOR:
    case NODE_TYPE_LET:
    case NODE_TYPE_FILTER:
    case NODE_TYPE_RETURN:
    case NODE_TYPE_REMOVE:
    case NODE_TYPE_INSERT:
    case NODE_TYPE_UPDATE:
    case NODE_TYPE_REPLACE:
    case NODE_TYPE_COLLECT:
    case NODE_TYPE_SORT:
    case NODE_TYPE_SORT_ELEMENT:
    case NODE_TYPE_LIMIT:
    case NODE_TYPE_ASSIGN:
    case NODE_TYPE_OBJECT_ELEMENT:
    case NODE_TYPE_COLLECTION:
    case NODE_TYPE_VIEW:
    case NODE_TYPE_PARAMETER:
    case NODE_TYPE_FCALL_USER:
    case NODE_TYPE_NOP:
    case NODE_TYPE_COLLECT_COUNT:
    case NODE_TYPE_AGGREGATIONS:
    case NODE_TYPE_CALCULATED_OBJECT_ELEMENT:
    case NODE_TYPE_UPSERT:
    case NODE_TYPE_EXAMPLE:
    case NODE_TYPE_PASSTHRU:
    case NODE_TYPE_DISTINCT:
    case NODE_TYPE_TRAVERSAL:
    case NODE_TYPE_SHORTEST_PATH:
    case NODE_TYPE_COLLECTION_LIST:
    case NODE_TYPE_DIRECTION:
    case NODE_TYPE_WITH:
    case NODE_TYPE_OPERATOR_BINARY_ARRAY_EQ:
    case NODE_TYPE_OPERATOR_BINARY_ARRAY_NE:
    case NODE_TYPE_OPERATOR_BINARY_ARRAY_LT:
    case NODE_TYPE_OPERATOR_BINARY_ARRAY_LE:
    case NODE_TYPE_OPERATOR_BINARY_ARRAY_GT:
    case NODE_TYPE_OPERATOR_BINARY_ARRAY_GE:
    case NODE_TYPE_OPERATOR_BINARY_ARRAY_IN:
    case NODE_TYPE_OPERATOR_BINARY_ARRAY_NIN:
    case NODE_TYPE_QUANTIFIER:
      break;
  }

  currentPath.pop_back();
}

AstNode const* AstNode::findReference(AstNode const* findme) const {
  if (this == findme) {
    return this;
  }

  const AstNode* ret = nullptr;
  switch (type) {
    case NODE_TYPE_OBJECT:  // yes, keys can't be vars, but...
    case NODE_TYPE_ARRAY: {
      size_t const n = numMembers();
      for (size_t i = 0; i < n; ++i) {
        AstNode* member = getMember(i);
        if (member == findme) {
          return this;
        }
        if (member != nullptr) {
          ret = member->findReference(findme);
          if (ret != nullptr) {
            return ret;
          }
        }
      }
    } break;

    // One subnode:
    case NODE_TYPE_FCALL:
    case NODE_TYPE_ATTRIBUTE_ACCESS:
    case NODE_TYPE_OPERATOR_UNARY_PLUS:
    case NODE_TYPE_OPERATOR_UNARY_MINUS:
    case NODE_TYPE_OPERATOR_UNARY_NOT:
      if (getMember(0) == findme) {
        return this;
      }
      return getMember(0)->findReference(findme);

    // two subnodes to inspect:
    case NODE_TYPE_RANGE:
    case NODE_TYPE_ITERATOR:
    case NODE_TYPE_ARRAY_LIMIT:
    case NODE_TYPE_INDEXED_ACCESS:
    case NODE_TYPE_BOUND_ATTRIBUTE_ACCESS:
    case NODE_TYPE_OPERATOR_BINARY_AND:
    case NODE_TYPE_OPERATOR_BINARY_OR:
    case NODE_TYPE_OPERATOR_BINARY_PLUS:
    case NODE_TYPE_OPERATOR_BINARY_MINUS:
    case NODE_TYPE_OPERATOR_BINARY_TIMES:
    case NODE_TYPE_OPERATOR_BINARY_DIV:
    case NODE_TYPE_OPERATOR_BINARY_MOD:
    case NODE_TYPE_OPERATOR_BINARY_EQ:
    case NODE_TYPE_OPERATOR_BINARY_NE:
    case NODE_TYPE_OPERATOR_BINARY_LT:
    case NODE_TYPE_OPERATOR_BINARY_LE:
    case NODE_TYPE_OPERATOR_BINARY_GT:
    case NODE_TYPE_OPERATOR_BINARY_GE:
    case NODE_TYPE_OPERATOR_BINARY_IN:
    case NODE_TYPE_OPERATOR_BINARY_NIN:
      if (getMember(0) == findme) {
        return this;
      }
      ret = getMember(0)->findReference(findme);
      if (ret != nullptr) {
        return ret;
      }
      if (getMember(1) == findme) {
        return this;
      }
      ret = getMember(1)->findReference(findme);
      break;

    case NODE_TYPE_EXPANSION: {
      if (getMember(0) == findme) {
        return this;
      }
      ret = getMember(0)->findReference(findme);
      if (ret != nullptr) {
        return ret;
      }
      if (getMember(1) == findme) {
        return this;
      }
      ret = getMember(1)->findReference(findme);
      if (ret != nullptr) {
        return ret;
      }
      auto filterNode = getMember(2);
      if (filterNode != nullptr) {
        if (filterNode->getMember(0) == findme) {
          return this;
        }

        ret = filterNode->getMember(0)->findReference(findme);
        if (ret != nullptr) {
          return ret;
        }
      }
      auto limitNode = getMember(3);
      if (limitNode != nullptr) {
        if (limitNode->getMember(0) == findme) {
          return this;
        }
        ret = limitNode->getMember(0)->findReference(findme);
        if (ret != nullptr) {
          return ret;
        }
        ret = limitNode->getMember(1)->findReference(findme);
        if (ret != nullptr) {
          return ret;
        }
      }
      auto returnNode = getMember(4);
      if (returnNode != nullptr) {
        if (returnNode->getMember(0) == findme) {
          return this;
        }
        ret = returnNode->getMember(0)->findReference(findme);
      }
    } break;

    // no subnodes here:
    case NODE_TYPE_OPERATOR_TERNARY:
    case NODE_TYPE_SUBQUERY:
    case NODE_TYPE_VALUE:
    case NODE_TYPE_ROOT:
    case NODE_TYPE_FOR:
    case NODE_TYPE_LET:
    case NODE_TYPE_FILTER:
    case NODE_TYPE_RETURN:
    case NODE_TYPE_REMOVE:
    case NODE_TYPE_INSERT:
    case NODE_TYPE_UPDATE:
    case NODE_TYPE_REPLACE:
    case NODE_TYPE_COLLECT:
    case NODE_TYPE_SORT:
    case NODE_TYPE_SORT_ELEMENT:
    case NODE_TYPE_LIMIT:
    case NODE_TYPE_ASSIGN:
    case NODE_TYPE_VARIABLE:
    case NODE_TYPE_REFERENCE:
    case NODE_TYPE_OBJECT_ELEMENT:
    case NODE_TYPE_COLLECTION:
    case NODE_TYPE_VIEW:
    case NODE_TYPE_PARAMETER:
    case NODE_TYPE_FCALL_USER:
    case NODE_TYPE_NOP:
    case NODE_TYPE_COLLECT_COUNT:
    case NODE_TYPE_AGGREGATIONS:
    case NODE_TYPE_CALCULATED_OBJECT_ELEMENT:
    case NODE_TYPE_UPSERT:
    case NODE_TYPE_EXAMPLE:
    case NODE_TYPE_PASSTHRU:
    case NODE_TYPE_DISTINCT:
    case NODE_TYPE_TRAVERSAL:
    case NODE_TYPE_SHORTEST_PATH:
    case NODE_TYPE_COLLECTION_LIST:
    case NODE_TYPE_DIRECTION:
    case NODE_TYPE_OPERATOR_NARY_AND:
    case NODE_TYPE_OPERATOR_NARY_OR:
    case NODE_TYPE_WITH:
    case NODE_TYPE_OPERATOR_BINARY_ARRAY_EQ:
    case NODE_TYPE_OPERATOR_BINARY_ARRAY_NE:
    case NODE_TYPE_OPERATOR_BINARY_ARRAY_LT:
    case NODE_TYPE_OPERATOR_BINARY_ARRAY_LE:
    case NODE_TYPE_OPERATOR_BINARY_ARRAY_GT:
    case NODE_TYPE_OPERATOR_BINARY_ARRAY_GE:
    case NODE_TYPE_OPERATOR_BINARY_ARRAY_IN:
    case NODE_TYPE_OPERATOR_BINARY_ARRAY_NIN:
    case NODE_TYPE_QUANTIFIER:
      break;
  }
  return ret;
}

/// @brief stringify the value of a node into a string buffer
/// this creates an equivalent to what JSON.stringify() would do
/// this method is used when generated JavaScript code for the node!
void AstNode::appendValue(arangodb::basics::StringBuffer* buffer) const {
  TRI_ASSERT(type == NODE_TYPE_VALUE);

  switch (value.type) {
    case VALUE_TYPE_BOOL: {
      if (value.value._bool) {
        buffer->appendText(TRI_CHAR_LENGTH_PAIR("true"));
      } else {
        buffer->appendText(TRI_CHAR_LENGTH_PAIR("false"));
      }
      break;
    }

    case VALUE_TYPE_INT: {
      buffer->appendInteger(value.value._int);
      break;
    }

    case VALUE_TYPE_DOUBLE: {
      double const v = value.value._double;
      if (std::isnan(v) || !std::isfinite(v) || v == HUGE_VAL ||
          v == -HUGE_VAL) {
        buffer->appendText(TRI_CHAR_LENGTH_PAIR("null"));
      } else {
        buffer->appendDecimal(value.value._double);
      }
      break;
    }

    case VALUE_TYPE_STRING: {
      buffer->appendJsonEncoded(value.value._string, value.length);
      break;
    }

    case VALUE_TYPE_NULL:
    default: {
      buffer->appendText(TRI_CHAR_LENGTH_PAIR("null"));
      break;
    }
  }
}

void AstNode::stealComputedValue() {
  if (computedValue != nullptr) {
    delete[] computedValue;
    computedValue = nullptr;
  }
}

/// @brief Removes all members from the current node that are also
///        members of the other node (ignoring ording)
///        Can only be applied if this and other are of type
///        n-ary-and
void AstNode::removeMembersInOtherAndNode(AstNode const* other) {
  TRI_ASSERT(type == NODE_TYPE_OPERATOR_NARY_AND);
  TRI_ASSERT(other->type == NODE_TYPE_OPERATOR_NARY_AND);
  for (size_t i = 0; i < other->numMembers(); ++i) {
    auto theirs = other->getMemberUnchecked(i);
    for (size_t j = 0; j < numMembers(); ++j) {
      auto ours = getMemberUnchecked(j);
      // NOTE: Pointer comparison on purpose.
      // We do not want to reduce equivalent but identical nodes
      if (ours == theirs) {
        removeMemberUnchecked(j);
        break;
      }
    }
  }
}

/// @brief append the AstNode to an output stream
std::ostream& operator<<(std::ostream& stream,
                         arangodb::aql::AstNode const* node) {
  if (node != nullptr) {
    stream << arangodb::aql::AstNode::toString(node);
  }
  return stream;
}

/// @brief append the AstNode to an output stream
std::ostream& operator<<(std::ostream& stream,
                         arangodb::aql::AstNode const& node) {
  stream << arangodb::aql::AstNode::toString(&node);
  return stream;
}<|MERGE_RESOLUTION|>--- conflicted
+++ resolved
@@ -746,16 +746,9 @@
 /// @brief return the string value of a node, as an std::string
 std::string AstNode::getString() const {
   TRI_ASSERT(type == NODE_TYPE_VALUE || type == NODE_TYPE_OBJECT_ELEMENT ||
-<<<<<<< HEAD
              type == NODE_TYPE_ATTRIBUTE_ACCESS || type == NODE_TYPE_PARAMETER ||
              type == NODE_TYPE_COLLECTION || type == NODE_TYPE_BOUND_ATTRIBUTE_ACCESS ||
              type == NODE_TYPE_FCALL_USER || type == NODE_TYPE_VIEW);
-=======
-             type == NODE_TYPE_ATTRIBUTE_ACCESS ||
-             type == NODE_TYPE_PARAMETER || type == NODE_TYPE_COLLECTION ||
-             type == NODE_TYPE_BOUND_ATTRIBUTE_ACCESS ||
-             type == NODE_TYPE_FCALL_USER);
->>>>>>> 2f874249
   TRI_ASSERT(value.type == VALUE_TYPE_STRING);
   return std::string(getStringValue(), getStringLength());
 }
