////////////////////////////////////////////////////////////////////////////////
/// @brief Aql, AST node
///
/// @file
///
/// DISCLAIMER
///
/// Copyright 2014 ArangoDB GmbH, Cologne, Germany
/// Copyright 2004-2014 triAGENS GmbH, Cologne, Germany
///
/// Licensed under the Apache License, Version 2.0 (the "License");
/// you may not use this file except in compliance with the License.
/// You may obtain a copy of the License at
///
///     http://www.apache.org/licenses/LICENSE-2.0
///
/// Unless required by applicable law or agreed to in writing, software
/// distributed under the License is distributed on an "AS IS" BASIS,
/// WITHOUT WARRANTIES OR CONDITIONS OF ANY KIND, either express or implied.
/// See the License for the specific language governing permissions and
/// limitations under the License.
///
/// Copyright holder is ArangoDB GmbH, Cologne, Germany
///
/// @author Jan Steemann
/// @author Copyright 2014, ArangoDB GmbH, Cologne, Germany
/// @author Copyright 2012-2013, triAGENS GmbH, Cologne, Germany
////////////////////////////////////////////////////////////////////////////////

#include "Aql/AstNode.h"
#include "Aql/Ast.h"
#include "Aql/Executor.h"
#include "Aql/Function.h"
#include "Aql/Query.h"
#include "Aql/Scopes.h"
#include "Aql/types.h"
#include "Basics/JsonHelper.h"
#include "Basics/json-utilities.h"
#include "Basics/StringBuffer.h"
#include "Basics/Utf8Helper.h"

#ifdef TRI_ENABLE_MAINTAINER_MODE
#include <iostream>
#endif

using namespace triagens::aql;
using JsonHelper = triagens::basics::JsonHelper;
using Json = triagens::basics::Json;

// -----------------------------------------------------------------------------
// --SECTION--                                            static initializations
// -----------------------------------------------------------------------------

////////////////////////////////////////////////////////////////////////////////
/// @brief quick translation array from an AST node value type to a JSON type
////////////////////////////////////////////////////////////////////////////////
      
std::array<TRI_json_type_e, 5> const JsonTypes{ {
  TRI_JSON_NULL,     //    VALUE_TYPE_NULL   = 0,
  TRI_JSON_BOOLEAN,  //    VALUE_TYPE_BOOL   = 1,
  TRI_JSON_NUMBER,   //    VALUE_TYPE_INT    = 2,
  TRI_JSON_NUMBER,   //    VALUE_TYPE_DOUBLE = 3,
  TRI_JSON_STRING    //    VALUE_TYPE_STRING = 4
} };
    
static_assert(AstNodeValueType::VALUE_TYPE_NULL   == 0, "incorrect ast node value types");
static_assert(AstNodeValueType::VALUE_TYPE_BOOL   == 1, "incorrect ast node value types");
static_assert(AstNodeValueType::VALUE_TYPE_INT    == 2, "incorrect ast node value types");
static_assert(AstNodeValueType::VALUE_TYPE_DOUBLE == 3, "incorrect ast node value types");
static_assert(AstNodeValueType::VALUE_TYPE_STRING == 4, "incorrect ast node value types");


std::unordered_map<int, std::string const> const AstNode::Operators{ 
  { static_cast<int>(NODE_TYPE_OPERATOR_UNARY_NOT),       "!" },
  { static_cast<int>(NODE_TYPE_OPERATOR_UNARY_PLUS),      "+" },
  { static_cast<int>(NODE_TYPE_OPERATOR_UNARY_MINUS),     "-" },
  { static_cast<int>(NODE_TYPE_OPERATOR_BINARY_AND),      "&&" },
  { static_cast<int>(NODE_TYPE_OPERATOR_BINARY_OR),       "||" },
  { static_cast<int>(NODE_TYPE_OPERATOR_BINARY_PLUS),     "+" },
  { static_cast<int>(NODE_TYPE_OPERATOR_BINARY_MINUS),    "-" },
  { static_cast<int>(NODE_TYPE_OPERATOR_BINARY_TIMES),    "*" },
  { static_cast<int>(NODE_TYPE_OPERATOR_BINARY_DIV),      "/" },
  { static_cast<int>(NODE_TYPE_OPERATOR_BINARY_MOD),      "%" },
  { static_cast<int>(NODE_TYPE_OPERATOR_BINARY_EQ),       "==" },
  { static_cast<int>(NODE_TYPE_OPERATOR_BINARY_NE),       "!=" },
  { static_cast<int>(NODE_TYPE_OPERATOR_BINARY_LT),       "<" },
  { static_cast<int>(NODE_TYPE_OPERATOR_BINARY_LE),       "<=" },
  { static_cast<int>(NODE_TYPE_OPERATOR_BINARY_GT),       ">" },
  { static_cast<int>(NODE_TYPE_OPERATOR_BINARY_GE),       ">=" },
  { static_cast<int>(NODE_TYPE_OPERATOR_BINARY_IN),       "IN" },
  { static_cast<int>(NODE_TYPE_OPERATOR_BINARY_NIN),      "NOT IN" }
};

////////////////////////////////////////////////////////////////////////////////
/// @brief type names for AST nodes
////////////////////////////////////////////////////////////////////////////////

std::unordered_map<int, std::string const> const AstNode::TypeNames{ 
  { static_cast<int>(NODE_TYPE_ROOT),                     "root" },
  { static_cast<int>(NODE_TYPE_FOR),                      "for" },
  { static_cast<int>(NODE_TYPE_LET),                      "let" },
  { static_cast<int>(NODE_TYPE_FILTER),                   "filter" },
  { static_cast<int>(NODE_TYPE_RETURN),                   "return" },
  { static_cast<int>(NODE_TYPE_REMOVE),                   "remove" },
  { static_cast<int>(NODE_TYPE_INSERT),                   "insert" },
  { static_cast<int>(NODE_TYPE_UPDATE),                   "update" },
  { static_cast<int>(NODE_TYPE_REPLACE),                  "replace" },
  { static_cast<int>(NODE_TYPE_UPSERT),                   "upsert" },
  { static_cast<int>(NODE_TYPE_COLLECT),                  "collect" },
  { static_cast<int>(NODE_TYPE_SORT),                     "sort" },
  { static_cast<int>(NODE_TYPE_SORT_ELEMENT),             "sort element" },
  { static_cast<int>(NODE_TYPE_LIMIT),                    "limit" },
  { static_cast<int>(NODE_TYPE_VARIABLE),                 "variable" },
  { static_cast<int>(NODE_TYPE_ASSIGN),                   "assign" },
  { static_cast<int>(NODE_TYPE_OPERATOR_UNARY_PLUS),      "unary plus" },
  { static_cast<int>(NODE_TYPE_OPERATOR_UNARY_MINUS),     "unary minus" },
  { static_cast<int>(NODE_TYPE_OPERATOR_UNARY_NOT),       "unary not" },
  { static_cast<int>(NODE_TYPE_OPERATOR_BINARY_AND),      "logical and" },
  { static_cast<int>(NODE_TYPE_OPERATOR_BINARY_OR),       "logical or" },
  { static_cast<int>(NODE_TYPE_OPERATOR_BINARY_PLUS),     "plus" },
  { static_cast<int>(NODE_TYPE_OPERATOR_BINARY_MINUS),    "minus" },
  { static_cast<int>(NODE_TYPE_OPERATOR_BINARY_TIMES),    "times" },
  { static_cast<int>(NODE_TYPE_OPERATOR_BINARY_DIV),      "division" },
  { static_cast<int>(NODE_TYPE_OPERATOR_BINARY_MOD),      "modulus" },
  { static_cast<int>(NODE_TYPE_OPERATOR_BINARY_EQ),       "compare ==" },
  { static_cast<int>(NODE_TYPE_OPERATOR_BINARY_NE),       "compare !=" },
  { static_cast<int>(NODE_TYPE_OPERATOR_BINARY_LT),       "compare <" },
  { static_cast<int>(NODE_TYPE_OPERATOR_BINARY_LE),       "compare <=" },
  { static_cast<int>(NODE_TYPE_OPERATOR_BINARY_GT),       "compare >" },
  { static_cast<int>(NODE_TYPE_OPERATOR_BINARY_GE),       "compare >=" },
  { static_cast<int>(NODE_TYPE_OPERATOR_BINARY_IN),       "compare in" },
  { static_cast<int>(NODE_TYPE_OPERATOR_BINARY_NIN),      "compare not in" },
  { static_cast<int>(NODE_TYPE_OPERATOR_TERNARY),         "ternary" },
  { static_cast<int>(NODE_TYPE_SUBQUERY),                 "subquery" },
  { static_cast<int>(NODE_TYPE_ATTRIBUTE_ACCESS),         "attribute access" },
  { static_cast<int>(NODE_TYPE_BOUND_ATTRIBUTE_ACCESS),   "bound attribute access" },
  { static_cast<int>(NODE_TYPE_INDEXED_ACCESS),           "indexed access" },
  { static_cast<int>(NODE_TYPE_EXPANSION),                "expansion" },
  { static_cast<int>(NODE_TYPE_ITERATOR),                 "iterator" },
  { static_cast<int>(NODE_TYPE_VALUE),                    "value" },
  { static_cast<int>(NODE_TYPE_ARRAY),                    "array" },
  { static_cast<int>(NODE_TYPE_OBJECT),                   "object" },
  { static_cast<int>(NODE_TYPE_OBJECT_ELEMENT),           "object element" },
  { static_cast<int>(NODE_TYPE_COLLECTION),               "collection" },
  { static_cast<int>(NODE_TYPE_REFERENCE),                "reference" },
  { static_cast<int>(NODE_TYPE_PARAMETER),                "parameter" },
  { static_cast<int>(NODE_TYPE_FCALL),                    "function call" },
  { static_cast<int>(NODE_TYPE_FCALL_USER),               "user function call" },
  { static_cast<int>(NODE_TYPE_RANGE),                    "range" },
  { static_cast<int>(NODE_TYPE_NOP),                      "no-op" },
  { static_cast<int>(NODE_TYPE_COLLECT_COUNT),            "collect count" },
  { static_cast<int>(NODE_TYPE_COLLECT_EXPRESSION),       "collect expression" },
  { static_cast<int>(NODE_TYPE_CALCULATED_OBJECT_ELEMENT),"calculated object element" },
  { static_cast<int>(NODE_TYPE_EXAMPLE),                  "example" },
  { static_cast<int>(NODE_TYPE_PASSTHRU),                 "passthru" },
  { static_cast<int>(NODE_TYPE_ARRAY_LIMIT),              "array limit" },
  { static_cast<int>(NODE_TYPE_DISTINCT),                 "distinct" },
<<<<<<< HEAD
  { static_cast<int>(NODE_TYPE_TRAVERSAL),                "traversal" },
  { static_cast<int>(NODE_TYPE_DIRECTION),                "direction" },
  { static_cast<int>(NODE_TYPE_COLLECTION_LIST),          "collection list" }
=======
  { static_cast<int>(NODE_TYPE_OPERATOR_NARY_AND),        "n-ary and" },
  { static_cast<int>(NODE_TYPE_OPERATOR_NARY_OR),         "n-ary or" }
>>>>>>> 7c3de62b
};

////////////////////////////////////////////////////////////////////////////////
/// @brief names for AST node value types
////////////////////////////////////////////////////////////////////////////////

std::unordered_map<int, std::string const> const AstNode::ValueTypeNames{
  { static_cast<int>(VALUE_TYPE_NULL),                    "null" },
  { static_cast<int>(VALUE_TYPE_BOOL),                    "bool" },
  { static_cast<int>(VALUE_TYPE_INT),                     "int" },
  { static_cast<int>(VALUE_TYPE_DOUBLE),                  "double" },
  { static_cast<int>(VALUE_TYPE_STRING),                  "string" }
};

// -----------------------------------------------------------------------------
// --SECTION--                                           static helper functions
// -----------------------------------------------------------------------------

////////////////////////////////////////////////////////////////////////////////
/// @brief resolve an attribute access
////////////////////////////////////////////////////////////////////////////////

static AstNode const* ResolveAttribute (AstNode const* node) {
  TRI_ASSERT(node != nullptr);
  TRI_ASSERT(node->type == NODE_TYPE_ATTRIBUTE_ACCESS);

  std::vector<std::string> attributeNames;

  while (node->type == NODE_TYPE_ATTRIBUTE_ACCESS) {
    char const* attributeName = node->getStringValue();

    TRI_ASSERT(attributeName != nullptr);
    attributeNames.emplace_back(attributeName);
    node = node->getMember(0);
  }
    
  size_t which = attributeNames.size();
  TRI_ASSERT(which > 0);

  while (which > 0) {
    TRI_ASSERT(node->type == NODE_TYPE_VALUE ||
               node->type == NODE_TYPE_ARRAY ||
               node->type == NODE_TYPE_OBJECT);

    bool found = false;

    if (node->type == NODE_TYPE_OBJECT) {
      TRI_ASSERT(which > 0);
      char const* attributeName = attributeNames[which - 1].c_str();
      --which;

      size_t const n = node->numMembers();
      for (size_t i = 0; i < n; ++i) {
        auto member = node->getMember(i);

        if (member->type == NODE_TYPE_OBJECT_ELEMENT 
            && strcmp(member->getStringValue(), attributeName) == 0) {
          // found the attribute
          node = member->getMember(0);
          if (which == 0) {
            // we found what we looked for
            return node;
          }
          else {
            // we found the correct attribute but there is now an attribute access on the result
            found = true;
            break;
          }
        }
      }
    }
      
    if (! found) {
      break;
    }
  } 
    
  // attribute not found or non-array
  return Ast::createNodeValueNull();
}
          
////////////////////////////////////////////////////////////////////////////////
/// @brief get the node type for inter-node comparisons
////////////////////////////////////////////////////////////////////////////////

static TRI_json_type_e GetNodeCompareType (AstNode const* node) {
  TRI_ASSERT(node != nullptr);

  if (node->type == NODE_TYPE_VALUE) {
    return JsonTypes[node->value.type];
  }
  if (node->type == NODE_TYPE_ARRAY) {
    return TRI_JSON_ARRAY;
  }
  if (node->type == NODE_TYPE_OBJECT) {
    return TRI_JSON_OBJECT;
  }

  // we should never get here
  TRI_ASSERT(false);

  // return null in case assertions are turned off
  return TRI_JSON_NULL;
}

////////////////////////////////////////////////////////////////////////////////
/// @brief compare two nodes
/// @return range from -1 to +1 depending:
///  - -1 LHS being  less then   RHS, 
///  -  0 LHS being     equal    RHS
///  -  1 LHS being greater then RHS
////////////////////////////////////////////////////////////////////////////////

int triagens::aql::CompareAstNodes (AstNode const* lhs, 
                                    AstNode const* rhs,
                                    bool compareUtf8) {
  TRI_ASSERT_EXPENSIVE(lhs != nullptr);
  TRI_ASSERT_EXPENSIVE(rhs != nullptr);

  if (lhs->type == NODE_TYPE_ATTRIBUTE_ACCESS) {
    lhs = ResolveAttribute(lhs);
  }
  if (rhs->type == NODE_TYPE_ATTRIBUTE_ACCESS) {
    rhs = ResolveAttribute(rhs);
  }

  auto lType = GetNodeCompareType(lhs);
  auto rType = GetNodeCompareType(rhs);

  if (lType != rType) {
    int diff = static_cast<int>(lType) - static_cast<int>(rType);

    TRI_ASSERT_EXPENSIVE(diff != 0);

    if (diff < 0) {
      return -1;
    }
    else if (diff > 0) {
      return 1;
    }
    TRI_ASSERT(false);
    return 0;
  }

  if (lType == TRI_JSON_NULL) {
    return 0;
  }

  if (lType == TRI_JSON_BOOLEAN) {
    int diff = static_cast<int>(lhs->getIntValue() - rhs->getIntValue());

    if (diff != 0) {
      if (diff < 0) {
        return -1; 
      }
      return 1; 
    }
    return 0;
  }

  if (lType == TRI_JSON_NUMBER) {
    double d = lhs->getDoubleValue() - rhs->getDoubleValue();
    if (d < 0.0) {
      return -1;
    } 
    else if (d > 0.0) {
      return 1;
    }
    return 0;
  }

  if (lType == TRI_JSON_STRING) {
    size_t maxLength = (std::max)(lhs->getStringLength(), rhs->getStringLength());

    if (compareUtf8) {
      return TRI_compare_utf8(lhs->getStringValue(), lhs->getStringLength(), rhs->getStringValue(), rhs->getStringLength());
    }

    int res = strncmp(lhs->getStringValue(), rhs->getStringValue(), maxLength);

    if (res != 0) {
      return res;
    }

    int diff = static_cast<int>(lhs->getStringLength()) - static_cast<int>(rhs->getStringLength());

    if (diff != 0) {
      return diff < 0 ? -1 : 1;
    }
    return 0;
  } 

  if (lType == TRI_JSON_ARRAY) {
    size_t const numLhs = lhs->numMembers();
    size_t const numRhs = rhs->numMembers();
    size_t const n = ((numLhs > numRhs) ? numRhs : numLhs);
 
    for (size_t i = 0; i < n; ++i) {
      int res = triagens::aql::CompareAstNodes(lhs->getMember(i), rhs->getMember(i), compareUtf8);

      if (res != 0) {
        return res;
      }    
    }
    if (numLhs < numRhs) {
      return -1;
    }
    else if (numLhs > numRhs) {
      return 1;
    }
    return 0;
  }

  if (lType == TRI_JSON_OBJECT) {
    // this is a rather exceptional case, so we can
    // afford the inefficiency to convert to node to
    // JSON for comparison
    // (this saves us from writing our own compare function
    // for array AstNodes)
    auto lJson = lhs->toJsonValue(TRI_UNKNOWN_MEM_ZONE);
    auto rJson = lhs->toJsonValue(TRI_UNKNOWN_MEM_ZONE);

    int res = TRI_CompareValuesJson(lJson, rJson, compareUtf8);

    if (lJson != nullptr) {
      TRI_FreeJson(TRI_UNKNOWN_MEM_ZONE, lJson);
    }
    if (rJson != nullptr) {
      TRI_FreeJson(TRI_UNKNOWN_MEM_ZONE, rJson);
    }
    return res;
  }

  // all things equal
  return 0;
}

////////////////////////////////////////////////////////////////////////////////
/// @brief returns whether or not the string is empty
////////////////////////////////////////////////////////////////////////////////

static bool IsEmptyString (char const* p, 
                           size_t length) {
  char const* e = p + length;

  while (p < e) {
    if (*p != ' ' && *p != '\t' && *p != '\r' && *p != '\n' && *p != '\f' && *p != '\b') {
      return false;
    }
    ++p;
  }

  return true;
}

// -----------------------------------------------------------------------------
// --SECTION--                                        constructors / destructors
// -----------------------------------------------------------------------------

////////////////////////////////////////////////////////////////////////////////
/// @brief create the node
////////////////////////////////////////////////////////////////////////////////

AstNode::AstNode (AstNodeType type)
  : type(type),
    flags(0),
    computedJson(nullptr) {
}

////////////////////////////////////////////////////////////////////////////////
/// @brief create a node, with defining a value type
////////////////////////////////////////////////////////////////////////////////

AstNode::AstNode (AstNodeType type,
                  AstNodeValueType valueType)
  : AstNode(type) {

  value.type = valueType;
  TRI_ASSERT_EXPENSIVE(flags == 0);
  TRI_ASSERT_EXPENSIVE(computedJson == nullptr);
}

////////////////////////////////////////////////////////////////////////////////
/// @brief create a boolean node, with defining a value
////////////////////////////////////////////////////////////////////////////////

AstNode::AstNode (bool v, 
                  AstNodeValueType valueType)
  : AstNode(NODE_TYPE_VALUE, valueType) {

  TRI_ASSERT(valueType == VALUE_TYPE_BOOL);
  value.value._bool = v;
  TRI_ASSERT_EXPENSIVE(flags == 0);
  TRI_ASSERT_EXPENSIVE(computedJson == nullptr);
}

////////////////////////////////////////////////////////////////////////////////
/// @brief create an int node, with defining a value
////////////////////////////////////////////////////////////////////////////////

AstNode::AstNode (int64_t v, 
                  AstNodeValueType valueType)
  : AstNode(NODE_TYPE_VALUE, valueType) {

  TRI_ASSERT(valueType == VALUE_TYPE_INT);
  value.value._int = v;
  TRI_ASSERT_EXPENSIVE(flags == 0);
  TRI_ASSERT_EXPENSIVE(computedJson == nullptr);
}

////////////////////////////////////////////////////////////////////////////////
/// @brief create a string node, with defining a value
////////////////////////////////////////////////////////////////////////////////

AstNode::AstNode (char const* v,
                  size_t length, 
                  AstNodeValueType valueType)
  : AstNode(NODE_TYPE_VALUE, valueType) {

  TRI_ASSERT(valueType == VALUE_TYPE_STRING);
  setStringValue(v, length);
  TRI_ASSERT_EXPENSIVE(flags == 0);
  TRI_ASSERT_EXPENSIVE(computedJson == nullptr);
}

////////////////////////////////////////////////////////////////////////////////
/// @brief create the node from JSON
////////////////////////////////////////////////////////////////////////////////

AstNode::AstNode (Ast* ast,
                  triagens::basics::Json const& json) 
  : AstNode(getNodeTypeFromJson(json)) {

  TRI_ASSERT_EXPENSIVE(flags == 0);
  TRI_ASSERT_EXPENSIVE(computedJson == nullptr);

  auto query = ast->query();

  switch (type) {
    case NODE_TYPE_COLLECTION:
    case NODE_TYPE_PARAMETER:
    case NODE_TYPE_ATTRIBUTE_ACCESS:
    case NODE_TYPE_FCALL_USER: {
      std::string const str(JsonHelper::getStringValue(json.json(), "name", ""));
      value.type = VALUE_TYPE_STRING;
      setStringValue(query->registerString(str), str.size());
      break;
    }
    case NODE_TYPE_VALUE: {
      int vType = JsonHelper::checkAndGetNumericValue<int>(json.json(), "vTypeID");
      validateValueType(vType);
      value.type = static_cast<AstNodeValueType>(vType);

      switch (value.type) {
        case VALUE_TYPE_NULL:
          break;
        case VALUE_TYPE_BOOL:
          value.value._bool = JsonHelper::checkAndGetBooleanValue(json.json(), "value");
          break;
        case VALUE_TYPE_INT:
          setIntValue(JsonHelper::checkAndGetNumericValue<int64_t>(json.json(), "value"));
          break;
        case VALUE_TYPE_DOUBLE:
          setDoubleValue(JsonHelper::checkAndGetNumericValue<double>(json.json(), "value"));
          break;
        case VALUE_TYPE_STRING: {
          std::string const str (JsonHelper::checkAndGetStringValue(json.json(), "value"));
          setStringValue(query->registerString(str), str.size());
          break;
        }
        default: {
        }
      }
      break;
    }
    case NODE_TYPE_VARIABLE: {
      auto variable = ast->variables()->createVariable(json);
      TRI_ASSERT(variable != nullptr);
      setData(variable);
      break;
    }
    case NODE_TYPE_REFERENCE: {
      auto variableId = JsonHelper::checkAndGetNumericValue<VariableId>(json.json(), "id");
      auto variable = ast->variables()->getVariable(variableId);

      TRI_ASSERT(variable != nullptr);
      setData(variable);
      break;
    }
    case NODE_TYPE_FCALL: {
      setData(query->executor()->getFunctionByName(JsonHelper::getStringValue(json.json(), "name", "")));
      break;
    }
    case NODE_TYPE_OBJECT_ELEMENT: {
      std::string const str(JsonHelper::getStringValue(json.json(), "name", ""));
      setStringValue(query->registerString(str), str.size());
      break;
    }
    case NODE_TYPE_EXPANSION: {
      setIntValue(JsonHelper::checkAndGetNumericValue<int64_t>(json.json(), "levels"));
      break;
    }
    case NODE_TYPE_OBJECT:
    case NODE_TYPE_ROOT:
    case NODE_TYPE_FOR:
    case NODE_TYPE_LET:
    case NODE_TYPE_FILTER:
    case NODE_TYPE_RETURN:
    case NODE_TYPE_REMOVE:
    case NODE_TYPE_INSERT:
    case NODE_TYPE_UPDATE:
    case NODE_TYPE_REPLACE:
    case NODE_TYPE_UPSERT:
    case NODE_TYPE_COLLECT:
    case NODE_TYPE_COLLECT_COUNT:
    case NODE_TYPE_COLLECT_EXPRESSION:
    case NODE_TYPE_SORT:
    case NODE_TYPE_SORT_ELEMENT:
    case NODE_TYPE_LIMIT:
    case NODE_TYPE_ASSIGN:
    case NODE_TYPE_OPERATOR_UNARY_PLUS:
    case NODE_TYPE_OPERATOR_UNARY_MINUS:
    case NODE_TYPE_OPERATOR_UNARY_NOT:
    case NODE_TYPE_OPERATOR_BINARY_AND:
    case NODE_TYPE_OPERATOR_BINARY_OR:
    case NODE_TYPE_OPERATOR_BINARY_PLUS:
    case NODE_TYPE_OPERATOR_BINARY_MINUS:
    case NODE_TYPE_OPERATOR_BINARY_TIMES:
    case NODE_TYPE_OPERATOR_BINARY_DIV:
    case NODE_TYPE_OPERATOR_BINARY_MOD:
    case NODE_TYPE_OPERATOR_BINARY_EQ:
    case NODE_TYPE_OPERATOR_BINARY_NE:
    case NODE_TYPE_OPERATOR_BINARY_LT:
    case NODE_TYPE_OPERATOR_BINARY_LE:
    case NODE_TYPE_OPERATOR_BINARY_GT:
    case NODE_TYPE_OPERATOR_BINARY_GE:
    case NODE_TYPE_OPERATOR_BINARY_IN:
    case NODE_TYPE_OPERATOR_BINARY_NIN:
    case NODE_TYPE_OPERATOR_TERNARY:
    case NODE_TYPE_SUBQUERY:
    case NODE_TYPE_BOUND_ATTRIBUTE_ACCESS:
    case NODE_TYPE_INDEXED_ACCESS:
    case NODE_TYPE_ITERATOR:
    case NODE_TYPE_ARRAY:
    case NODE_TYPE_RANGE:
    case NODE_TYPE_NOP:
    case NODE_TYPE_CALCULATED_OBJECT_ELEMENT:
    case NODE_TYPE_EXAMPLE:
    case NODE_TYPE_PASSTHRU:
    case NODE_TYPE_ARRAY_LIMIT:
    case NODE_TYPE_DISTINCT:
<<<<<<< HEAD
    case NODE_TYPE_TRAVERSAL:
    case NODE_TYPE_DIRECTION:
    case NODE_TYPE_COLLECTION_LIST:
=======
    case NODE_TYPE_OPERATOR_NARY_AND:
    case NODE_TYPE_OPERATOR_NARY_OR:
>>>>>>> 7c3de62b
      break;
  }

  Json subNodes = json.get("subNodes");

  if (subNodes.isArray()) {
    size_t const len = subNodes.size();
    for (size_t i = 0; i < len; i++) {
      Json subNode(subNodes.at(i));
      int type = JsonHelper::checkAndGetNumericValue<int>(subNode.json(), "typeID");
      if (static_cast<AstNodeType>(type) == NODE_TYPE_NOP) {
        // special handling for nop as it is a singleton
        addMember(Ast::getNodeNop());
      }
      else {
        addMember(new AstNode(ast, subNode));
      }
    }
  }

  ast->query()->addNode(this);
}

////////////////////////////////////////////////////////////////////////////////
/// @brief destroy the node
////////////////////////////////////////////////////////////////////////////////

AstNode::~AstNode () {
  if (computedJson != nullptr) {
    TRI_FreeJson(TRI_UNKNOWN_MEM_ZONE, computedJson);
    computedJson = nullptr;
  }
}

// -----------------------------------------------------------------------------
// --SECTION--                                                    public methods
// -----------------------------------------------------------------------------

////////////////////////////////////////////////////////////////////////////////
/// @brief dump the node (for debugging purposes)
////////////////////////////////////////////////////////////////////////////////

#ifdef TRI_ENABLE_MAINTAINER_MODE
void AstNode::dump (int level) const { 
  for (int i = 0; i < level; ++i) {
    std::cout << "  ";
  }
  std::cout << "- " << getTypeString();

  if (type == NODE_TYPE_VALUE ||
      type == NODE_TYPE_ARRAY) {
    std::unique_ptr<TRI_json_t> json(toJsonValue(TRI_UNKNOWN_MEM_ZONE));
    std::cout << ": " << json.get();
  }
  std::cout << "\n";
    
  size_t const n = numMembers();

  for (size_t i = 0; i < n; ++i) {
    auto sub = getMemberUnchecked(i);
    sub->dump(level + 1);
  }
}
#endif

////////////////////////////////////////////////////////////////////////////////
/// @brief compute the JSON for a constant value node
/// the JSON is owned by the node and must not be freed by the caller
/// note that the return value might be NULL in case of OOM
////////////////////////////////////////////////////////////////////////////////

TRI_json_t* AstNode::computeJson () const {
  TRI_ASSERT(isConstant());

  if (computedJson == nullptr) {
    // note: the following may fail but we do not need to 
    // check that here
    computedJson = toJsonValue(TRI_UNKNOWN_MEM_ZONE);
  }

  return computedJson;
}

////////////////////////////////////////////////////////////////////////////////
/// @brief sort the members of an (array) node
/// this will also set the VALUE_SORTED flag for the node
////////////////////////////////////////////////////////////////////////////////
  
void AstNode::sort () {
  TRI_ASSERT(type == NODE_TYPE_ARRAY);
  TRI_ASSERT_EXPENSIVE(isConstant());

  std::sort(members.begin(), members.end(), [] (AstNode const* lhs, AstNode const* rhs) {
    return (triagens::aql::CompareAstNodes(lhs, rhs, false) < 0);
  });

  setFlag(DETERMINED_SORTED, VALUE_SORTED);
}

////////////////////////////////////////////////////////////////////////////////
/// @brief return the type name of a node
////////////////////////////////////////////////////////////////////////////////

std::string const& AstNode::getTypeString () const {
  auto it = TypeNames.find(static_cast<int>(type));

  if (it != TypeNames.end()) {
    return (*it).second;
  }

  THROW_ARANGO_EXCEPTION_MESSAGE(TRI_ERROR_NOT_IMPLEMENTED, "missing node type in TypeNames");
}

////////////////////////////////////////////////////////////////////////////////
/// @brief return the value type name of a node
////////////////////////////////////////////////////////////////////////////////

std::string const& AstNode::getValueTypeString () const {
  auto it = ValueTypeNames.find(static_cast<int>(value.type));

  if (it != ValueTypeNames.end()) {
    return (*it).second;
  }

  THROW_ARANGO_EXCEPTION_MESSAGE(TRI_ERROR_NOT_IMPLEMENTED, "missing node type in ValueTypeNames");
}

////////////////////////////////////////////////////////////////////////////////
/// @brief stringify the AstNode
////////////////////////////////////////////////////////////////////////////////

std::string AstNode::toString (AstNode const* node) {
  std::unique_ptr<TRI_json_t> json(node->toJson(TRI_UNKNOWN_MEM_ZONE, false));

  return triagens::basics::JsonHelper::toString(json.get());
}

////////////////////////////////////////////////////////////////////////////////
/// @brief checks whether we know a type of this kind; throws exception if not.
////////////////////////////////////////////////////////////////////////////////

void AstNode::validateType (int type) {
  auto it = TypeNames.find(static_cast<int>(type));

  if (it == TypeNames.end()) {
    THROW_ARANGO_EXCEPTION_MESSAGE(TRI_ERROR_NOT_IMPLEMENTED, "unknown AST node TypeID");
  }
}

////////////////////////////////////////////////////////////////////////////////
/// @brief checks whether we know a value type of this kind; 
/// throws exception if not.
////////////////////////////////////////////////////////////////////////////////

void AstNode::validateValueType (int type) {
  auto it = ValueTypeNames.find(static_cast<int>(type));

  if (it == ValueTypeNames.end()) {
    THROW_ARANGO_EXCEPTION_MESSAGE(TRI_ERROR_NOT_IMPLEMENTED, "invalid AST node valueTypeName");
  }
}

////////////////////////////////////////////////////////////////////////////////
/// @brief fetch a node's type from json
////////////////////////////////////////////////////////////////////////////////

AstNodeType AstNode::getNodeTypeFromJson (triagens::basics::Json const& json) {
  int type = JsonHelper::checkAndGetNumericValue<int>(json.json(), "typeID");
  validateType(type);
  return static_cast<AstNodeType>(type);
}

////////////////////////////////////////////////////////////////////////////////
/// @brief return a JSON representation of the node value
/// the caller is responsible for freeing the JSON later
////////////////////////////////////////////////////////////////////////////////

TRI_json_t* AstNode::toJsonValue (TRI_memory_zone_t* zone) const {
  if (type == NODE_TYPE_VALUE) {
    // dump value of "value" node
    switch (value.type) {
      case VALUE_TYPE_NULL:
        return TRI_CreateNullJson(zone);
      case VALUE_TYPE_BOOL:
        return TRI_CreateBooleanJson(zone, value.value._bool);
      case VALUE_TYPE_INT:
        return TRI_CreateNumberJson(zone, static_cast<double>(value.value._int));
      case VALUE_TYPE_DOUBLE:
        return TRI_CreateNumberJson(zone, value.value._double);
      case VALUE_TYPE_STRING:
        return TRI_CreateStringCopyJson(zone, value.value._string, value.length);
        // TODO: can we get away with a string reference only??
        // this would speed things up considerably!
        // return TRI_CreateStringReferenceJson(zone, value.value._string, strlen(value.value._string));
    }
  }
  
  if (type == NODE_TYPE_ARRAY) {
    size_t const n = numMembers();
    TRI_json_t* array = TRI_CreateArrayJson(zone, n);

    if (array == nullptr) {
      return nullptr;
    }

    for (size_t i = 0; i < n; ++i) {
      auto member = getMemberUnchecked(i);

      if (member != nullptr) {
        TRI_json_t* j = member->toJsonValue(zone);

        if (j != nullptr) {
          TRI_PushBack3ArrayJson(zone, array, j);
        }
      }
    }
    return array;
  }
  
  if (type == NODE_TYPE_OBJECT) {
    size_t const n = numMembers();
    TRI_json_t* object = TRI_CreateObjectJson(zone, n);

    for (size_t i = 0; i < n; ++i) {
      auto member = getMemberUnchecked(i);

      if (member != nullptr) {
        TRI_json_t* j = member->getMember(0)->toJsonValue(zone);

        if (j != nullptr) {
          TRI_Insert3ObjectJson(zone, object, member->getStringValue(), j);
        }
      }
    }

    return object;
  }

  if (type == NODE_TYPE_ATTRIBUTE_ACCESS) {
    TRI_json_t* j = getMember(0)->toJsonValue(zone);

    if (j != nullptr) {
      if (TRI_IsObjectJson(j)) {
        TRI_json_t const* v = TRI_LookupObjectJson(j, getStringValue());

        if (v != nullptr) {
          TRI_json_t* copy = TRI_CopyJson(zone, v);
          TRI_FreeJson(zone, j);
          return copy;
        }
      }

      TRI_FreeJson(zone, j);

      return TRI_CreateNullJson(zone);
    }
  }

  return nullptr;
}

////////////////////////////////////////////////////////////////////////////////
/// @brief return a JSON representation of the node
/// the caller is responsible for freeing the JSON later
////////////////////////////////////////////////////////////////////////////////

TRI_json_t* AstNode::toJson (TRI_memory_zone_t* zone,
                             bool verbose) const {
  TRI_json_t* node = TRI_CreateObjectJson(zone);

  if (node == nullptr) {
    THROW_ARANGO_EXCEPTION(TRI_ERROR_OUT_OF_MEMORY);
  }

  // dump node type
  auto&& typeString = getTypeString();
  TRI_json_t json;
  if (TRI_InitStringCopyJson(zone, &json, typeString.c_str(), typeString.size()) != TRI_ERROR_NO_ERROR) {
    TRI_FreeJson(zone, node);
    THROW_ARANGO_EXCEPTION(TRI_ERROR_OUT_OF_MEMORY);
  }

  TRI_Insert2ObjectJson(zone, node, "type", &json); 

  // add typeId
  if (verbose) {
    TRI_Insert3ObjectJson(zone, node, "typeID", TRI_CreateNumberJson(zone, static_cast<int>(type)));
  }

  if (type == NODE_TYPE_COLLECTION ||
      type == NODE_TYPE_PARAMETER ||
      type == NODE_TYPE_ATTRIBUTE_ACCESS ||
      type == NODE_TYPE_OBJECT_ELEMENT ||
      type == NODE_TYPE_FCALL_USER) {
    // dump "name" of node
    if (TRI_InitStringCopyJson(zone, &json, getStringValue(), getStringLength()) != TRI_ERROR_NO_ERROR) {
      TRI_FreeJson(zone, node);
      THROW_ARANGO_EXCEPTION(TRI_ERROR_OUT_OF_MEMORY);
    }
    TRI_Insert2ObjectJson(zone, node, "name", &json);
  }

  if (type == NODE_TYPE_FCALL) {
    auto func = static_cast<Function*>(getData());
    TRI_Insert3ObjectJson(zone, node, "name", TRI_CreateStringCopyJson(zone, func->externalName.c_str(), func->externalName.size()));
    // arguments are exported via node members
  }

  if (type == NODE_TYPE_VALUE) {
    // dump value of "value" node
    auto v = toJsonValue(zone);

    if (v == nullptr) {
      TRI_FreeJson(zone, node);
      THROW_ARANGO_EXCEPTION(TRI_ERROR_OUT_OF_MEMORY);
    }
    
    TRI_Insert3ObjectJson(zone, node, "value", v);

    if (verbose) {
      std::string const typeStr(getValueTypeString());
      TRI_Insert3ObjectJson(zone, node, "vType", TRI_CreateStringCopyJson(zone, typeStr.c_str(), typeStr.size()));
      TRI_Insert3ObjectJson(zone, node, "vTypeID", TRI_CreateNumberJson(zone, static_cast<int>(value.type)));
    }
  }

  if (type == NODE_TYPE_VARIABLE ||
      type == NODE_TYPE_REFERENCE) {
    auto variable = static_cast<Variable*>(getData());

    TRI_ASSERT(variable != nullptr);

    TRI_Insert3ObjectJson(zone, node, "name", TRI_CreateStringCopyJson(zone, variable->name.c_str(), variable->name.size()));
    TRI_Insert3ObjectJson(zone, node, "id", TRI_CreateNumberJson(zone, static_cast<double>(variable->id)));
  }

  if (type == NODE_TYPE_EXPANSION) {
    TRI_Insert3ObjectJson(zone, node, "levels", TRI_CreateNumberJson(zone, static_cast<double>(getIntValue(true))));
  }
  
  // dump sub-nodes 
  size_t const n = members.size();

  if (n > 0) {
    TRI_json_t* subNodes = TRI_CreateArrayJson(zone, n);

    if (subNodes == nullptr) {
      TRI_FreeJson(zone, node);
      THROW_ARANGO_EXCEPTION(TRI_ERROR_OUT_OF_MEMORY);
    }

    try {
      for (size_t i = 0; i < n; ++i) {
        AstNode* member = getMemberUnchecked(i);
        if (member != nullptr) {
          member->toJson(subNodes, zone, verbose);
        }
      }
    }
    catch (basics::Exception const&) {
      TRI_FreeJson(zone, subNodes);
      TRI_FreeJson(zone, node);
      throw;
    }
    catch (...) {
      TRI_FreeJson(zone, subNodes);
      TRI_FreeJson(zone, node);
      THROW_ARANGO_EXCEPTION(TRI_ERROR_OUT_OF_MEMORY);
    }
    
    TRI_Insert3ObjectJson(zone, node, "subNodes", subNodes);
  }

  return node;
}

////////////////////////////////////////////////////////////////////////////////
/// @brief convert the node's value to a boolean value
/// this may create a new node or return the node itself if it is already a
/// boolean value node
////////////////////////////////////////////////////////////////////////////////

AstNode* AstNode::castToBool (Ast* ast) {
  TRI_ASSERT(type == NODE_TYPE_VALUE || 
             type == NODE_TYPE_ARRAY || 
             type == NODE_TYPE_OBJECT);

  if (type == NODE_TYPE_VALUE) {
    switch (value.type) {
      case VALUE_TYPE_NULL:
        // null => false
        return ast->createNodeValueBool(false);
      case VALUE_TYPE_BOOL:
        // already a boolean
        return this;
      case VALUE_TYPE_INT:
        return ast->createNodeValueBool(value.value._int != 0);
      case VALUE_TYPE_DOUBLE:
        return ast->createNodeValueBool(value.value._double != 0.0);
      case VALUE_TYPE_STRING:
        return ast->createNodeValueBool(*(value.value._string) != '\0');
      default: {
      }
    }
    // fall-through intentional
  }
  else if (type == NODE_TYPE_ARRAY) {
    return ast->createNodeValueBool(true);
  }
  else if (type == NODE_TYPE_OBJECT) {
    return ast->createNodeValueBool(true);
  }

  return ast->createNodeValueBool(false);
}

////////////////////////////////////////////////////////////////////////////////
/// @brief convert the node's value to a number value
/// this may create a new node or return the node itself if it is already a
/// numeric value node
////////////////////////////////////////////////////////////////////////////////

AstNode* AstNode::castToNumber (Ast* ast) {
  TRI_ASSERT(type == NODE_TYPE_VALUE || 
             type == NODE_TYPE_ARRAY || 
             type == NODE_TYPE_OBJECT);

  if (type == NODE_TYPE_VALUE) {
    switch (value.type) {
      case VALUE_TYPE_NULL:
        // null => 0
        return ast->createNodeValueInt(0);
      case VALUE_TYPE_BOOL:
        // false => 0, true => 1
        return ast->createNodeValueInt(value.value._bool ? 1 : 0);
      case VALUE_TYPE_INT:
      case VALUE_TYPE_DOUBLE:
        // already numeric!
        return this;
      case VALUE_TYPE_STRING:
        try {
          // try converting string to number
          double v = std::stod(std::string(value.value._string, value.length));
          return ast->createNodeValueDouble(v);
        }
        catch (...) {
          if (IsEmptyString(value.value._string, value.length)) {
            // empty string => 0
            return ast->createNodeValueInt(0);
          }
          // conversion failed
        }
        // fall-through intentional
    }
    // fall-through intentional
  }
  else if (type == NODE_TYPE_ARRAY) {
    size_t const n = numMembers();
    if (n == 0) {
      // [ ] => 0
      return ast->createNodeValueInt(0);
    }
    else if (n == 1) {
      auto member = getMember(0);
      // convert only member to number
      return member->castToNumber(ast);
    }
    // fall-through intentional
  }
  else if (type == NODE_TYPE_OBJECT) {
    // fall-through intentional
  }

  return ast->createNodeValueNull();
}

////////////////////////////////////////////////////////////////////////////////
/// @brief convert the node's value to a string value
/// this may create a new node or return the node itself if it is already a
/// string value node
////////////////////////////////////////////////////////////////////////////////

AstNode* AstNode::castToString (Ast* ast) {
  TRI_ASSERT(type == NODE_TYPE_VALUE || 
             type == NODE_TYPE_ARRAY || 
             type == NODE_TYPE_OBJECT);

  if (type == NODE_TYPE_VALUE && value.type == VALUE_TYPE_STRING) {
    // already a string
    return this;
  }

  TRI_ASSERT(isConstant());

  // stringify node
  triagens::basics::StringBuffer buffer(TRI_UNKNOWN_MEM_ZONE);
  stringify(&buffer, false, false);

  char const* value = ast->query()->registerString(buffer.c_str(), buffer.length());
  TRI_ASSERT(value != nullptr);
  return ast->createNodeValueString(value, buffer.length());
}

////////////////////////////////////////////////////////////////////////////////
/// @brief adds a JSON representation of the node to the JSON list specified
/// in the first argument
////////////////////////////////////////////////////////////////////////////////

void AstNode::toJson (TRI_json_t* json,
                      TRI_memory_zone_t* zone,
                      bool verbose) const {
  TRI_ASSERT(TRI_IsArrayJson(json));

  TRI_json_t* node = toJson(zone, verbose);

  if (node == nullptr) {
    THROW_ARANGO_EXCEPTION(TRI_ERROR_OUT_OF_MEMORY);
  }

  TRI_PushBack3ArrayJson(zone, json, node);
}

////////////////////////////////////////////////////////////////////////////////
/// @brief get the integer value of a node, provided the node is a value node
/// this will return 0 for all non-value nodes and for all non-int value nodes!!
////////////////////////////////////////////////////////////////////////////////

int64_t AstNode::getIntValue () const {
  if (type == NODE_TYPE_VALUE) {
    switch (value.type) {
      case VALUE_TYPE_BOOL:
        return (value.value._bool ? 1 : 0);
      case VALUE_TYPE_INT:
        return value.value._int;
      case VALUE_TYPE_DOUBLE:
        return static_cast<int64_t>(value.value._double);
      default: {
      }
    }
  }

  return 0;
}

////////////////////////////////////////////////////////////////////////////////
/// @brief get the double value of a node, provided the node is a value node
////////////////////////////////////////////////////////////////////////////////

double AstNode::getDoubleValue () const {
  if (type == NODE_TYPE_VALUE) {
    switch (value.type) {
      case VALUE_TYPE_BOOL:
        return (value.value._bool ? 1.0 : 0.0);
      case VALUE_TYPE_INT:
        return static_cast<double>(value.value._int);
      case VALUE_TYPE_DOUBLE:
        return value.value._double;
      default: {
      }
    }
  }

  return 0.0;
}

////////////////////////////////////////////////////////////////////////////////
/// @brief whether or not the node value is trueish
////////////////////////////////////////////////////////////////////////////////

bool AstNode::isTrue () const {
  if (type == NODE_TYPE_VALUE) {
    switch (value.type) {
      case VALUE_TYPE_NULL: 
        return false;
      case VALUE_TYPE_BOOL: 
        return value.value._bool;
      case VALUE_TYPE_INT: 
        return (value.value._int != 0);
      case VALUE_TYPE_DOUBLE: 
        return (value.value._double != 0.0);
      case VALUE_TYPE_STRING: 
        return (value.length != 0);
    }
  }
  else if (type == NODE_TYPE_ARRAY ||
           type == NODE_TYPE_OBJECT) {
    return true;
  }
  else if (type == NODE_TYPE_OPERATOR_BINARY_OR) {
    if (getMember(0)->isTrue()) {
      return true;
    }
    return getMember(1)->isTrue();
  }
  else if (type == NODE_TYPE_OPERATOR_BINARY_AND) {
    if (! getMember(0)->isTrue()) {
      return false;
    }
    return getMember(1)->isTrue();
  }
  else if (type == NODE_TYPE_OPERATOR_UNARY_NOT) {
    if (getMember(0)->isFalse()) {
      // ! false => true
      return true;
    }
  }
  
  return false;
}

////////////////////////////////////////////////////////////////////////////////
/// @brief whether or not the node value is falsey
////////////////////////////////////////////////////////////////////////////////

bool AstNode::isFalse () const {
  if (type == NODE_TYPE_VALUE) {
    switch (value.type) {
      case VALUE_TYPE_NULL: 
        return true;
      case VALUE_TYPE_BOOL: 
        return (! value.value._bool);
      case VALUE_TYPE_INT: 
        return (value.value._int == 0);
      case VALUE_TYPE_DOUBLE: 
        return (value.value._double == 0.0);
      case VALUE_TYPE_STRING: 
        return (value.length == 0);
    }
  }
  else if (type == NODE_TYPE_ARRAY ||
           type == NODE_TYPE_OBJECT) {
    return false;
  }
  else if (type == NODE_TYPE_OPERATOR_BINARY_OR) {
    if (! getMember(0)->isFalse()) {
      return false;
    }
    return getMember(1)->isFalse();
  }
  else if (type == NODE_TYPE_OPERATOR_BINARY_AND) {
    if (getMember(0)->isFalse()) {
      return true;
    }
    return getMember(1)->isFalse();
  }
  else if (type == NODE_TYPE_OPERATOR_UNARY_NOT) {
    if (getMember(0)->isTrue()) {
      // ! true => false
      return true;
    }
  }

  return false;
}

////////////////////////////////////////////////////////////////////////////////
/// @brief whether or not a value node is of type attribute access that 
/// refers to any variable reference
/// returns true if yes, and then also returns variable reference and array
/// of attribute names in the parameter passed by reference
////////////////////////////////////////////////////////////////////////////////

bool AstNode::isAttributeAccessForVariable (std::pair<Variable const*, std::vector<triagens::basics::AttributeName>>& result) const {
  if (type != NODE_TYPE_ATTRIBUTE_ACCESS &&
      type != NODE_TYPE_EXPANSION) {
    return false;
  }

  // initialize
  bool expandNext = false;
  result.first = nullptr;
  if (! result.second.empty()) {
    result.second.clear();
  }
  auto node = this;

  while (node->type == NODE_TYPE_ATTRIBUTE_ACCESS ||
         node->type == NODE_TYPE_EXPANSION) {
    if (node->type == NODE_TYPE_ATTRIBUTE_ACCESS) {
      result.second.insert(
        result.second.begin(), 
        triagens::basics::AttributeName(std::string(node->getStringValue(), node->getStringLength()), expandNext)
      );
      node = node->getMember(0);
      expandNext = false;
    }
    else {
      // expansion, i.e. [*]
      TRI_ASSERT(node->type == NODE_TYPE_EXPANSION);
      TRI_ASSERT(node->numMembers() >= 2);

      // check if the expansion uses a projection. if yes, we cannot use an index for it
      if (node->getMember(4) != Ast::getNodeNop()) {
        // [* RETURN projection]
        result.second.clear();
        return false;
      }

      if (node->getMember(1)->type != NODE_TYPE_REFERENCE) {
        if (! node->getMember(1)->isAttributeAccessForVariable(result)) { 
          result.second.clear();
          return false;
        }
      }
      expandNext = true;
      
      TRI_ASSERT(node->getMember(0)->type == NODE_TYPE_ITERATOR);

      node = node->getMember(0)->getMember(1);
    }
  }

  if (node->type != NODE_TYPE_REFERENCE) {
    result.second.clear();
    return false;
  }

  result.first = static_cast<Variable const*>(node->getData());
  return true;
}                                              

////////////////////////////////////////////////////////////////////////////////
/// @brief whether or not a node is simple enough to be used in a simple
/// expression
////////////////////////////////////////////////////////////////////////////////

bool AstNode::isSimple () const {
  if (hasFlag(DETERMINED_SIMPLE)) {
    // fast track exit
    return hasFlag(VALUE_SIMPLE);
  }

  if (type == NODE_TYPE_REFERENCE ||
      type == NODE_TYPE_VALUE ||
      type == NODE_TYPE_VARIABLE ||
      type == NODE_TYPE_NOP) {
    setFlag(DETERMINED_SIMPLE, VALUE_SIMPLE);
    return true;
  }

  if (type == NODE_TYPE_ARRAY ||
      type == NODE_TYPE_OBJECT ||
      type == NODE_TYPE_EXPANSION ||
      type == NODE_TYPE_ITERATOR ||
      type == NODE_TYPE_ARRAY_LIMIT) {
    size_t const n = numMembers();

    for (size_t i = 0; i < n; ++i) {
      auto member = getMemberUnchecked(i);

      if (! member->isSimple()) {
        setFlag(DETERMINED_SIMPLE);
        return false;
      }
    }

    setFlag(DETERMINED_SIMPLE, VALUE_SIMPLE);
    return true;
  }

  if (type == NODE_TYPE_CALCULATED_OBJECT_ELEMENT) {
    // this one is explicitly non-simple!
    setFlag(DETERMINED_SIMPLE);
    return false;
  } 

  if (type == NODE_TYPE_OBJECT_ELEMENT || 
      type == NODE_TYPE_ATTRIBUTE_ACCESS ||
      type == NODE_TYPE_OPERATOR_UNARY_NOT) {
    TRI_ASSERT(numMembers() == 1);

    if (! getMember(0)->isSimple()) {
      setFlag(DETERMINED_SIMPLE);
      return false;
    }

    setFlag(DETERMINED_SIMPLE, VALUE_SIMPLE);
    return true;
  }

  if (type == NODE_TYPE_BOUND_ATTRIBUTE_ACCESS) {
    if (! getMember(0)->isSimple()) {
      setFlag(DETERMINED_SIMPLE);
      return false;
    }

    setFlag(DETERMINED_SIMPLE, VALUE_SIMPLE);
    return true;
  }

  if (type == NODE_TYPE_FCALL) {
    // some functions have C++ handlers
    // check if the called function is one of them
    auto func = static_cast<Function*>(getData());
    TRI_ASSERT(func != nullptr);

    if (func->implementation == nullptr) {
      // no C++ handler available for function
      setFlag(DETERMINED_SIMPLE);
      return false;
    }

    TRI_ASSERT(func->implementation != nullptr);

    TRI_ASSERT(numMembers() == 1);

    // check if there is a C++ function handler condition
    if (func->condition != nullptr && ! func->condition()) {
      // function execution condition is false
      setFlag(DETERMINED_SIMPLE);
      return false;
    }
    
    // check simplicity of function arguments
    auto args = getMember(0);
    size_t const n = args->numMembers();

    for (size_t i = 0; i < n; ++i) {
      auto member = args->getMemberUnchecked(i);
      auto conversion = func->getArgumentConversion(i);

      if (member->type == NODE_TYPE_COLLECTION &&
          (conversion == Function::CONVERSION_REQUIRED || conversion == Function::CONVERSION_OPTIONAL)) {
        // collection attribute: no need to check for member simplicity
        continue;
      }
      else {
        // check for member simplicity the usual way
        if (! member->isSimple()) {
          setFlag(DETERMINED_SIMPLE);
          return false;
        }
      }
    }

    setFlag(DETERMINED_SIMPLE, VALUE_SIMPLE);
    return true;
  }
  
  if (type == NODE_TYPE_OPERATOR_BINARY_AND ||
      type == NODE_TYPE_OPERATOR_BINARY_OR ||
      type == NODE_TYPE_OPERATOR_BINARY_EQ ||
      type == NODE_TYPE_OPERATOR_BINARY_NE ||
      type == NODE_TYPE_OPERATOR_BINARY_LT ||
      type == NODE_TYPE_OPERATOR_BINARY_LE ||
      type == NODE_TYPE_OPERATOR_BINARY_GT ||
      type == NODE_TYPE_OPERATOR_BINARY_GE ||
      type == NODE_TYPE_OPERATOR_BINARY_IN ||
      type == NODE_TYPE_OPERATOR_BINARY_NIN ||
      type == NODE_TYPE_RANGE ||
      type == NODE_TYPE_INDEXED_ACCESS ||
      type == NODE_TYPE_PASSTHRU) {
    // a logical operator is simple if its operands are simple
    // a comparison operator is simple if both bounds are simple
    // a range is simple if both bounds are simple
    if (! getMember(0)->isSimple() || ! getMember(1)->isSimple()) {
      setFlag(DETERMINED_SIMPLE);
      return false;
    }
 
    setFlag(DETERMINED_SIMPLE, VALUE_SIMPLE);
    return true;
  }

  setFlag(DETERMINED_SIMPLE);
  return false;
}

////////////////////////////////////////////////////////////////////////////////
/// @brief whether or not a node has a constant value
////////////////////////////////////////////////////////////////////////////////

bool AstNode::isConstant () const {
  if (hasFlag(DETERMINED_CONSTANT)) {
    // fast track exit
    return hasFlag(VALUE_CONSTANT);
  }

  if (type == NODE_TYPE_VALUE) {
    setFlag(DETERMINED_CONSTANT, VALUE_CONSTANT);
    return true;
  }

  if (type == NODE_TYPE_ARRAY) {
    size_t const n = numMembers();

    for (size_t i = 0; i < n; ++i) {
      auto member = getMember(i);

      if (! member->isConstant()) {
        setFlag(DETERMINED_CONSTANT);
        return false;
      }
    }

    setFlag(DETERMINED_CONSTANT, VALUE_CONSTANT);
    return true;
  }

  if (type == NODE_TYPE_OBJECT) {
    size_t const n = numMembers();

    for (size_t i = 0; i < n; ++i) {
      auto member = getMember(i);
      if (member->type == NODE_TYPE_OBJECT_ELEMENT) {
        auto value = member->getMember(0);

        if (! value->isConstant()) {
          setFlag(DETERMINED_CONSTANT);
          return false;
        }
      }
      else {
        // definitely not const!
        TRI_ASSERT(member->type == NODE_TYPE_CALCULATED_OBJECT_ELEMENT);
        setFlag(DETERMINED_CONSTANT);
        return false;
      }
    }

    setFlag(DETERMINED_CONSTANT, VALUE_CONSTANT);
    return true;
  }

  if (type == NODE_TYPE_ATTRIBUTE_ACCESS ||
      type == NODE_TYPE_BOUND_ATTRIBUTE_ACCESS) {
    if (getMember(0)->isConstant()) {
      setFlag(DETERMINED_CONSTANT, VALUE_CONSTANT);
      return true;
    }
  }

  setFlag(DETERMINED_CONSTANT);
  return false;
}

////////////////////////////////////////////////////////////////////////////////
/// @brief whether or not a node is a simple comparison operator
////////////////////////////////////////////////////////////////////////////////

bool AstNode::isSimpleComparisonOperator () const {
  return (type == NODE_TYPE_OPERATOR_BINARY_EQ ||
          type == NODE_TYPE_OPERATOR_BINARY_NE ||
          type == NODE_TYPE_OPERATOR_BINARY_LT ||
          type == NODE_TYPE_OPERATOR_BINARY_LE ||
          type == NODE_TYPE_OPERATOR_BINARY_GT ||
          type == NODE_TYPE_OPERATOR_BINARY_GE);
}

////////////////////////////////////////////////////////////////////////////////
/// @brief whether or not a node is a comparison operator
////////////////////////////////////////////////////////////////////////////////

bool AstNode::isComparisonOperator () const {
  return (type == NODE_TYPE_OPERATOR_BINARY_EQ ||
          type == NODE_TYPE_OPERATOR_BINARY_NE ||
          type == NODE_TYPE_OPERATOR_BINARY_LT ||
          type == NODE_TYPE_OPERATOR_BINARY_LE ||
          type == NODE_TYPE_OPERATOR_BINARY_GT ||
          type == NODE_TYPE_OPERATOR_BINARY_GE ||
          type == NODE_TYPE_OPERATOR_BINARY_IN ||
          type == NODE_TYPE_OPERATOR_BINARY_NIN);
}

////////////////////////////////////////////////////////////////////////////////
/// @brief whether or not a node (and its subnodes) can throw a runtime
/// exception
////////////////////////////////////////////////////////////////////////////////

bool AstNode::canThrow () const {
  if (hasFlag(DETERMINED_THROWS)) {
    // fast track exit
    return hasFlag(VALUE_THROWS);
  }
  
  // check sub-nodes first
  size_t const n = numMembers();
  for (size_t i = 0; i < n; ++i) {
    auto member = getMember(i);
    if (member->canThrow()) {
      // if any sub-node may throw, the whole branch may throw
      setFlag(DETERMINED_THROWS);
      return true;
    }
  }

  // no sub-node throws, now check ourselves

  if (type == NODE_TYPE_FCALL) {
    auto func = static_cast<Function*>(getData());

    // built-in functions may or may not throw
    // we are currently reporting non-deterministic functions as
    // potentially throwing. This is not correct on the one hand, but on
    // the other hand we must not optimize or move non-deterministic functions
    // during optimization
    if (func->canThrow) {
      setFlag(DETERMINED_THROWS, VALUE_THROWS);
      return true;
    }

    setFlag(DETERMINED_THROWS);
    return false;
  }
  
  if (type == NODE_TYPE_FCALL_USER) {
    // user functions can always throw
    setFlag(DETERMINED_THROWS, VALUE_THROWS);
    return true;
  }

  // everything else does not throw!
  setFlag(DETERMINED_THROWS);
  return false;
}

////////////////////////////////////////////////////////////////////////////////
/// @brief whether or not a node (and its subnodes) can safely be executed on
/// a DB server
////////////////////////////////////////////////////////////////////////////////

bool AstNode::canRunOnDBServer () const {
  if (hasFlag(DETERMINED_RUNONDBSERVER)) {
    // fast track exit
    return hasFlag(VALUE_RUNONDBSERVER);
  }

  // check sub-nodes first
  size_t const n = numMembers();
  for (size_t i = 0; i < n; ++i) {
    auto member = getMember(i);
    if (! member->canRunOnDBServer()) {
      // if any sub-node cannot run on a DB server, we can't either
      setFlag(DETERMINED_RUNONDBSERVER);
      return false;
    }
  }

  // now check ourselves
  if (type == NODE_TYPE_FCALL) {
    // built-in function
    auto func = static_cast<Function*>(getData());
    if (func->canRunOnDBServer) {
      setFlag(DETERMINED_RUNONDBSERVER, VALUE_RUNONDBSERVER);
    }
    else {
      setFlag(DETERMINED_RUNONDBSERVER);
    }
    return func->canRunOnDBServer;
  }
  
  if (type == NODE_TYPE_FCALL_USER) {
    // user function. we don't know anything about it
    setFlag(DETERMINED_RUNONDBSERVER);
    return false;
  }

  // everyhing else can run everywhere
  setFlag(DETERMINED_RUNONDBSERVER, VALUE_RUNONDBSERVER);
  return true;
}

////////////////////////////////////////////////////////////////////////////////
/// @brief whether or not a node (and its subnodes) is deterministic
////////////////////////////////////////////////////////////////////////////////

bool AstNode::isDeterministic () const {
  if (hasFlag(DETERMINED_NONDETERMINISTIC)) {
    // fast track exit
    return ! hasFlag(VALUE_NONDETERMINISTIC);
  }

  if (isConstant()) {
    return true;
  }

  // check sub-nodes first
  size_t const n = numMembers();

  for (size_t i = 0; i < n; ++i) {
    auto member = getMemberUnchecked(i);

    if (! member->isDeterministic()) {
      // if any sub-node is non-deterministic, we are neither
      setFlag(DETERMINED_NONDETERMINISTIC, VALUE_NONDETERMINISTIC);
      return false;
    }
  }

  if (type == NODE_TYPE_FCALL) {
    // built-in functions may or may not be deterministic
    auto func = static_cast<Function*>(getData());

    if (! func->isDeterministic) {
      setFlag(DETERMINED_NONDETERMINISTIC, VALUE_NONDETERMINISTIC);
      return false;
    }

    setFlag(DETERMINED_NONDETERMINISTIC);
    return true;
  }
  
  if (type == NODE_TYPE_FCALL_USER) {
    // user functions are always non-deterministic
    setFlag(DETERMINED_NONDETERMINISTIC, VALUE_NONDETERMINISTIC);
    return false;
  }

  // everything else is deterministic
  setFlag(DETERMINED_NONDETERMINISTIC);
  return true;
}

////////////////////////////////////////////////////////////////////////////////
/// @brief whether or not a node (and its subnodes) is cacheable
////////////////////////////////////////////////////////////////////////////////

bool AstNode::isCacheable () const {
  if (isConstant()) {
    return true;
  }

  // check sub-nodes first
  size_t const n = numMembers();

  for (size_t i = 0; i < n; ++i) {
    auto member = getMemberUnchecked(i);

    if (! member->isCacheable()) {
      return false;
    }
  }

  if (type == NODE_TYPE_FCALL) {
    // built-in functions may or may not be cacheable
    auto func = static_cast<Function*>(getData());
    return func->isCacheable;
  }
  
  if (type == NODE_TYPE_FCALL_USER) {
    // user functions are always non-cacheable
    return false;
  }

  // everything else is cacheable
  return true;
}

////////////////////////////////////////////////////////////////////////////////
/// @brief whether or not the object node contains dynamically named attributes
/// on its first level
////////////////////////////////////////////////////////////////////////////////

bool AstNode::containsDynamicAttributeName () const {
  TRI_ASSERT(type == NODE_TYPE_OBJECT);

  size_t const n = numMembers();
  for (size_t i = 0; i < n; ++i) {
    if (getMember(i)->type == NODE_TYPE_CALCULATED_OBJECT_ELEMENT) {
      return true;
    }
  }

  return false;
}

////////////////////////////////////////////////////////////////////////////////
/// @brief clone a node, recursively
////////////////////////////////////////////////////////////////////////////////

AstNode* AstNode::clone (Ast* ast) const {
  return ast->clone(this);
}

////////////////////////////////////////////////////////////////////////////////
/// @brief append a string representation of the node to a string buffer
/// the string representation does not need to be JavaScript-compatible 
/// except for node types NODE_TYPE_VALUE, NODE_TYPE_ARRAY and NODE_TYPE_OBJECT
/// (only for objects that do not contain dynamic attributes)
////////////////////////////////////////////////////////////////////////////////

void AstNode::stringify (triagens::basics::StringBuffer* buffer,
                         bool verbose,
                         bool failIfLong) const {

  // any arrays/objects with more values than this will not be stringified if
  // failIfLonf is set to true!
  static size_t const TooLongThreshold = 80;

  if (type == NODE_TYPE_VALUE) {
    // must be JavaScript-compatible!
    appendValue(buffer);
    return;
  }

  if (type == NODE_TYPE_ARRAY) {
    // must be JavaScript-compatible!
    size_t const n = numMembers();

    if (failIfLong && n > TooLongThreshold) {
      // intentionally do not stringify this node because the output would be too long
      THROW_ARANGO_EXCEPTION(TRI_ERROR_NOT_IMPLEMENTED);
    } 

    if (verbose || n > 0) {
      if (verbose || n > 1) {
        buffer->appendChar('[');
      }
      for (size_t i = 0; i < n; ++i) {
        if (i > 0) {
          buffer->appendChar(',');
        }

        AstNode* member = getMember(i);
        if (member != nullptr) {
          member->stringify(buffer, verbose, failIfLong);
        }
      }
      if (verbose || n > 1) {
        buffer->appendChar(']');
      }
    }
    return;
  }

  if (type == NODE_TYPE_OBJECT) {
    // must be JavaScript-compatible!
    if (verbose) {
      buffer->appendChar('{');
      size_t const n = numMembers();
    
      if (failIfLong && n > TooLongThreshold) {
        // intentionally do not stringify this node because the output would be too long
        THROW_ARANGO_EXCEPTION(TRI_ERROR_NOT_IMPLEMENTED);
      } 

      for (size_t i = 0; i < n; ++i) {
        if (i > 0) {
          buffer->appendChar(',');
        }

        AstNode* member = getMember(i);

        if (member->type == NODE_TYPE_OBJECT_ELEMENT) {
          TRI_ASSERT(member->numMembers() == 1);

          buffer->appendChar('"');
          buffer->appendJsonEncoded(member->getStringValue(), member->getStringLength());
          buffer->appendText(TRI_CHAR_LENGTH_PAIR("\":"));

          member->getMember(0)->stringify(buffer, verbose, failIfLong);
        }
        else if (member->type == NODE_TYPE_CALCULATED_OBJECT_ELEMENT) {
          TRI_ASSERT(member->numMembers() == 2);

          buffer->appendText(TRI_CHAR_LENGTH_PAIR("$["));
          member->getMember(0)->stringify(buffer, verbose, failIfLong);
          buffer->appendText(TRI_CHAR_LENGTH_PAIR("]:"));
          member->getMember(1)->stringify(buffer, verbose, failIfLong);
        }
        else {
          TRI_ASSERT(false);
        }
      }
      buffer->appendChar('}');
    }
    else {
      buffer->appendText(TRI_CHAR_LENGTH_PAIR("[object Object]"));
    }
    return;
  }
    
  if (type == NODE_TYPE_REFERENCE ||
      type == NODE_TYPE_VARIABLE) {
    // not used by V8
    auto variable = static_cast<Variable*>(getData());
    TRI_ASSERT(variable != nullptr);
    // we're intentionally not using the variable name as it is not necessarily
    // unique within a query (hey COLLECT, I am looking at you!)
    buffer->appendChar('$');
    buffer->appendInteger(variable->id);
    return;
  }
    
  if (type == NODE_TYPE_INDEXED_ACCESS) {
    // not used by V8
    auto member = getMember(0);
    auto index = getMember(1);
    member->stringify(buffer, verbose, failIfLong);
    buffer->appendChar('[');
    index->stringify(buffer, verbose, failIfLong);
    buffer->appendChar(']');
    return;
  }
    
  if (type == NODE_TYPE_ATTRIBUTE_ACCESS) {
    // not used by V8
    auto member = getMember(0);
    member->stringify(buffer, verbose, failIfLong);
    buffer->appendChar('.');
    buffer->appendText(getStringValue());
    return;
  }

  if (type == NODE_TYPE_BOUND_ATTRIBUTE_ACCESS) {
    // not used by V8
    getMember(0)->stringify(buffer, verbose, failIfLong);
    buffer->appendChar('.');
    getMember(1)->stringify(buffer, verbose, failIfLong);
    return;
  }

  if (type == NODE_TYPE_PARAMETER) {
    // not used by V8
    buffer->appendChar('@');
    buffer->appendText(getStringValue());
    return;
  }
    
  if (type == NODE_TYPE_FCALL) {
    // not used by V8
    auto func = static_cast<Function*>(getData());
    buffer->appendText(func->externalName);
    buffer->appendChar('(');
    getMember(0)->stringify(buffer, verbose, failIfLong);
    buffer->appendChar(')');
    return;
  }

  if (type == NODE_TYPE_ARRAY_LIMIT) {
    // not used by V8
    buffer->appendText(TRI_CHAR_LENGTH_PAIR("_LIMIT("));
    getMember(0)->stringify(buffer, verbose, failIfLong);
    buffer->appendChar(',');
    getMember(1)->stringify(buffer, verbose, failIfLong);
    buffer->appendChar(')');
    return;
  }
  
  if (type == NODE_TYPE_EXPANSION) {
    // not used by V8
    buffer->appendText(TRI_CHAR_LENGTH_PAIR("_EXPANSION("));
    getMember(0)->stringify(buffer, verbose, failIfLong);
    buffer->appendChar(',');
    getMember(1)->stringify(buffer, verbose, failIfLong);
    // filter
    buffer->appendChar(',');

    auto filterNode = getMember(2);
    if (filterNode != nullptr) {
      buffer->appendText(TRI_CHAR_LENGTH_PAIR(" FILTER "));
      filterNode->getMember(0)->stringify(buffer, verbose, failIfLong);
    }
    auto limitNode = getMember(3);
    if (limitNode != nullptr) {
      buffer->appendText(TRI_CHAR_LENGTH_PAIR(" LIMIT "));
      limitNode->getMember(0)->stringify(buffer, verbose, failIfLong);
      buffer->appendChar(',');
      limitNode->getMember(1)->stringify(buffer, verbose, failIfLong);
    }
    auto returnNode = getMember(4);
    if (returnNode != nullptr) {
      buffer->appendText(TRI_CHAR_LENGTH_PAIR(" RETURN "));
      returnNode->getMember(0)->stringify(buffer, verbose, failIfLong);
    }
    
    buffer->appendChar(')');
    return;
  }
 
  if (type == NODE_TYPE_ITERATOR) {
    // not used by V8
    buffer->appendText(TRI_CHAR_LENGTH_PAIR("_ITERATOR("));
    getMember(1)->stringify(buffer, verbose, failIfLong);
    buffer->appendChar(',');
    getMember(0)->stringify(buffer, verbose, failIfLong);
    buffer->appendChar(')');
    return;
  }
  
  if (type == NODE_TYPE_OPERATOR_UNARY_NOT ||
      type == NODE_TYPE_OPERATOR_UNARY_PLUS ||
      type == NODE_TYPE_OPERATOR_UNARY_MINUS) {
    // not used by V8
    TRI_ASSERT(numMembers() == 1);
    auto it = Operators.find(static_cast<int>(type));
    TRI_ASSERT(it != Operators.end());
    buffer->appendChar(' ');
    buffer->appendText((*it).second);

    getMember(0)->stringify(buffer, verbose, failIfLong);
    return;
  }

  if (type == NODE_TYPE_OPERATOR_BINARY_AND ||
      type == NODE_TYPE_OPERATOR_BINARY_OR ||
      type == NODE_TYPE_OPERATOR_BINARY_PLUS ||
      type == NODE_TYPE_OPERATOR_BINARY_MINUS ||
      type == NODE_TYPE_OPERATOR_BINARY_TIMES ||
      type == NODE_TYPE_OPERATOR_BINARY_DIV ||
      type == NODE_TYPE_OPERATOR_BINARY_MOD ||
      type == NODE_TYPE_OPERATOR_BINARY_EQ ||
      type == NODE_TYPE_OPERATOR_BINARY_NE ||
      type == NODE_TYPE_OPERATOR_BINARY_LT ||
      type == NODE_TYPE_OPERATOR_BINARY_LE ||
      type == NODE_TYPE_OPERATOR_BINARY_GT ||
      type == NODE_TYPE_OPERATOR_BINARY_GE ||
      type == NODE_TYPE_OPERATOR_BINARY_IN ||
      type == NODE_TYPE_OPERATOR_BINARY_NIN) {
    // not used by V8
    TRI_ASSERT(numMembers() == 2);
    auto it = Operators.find(type);
    TRI_ASSERT(it != Operators.end());

    getMember(0)->stringify(buffer, verbose, failIfLong);
    buffer->appendChar(' ');
    buffer->appendText((*it).second);
    buffer->appendChar(' ');
    getMember(1)->stringify(buffer, verbose, failIfLong);
    return;
  }

  if (type == NODE_TYPE_RANGE) {
    // not used by V8
    TRI_ASSERT(numMembers() == 2);
    getMember(0)->stringify(buffer, verbose, failIfLong);
    buffer->appendText(TRI_CHAR_LENGTH_PAIR(".."));
    getMember(1)->stringify(buffer, verbose, failIfLong);
    return;
  }
  
  std::string message("stringification not supported for node type ");
  message.append(getTypeString());

  THROW_ARANGO_EXCEPTION_MESSAGE(TRI_ERROR_INTERNAL, message);
}

std::string AstNode::toString () const {
   triagens::basics::StringBuffer buffer(TRI_UNKNOWN_MEM_ZONE);
   stringify(&buffer, false, false);
   return std::string(buffer.c_str(), buffer.length());
}

// -----------------------------------------------------------------------------
// --SECTION--                                                   private methods
// -----------------------------------------------------------------------------

////////////////////////////////////////////////////////////////////////////////
/// @brief stringify the value of a node into a string buffer
/// this creates an equivalent to what JSON.stringify() would do
/// this method is used when generated JavaScript code for the node!
////////////////////////////////////////////////////////////////////////////////

void AstNode::appendValue (triagens::basics::StringBuffer* buffer) const {
  TRI_ASSERT(type == NODE_TYPE_VALUE);

  switch (value.type) {
    case VALUE_TYPE_BOOL: {
      if (value.value._bool) {
        buffer->appendText(TRI_CHAR_LENGTH_PAIR("true"));
      }
      else {
        buffer->appendText(TRI_CHAR_LENGTH_PAIR("false"));
      }
      break;
    }

    case VALUE_TYPE_INT: {
      buffer->appendInteger(value.value._int);
      break;
    }

    case VALUE_TYPE_DOUBLE: {
      buffer->appendDecimal(value.value._double);
      break;
    }

    case VALUE_TYPE_STRING: {
      buffer->appendChar('"');
      buffer->appendJsonEncoded(value.value._string, value.length);
      buffer->appendChar('"');
      break;
    }

    case VALUE_TYPE_NULL: 
    default: {
      buffer->appendText(TRI_CHAR_LENGTH_PAIR("null"));
      break;
    }
  }
}

// -----------------------------------------------------------------------------
// --SECTION--                                       public non-member functions
// -----------------------------------------------------------------------------

////////////////////////////////////////////////////////////////////////////////
/// @brief append the AstNode to an output stream
////////////////////////////////////////////////////////////////////////////////
     
std::ostream& operator<< (std::ostream& stream,
                          triagens::aql::AstNode const* node) {
  if (node != nullptr) {
    stream << triagens::aql::AstNode::toString(node);
  }
  return stream;
}

////////////////////////////////////////////////////////////////////////////////
/// @brief append the AstNode to an output stream
////////////////////////////////////////////////////////////////////////////////

std::ostream& operator<< (std::ostream& stream,
                          triagens::aql::AstNode const& node) {
  stream << triagens::aql::AstNode::toString(&node);
  return stream;
}

// -----------------------------------------------------------------------------
// --SECTION--                                                       END-OF-FILE
// -----------------------------------------------------------------------------

// Local Variables:
// mode: outline-minor
// outline-regexp: "/// @brief\\|/// {@inheritDoc}\\|/// @page\\|// --SECTION--\\|/// @\\}"
// End:<|MERGE_RESOLUTION|>--- conflicted
+++ resolved
@@ -155,14 +155,11 @@
   { static_cast<int>(NODE_TYPE_PASSTHRU),                 "passthru" },
   { static_cast<int>(NODE_TYPE_ARRAY_LIMIT),              "array limit" },
   { static_cast<int>(NODE_TYPE_DISTINCT),                 "distinct" },
-<<<<<<< HEAD
   { static_cast<int>(NODE_TYPE_TRAVERSAL),                "traversal" },
   { static_cast<int>(NODE_TYPE_DIRECTION),                "direction" },
   { static_cast<int>(NODE_TYPE_COLLECTION_LIST),          "collection list" }
-=======
   { static_cast<int>(NODE_TYPE_OPERATOR_NARY_AND),        "n-ary and" },
   { static_cast<int>(NODE_TYPE_OPERATOR_NARY_OR),         "n-ary or" }
->>>>>>> 7c3de62b
 };
 
 ////////////////////////////////////////////////////////////////////////////////
@@ -614,14 +611,11 @@
     case NODE_TYPE_PASSTHRU:
     case NODE_TYPE_ARRAY_LIMIT:
     case NODE_TYPE_DISTINCT:
-<<<<<<< HEAD
     case NODE_TYPE_TRAVERSAL:
     case NODE_TYPE_DIRECTION:
     case NODE_TYPE_COLLECTION_LIST:
-=======
     case NODE_TYPE_OPERATOR_NARY_AND:
     case NODE_TYPE_OPERATOR_NARY_OR:
->>>>>>> 7c3de62b
       break;
   }
 
