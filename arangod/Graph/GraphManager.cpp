--- conflicted
+++ resolved
@@ -143,86 +143,12 @@
   OperationOptions options;
   OperationResult checkDoc;
 
-<<<<<<< HEAD
   for (auto const& graph : renamedGraphs) {
     VPackBuilder builder;
     builder.openObject();
     graph->toPersistence(builder);
     builder.close();
-=======
-  for (auto graphSlice : VPackArrayIterator(graphs.get("graphs"))) {
-    VPackBuilder builder;
-
-    graphSlice = graphSlice.resolveExternals();
-    TRI_ASSERT(graphSlice.isObject() &&
-               graphSlice.hasKey(StaticStrings::KeyString));
-    if (!graphSlice.isObject() ||
-        !graphSlice.hasKey(StaticStrings::KeyString)) {
-      // return {TRI_ERROR_GRAPH_INTERNAL_DATA_CORRUPT};
-      return false;
-    }
-    std::unique_ptr<Graph> graph;
-    try {
-      graph = Graph::fromPersistence(graphSlice, _vocbase);
-    } catch (basics::Exception&) {
-      // return {e.message(), e.code()};
-      return false;
-    }
-    TRI_ASSERT(graph != nullptr);
-    if (graph == nullptr) {
-      return false;
-    }
-
-    // rename not allowed in a smart collection
-    if (graph->isSmart()) {
-      continue;
-    }
-
-    builder.openObject();
-    builder.add(
-        StaticStrings::KeyString,
-        VPackValue(graphSlice.get(StaticStrings::KeyString).copyString()));
-
-    builder.add(StaticStrings::GraphEdgeDefinitions,
-                VPackValue(VPackValueType::Array));
-    for (auto const& sGED : graph->edgeDefinitions()) {
-      builder.openObject();
-      std::string col = sGED.first;
-      std::set<std::string> froms = sGED.second.getFrom();
-      std::set<std::string> tos = sGED.second.getTo();
-
-      if (col != oldName) {
-        builder.add("collection", VPackValue(col));
-      } else {
-        builder.add("collection", VPackValue(newName));
-      }
-
-      builder.add("from", VPackValue(VPackValueType::Array));
-      for (auto const& from : froms) {
-        if (from != oldName) {
-          builder.add(VPackValue(from));
-        } else {
-          builder.add(VPackValue(newName));
-        }
-      }
-      builder.close();  // array
-
-      builder.add("to", VPackValue(VPackValueType::Array));
-      for (auto const& to : tos) {
-        if (to != oldName) {
-          builder.add(VPackValue(to));
-        } else {
-          builder.add(VPackValue(newName));
-        }
-      }
-      builder.close();  // array
-
-      builder.close();  // object
-    }
-    builder.close();  // array
-    builder.close();  // object
->>>>>>> 67439484
-
+    
     try {
       OperationResult checkDoc =
           trx.update(StaticStrings::GraphCollection, builder.slice(), options);
