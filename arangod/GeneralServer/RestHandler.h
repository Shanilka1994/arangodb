--- conflicted
+++ resolved
@@ -110,13 +110,8 @@
   }
 
  protected:
-<<<<<<< HEAD
-  // sets response Code
-  void setResponseCode(rest::ResponseCode);
-=======
   // resets the request
   void resetResponse(rest::ResponseCode);
->>>>>>> ed111a39
 
  protected:
   // handler id
