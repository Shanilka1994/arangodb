////////////////////////////////////////////////////////////////////////////////
/// DISCLAIMER
///
/// Copyright 2014-2016 ArangoDB GmbH, Cologne, Germany
/// Copyright 2004-2014 triAGENS GmbH, Cologne, Germany
///
/// Licensed under the Apache License, Version 2.0 (the "License");
/// you may not use this file except in compliance with the License.
/// You may obtain a copy of the License at
///
///     http://www.apache.org/licenses/LICENSE-2.0
///
/// Unless required by applicable law or agreed to in writing, software
/// distributed under the License is distributed on an "AS IS" BASIS,
/// WITHOUT WARRANTIES OR CONDITIONS OF ANY KIND, either express or implied.
/// See the License for the specific language governing permissions and
/// limitations under the License.
///
/// Copyright holder is ArangoDB GmbH, Cologne, Germany
///
/// @author Jan Steemann
/// @author Jan Christoph Uhde
////////////////////////////////////////////////////////////////////////////////

#include "MMFilesEngine.h"
#include "Basics/FileUtils.h"
#include "Basics/MutexLocker.h"
#include "Basics/ReadLocker.h"
#include "Basics/StringUtils.h"
#include "Basics/VelocyPackHelper.h"
#include "Basics/WriteLocker.h"
#include "Basics/encoding.h"
#include "Basics/files.h"
#include "MMFiles/MMFilesAqlFunctions.h"
#include "MMFiles/MMFilesCleanupThread.h"
#include "MMFiles/MMFilesCollection.h"
#include "MMFiles/MMFilesCompactorThread.h"
#include "MMFiles/MMFilesDatafile.h"
#include "MMFiles/MMFilesDatafileHelper.h"
#include "MMFiles/MMFilesIndexFactory.h"
#include "MMFiles/MMFilesLogfileManager.h"
#include "MMFiles/MMFilesOptimizerRules.h"
#include "MMFiles/MMFilesPersistentIndex.h"
#include "MMFiles/MMFilesPersistentIndexFeature.h"
#include "MMFiles/MMFilesRestHandlers.h"
#include "MMFiles/MMFilesTransactionCollection.h"
#include "MMFiles/MMFilesTransactionContextData.h"
#include "MMFiles/MMFilesTransactionState.h"
#include "MMFiles/MMFilesV8Functions.h"
#include "MMFiles/MMFilesView.h"
#include "Random/RandomGenerator.h"
#include "RestServer/DatabaseFeature.h"
#include "RestServer/DatabasePathFeature.h"
#include "RestServer/ViewTypesFeature.h"
#include "StorageEngine/EngineSelectorFeature.h"
#include "VocBase/LogicalCollection.h"
#include "VocBase/LogicalView.h"
#include "VocBase/ticks.h"
#include "VocBase/vocbase.h"

#include <velocypack/Collection.h>
#include <velocypack/Iterator.h>
#include <velocypack/velocypack-aliases.h>

using namespace arangodb;
using namespace arangodb::basics;

namespace {
/// @brief collection meta info filename
static constexpr char const* parametersFilename() { return "parameter.json"; }

/// @brief extract the numeric part from a filename
/// the filename must look like this: /.*type-abc\.ending$/, where abc is
/// a number, and type and ending are arbitrary letters
static uint64_t getNumericFilenamePartFromDatafile(
    std::string const& filename) {
  char const* pos1 = strrchr(filename.c_str(), '.');

  if (pos1 == nullptr) {
    return 0;
  }

  char const* pos2 = strrchr(filename.c_str(), '-');

  if (pos2 == nullptr || pos2 > pos1) {
    return 0;
  }

  return basics::StringUtils::uint64(pos2 + 1, pos1 - pos2 - 1);
}

/// @brief extract the numeric part from a filename
static uint64_t getNumericFilenamePartFromDatabase(
    std::string const& filename) {
  char const* pos = strrchr(filename.c_str(), '-');

  if (pos == nullptr) {
    return 0;
  }

  return basics::StringUtils::uint64(pos + 1);
}

static uint64_t getNumericFilenamePartFromDatafile(
    MMFilesDatafile const* datafile) {
  return getNumericFilenamePartFromDatafile(datafile->getName());
}

struct DatafileComparator {
  bool operator()(MMFilesDatafile const* lhs,
                  MMFilesDatafile const* rhs) const {
    return getNumericFilenamePartFromDatafile(lhs) <
           getNumericFilenamePartFromDatafile(rhs);
  }
};

/// @brief compare two filenames, based on the numeric part contained in
/// the filename. this is used to sort database filenames on startup
struct DatafileIdStringComparator {
  bool operator()(std::string const& lhs, std::string const& rhs) const {
    return getNumericFilenamePartFromDatafile(lhs) <
           getNumericFilenamePartFromDatafile(rhs);
  }
};

/// @brief compare two filenames, based on the numeric part contained in
/// the filename. this is used to sort database filenames on startup
struct DatabaseIdStringComparator {
  bool operator()(std::string const& lhs, std::string const& rhs) const {
    return getNumericFilenamePartFromDatabase(lhs) <
           getNumericFilenamePartFromDatabase(rhs);
  }
};
}

std::string const MMFilesEngine::EngineName("mmfiles");
std::string const MMFilesEngine::FeatureName("MMFilesEngine");

// create the storage engine
MMFilesEngine::MMFilesEngine(application_features::ApplicationServer* server)
    : StorageEngine(server, EngineName, FeatureName, new MMFilesIndexFactory()),
      _isUpgrade(false),
      _maxTick(0) {
  startsAfter("MMFilesPersistentIndex");
}

MMFilesEngine::~MMFilesEngine() {}

// perform a physical deletion of the database
void MMFilesEngine::dropDatabase(Database* database, int& status) {
  // delete persistent indexes for this database
  MMFilesPersistentIndexFeature::dropDatabase(database->id());

  // To shutdown the database (which destroys all LogicalCollection
  // objects of all collections) we need to make sure that the
  // Collector does not interfere. Therefore we execute the shutdown
  // in a phase in which the collector thread does not have any
  // queued operations, a service which it offers:
  auto callback = [&database]() {
    database->shutdown();
    usleep(10000);
  };
  while (
      !MMFilesLogfileManager::instance()->executeWhileNothingQueued(callback)) {
    LOG_TOPIC(TRACE, Logger::FIXME)
        << "Trying to shutdown dropped database, waiting for phase in which "
           "the collector thread does not have queued operations.";
    usleep(500000);
  }
  // stop compactor thread
  shutdownDatabase(database);

  {
    WRITE_LOCKER(locker, _pathsLock);
    _collectionPaths.erase(database->id());
  }

  status = dropDatabaseDirectory(databaseDirectory(database->id()));
}

// add the storage engine's specifc options to the global list of options
void MMFilesEngine::collectOptions(std::shared_ptr<options::ProgramOptions>) {}

// validate the storage engine's specific options
void MMFilesEngine::validateOptions(std::shared_ptr<options::ProgramOptions>) {}

// preparation phase for storage engine. can be used for internal setup.
// the storage engine must not start any threads here or write any files
void MMFilesEngine::prepare() {
  TRI_ASSERT(EngineSelectorFeature::ENGINE == this);

  // get base path from DatabaseServerFeature
  auto databasePathFeature =
      application_features::ApplicationServer::getFeature<DatabasePathFeature>(
          "DatabasePath");
  _basePath = databasePathFeature->directory();
  _databasePath += databasePathFeature->subdirectoryName("databases");
  if (_databasePath.empty() || _databasePath.back() != TRI_DIR_SEPARATOR_CHAR) {
    _databasePath.push_back(TRI_DIR_SEPARATOR_CHAR);
  }

  TRI_ASSERT(!_basePath.empty());
  TRI_ASSERT(!_databasePath.empty());
}

// initialize engine
void MMFilesEngine::start() {
  TRI_ASSERT(EngineSelectorFeature::ENGINE == this);

  // test if the "databases" directory is present and writable
  verifyDirectories();

  // get names of all databases
  std::vector<std::string> names(getDatabaseNames());

  if (names.empty()) {
    // no databases found, i.e. there is no system database!
    // create a database for the system database
    int res =
        createDatabaseDirectory(TRI_NewTickServer(), TRI_VOC_SYSTEM_DATABASE);

    if (res != TRI_ERROR_NO_ERROR) {
      LOG_TOPIC(ERR, arangodb::Logger::FIXME)
          << "unable to initialize databases: " << TRI_errno_string(res);
      THROW_ARANGO_EXCEPTION(res);
    }
  }
}

// stop the storage engine. this can be used to flush all data to disk,
// shutdown threads etc. it is guaranteed that there will be no read and
// write requests to the storage engine after this call
void MMFilesEngine::stop() {
  TRI_ASSERT(EngineSelectorFeature::ENGINE == this);

  auto logfileManager = MMFilesLogfileManager::instance();
  logfileManager->flush(true, true, false);
  logfileManager->waitForCollector();
}

transaction::ContextData* MMFilesEngine::createTransactionContextData() {
  return new MMFilesTransactionContextData;
}

TransactionState* MMFilesEngine::createTransactionState(
    TRI_vocbase_t* vocbase) {
  return new MMFilesTransactionState(vocbase);
}

TransactionCollection* MMFilesEngine::createTransactionCollection(
    TransactionState* state, TRI_voc_cid_t cid, AccessMode::Type accessType,
    int nestingLevel) {
  return new MMFilesTransactionCollection(state, cid, accessType, nestingLevel);
}

// create storage-engine specific collection
PhysicalCollection* MMFilesEngine::createPhysicalCollection(
    LogicalCollection* collection, VPackSlice const& info) {
  TRI_ASSERT(EngineSelectorFeature::ENGINE == this);
  return new MMFilesCollection(collection, info);
}

// create storage-engine specific view
PhysicalView* MMFilesEngine::createPhysicalView(LogicalView* view,
                                                VPackSlice const& info) {
  TRI_ASSERT(EngineSelectorFeature::ENGINE == this);
  return new MMFilesView(view, info);
}

void MMFilesEngine::recoveryDone(TRI_vocbase_t* vocbase) {
  DatabaseFeature* databaseFeature =
      application_features::ApplicationServer::getFeature<DatabaseFeature>(
          "Database");

  if (!databaseFeature->checkVersion() && !databaseFeature->upgrade()) {
    // start compactor thread
    LOG_TOPIC(TRACE, arangodb::Logger::FIXME)
        << "starting compactor for database '" << vocbase->name() << "'";

    startCompactor(vocbase);
  }

  // delete all collection files from collections marked as deleted
  for (auto& it : _deleted) {
    std::string const& name = it.first;
    std::string const& file = it.second;

    LOG_TOPIC(DEBUG, arangodb::Logger::FIXME) << "collection/view '" << name
                                              << "' was deleted, wiping it";

    int res = TRI_RemoveDirectory(file.c_str());

    if (res != TRI_ERROR_NO_ERROR) {
      LOG_TOPIC(WARN, arangodb::Logger::FIXME)
          << "cannot wipe deleted collection/view '" << name
          << "': " << TRI_errno_string(res);
    }
  }
  _deleted.clear();
}

// fill the Builder object with an array of databases that were detected
// by the storage engine. this method must sort out databases that were not
// fully created (see "createDatabase" below). called at server start only
void MMFilesEngine::getDatabases(arangodb::velocypack::Builder& result) {
  result.openArray();

  // open databases in defined order
  std::vector<std::string> files = TRI_FilesDirectory(_databasePath.c_str());
  std::sort(files.begin(), files.end(), DatabaseIdStringComparator());

  for (auto const& name : files) {
    TRI_ASSERT(!name.empty());

    TRI_voc_tick_t id = getNumericFilenamePartFromDatabase(name);

    if (id == 0) {
      // invalid id
      continue;
    }

    TRI_UpdateTickServer(id);

    // construct and validate path
    std::string const directory(
        basics::FileUtils::buildFilename(_databasePath, name));

    if (!TRI_IsDirectory(directory.c_str())) {
      continue;
    }

    if (!basics::StringUtils::isPrefix(name, "database-") ||
        basics::StringUtils::isSuffix(name, ".tmp")) {
      LOG_TOPIC(TRACE, Logger::DATAFILES) << "ignoring file '" << name << "'";
      continue;
    }

    // we have a directory...

    if (!TRI_IsWritable(directory.c_str())) {
      // the database directory we found is not writable for the current user
      // this can cause serious trouble so we will abort the server start if we
      // encounter this situation
      LOG_TOPIC(ERR, arangodb::Logger::FIXME)
          << "database directory '" << directory
          << "' is not writable for current user";
      THROW_ARANGO_EXCEPTION(TRI_ERROR_ARANGO_DATADIR_NOT_WRITABLE);
    }

    // we have a writable directory...
    std::string const tmpfile(
        basics::FileUtils::buildFilename(directory, ".tmp"));

    if (TRI_ExistsFile(tmpfile.c_str())) {
      // still a temporary... must ignore
      LOG_TOPIC(TRACE, arangodb::Logger::FIXME)
          << "ignoring temporary directory '" << tmpfile << "'";
      continue;
    }

    // a valid database directory

    // now read data from parameter.json file
    std::string const file = databaseParametersFilename(id);

    if (!TRI_ExistsFile(file.c_str())) {
      // no parameter.json file

      if (TRI_FilesDirectory(directory.c_str()).empty()) {
        // directory is otherwise empty, continue!
        LOG_TOPIC(WARN, arangodb::Logger::FIXME)
            << "ignoring empty database directory '" << directory
            << "' without parameters file";
        continue;
      }

      // abort
      LOG_TOPIC(ERR, arangodb::Logger::FIXME)
          << "database directory '" << directory
          << "' does not contain parameters file or parameters file cannot be "
             "read";
      THROW_ARANGO_EXCEPTION(TRI_ERROR_ARANGO_ILLEGAL_PARAMETER_FILE);
    }

    LOG_TOPIC(DEBUG, arangodb::Logger::FIXME)
        << "reading database parameters from file '" << file << "'";
    std::shared_ptr<VPackBuilder> builder;
    try {
      builder = arangodb::basics::VelocyPackHelper::velocyPackFromFile(file);
    } catch (...) {
      LOG_TOPIC(ERR, arangodb::Logger::FIXME)
          << "database directory '" << directory
          << "' does not contain a valid parameters file";

      // abort
      THROW_ARANGO_EXCEPTION(TRI_ERROR_ARANGO_ILLEGAL_PARAMETER_FILE);
    }

    VPackSlice parameters = builder->slice();
    std::string const parametersString = parameters.toJson();

    LOG_TOPIC(DEBUG, arangodb::Logger::FIXME) << "database parameters: "
                                              << parametersString;

    VPackSlice idSlice = parameters.get("id");

    if (!idSlice.isString() ||
        id != static_cast<TRI_voc_tick_t>(
                  basics::StringUtils::uint64(idSlice.copyString()))) {
      LOG_TOPIC(ERR, arangodb::Logger::FIXME)
          << "database directory '" << directory
          << "' does not contain a valid parameters file. database id is not a "
             "string";
      THROW_ARANGO_EXCEPTION(TRI_ERROR_ARANGO_ILLEGAL_PARAMETER_FILE);
    }

    if (arangodb::basics::VelocyPackHelper::getBooleanValue(parameters,
                                                            "deleted", false)) {
      // database is deleted, skip it!
      LOG_TOPIC(DEBUG, arangodb::Logger::FIXME)
          << "found dropped database in directory '" << directory << "'";
      LOG_TOPIC(DEBUG, arangodb::Logger::FIXME)
          << "removing superfluous database directory '" << directory << "'";

      // delete persistent indexes for this database
      TRI_voc_tick_t id = static_cast<TRI_voc_tick_t>(
          basics::StringUtils::uint64(idSlice.copyString()));
      MMFilesPersistentIndexFeature::dropDatabase(id);

      dropDatabaseDirectory(directory);
      continue;
    }

    VPackSlice nameSlice = parameters.get("name");

    if (!nameSlice.isString()) {
      LOG_TOPIC(ERR, arangodb::Logger::FIXME)
          << "database directory '" << directory
          << "' does not contain a valid parameters file";
      THROW_ARANGO_EXCEPTION(TRI_ERROR_ARANGO_ILLEGAL_PARAMETER_FILE);
    }

    result.add(parameters);
  }

  result.close();
}

// fills the provided builder with information about the collection
void MMFilesEngine::getCollectionInfo(TRI_vocbase_t* vocbase, TRI_voc_cid_t id,
                                      arangodb::velocypack::Builder& builder,
                                      bool includeIndexes,
                                      TRI_voc_tick_t maxTick) {
  std::string const path = collectionDirectory(vocbase->id(), id);

  builder.openObject();

  std::shared_ptr<VPackBuilder> fileInfoBuilder =
      arangodb::basics::VelocyPackHelper::velocyPackFromFile(
          basics::FileUtils::buildFilename(path, parametersFilename()));
  builder.add("parameters", fileInfoBuilder->slice());

  if (includeIndexes) {
    // dump index information
    builder.add("indexes", VPackValue(VPackValueType::Array));

    std::vector<std::string> files = TRI_FilesDirectory(path.c_str());

    // sort by index id
    std::sort(files.begin(), files.end(), DatafileIdStringComparator());

    for (auto const& file : files) {
      if (StringUtils::isPrefix(file, "index-") &&
          StringUtils::isSuffix(file, ".json")) {
        std::string const filename =
            basics::FileUtils::buildFilename(path, file);
        std::shared_ptr<VPackBuilder> indexVPack =
            arangodb::basics::VelocyPackHelper::velocyPackFromFile(filename);

        VPackSlice const indexSlice = indexVPack->slice();
        VPackSlice const id = indexSlice.get("id");

        if (id.isNumber()) {
          uint64_t iid = id.getNumericValue<uint64_t>();
          if (iid <= static_cast<uint64_t>(maxTick)) {
            // convert "id" to string
            VPackBuilder toMerge;
            {
              VPackObjectBuilder b(&toMerge);
              toMerge.add("id", VPackValue(std::to_string(iid)));
            }
            VPackBuilder mergedBuilder =
                VPackCollection::merge(indexSlice, toMerge.slice(), false);
            builder.add(mergedBuilder.slice());
          }
        } else if (id.isString()) {
          std::string data = id.copyString();
          uint64_t iid = StringUtils::uint64(data);
          if (iid <= static_cast<uint64_t>(maxTick)) {
            builder.add(indexSlice);
          }
        }
      }
    }
    builder.close();
  }

  builder.close();
}

// fill the Builder object with an array of collections (and their corresponding
// indexes) that were detected by the storage engine. called at server start
// only
int MMFilesEngine::getCollectionsAndIndexes(
    TRI_vocbase_t* vocbase, arangodb::velocypack::Builder& result,
    bool wasCleanShutdown, bool isUpgrade) {
  result.openArray();

  std::string const path = databaseDirectory(vocbase->id());
  std::vector<std::string> files = TRI_FilesDirectory(path.c_str());

  for (auto const& name : files) {
    TRI_ASSERT(!name.empty());

    if (!StringUtils::isPrefix(name, "collection-") ||
        StringUtils::isSuffix(name, ".tmp")) {
      // no match, ignore this file
      continue;
    }

    std::string const directory = FileUtils::buildFilename(path, name);

    if (!TRI_IsDirectory(directory.c_str())) {
      LOG_TOPIC(DEBUG, arangodb::Logger::FIXME) << "ignoring non-directory '"
                                                << directory << "'";
      continue;
    }

    if (!TRI_IsWritable(directory.c_str())) {
      // the collection directory we found is not writable for the current
      // user. this can cause serious trouble so we will abort the server start
      // if
      // we encounter this situation
      LOG_TOPIC(ERR, arangodb::Logger::FIXME)
          << "database subdirectory '" << directory
          << "' is not writable for current user";

      return TRI_ERROR_ARANGO_DATADIR_NOT_WRITABLE;
    }

    int res = TRI_ERROR_NO_ERROR;

    try {
      VPackBuilder builder = loadCollectionInfo(vocbase, directory);
      VPackSlice info = builder.slice();

      if (VelocyPackHelper::readBooleanValue(info, "deleted", false)) {
        std::string name = VelocyPackHelper::getStringValue(info, "name", "");
        _deleted.emplace_back(std::make_pair(name, directory));
        continue;
      }
      // add collection info
      result.add(info);
    } catch (arangodb::basics::Exception const& e) {
      std::string tmpfile = FileUtils::buildFilename(directory, ".tmp");

      if (TRI_ExistsFile(tmpfile.c_str())) {
        LOG_TOPIC(TRACE, arangodb::Logger::FIXME)
            << "ignoring temporary directory '" << tmpfile << "'";
        // temp file still exists. this means the collection was not created
        // fully and needs to be ignored
        continue;  // ignore this directory
      }

      res = e.code();

      LOG_TOPIC(ERR, arangodb::Logger::FIXME)
          << "cannot read collection info file in directory '" << directory
          << "': " << TRI_errno_string(res);

      return res;
    }
  }

  result.close();

  return TRI_ERROR_NO_ERROR;
}

int MMFilesEngine::getViews(TRI_vocbase_t* vocbase,
                            arangodb::velocypack::Builder& result) {
  result.openArray();

  std::string const path = databaseDirectory(vocbase->id());
  std::vector<std::string> files = TRI_FilesDirectory(path.c_str());

  for (auto const& name : files) {
    TRI_ASSERT(!name.empty());

    if (!StringUtils::isPrefix(name, "view-") ||
        StringUtils::isSuffix(name, ".tmp")) {
      // no match, ignore this file
      continue;
    }

    std::string const directory = FileUtils::buildFilename(path, name);

    if (!TRI_IsDirectory(directory.c_str())) {
      LOG_TOPIC(DEBUG, arangodb::Logger::FIXME) << "ignoring non-directory '"
                                                << directory << "'";
      continue;
    }

    if (!TRI_IsWritable(directory.c_str())) {
      // the collection directory we found is not writable for the current
      // user. this can cause serious trouble so we will abort the server start
      // if
      // we encounter this situation
      LOG_TOPIC(ERR, arangodb::Logger::FIXME)
          << "database subdirectory '" << directory
          << "' is not writable for current user";

      return TRI_ERROR_ARANGO_DATADIR_NOT_WRITABLE;
    }

    int res = TRI_ERROR_NO_ERROR;

    try {
      VPackBuilder builder = loadViewInfo(vocbase, directory);
      VPackSlice info = builder.slice();

      LOG_TOPIC(TRACE, Logger::FIXME) << "got view slice: " << info.toJson();

      if (VelocyPackHelper::readBooleanValue(info, "deleted", false)) {
        std::string name = VelocyPackHelper::getStringValue(info, "name", "");
        _deleted.emplace_back(std::make_pair(name, directory));
        continue;
      }
      // add view info
      result.add(info);
    } catch (arangodb::basics::Exception const& e) {
      std::string tmpfile = FileUtils::buildFilename(directory, ".tmp");

      if (TRI_ExistsFile(tmpfile.c_str())) {
        LOG_TOPIC(TRACE, arangodb::Logger::FIXME)
            << "ignoring temporary directory '" << tmpfile << "'";
        // temp file still exists. this means the view was not created
        // fully and needs to be ignored
        continue;  // ignore this directory
      }

      res = e.code();

      LOG_TOPIC(ERR, arangodb::Logger::FIXME)
          << "cannot read view info file in directory '" << directory
          << "': " << TRI_errno_string(res);

      return res;
    }
  }

  result.close();

  return TRI_ERROR_NO_ERROR;
}

void MMFilesEngine::waitForSync(TRI_voc_tick_t tick) {
  MMFilesLogfileManager::instance()->slots()->waitForTick(tick);
}

TRI_vocbase_t* MMFilesEngine::openDatabase(
    arangodb::velocypack::Slice const& args, bool isUpgrade, int& status) {
  VPackSlice idSlice = args.get("id");
  TRI_voc_tick_t id = static_cast<TRI_voc_tick_t>(
      basics::StringUtils::uint64(idSlice.copyString()));
  std::string const name = args.get("name").copyString();

  bool const wasCleanShutdown =
      MMFilesLogfileManager::instance()->hasFoundLastTick();
  status = TRI_ERROR_NO_ERROR;

  // try catch?!
  return openExistingDatabase(id, name, wasCleanShutdown, isUpgrade);
}

TRI_vocbase_t* MMFilesEngine::createDatabaseMMFiles(
    TRI_voc_tick_t id, arangodb::velocypack::Slice const& data) {
  std::string const name = data.get("name").copyString();

  int res = 0;
  waitUntilDeletion(id, true, res);

  res = createDatabaseDirectory(id, name);

  if (res != TRI_ERROR_NO_ERROR) {
    THROW_ARANGO_EXCEPTION(res);
  }

  return openExistingDatabase(id, name, true, false);
}

void MMFilesEngine::prepareDropDatabase(TRI_vocbase_t* vocbase,
                                        bool useWriteMarker, int& status) {
  // signal the compactor thread to finish
  beginShutdownCompactor(vocbase);

  status = saveDatabaseParameters(vocbase->id(), vocbase->name(), true);

  if (status == TRI_ERROR_NO_ERROR) {
    if (useWriteMarker) {
      // TODO: what shall happen in case writeDropMarker() fails?
      writeDropMarker(vocbase->id());
    }
  }
}

/// @brief wait until a database directory disappears
void MMFilesEngine::waitUntilDeletion(TRI_voc_tick_t id, bool force,
                                      int& status) {
  std::string const path = databaseDirectory(id);

  int iterations = 0;
  // wait for at most 30 seconds for the directory to be removed
  while (TRI_IsDirectory(path.c_str())) {
    if (iterations == 0) {
      LOG_TOPIC(TRACE, arangodb::Logger::FIXME)
          << "waiting for deletion of database directory '" << path << "'";
    } else if (iterations >= 30 * 20) {
      LOG_TOPIC(WARN, arangodb::Logger::FIXME)
          << "unable to remove database directory '" << path << "'";

      if (force) {
        LOG_TOPIC(WARN, arangodb::Logger::FIXME)
            << "forcefully deleting database directory '" << path << "'";
        status = dropDatabaseDirectory(path);
        return;
      }
      status = TRI_ERROR_INTERNAL;
      return;
    }

    if (iterations == 5 * 20) {
      LOG_TOPIC(INFO, arangodb::Logger::FIXME)
          << "waiting for deletion of database directory '" << path << "'";
    }

    ++iterations;
    usleep(50000);
  }

  status = TRI_ERROR_NO_ERROR;
  return;
}

// asks the storage engine to create a collection as specified in the VPack
// Slice object and persist the creation info. It is guaranteed by the server
// that no other active collection with the same name and id exists in the same
// database when this function is called. If this operation fails somewhere in
// the middle, the storage engine is required to fully clean up the creation
// and throw only then, so that subsequent collection creation requests will not
// fail.
// the WAL entry for the collection creation will be written *after* the call
// to "createCollection" returns
std::string MMFilesEngine::createCollection(
    TRI_vocbase_t* vocbase, TRI_voc_cid_t id,
    arangodb::LogicalCollection const* parameters) {
  std::string const path = databasePath(vocbase);

  // sanity check
  if (sizeof(TRI_df_header_marker_t) + sizeof(TRI_df_footer_marker_t) >
      parameters->getPhysical()->journalSize()) {
    LOG_TOPIC(ERR, arangodb::Logger::FIXME)
        << "cannot create datafile '" << parameters->name() << "' in '" << path
        << "', maximal size '" << parameters->getPhysical()->journalSize()
        << "' is too small";
    THROW_ARANGO_EXCEPTION(TRI_ERROR_ARANGO_DATAFILE_FULL);
  }

  if (!TRI_IsDirectory(path.c_str())) {
    LOG_TOPIC(ERR, arangodb::Logger::FIXME)
        << "cannot create collection '" << path
        << "', database path is not a directory";
    THROW_ARANGO_EXCEPTION(TRI_ERROR_ARANGO_DATADIR_INVALID);
  }

  TRI_ASSERT(id != 0);
  std::string const dirname = createCollectionDirectoryName(path, id);

  registerCollectionPath(vocbase->id(), id, dirname);

  // directory must not exist
  if (TRI_ExistsFile(dirname.c_str())) {
    LOG_TOPIC(ERR, arangodb::Logger::FIXME)
        << "cannot create collection '" << parameters->name()
        << "' in directory '" << dirname << "': directory already exists";
    THROW_ARANGO_EXCEPTION(
        TRI_ERROR_ARANGO_COLLECTION_DIRECTORY_ALREADY_EXISTS);
  }

  // use a temporary directory first. this saves us from leaving an empty
  // directory behind, and the server refusing to start
  std::string const tmpname = dirname + ".tmp";

  // create directory
  std::string errorMessage;
  long systemError;
  int res = TRI_CreateDirectory(tmpname.c_str(), systemError, errorMessage);

  if (res != TRI_ERROR_NO_ERROR) {
    LOG_TOPIC(ERR, arangodb::Logger::FIXME)
        << "cannot create collection '" << parameters->name()
        << "' in directory '" << path << "': " << TRI_errno_string(res) << " - "
        << systemError << " - " << errorMessage;
    THROW_ARANGO_EXCEPTION(res);
  }

  TRI_IF_FAILURE("CreateCollection::tempDirectory") {
    THROW_ARANGO_EXCEPTION(TRI_ERROR_DEBUG);
  }

  // create a temporary file (.tmp)
  std::string const tmpfile(
      arangodb::basics::FileUtils::buildFilename(tmpname, ".tmp"));
  res = TRI_WriteFile(tmpfile.c_str(), "", 0);

  // this file will be renamed to this filename later...
  std::string const tmpfile2(
      arangodb::basics::FileUtils::buildFilename(dirname, ".tmp"));

  TRI_IF_FAILURE("CreateCollection::tempFile") {
    THROW_ARANGO_EXCEPTION(TRI_ERROR_DEBUG);
  }

  if (res != TRI_ERROR_NO_ERROR) {
    LOG_TOPIC(ERR, arangodb::Logger::FIXME)
        << "cannot create collection '" << parameters->name()
        << "' in directory '" << path << "': " << TRI_errno_string(res) << " - "
        << systemError << " - " << errorMessage;
    TRI_RemoveDirectory(tmpname.c_str());
    THROW_ARANGO_EXCEPTION(res);
  }

  TRI_IF_FAILURE("CreateCollection::renameDirectory") {
    THROW_ARANGO_EXCEPTION(TRI_ERROR_DEBUG);
  }

  res = TRI_RenameFile(tmpname.c_str(), dirname.c_str());

  if (res != TRI_ERROR_NO_ERROR) {
    LOG_TOPIC(ERR, arangodb::Logger::FIXME)
        << "cannot create collection '" << parameters->name()
        << "' in directory '" << path << "': " << TRI_errno_string(res) << " - "
        << systemError << " - " << errorMessage;
    TRI_RemoveDirectory(tmpname.c_str());
    THROW_ARANGO_EXCEPTION(res);
  }

  // now we have the collection directory in place with the correct name and a
  // .tmp file in it

  // delete .tmp file
  TRI_UnlinkFile(tmpfile2.c_str());

  // save the parameters file
  bool const doSync =
      application_features::ApplicationServer::getFeature<DatabaseFeature>(
          "Database")
          ->forceSyncProperties();
  saveCollectionInfo(vocbase, id, parameters, doSync);

  return dirname;
}

// asks the storage engine to persist the collection.
// After this call the collection is persisted over recovery.
// This call will write wal markers.
arangodb::Result MMFilesEngine::persistCollection(
    TRI_vocbase_t* vocbase, arangodb::LogicalCollection const* collection) {
  TRI_ASSERT(collection != nullptr);
  TRI_ASSERT(vocbase != nullptr);
  if (inRecovery()) {
    // Nothing to do. In recovery we do not write markers.
    return {};
  }
  VPackBuilder builder =
      collection->toVelocyPackIgnore({"path", "statusString"}, true);
  VPackSlice const slice = builder.slice();

  auto cid = collection->cid();
  TRI_ASSERT(cid != 0);
  TRI_UpdateTickServer(static_cast<TRI_voc_tick_t>(cid));

  int res = TRI_ERROR_NO_ERROR;

  try {
    MMFilesCollectionMarker marker(TRI_DF_MARKER_VPACK_CREATE_COLLECTION,
                                   vocbase->id(), cid, slice);

    MMFilesWalSlotInfoCopy slotInfo =
        MMFilesLogfileManager::instance()->allocateAndWrite(marker, false);

    if (slotInfo.errorCode != TRI_ERROR_NO_ERROR) {
      THROW_ARANGO_EXCEPTION(slotInfo.errorCode);
    }

    return {};
  } catch (arangodb::basics::Exception const& ex) {
    res = ex.code();
  } catch (...) {
    res = TRI_ERROR_INTERNAL;
  }

  LOG_TOPIC(WARN, arangodb::Logger::FIXME)
      << "could not save collection create marker in log: "
      << TRI_errno_string(res);

  return {res, TRI_errno_string(res)};
}

// asks the storage engine to drop the specified collection and persist the
// deletion info. Note that physical deletion of the collection data must not
// be carried out by this call, as there may
// still be readers of the collection's data.
// This call will write the WAL entry for collection deletion
arangodb::Result MMFilesEngine::dropCollection(
    TRI_vocbase_t* vocbase, arangodb::LogicalCollection* collection) {
  if (inRecovery()) {
    // nothing to do here
    return {};
  }
  int res = TRI_ERROR_NO_ERROR;

  try {
    VPackBuilder builder;
    builder.openObject();
    builder.add("id", VPackValue(collection->cid_as_string()));
    builder.add("name", VPackValue(collection->name()));
    builder.close();

    MMFilesCollectionMarker marker(TRI_DF_MARKER_VPACK_DROP_COLLECTION,
                                   vocbase->id(), collection->cid(),
                                   builder.slice());

    MMFilesWalSlotInfoCopy slotInfo =
        MMFilesLogfileManager::instance()->allocateAndWrite(marker, false);

    if (slotInfo.errorCode != TRI_ERROR_NO_ERROR) {
      THROW_ARANGO_EXCEPTION(slotInfo.errorCode);
    }
  } catch (arangodb::basics::Exception const& ex) {
    res = ex.code();
  } catch (...) {
    res = TRI_ERROR_INTERNAL;
  }

  if (res != TRI_ERROR_NO_ERROR) {
    LOG_TOPIC(WARN, arangodb::Logger::FIXME)
        << "could not save collection drop marker in log: "
        << TRI_errno_string(res);
  }

  return {res, TRI_errno_string(res)};
}

// perform a physical deletion of the collection
// After this call data of this collection is corrupted, only perform if
// assured that no one is using the collection anymore
void MMFilesEngine::destroyCollection(TRI_vocbase_t* vocbase,
                                      arangodb::LogicalCollection* collection) {
  std::string const name(collection->name());
  auto physical = static_cast<MMFilesCollection*>(collection->getPhysical());
  TRI_ASSERT(physical != nullptr);
  unregisterCollectionPath(vocbase->id(), collection->cid());

  // delete persistent indexes
  MMFilesPersistentIndexFeature::dropCollection(vocbase->id(),
                                                collection->cid());

  // rename collection directory
  if (physical->path().empty()) {
    return;
  }

  std::string const collectionPath = physical->path();

#ifdef _WIN32
  size_t pos = collectionPath.find_last_of('\\');
#else
  size_t pos = collectionPath.find_last_of('/');
#endif

  bool invalid = false;

  if (pos == std::string::npos || pos + 1 >= collectionPath.size()) {
    invalid = true;
  }

  std::string path;
  std::string relName;
  if (!invalid) {
    // extract path part
    if (pos > 0) {
      path = collectionPath.substr(0, pos);
    }

    // extract relative filename
    relName = collectionPath.substr(pos + 1);

    if (!StringUtils::isPrefix(relName, "collection-") ||
        StringUtils::isSuffix(relName, ".tmp")) {
      invalid = true;
    }
  }

  if (invalid) {
    LOG_TOPIC(ERR, arangodb::Logger::FIXME)
        << "cannot rename dropped collection '" << name << "': unknown path '"
        << physical->path() << "'";
  } else {
    // prefix the collection name with "deleted-"

    std::string const newFilename = FileUtils::buildFilename(
        path, "deleted-" + relName.substr(std::string("collection-").size()));

    // check if target directory already exists
    if (TRI_IsDirectory(newFilename.c_str())) {
      // remove existing target directory
      TRI_RemoveDirectory(newFilename.c_str());
    }

    // perform the rename
    LOG_TOPIC(TRACE, arangodb::Logger::FIXME)
        << "renaming collection directory from '" << physical->path()
        << "' to '" << newFilename << "'";

    std::string systemError;
    int res = TRI_RenameFile(physical->path().c_str(), newFilename.c_str(),
                             nullptr, &systemError);

    if (res != TRI_ERROR_NO_ERROR) {
      if (!systemError.empty()) {
        systemError = ", error details: " + systemError;
      }
      LOG_TOPIC(ERR, arangodb::Logger::FIXME)
          << "cannot rename directory of dropped collection '" << name
          << "' from '" << physical->path() << "' to '" << newFilename
          << "': " << TRI_errno_string(res) << systemError;
    } else {
      LOG_TOPIC(DEBUG, arangodb::Logger::FIXME) << "wiping dropped collection '"
                                                << name << "' from disk";

      res = TRI_RemoveDirectory(newFilename.c_str());

      if (res != TRI_ERROR_NO_ERROR) {
        LOG_TOPIC(ERR, arangodb::Logger::FIXME)
            << "cannot wipe dropped collection '" << name
            << "' from disk: " << TRI_errno_string(res);
      }
    }
  }
}

// asks the storage engine to change properties of the collection as specified
// in
// the VPack Slice object and persist them. If this operation fails
// somewhere in the middle, the storage engine is required to fully revert the
// property changes and throw only then, so that subsequent operations will not
// fail.
// the WAL entry for the propery change will be written *after* the call
// to "changeCollection" returns
void MMFilesEngine::changeCollection(
    TRI_vocbase_t* vocbase, TRI_voc_cid_t id,
    arangodb::LogicalCollection const* parameters, bool doSync) {
  saveCollectionInfo(vocbase, id, parameters, doSync);
}

// asks the storage engine to persist renaming of a collection
// This will write a renameMarker if not in recovery
Result MMFilesEngine::renameCollection(
    TRI_vocbase_t* vocbase, arangodb::LogicalCollection const* collection,
    std::string const& oldName) {
  if (inRecovery()) {
    // Nothing todo. Marker already there
    return {};
  }
  int res = TRI_ERROR_NO_ERROR;
  try {
    VPackBuilder builder;
    builder.openObject();
    builder.add("id", VPackValue(collection->cid_as_string()));
    builder.add("oldName", VPackValue(oldName));
    builder.add("name", VPackValue(collection->name()));
    builder.close();

    MMFilesCollectionMarker marker(TRI_DF_MARKER_VPACK_RENAME_COLLECTION,
                                   vocbase->id(), collection->cid(),
                                   builder.slice());

    MMFilesWalSlotInfoCopy slotInfo =
        MMFilesLogfileManager::instance()->allocateAndWrite(marker, false);

    if (slotInfo.errorCode != TRI_ERROR_NO_ERROR) {
      THROW_ARANGO_EXCEPTION(slotInfo.errorCode);
    }

    res = TRI_ERROR_NO_ERROR;
  } catch (arangodb::basics::Exception const& ex) {
    res = ex.code();
  } catch (...) {
    res = TRI_ERROR_INTERNAL;
  }

  if (res != TRI_ERROR_NO_ERROR) {
    LOG_TOPIC(WARN, arangodb::Logger::FIXME)
        << "could not save collection rename marker in log: "
        << TRI_errno_string(res);
  }
  return {res, TRI_errno_string(res)};
}

void MMFilesEngine::createView(TRI_vocbase_t* vocbase, TRI_voc_cid_t id,
                               arangodb::LogicalView const* parameters) {
  std::string const path = databasePath(vocbase);

  if (!TRI_IsDirectory(path.c_str())) {
    LOG_TOPIC(ERR, arangodb::Logger::FIXME)
        << "cannot create view '" << path
        << "', database path is not a directory";
    THROW_ARANGO_EXCEPTION(TRI_ERROR_ARANGO_DATADIR_INVALID);
  }

  TRI_ASSERT(id != 0);
  std::string const dirname = createViewDirectoryName(path, id);

  registerViewPath(vocbase->id(), id, dirname);

  // directory must not exist
  if (TRI_ExistsFile(dirname.c_str())) {
    LOG_TOPIC(ERR, arangodb::Logger::FIXME)
        << "cannot create view '" << parameters->name() << "' in directory '"
        << dirname << "': directory already exists";
    THROW_ARANGO_EXCEPTION(
        TRI_ERROR_ARANGO_COLLECTION_DIRECTORY_ALREADY_EXISTS);  // TODO: change
                                                                // error code
  }

  // use a temporary directory first. this saves us from leaving an empty
  // directory behind, and the server refusing to start
  std::string const tmpname = dirname + ".tmp";

  // create directory
  std::string errorMessage;
  long systemError;
  int res = TRI_CreateDirectory(tmpname.c_str(), systemError, errorMessage);

  if (res != TRI_ERROR_NO_ERROR) {
    LOG_TOPIC(ERR, arangodb::Logger::FIXME)
        << "cannot create view '" << parameters->name() << "' in directory '"
        << path << "': " << TRI_errno_string(res) << " - " << systemError
        << " - " << errorMessage;
    THROW_ARANGO_EXCEPTION(res);
  }

  TRI_IF_FAILURE("CreateView::tempDirectory") {
    THROW_ARANGO_EXCEPTION(TRI_ERROR_DEBUG);
  }

  // create a temporary file (.tmp)
  std::string const tmpfile(
      arangodb::basics::FileUtils::buildFilename(tmpname, ".tmp"));
  res = TRI_WriteFile(tmpfile.c_str(), "", 0);

  // this file will be renamed to this filename later...
  std::string const tmpfile2(
      arangodb::basics::FileUtils::buildFilename(dirname, ".tmp"));

  TRI_IF_FAILURE("CreateView::tempFile") {
    THROW_ARANGO_EXCEPTION(TRI_ERROR_DEBUG);
  }

  if (res != TRI_ERROR_NO_ERROR) {
    LOG_TOPIC(ERR, arangodb::Logger::FIXME)
        << "cannot create view '" << parameters->name() << "' in directory '"
        << path << "': " << TRI_errno_string(res) << " - " << systemError
        << " - " << errorMessage;
    TRI_RemoveDirectory(tmpname.c_str());
    THROW_ARANGO_EXCEPTION(res);
  }

  TRI_IF_FAILURE("CreateView::renameDirectory") {
    THROW_ARANGO_EXCEPTION(TRI_ERROR_DEBUG);
  }

  res = TRI_RenameFile(tmpname.c_str(), dirname.c_str());

  if (res != TRI_ERROR_NO_ERROR) {
    LOG_TOPIC(ERR, arangodb::Logger::FIXME)
        << "cannot create view '" << parameters->name() << "' in directory '"
        << path << "': " << TRI_errno_string(res) << " - " << systemError
        << " - " << errorMessage;
    TRI_RemoveDirectory(tmpname.c_str());
    THROW_ARANGO_EXCEPTION(res);
  }

  // now we have the directory in place with the correct name and a .tmp file in
  // it

  // delete .tmp file
  TRI_UnlinkFile(tmpfile2.c_str());

  // save the parameters file
  bool const doSync =
      application_features::ApplicationServer::getFeature<DatabaseFeature>(
          "Database")
          ->forceSyncProperties();
  saveViewInfo(vocbase, id, parameters, doSync);
}

arangodb::Result MMFilesEngine::persistView(TRI_vocbase_t* vocbase,
                                            arangodb::LogicalView const* view) {
  TRI_ASSERT(view != nullptr);
  TRI_ASSERT(vocbase != nullptr);
  if (inRecovery()) {
    // Nothing to do. In recovery we do not write markers.
    return {};
  }

  VPackBuilder builder;
  builder.openObject();
  view->toVelocyPack(builder, true, true);
  builder.close();

  VPackSlice const slice = builder.slice();

  auto id = view->id();
  TRI_ASSERT(id != 0);
  TRI_UpdateTickServer(static_cast<TRI_voc_tick_t>(id));

  int res = TRI_ERROR_NO_ERROR;

  try {
    MMFilesViewMarker marker(TRI_DF_MARKER_VPACK_CREATE_VIEW, vocbase->id(), id,
                             slice);

    MMFilesWalSlotInfoCopy slotInfo =
        MMFilesLogfileManager::instance()->allocateAndWrite(marker, false);

    if (slotInfo.errorCode != TRI_ERROR_NO_ERROR) {
      THROW_ARANGO_EXCEPTION(slotInfo.errorCode);
    }

    return {};
  } catch (arangodb::basics::Exception const& ex) {
    res = ex.code();
  } catch (...) {
    res = TRI_ERROR_INTERNAL;
  }

  LOG_TOPIC(WARN, arangodb::Logger::FIXME)
      << "could not save view create marker in log: " << TRI_errno_string(res);

  return {res, TRI_errno_string(res)};
}

arangodb::Result MMFilesEngine::dropView(TRI_vocbase_t* vocbase,
                                         arangodb::LogicalView* view) {
  if (inRecovery()) {
    // nothing to do here
    return {};
  }
  int res = TRI_ERROR_NO_ERROR;

  try {
    VPackBuilder builder;
    builder.openObject();
    builder.add("id", VPackValue(std::to_string(view->id())));
    builder.add("name", VPackValue(view->name()));
    builder.close();

    MMFilesCollectionMarker marker(TRI_DF_MARKER_VPACK_DROP_VIEW, vocbase->id(),
                                   view->id(), builder.slice());

    MMFilesWalSlotInfoCopy slotInfo =
        MMFilesLogfileManager::instance()->allocateAndWrite(marker, false);

    if (slotInfo.errorCode != TRI_ERROR_NO_ERROR) {
      THROW_ARANGO_EXCEPTION(slotInfo.errorCode);
    }
  } catch (arangodb::basics::Exception const& ex) {
    res = ex.code();
  } catch (...) {
    res = TRI_ERROR_INTERNAL;
  }

  if (res != TRI_ERROR_NO_ERROR) {
    LOG_TOPIC(WARN, arangodb::Logger::FIXME)
        << "could not save view drop marker in log: " << TRI_errno_string(res);
  }

  return {res, TRI_errno_string(res)};
}

void MMFilesEngine::destroyView(TRI_vocbase_t* vocbase,
                                arangodb::LogicalView* view) {
  std::string const name(view->name());
  auto physical = static_cast<MMFilesView*>(view->getPhysical());
  TRI_ASSERT(physical != nullptr);

  // rename view directory
  if (physical->path().empty()) {
    return;
  }

  std::string const viewPath = physical->path();

#ifdef _WIN32
  size_t pos = viewPath.find_last_of('\\');
#else
  size_t pos = viewPath.find_last_of('/');
#endif

  bool invalid = false;

  if (pos == std::string::npos || pos + 1 >= viewPath.size()) {
    invalid = true;
  }

  std::string path;
  std::string relName;
  if (!invalid) {
    // extract path part
    if (pos > 0) {
      path = viewPath.substr(0, pos);
    }

    // extract relative filename
    relName = viewPath.substr(pos + 1);

    if (!StringUtils::isPrefix(relName, "view-") ||
        StringUtils::isSuffix(relName, ".tmp")) {
      invalid = true;
    }
  }

  if (invalid) {
    LOG_TOPIC(ERR, arangodb::Logger::FIXME) << "cannot rename dropped view '"
                                            << name << "': unknown path '"
                                            << physical->path() << "'";
  } else {
    // prefix the collection name with "deleted-"

    std::string const newFilename = FileUtils::buildFilename(
        path, "deleted-" + relName.substr(std::string("view-").size()));

    // check if target directory already exists
    if (TRI_IsDirectory(newFilename.c_str())) {
      // remove existing target directory
      TRI_RemoveDirectory(newFilename.c_str());
    }

    // perform the rename
    LOG_TOPIC(TRACE, arangodb::Logger::FIXME)
        << "renaming view directory from '" << physical->path() << "' to '"
        << newFilename << "'";

    std::string systemError;
    int res = TRI_RenameFile(physical->path().c_str(), newFilename.c_str(),
                             nullptr, &systemError);

    if (res != TRI_ERROR_NO_ERROR) {
      if (!systemError.empty()) {
        systemError = ", error details: " + systemError;
      }
      LOG_TOPIC(ERR, arangodb::Logger::FIXME)
          << "cannot rename directory of dropped view '" << name << "' from '"
          << physical->path() << "' to '" << newFilename
          << "': " << TRI_errno_string(res) << systemError;
    } else {
      LOG_TOPIC(DEBUG, arangodb::Logger::FIXME) << "wiping dropped view '"
                                                << name << "' from disk";

      res = TRI_RemoveDirectory(newFilename.c_str());

      if (res != TRI_ERROR_NO_ERROR) {
        LOG_TOPIC(ERR, arangodb::Logger::FIXME)
            << "cannot wipe dropped view '" << name
            << "' from disk: " << TRI_errno_string(res);
      }
    }
  }
}

void MMFilesEngine::saveViewInfo(TRI_vocbase_t* vocbase, TRI_voc_cid_t id,
                                 arangodb::LogicalView const* view,
                                 bool forceSync) const {
  std::string const filename = viewParametersFilename(vocbase->id(), id);

  VPackBuilder builder;
  builder.openObject();
  view->toVelocyPack(builder, true, true);
  builder.close();

  LOG_TOPIC(TRACE, Logger::FIXME) << "storing view properties in file '" << filename << "': " << builder.slice().toJson();

  bool ok =
      VelocyPackHelper::velocyPackToFile(filename, builder.slice(), forceSync);

  if (!ok) {
    int res = TRI_errno();
    THROW_ARANGO_EXCEPTION_MESSAGE(
        res,
        std::string("cannot save view properties file '") + filename +
            "': " + TRI_errno_string(res));
  }
}

// asks the storage engine to change properties of the view as specified in
// the VPack Slice object and persist them. If this operation fails
// somewhere in the middle, the storage engine is required to fully revert the
// property changes and throw only then, so that subsequent operations will not
// fail.
// the WAL entry for the propery change will be written *after* the call
// to "changeView" returns
void MMFilesEngine::changeView(TRI_vocbase_t* vocbase, TRI_voc_cid_t id,
                               arangodb::LogicalView const* view, bool doSync) {
  saveViewInfo(vocbase, id, view, doSync);
}

// asks the storage engine to create an index as specified in the VPack
// Slice object and persist the creation info. The database id, collection id
// and index data are passed in the Slice object. Note that this function
// is not responsible for inserting the individual documents into the index.
// If this operation fails somewhere in the middle, the storage engine is
// required
// to fully clean up the creation and throw only then, so that subsequent index
// creation requests will not fail.
// the WAL entry for the index creation will be written *after* the call
// to "createIndex" returns
void MMFilesEngine::createIndex(TRI_vocbase_t* vocbase,
                                TRI_voc_cid_t collectionId, TRI_idx_iid_t id,
                                arangodb::velocypack::Slice const& data) {
  // construct filename
  std::string const filename = indexFilename(vocbase->id(), collectionId, id);

  // and save
  bool const doSync =
      application_features::ApplicationServer::getFeature<DatabaseFeature>(
          "Database")
          ->forceSyncProperties();
  bool ok = arangodb::basics::VelocyPackHelper::velocyPackToFile(filename, data,
                                                                 doSync);

  if (!ok) {
    LOG_TOPIC(ERR, arangodb::Logger::FIXME) << "cannot save index definition: "
                                            << TRI_last_error();
    THROW_ARANGO_EXCEPTION(TRI_errno());
  }
}

// asks the storage engine to drop the specified index and persist the deletion
// info. Note that physical deletion of the index must not be carried out by
// this call,
// as there may still be users of the index. It is recommended that this
// operation
// only sets a deletion flag for the index but let's an async task perform
// the actual deletion.
// the WAL entry for index deletion will be written *after* the call
// to "dropIndex" returns
void MMFilesEngine::dropIndex(TRI_vocbase_t* vocbase,
                              TRI_voc_cid_t collectionId, TRI_idx_iid_t id) {
  // construct filename
  std::string const filename = indexFilename(vocbase->id(), collectionId, id);

  int res = TRI_UnlinkFile(filename.c_str());

  if (res != TRI_ERROR_NO_ERROR) {
    LOG_TOPIC(ERR, arangodb::Logger::FIXME)
        << "cannot remove index definition in file '" << filename
        << "': " << TRI_errno_string(res);
  }
}

void MMFilesEngine::dropIndexWalMarker(TRI_vocbase_t* vocbase,
                                       TRI_voc_cid_t collectionId,
                                       arangodb::velocypack::Slice const& data,
                                       bool writeMarker, int& error) {
  error = TRI_ERROR_NO_ERROR;
  if (!writeMarker) {
    return;
  }

  try {
    MMFilesCollectionMarker marker(TRI_DF_MARKER_VPACK_DROP_INDEX,
                                   vocbase->id(), collectionId, data);

    MMFilesWalSlotInfoCopy slotInfo =
        MMFilesLogfileManager::instance()->allocateAndWrite(marker, false);
    error = slotInfo.errorCode;
  } catch (arangodb::basics::Exception const& ex) {
    error = ex.code();
  } catch (...) {
    error = TRI_ERROR_INTERNAL;
  }
}

/// @brief callback for unloading a collection
static bool UnloadCollectionCallback(LogicalCollection* collection) {
  TRI_ASSERT(collection != nullptr);

  WRITE_LOCKER_EVENTUAL(locker, collection->lock());

  if (collection->status() != TRI_VOC_COL_STATUS_UNLOADING) {
    return false;
  }

  auto ditches =
      arangodb::MMFilesCollection::toMMFilesCollection(collection)->ditches();

  if (ditches->contains(arangodb::MMFilesDitch::TRI_DITCH_DOCUMENT) ||
      ditches->contains(arangodb::MMFilesDitch::TRI_DITCH_REPLICATION) ||
      ditches->contains(arangodb::MMFilesDitch::TRI_DITCH_COMPACTION)) {
    locker.unlock();

    // still some ditches left...
    // as the cleanup thread has already popped the unload ditch from the
    // ditches list,
    // we need to insert a new one to really execute the unload
    collection->vocbase()->unloadCollection(collection, false);
    return false;
  }

  int res = collection->close();

  if (res != TRI_ERROR_NO_ERROR) {
    std::string const colName(collection->name());
    LOG_TOPIC(ERR, arangodb::Logger::FIXME) << "failed to close collection '"
                                            << colName << "': " << res;

    collection->setStatus(TRI_VOC_COL_STATUS_CORRUPTED);
    return true;
  }

  collection->setStatus(TRI_VOC_COL_STATUS_UNLOADED);

  return true;
}

void MMFilesEngine::unloadCollection(TRI_vocbase_t* vocbase,
                                     LogicalCollection* collection) {
  // add callback for unload
  arangodb::MMFilesCollection::toMMFilesCollection(collection)
      ->ditches()
      ->createMMFilesUnloadCollectionDitch(collection, UnloadCollectionCallback,
                                           __FILE__, __LINE__);

<<<<<<< HEAD

/// @brief callback for unloading a collection
static bool UnloadCollectionCallback(LogicalCollection* collection) {
  TRI_ASSERT(collection != nullptr);

  
  WRITE_LOCKER_EVENTUAL(locker, collection->lock());

  if (collection->status() != TRI_VOC_COL_STATUS_UNLOADING) {
    return false;
  }

  auto ditches =
      arangodb::MMFilesCollection::toMMFilesCollection(collection)->ditches();

  if (ditches->contains(arangodb::MMFilesDitch::TRI_DITCH_DOCUMENT) ||
      ditches->contains(arangodb::MMFilesDitch::TRI_DITCH_REPLICATION) ||
      ditches->contains(arangodb::MMFilesDitch::TRI_DITCH_COMPACTION)) {
    locker.unlock();

    // still some ditches left...
    // as the cleanup thread has already popped the unload ditch from the
    // ditches list,
    // we need to insert a new one to really execute the unload
    collection->vocbase()->unloadCollection(collection, false);
    return false;
  }

  int res = collection->close();

  if (res != TRI_ERROR_NO_ERROR) {
    std::string const colName(collection->name());
    LOG_TOPIC(ERR, arangodb::Logger::FIXME) << "failed to close collection '" << colName
             << "': " << res;

    collection->setStatus(TRI_VOC_COL_STATUS_CORRUPTED);
    return true;
  }

  collection->setStatus(TRI_VOC_COL_STATUS_UNLOADED);

  return true;
}

void MMFilesEngine::unloadCollection(TRI_vocbase_t* vocbase, LogicalCollection* collection) {
  // add callback for unload
  arangodb::MMFilesCollection::toMMFilesCollection(collection)
      ->ditches()
      ->createMMFilesUnloadCollectionDitch(collection, UnloadCollectionCallback,
                                    __FILE__, __LINE__);
 
=======
>>>>>>> 1ab8c443
  signalCleanup(vocbase);
}

void MMFilesEngine::signalCleanup(TRI_vocbase_t* vocbase) {
  MUTEX_LOCKER(locker, _threadsLock);

  auto it = _cleanupThreads.find(vocbase);

  if (it == _cleanupThreads.end()) {
    return;
  }

  (*it).second->signal();
}

// iterate all documents of the underlying collection
// this is called when a collection is openend, and all its documents need to be
// added to
// indexes etc.
void MMFilesEngine::iterateDocuments(
    TRI_voc_tick_t databaseId, TRI_voc_cid_t collectionId,
    std::function<void(arangodb::velocypack::Slice const&)> const& cb) {}

// adds a document to the storage engine
// this will be called by the WAL collector when surviving documents are being
// moved
// into the storage engine's realm
void MMFilesEngine::addDocumentRevision(
    TRI_voc_tick_t databaseId, TRI_voc_cid_t collectionId,
    arangodb::velocypack::Slice const& document) {}

// removes a document from the storage engine
// this will be called by the WAL collector when non-surviving documents are
// being removed
// from the storage engine's realm
void MMFilesEngine::removeDocumentRevision(
    TRI_voc_tick_t databaseId, TRI_voc_cid_t collectionId,
    arangodb::velocypack::Slice const& document) {}

/// @brief scans a collection and locates all files
MMFilesEngineCollectionFiles MMFilesEngine::scanCollectionDirectory(
    std::string const& path) {
  LOG_TOPIC(TRACE, Logger::DATAFILES) << "scanning collection directory '"
                                      << path << "'";

  MMFilesEngineCollectionFiles structure;

  // check files within the directory
  std::vector<std::string> files = TRI_FilesDirectory(path.c_str());

  for (auto const& file : files) {
    std::vector<std::string> parts = StringUtils::split(file, '.');

    if (parts.size() < 2 || parts.size() > 3 || parts[0].empty()) {
      LOG_TOPIC(DEBUG, Logger::DATAFILES)
          << "ignoring file '" << file
          << "' because it does not look like a datafile";
      continue;
    }

    std::string filename = FileUtils::buildFilename(path, file);
    std::string extension = parts[1];
    std::string isDead = (parts.size() > 2) ? parts[2] : "";

    std::vector<std::string> next = StringUtils::split(parts[0], "-");

    if (next.size() < 2) {
      LOG_TOPIC(DEBUG, Logger::DATAFILES)
          << "ignoring file '" << file
          << "' because it does not look like a datafile";
      continue;
    }

    std::string filetype = next[0];
    next.erase(next.begin());
    std::string qualifier = StringUtils::join(next, '-');

    // file is dead
    if (!isDead.empty()) {
      if (isDead == "dead") {
        FileUtils::remove(filename);
      } else {
        LOG_TOPIC(DEBUG, Logger::DATAFILES)
            << "ignoring file '" << file
            << "' because it does not look like a datafile";
      }

      continue;
    }

    // file is an index
    if (filetype == "index" && extension == "json") {
      structure.indexes.emplace_back(filename);
      continue;
    }

    // file is a journal or datafile
    if (extension == "db") {
      // file is a journal
      if (filetype == "journal") {
        structure.journals.emplace_back(filename);
      }

      // file is a datafile
      else if (filetype == "datafile") {
        structure.datafiles.emplace_back(filename);
      }

      // file is a left-over compaction file. rename it back
      else if (filetype == "compaction") {
        std::string relName = "datafile-" + qualifier + "." + extension;
        std::string newName = FileUtils::buildFilename(path, relName);

        if (FileUtils::exists(newName)) {
          // we have a compaction-xxxx and a datafile-xxxx file. we'll keep
          // the datafile

          FileUtils::remove(filename);

          LOG_TOPIC(WARN, Logger::DATAFILES)
              << "removing left-over compaction file '" << filename << "'";

          continue;
        } else {
          // this should fail, but shouldn't do any harm either...
          FileUtils::remove(newName);

          // rename the compactor to a datafile
          int res = TRI_RenameFile(filename.c_str(), newName.c_str());

          if (res != TRI_ERROR_NO_ERROR) {
            LOG_TOPIC(ERR, Logger::DATAFILES)
                << "unable to rename compaction file '" << filename << "'";
            continue;
          }
        }

        structure.datafiles.emplace_back(filename);
      }

      // temporary file, we can delete it!
      else if (filetype == "temp") {
        LOG_TOPIC(WARN, Logger::DATAFILES)
            << "found temporary file '" << filename
            << "', which is probably a left-over. deleting it";
        FileUtils::remove(filename);
      }

      // ups, what kind of file is that
      else {
        LOG_TOPIC(ERR, Logger::DATAFILES) << "unknown datafile type '" << file
                                          << "'";
      }
    }
  }

  // now sort the files in the structures that we created.
  // the sorting allows us to iterate the files in the correct order
  std::sort(structure.journals.begin(), structure.journals.end(),
            DatafileIdStringComparator());
  std::sort(structure.compactors.begin(), structure.compactors.end(),
            DatafileIdStringComparator());
  std::sort(structure.datafiles.begin(), structure.datafiles.end(),
            DatafileIdStringComparator());
  std::sort(structure.indexes.begin(), structure.indexes.end(),
            DatafileIdStringComparator());

  return structure;
}

void MMFilesEngine::verifyDirectories() {
  if (!TRI_IsDirectory(_basePath.c_str())) {
    LOG_TOPIC(ERR, arangodb::Logger::FIXME) << "database path '" << _basePath
                                            << "' is not a directory";

    THROW_ARANGO_EXCEPTION(TRI_ERROR_ARANGO_DATADIR_INVALID);
  }

  if (!TRI_IsWritable(_basePath.c_str())) {
    // database directory is not writable for the current user... bad luck
    LOG_TOPIC(ERR, arangodb::Logger::FIXME)
        << "database directory '" << _basePath
        << "' is not writable for current user";

    THROW_ARANGO_EXCEPTION(TRI_ERROR_ARANGO_DATADIR_NOT_WRITABLE);
  }

  // verify existence of "databases" subdirectory
  if (!TRI_IsDirectory(_databasePath.c_str())) {
    long systemError;
    std::string errorMessage;
    int res =
        TRI_CreateDirectory(_databasePath.c_str(), systemError, errorMessage);

    if (res != TRI_ERROR_NO_ERROR) {
      LOG_TOPIC(ERR, arangodb::Logger::FIXME)
          << "unable to create database directory '" << _databasePath
          << "': " << errorMessage;

      THROW_ARANGO_EXCEPTION(TRI_ERROR_ARANGO_DATADIR_NOT_WRITABLE);
    }
  }

  if (!TRI_IsWritable(_databasePath.c_str())) {
    LOG_TOPIC(ERR, arangodb::Logger::FIXME)
        << "database directory '" << _databasePath << "' is not writable";

    THROW_ARANGO_EXCEPTION(TRI_ERROR_ARANGO_DATADIR_NOT_WRITABLE);
  }
}

/// @brief get the names of all databases
std::vector<std::string> MMFilesEngine::getDatabaseNames() const {
  std::vector<std::string> databases;

  for (auto const& name : TRI_FilesDirectory(_databasePath.c_str())) {
    TRI_ASSERT(!name.empty());

    if (!basics::StringUtils::isPrefix(name, "database-")) {
      // found some other file
      continue;
    }

    // found a database name
    std::string const dname(
        arangodb::basics::FileUtils::buildFilename(_databasePath, name));

    if (TRI_IsDirectory(dname.c_str())) {
      databases.emplace_back(name);
    }
  }

  // sort by id
  std::sort(databases.begin(), databases.end(), DatabaseIdStringComparator());

  return databases;
}

/// @brief create a new database directory
int MMFilesEngine::createDatabaseDirectory(TRI_voc_tick_t id,
                                           std::string const& name) {
  std::string const dirname = databaseDirectory(id);

  // use a temporary directory first. otherwise, if creation fails, the server
  // might be left with an empty database directory at restart, and abort.

  std::string const tmpname(dirname + ".tmp");

  if (TRI_IsDirectory(tmpname.c_str())) {
    TRI_RemoveDirectory(tmpname.c_str());
  }

  std::string errorMessage;
  long systemError;

  int res = TRI_CreateDirectory(tmpname.c_str(), systemError, errorMessage);

  if (res != TRI_ERROR_NO_ERROR) {
    if (res != TRI_ERROR_FILE_EXISTS) {
      LOG_TOPIC(ERR, arangodb::Logger::FIXME)
          << "failed to create database directory: " << errorMessage;
    }
    return res;
  }

  TRI_IF_FAILURE("CreateDatabase::tempDirectory") { return TRI_ERROR_DEBUG; }

  std::string const tmpfile(
      arangodb::basics::FileUtils::buildFilename(tmpname, ".tmp"));
  res = TRI_WriteFile(tmpfile.c_str(), "", 0);

  TRI_IF_FAILURE("CreateDatabase::tempFile") { return TRI_ERROR_DEBUG; }

  if (res != TRI_ERROR_NO_ERROR) {
    TRI_RemoveDirectory(tmpname.c_str());
    return res;
  }

  // finally rename
  res = TRI_RenameFile(tmpname.c_str(), dirname.c_str());

  TRI_IF_FAILURE("CreateDatabase::renameDirectory") { return TRI_ERROR_DEBUG; }

  if (res != TRI_ERROR_NO_ERROR) {
    TRI_RemoveDirectory(tmpname.c_str());  // clean up
    return res;
  }

  // now everything is valid

  res = saveDatabaseParameters(id, name, false);

  if (res != TRI_ERROR_NO_ERROR) {
    return res;
  }

  // finally remove the .tmp file
  {
    std::string const tmpfile(
        arangodb::basics::FileUtils::buildFilename(dirname, ".tmp"));
    TRI_UnlinkFile(tmpfile.c_str());
  }

  return TRI_ERROR_NO_ERROR;
}

/// @brief save a parameter.json file for a database
int MMFilesEngine::saveDatabaseParameters(TRI_voc_tick_t id,
                                          std::string const& name,
                                          bool deleted) {
  TRI_ASSERT(id > 0);
  TRI_ASSERT(!name.empty());

  VPackBuilder builder = databaseToVelocyPack(id, name, deleted);
  std::string const file = databaseParametersFilename(id);

  if (!arangodb::basics::VelocyPackHelper::velocyPackToFile(
          file, builder.slice(), true)) {
    LOG_TOPIC(ERR, arangodb::Logger::FIXME)
        << "cannot save database information in file '" << file << "'";
    return TRI_ERROR_INTERNAL;
  }

  return TRI_ERROR_NO_ERROR;
}

VPackBuilder MMFilesEngine::databaseToVelocyPack(TRI_voc_tick_t id,
                                                 std::string const& name,
                                                 bool deleted) const {
  TRI_ASSERT(id > 0);
  TRI_ASSERT(!name.empty());

  VPackBuilder builder;
  builder.openObject();
  builder.add("id", VPackValue(std::to_string(id)));
  builder.add("name", VPackValue(name));
  builder.add("deleted", VPackValue(deleted));
  builder.close();

  return builder;
}

std::string MMFilesEngine::databaseDirectory(TRI_voc_tick_t id) const {
  return _databasePath + "database-" + std::to_string(id);
}

std::string MMFilesEngine::databaseParametersFilename(TRI_voc_tick_t id) const {
  return basics::FileUtils::buildFilename(databaseDirectory(id),
                                          parametersFilename());
}

std::string MMFilesEngine::collectionDirectory(TRI_voc_tick_t databaseId,
                                               TRI_voc_cid_t id) const {
  READ_LOCKER(locker, _pathsLock);

  auto it = _collectionPaths.find(databaseId);

  if (it == _collectionPaths.end()) {
    THROW_ARANGO_EXCEPTION_MESSAGE(
        TRI_ERROR_INTERNAL,
        "trying to determine directory for unknown database");
  }

  auto it2 = (*it).second.find(id);

  if (it2 == (*it).second.end()) {
    THROW_ARANGO_EXCEPTION_MESSAGE(
        TRI_ERROR_INTERNAL,
        "trying to determine directory for unknown collection");
  }
  return (*it2).second;
}

/// @brief build a parameters filename (absolute path)
std::string MMFilesEngine::collectionParametersFilename(
    TRI_voc_tick_t databaseId, TRI_voc_cid_t id) const {
  return basics::FileUtils::buildFilename(collectionDirectory(databaseId, id),
                                          parametersFilename());
}

std::string MMFilesEngine::viewDirectory(TRI_voc_tick_t databaseId,
                                         TRI_voc_cid_t id) const {
  READ_LOCKER(locker, _pathsLock);

  auto it = _viewPaths.find(databaseId);

  if (it == _viewPaths.end()) {
    THROW_ARANGO_EXCEPTION_MESSAGE(
        TRI_ERROR_INTERNAL,
        "trying to determine directory for unknown database");
  }

  auto it2 = (*it).second.find(id);

  if (it2 == (*it).second.end()) {
    THROW_ARANGO_EXCEPTION_MESSAGE(
        TRI_ERROR_INTERNAL, "trying to determine directory for unknown view");
  }
  return (*it2).second;
}

/// @brief build a parameters filename (absolute path)
std::string MMFilesEngine::viewParametersFilename(TRI_voc_tick_t databaseId,
                                                  TRI_voc_cid_t id) const {
  return basics::FileUtils::buildFilename(viewDirectory(databaseId, id),
                                          parametersFilename());
}

/// @brief build an index filename (absolute path)
std::string MMFilesEngine::indexFilename(TRI_voc_tick_t databaseId,
                                         TRI_voc_cid_t collectionId,
                                         TRI_idx_iid_t id) const {
  return basics::FileUtils::buildFilename(
      collectionDirectory(databaseId, collectionId), indexFilename(id));
}

/// @brief build an index filename (relative path)
std::string MMFilesEngine::indexFilename(TRI_idx_iid_t id) const {
  return std::string("index-") + std::to_string(id) + ".json";
}

/// @brief open an existing database. internal function
TRI_vocbase_t* MMFilesEngine::openExistingDatabase(TRI_voc_tick_t id,
                                                   std::string const& name,
                                                   bool wasCleanShutdown,
                                                   bool isUpgrade) {
  auto vocbase =
      std::make_unique<TRI_vocbase_t>(TRI_VOCBASE_TYPE_NORMAL, id, name);

  // scan the database path for views
  try {
    VPackBuilder builder;
    int res = getViews(vocbase.get(), builder);

    if (res != TRI_ERROR_NO_ERROR) {
      THROW_ARANGO_EXCEPTION(res);
    }

    VPackSlice slice = builder.slice();
    TRI_ASSERT(slice.isArray());
  
    ViewTypesFeature* viewTypesFeature =
        application_features::ApplicationServer::getFeature<ViewTypesFeature>(
            "ViewTypes");

    for (auto const& it : VPackArrayIterator(slice)) {
      // we found a view that is still active

      std::string type = it.get("type").copyString();
      // will throw if type is invalid
      ViewCreator& creator = viewTypesFeature->creator(type);

      TRI_ASSERT(!it.get("id").isNone());

      std::shared_ptr<LogicalView> view =
          std::make_shared<arangodb::LogicalView>(vocbase.get(), it);
      
      StorageEngine::registerView(vocbase.get(), view);

      auto physical = static_cast<MMFilesView*>(view->getPhysical());
      TRI_ASSERT(physical != nullptr);

      registerViewPath(vocbase->id(), view->id(), physical->path());

      view->spawnImplementation(creator, it, false);
      view->getImplementation()->open();
    }
  } catch (std::exception const& ex) {
    LOG_TOPIC(ERR, arangodb::Logger::FIXME) << "error while opening database: "
                                            << ex.what();
    throw;
  } catch (...) {
    LOG_TOPIC(ERR, arangodb::Logger::FIXME)
        << "error while opening database: unknown exception";
    throw;
  }

  // scan the database path for collections
  try {
    VPackBuilder builder;
    int res = getCollectionsAndIndexes(vocbase.get(), builder, wasCleanShutdown,
                                       isUpgrade);

    if (res != TRI_ERROR_NO_ERROR) {
      THROW_ARANGO_EXCEPTION(res);
    }

    VPackSlice slice = builder.slice();
    TRI_ASSERT(slice.isArray());

    for (auto const& it : VPackArrayIterator(slice)) {
      // we found a collection that is still active
      TRI_ASSERT(!it.get("id").isNone() || !it.get("cid").isNone());
      auto uniqCol =
          std::make_unique<arangodb::LogicalCollection>(vocbase.get(), it);
      auto collection = uniqCol.get();
      TRI_ASSERT(collection != nullptr);
      StorageEngine::registerCollection(vocbase.get(), uniqCol.get());
      // The vocbase has taken over control
      uniqCol.release();

      auto physical =
          static_cast<MMFilesCollection*>(collection->getPhysical());
      TRI_ASSERT(physical != nullptr);

      registerCollectionPath(vocbase->id(), collection->cid(),
                             physical->path());

      if (!wasCleanShutdown) {
        // iterating markers may be time-consuming. we'll only do it if
        // we have to
        LOG_TOPIC(WARN, arangodb::Logger::FIXME)
            << "no shutdown info found. scanning all collection markers in "
               "collection '"
            << collection->name() << "', database '" << vocbase->name() << "'";
        findMaxTickInJournals(physical->path());
      }

      LOG_TOPIC(DEBUG, arangodb::Logger::FIXME) << "added document collection '"
                                                << collection->name() << "'";
    }

    // start cleanup thread
    startCleanup(vocbase.get());

    return vocbase.release();
  } catch (std::exception const& ex) {
    LOG_TOPIC(ERR, arangodb::Logger::FIXME) << "error while opening database: "
                                            << ex.what();
    throw;
  } catch (...) {
    LOG_TOPIC(ERR, arangodb::Logger::FIXME)
        << "error while opening database: unknown exception";
    throw;
  }
}

/// @brief physically erases the database directory
int MMFilesEngine::dropDatabaseDirectory(std::string const& path) {
  // first create a .tmp file in the directory that will help us recover when we
  // crash
  // before the directory deletion is completed
  std::string const tmpfile(
      arangodb::basics::FileUtils::buildFilename(path, ".tmp"));
  // ignore errors from writing this file...
  TRI_WriteFile(tmpfile.c_str(), "", 0);

  return TRI_RemoveDirectoryDeterministic(path.c_str());
}

/// @brief iterate over a set of datafiles, identified by filenames
/// note: the files will be opened and closed
bool MMFilesEngine::iterateFiles(std::vector<std::string> const& files) {
  /// @brief this iterator is called on startup for journal and compactor file
  /// of a collection
  /// it will check the ticks of all markers and update the internal tick
  /// counter accordingly. this is done so we'll not re-assign an already used
  /// tick value
  auto cb = [this](TRI_df_marker_t const* marker,
                   MMFilesDatafile* datafile) -> bool {
    TRI_voc_tick_t markerTick = marker->getTick();

    if (markerTick > _maxTick) {
      _maxTick = markerTick;
    }
    return true;
  };

  for (auto const& filename : files) {
    LOG_TOPIC(DEBUG, arangodb::Logger::FIXME)
        << "iterating over collection journal file '" << filename << "'";

    std::unique_ptr<MMFilesDatafile> datafile(
        MMFilesDatafile::open(filename, true));

    if (datafile != nullptr) {
      TRI_IterateDatafile(datafile.get(), cb);
    }
  }

  return true;
}

/// @brief iterate over the markers in the collection's journals
/// this function is called on server startup for all collections. we do this
/// to get the last tick used in a collection
bool MMFilesEngine::findMaxTickInJournals(std::string const& path) {
  LOG_TOPIC(TRACE, arangodb::Logger::FIXME) << "iterating ticks of journal '"
                                            << path << "'";
  MMFilesEngineCollectionFiles structure = scanCollectionDirectory(path);

  if (structure.journals.empty()) {
    // no journal found for collection. should not happen normally, but if
    // it does, we need to grab the ticks from the datafiles, too
    return iterateFiles(structure.datafiles);
  }

  // compactor files don't need to be iterated... they just contain data
  // copied from other files, so their tick values will never be any higher
  return iterateFiles(structure.journals);
}

/// @brief create a full directory name for a view
std::string MMFilesEngine::createViewDirectoryName(std::string const& basePath,
                                                   TRI_voc_cid_t id) {
  std::string filename("view-");
  filename.append(std::to_string(id));
  filename.push_back('-');
  filename.append(std::to_string(RandomGenerator::interval(UINT32_MAX)));

  return arangodb::basics::FileUtils::buildFilename(basePath, filename);
}

/// @brief create a full directory name for a collection
std::string MMFilesEngine::createCollectionDirectoryName(
    std::string const& basePath, TRI_voc_cid_t cid) {
  std::string filename("collection-");
  filename.append(std::to_string(cid));
  filename.push_back('-');
  filename.append(std::to_string(RandomGenerator::interval(UINT32_MAX)));

  return arangodb::basics::FileUtils::buildFilename(basePath, filename);
}

void MMFilesEngine::registerCollectionPath(TRI_voc_tick_t databaseId,
                                           TRI_voc_cid_t id,
                                           std::string const& path) {
  WRITE_LOCKER(locker, _pathsLock);

  auto it = _collectionPaths.find(databaseId);

  if (it == _collectionPaths.end()) {
    it = _collectionPaths
             .emplace(databaseId,
                      std::unordered_map<TRI_voc_cid_t, std::string>())
             .first;
  }
  (*it).second[id] = path;
}

void MMFilesEngine::unregisterCollectionPath(TRI_voc_tick_t databaseId,
                                             TRI_voc_cid_t id) {
  /*
  WRITE_LOCKER(locker, _pathsLock);

  auto it = _collectionPaths.find(databaseId);

  if (it == _collectionPaths.end()) {
    return;
  }
  (*it).second.erase(id);
  */
}

void MMFilesEngine::registerViewPath(TRI_voc_tick_t databaseId,
                                     TRI_voc_cid_t id,
                                     std::string const& path) {
  WRITE_LOCKER(locker, _pathsLock);

  auto it = _viewPaths.find(databaseId);

  if (it == _viewPaths.end()) {
    it = _viewPaths
             .emplace(databaseId,
                      std::unordered_map<TRI_voc_cid_t, std::string>())
             .first;
  }
  (*it).second[id] = path;
}

void MMFilesEngine::saveCollectionInfo(
    TRI_vocbase_t* vocbase, TRI_voc_cid_t id,
    arangodb::LogicalCollection const* parameters, bool forceSync) const {
  std::string const filename = collectionParametersFilename(vocbase->id(), id);

  VPackBuilder builder =
      parameters->toVelocyPackIgnore({"path", "statusString"}, true);
  TRI_ASSERT(id != 0);

  bool ok =
      VelocyPackHelper::velocyPackToFile(filename, builder.slice(), forceSync);

  if (!ok) {
    int res = TRI_errno();
    THROW_ARANGO_EXCEPTION_MESSAGE(
        res,
        std::string("cannot save collection properties file '") + filename +
            "': " + TRI_errno_string(res));
  }
}

VPackBuilder MMFilesEngine::loadCollectionInfo(TRI_vocbase_t* vocbase,
                                               std::string const& path) {
  // find parameter file
  std::string filename =
      arangodb::basics::FileUtils::buildFilename(path, parametersFilename());

  if (!TRI_ExistsFile(filename.c_str())) {
    filename += ".tmp";  // try file with .tmp extension
    if (!TRI_ExistsFile(filename.c_str())) {
      THROW_ARANGO_EXCEPTION(TRI_ERROR_ARANGO_ILLEGAL_PARAMETER_FILE);
    }
  }

  std::shared_ptr<VPackBuilder> content =
      arangodb::basics::VelocyPackHelper::velocyPackFromFile(filename);
  VPackSlice slice = content->slice();
  if (!slice.isObject()) {
    LOG_TOPIC(ERR, arangodb::Logger::FIXME)
        << "cannot open '" << filename
        << "', collection parameters are not readable";
    THROW_ARANGO_EXCEPTION(TRI_ERROR_ARANGO_ILLEGAL_PARAMETER_FILE);
  }

  if (filename.substr(filename.size() - 4, 4) == ".tmp") {
    // we got a tmp file. Now try saving the original file
    std::string const original(filename.substr(0, filename.size() - 4));
    bool ok = arangodb::basics::VelocyPackHelper::velocyPackToFile(original,
                                                                   slice, true);

    if (!ok) {
      LOG_TOPIC(ERR, arangodb::Logger::FIXME)
          << "cannot store collection parameters in file '" << original << "'";
    }
  }

  // fiddle "isSystem" value, which is not contained in the JSON file
  bool isSystemValue = false;
  if (slice.hasKey("name")) {
    auto name = slice.get("name").copyString();
    if (!name.empty()) {
      isSystemValue = name[0] == '_';
    }
  }

  VPackBuilder patch;
  patch.openObject();
  patch.add("isSystem", VPackValue(isSystemValue));
  patch.add("path", VPackValue(path));

  // auto-magic version detection to disambiguate collections from 3.0 and from
  // 3.1
  if (slice.hasKey("version") && slice.get("version").isNumber() &&
      slice.get("version").getNumber<int>() == LogicalCollection::VERSION_30 &&
      slice.hasKey("allowUserKeys") && slice.hasKey("replicationFactor") &&
      slice.hasKey("numberOfShards")) {
    // these attributes were added to parameter.json in 3.1. so this is a 3.1
    // collection already
    // fix version number
    patch.add("version", VPackValue(LogicalCollection::VERSION_31));
  }

  patch.close();
  VPackBuilder b2 = VPackCollection::merge(slice, patch.slice(), false);
  slice = b2.slice();

  // handle indexes
  std::unordered_set<uint64_t> foundIds;
  VPackBuilder indexesPatch;
  indexesPatch.openObject();
  indexesPatch.add("indexes", VPackValue(VPackValueType::Array));

  // merge indexes into the collection structure
  VPackSlice indexes = slice.get("indexes");
  if (indexes.isArray()) {
    // simply copy over existing index definitions
    for (auto const& it : VPackArrayIterator(indexes)) {
      indexesPatch.add(it);
      VPackSlice id = it.get("id");
      if (id.isString()) {
        foundIds.emplace(basics::StringUtils::uint64(id.copyString()));
      }
    }
  }

  // check files within the directory and find index definitions
  std::vector<std::string> files = TRI_FilesDirectory(path.c_str());

  for (auto const& file : files) {
    std::vector<std::string> parts = StringUtils::split(file, '.');

    if (parts.size() < 2 || parts.size() > 3 || parts[0].empty()) {
      continue;
    }

    std::vector<std::string> next = StringUtils::split(parts[0], "-");
    if (next.size() < 2) {
      continue;
    }

    if (next[0] == "index" && parts[1] == "json") {
      std::string filename =
          arangodb::basics::FileUtils::buildFilename(path, file);
      std::shared_ptr<VPackBuilder> content =
          arangodb::basics::VelocyPackHelper::velocyPackFromFile(filename);
      VPackSlice indexSlice = content->slice();
      if (!indexSlice.isObject()) {
        // invalid index definition
        continue;
      }

      VPackSlice id = indexSlice.get("id");
      if (id.isString()) {
        auto idxId = basics::StringUtils::uint64(id.copyString());
        if (foundIds.find(idxId) == foundIds.end()) {
          foundIds.emplace(idxId);
          indexesPatch.add(indexSlice);
        }
      }
    }
  }

  indexesPatch.close();
  indexesPatch.close();

  return VPackCollection::merge(slice, indexesPatch.slice(), false);
}

VPackBuilder MMFilesEngine::loadViewInfo(TRI_vocbase_t* vocbase,
                                         std::string const& path) {
  // find parameter file
  std::string filename =
      arangodb::basics::FileUtils::buildFilename(path, parametersFilename());

  if (!TRI_ExistsFile(filename.c_str())) {
    filename += ".tmp";  // try file with .tmp extension
    if (!TRI_ExistsFile(filename.c_str())) {
      THROW_ARANGO_EXCEPTION(TRI_ERROR_ARANGO_ILLEGAL_PARAMETER_FILE);
    }
  }

  std::shared_ptr<VPackBuilder> content =
      arangodb::basics::VelocyPackHelper::velocyPackFromFile(filename);
  VPackSlice slice = content->slice();
  if (!slice.isObject()) {
    LOG_TOPIC(ERR, arangodb::Logger::FIXME)
        << "cannot open '" << filename << "', view parameters are not readable";
    THROW_ARANGO_EXCEPTION(TRI_ERROR_ARANGO_ILLEGAL_PARAMETER_FILE);
  }

  if (filename.substr(filename.size() - 4, 4) == ".tmp") {
    // we got a tmp file. Now try saving the original file
    std::string const original(filename.substr(0, filename.size() - 4));
    bool ok = arangodb::basics::VelocyPackHelper::velocyPackToFile(original,
                                                                   slice, true);

    if (!ok) {
      LOG_TOPIC(ERR, arangodb::Logger::FIXME)
          << "cannot store view parameters in file '" << original << "'";
    }
  }

  VPackBuilder patch;
  patch.openObject();
  patch.add("path", VPackValue(path));
  patch.close();
  return VPackCollection::merge(slice, patch.slice(), false);
}

/// @brief remove data of expired compaction blockers
bool MMFilesEngine::cleanupCompactionBlockers(TRI_vocbase_t* vocbase) {
  // check if we can instantly acquire the lock
  TRY_WRITE_LOCKER(locker, _compactionBlockersLock);

  if (!locker.isLocked()) {
    // couldn't acquire lock
    return false;
  }

  auto it = _compactionBlockers.find(vocbase);

  if (it == _compactionBlockers.end()) {
    // no entry for this database
    return true;
  }

  // we are now holding the write lock
  double now = TRI_microtime();

  size_t n = (*it).second.size();

  for (size_t i = 0; i < n; /* no hoisting */) {
    auto& blocker = (*it).second[i];

    if (blocker._expires < now) {
      (*it).second.erase((*it).second.begin() + i);
      n--;
    } else {
      i++;
    }
  }

  if ((*it).second.empty()) {
    // remove last element
    _compactionBlockers.erase(it);
  }

  return true;
}

/// @brief insert a compaction blocker
int MMFilesEngine::insertCompactionBlocker(TRI_vocbase_t* vocbase, double ttl,
                                           TRI_voc_tick_t& id) {
  id = 0;

  if (ttl <= 0.0) {
    return TRI_ERROR_BAD_PARAMETER;
  }

  CompactionBlocker blocker(TRI_NewTickServer(), TRI_microtime() + ttl);

  {
    WRITE_LOCKER_EVENTUAL(locker, _compactionBlockersLock);

    auto it = _compactionBlockers.find(vocbase);

    if (it == _compactionBlockers.end()) {
      it =
          _compactionBlockers.emplace(vocbase, std::vector<CompactionBlocker>())
              .first;
    }

    (*it).second.emplace_back(blocker);
  }

  id = blocker._id;

  return TRI_ERROR_NO_ERROR;
}

/// @brief touch an existing compaction blocker
int MMFilesEngine::extendCompactionBlocker(TRI_vocbase_t* vocbase,
                                           TRI_voc_tick_t id, double ttl) {
  if (ttl <= 0.0) {
    return TRI_ERROR_BAD_PARAMETER;
  }

  WRITE_LOCKER_EVENTUAL(locker, _compactionBlockersLock);

  auto it = _compactionBlockers.find(vocbase);

  if (it == _compactionBlockers.end()) {
    return TRI_ERROR_ARANGO_DOCUMENT_NOT_FOUND;
  }

  for (auto& blocker : (*it).second) {
    if (blocker._id == id) {
      blocker._expires = TRI_microtime() + ttl;
      return TRI_ERROR_NO_ERROR;
    }
  }

  return TRI_ERROR_ARANGO_DOCUMENT_NOT_FOUND;
}

/// @brief remove an existing compaction blocker
int MMFilesEngine::removeCompactionBlocker(TRI_vocbase_t* vocbase,
                                           TRI_voc_tick_t id) {
  WRITE_LOCKER_EVENTUAL(locker, _compactionBlockersLock);

  auto it = _compactionBlockers.find(vocbase);

  if (it == _compactionBlockers.end()) {
    return TRI_ERROR_ARANGO_DOCUMENT_NOT_FOUND;
  }

  size_t const n = (*it).second.size();

  for (size_t i = 0; i < n; ++i) {
    auto& blocker = (*it).second[i];
    if (blocker._id == id) {
      (*it).second.erase((*it).second.begin() + i);

      if ((*it).second.empty()) {
        // remove last item
        _compactionBlockers.erase(it);
      }
      return TRI_ERROR_NO_ERROR;
    }
  }

  return TRI_ERROR_ARANGO_DOCUMENT_NOT_FOUND;
}

void MMFilesEngine::preventCompaction(
    TRI_vocbase_t* vocbase,
    std::function<void(TRI_vocbase_t*)> const& callback) {
  WRITE_LOCKER_EVENTUAL(locker, _compactionBlockersLock);
  callback(vocbase);
}

bool MMFilesEngine::tryPreventCompaction(
    TRI_vocbase_t* vocbase, std::function<void(TRI_vocbase_t*)> const& callback,
    bool checkForActiveBlockers) {
  TRY_WRITE_LOCKER(locker, _compactionBlockersLock);

  if (locker.isLocked()) {
    if (checkForActiveBlockers) {
      double const now = TRI_microtime();

      // check if we have a still-valid compaction blocker
      auto it = _compactionBlockers.find(vocbase);

      if (it != _compactionBlockers.end()) {
        for (auto const& blocker : (*it).second) {
          if (blocker._expires > now) {
            // found a compaction blocker
            return false;
          }
        }
      }
    }
    callback(vocbase);
    return true;
  }
  return false;
}

int MMFilesEngine::shutdownDatabase(TRI_vocbase_t* vocbase) {
  try {
    stopCompactor(vocbase);
    return stopCleanup(vocbase);
  } catch (basics::Exception const& ex) {
    return ex.code();
  } catch (...) {
    return TRI_ERROR_INTERNAL;
  }
}

// start the cleanup thread for the database
int MMFilesEngine::startCleanup(TRI_vocbase_t* vocbase) {
  std::unique_ptr<MMFilesCleanupThread> thread;

  {
    MUTEX_LOCKER(locker, _threadsLock);

    thread.reset(new MMFilesCleanupThread(vocbase));
    _cleanupThreads.emplace(vocbase, thread.get());
  }

  TRI_ASSERT(thread != nullptr);

  if (!thread->start()) {
    LOG_TOPIC(ERR, arangodb::Logger::FIXME) << "could not start cleanup thread";
    THROW_ARANGO_EXCEPTION(TRI_ERROR_OUT_OF_MEMORY);
  }

  thread.release();
  return TRI_ERROR_NO_ERROR;
}

// stop and delete the cleanup thread for the database
int MMFilesEngine::stopCleanup(TRI_vocbase_t* vocbase) {
  MMFilesCleanupThread* thread = nullptr;

  {
    MUTEX_LOCKER(locker, _threadsLock);

    auto it = _cleanupThreads.find(vocbase);

    if (it == _cleanupThreads.end()) {
      // already stopped
      return TRI_ERROR_NO_ERROR;
    }

    thread = (*it).second;
    _cleanupThreads.erase(it);
  }

  TRI_ASSERT(thread != nullptr);

  thread->beginShutdown();
  thread->signal();

  while (thread->isRunning()) {
    usleep(5000);
  }

  delete thread;

  return TRI_ERROR_NO_ERROR;
}

// start the compactor thread for the database
int MMFilesEngine::startCompactor(TRI_vocbase_t* vocbase) {
  std::unique_ptr<MMFilesCompactorThread> thread;

  {
    MUTEX_LOCKER(locker, _threadsLock);

    auto it = _compactorThreads.find(vocbase);

    if (it != _compactorThreads.end()) {
      return TRI_ERROR_INTERNAL;
    }

    thread.reset(new MMFilesCompactorThread(vocbase));
    _compactorThreads.emplace(vocbase, thread.get());
  }

  TRI_ASSERT(thread != nullptr);

  if (!thread->start()) {
    LOG_TOPIC(ERR, arangodb::Logger::FIXME)
        << "could not start compactor thread";
    THROW_ARANGO_EXCEPTION(TRI_ERROR_OUT_OF_MEMORY);
  }

  thread.release();
  return TRI_ERROR_NO_ERROR;
}

// signal the compactor thread to stop
int MMFilesEngine::beginShutdownCompactor(TRI_vocbase_t* vocbase) {
  MMFilesCompactorThread* thread = nullptr;

  {
    MUTEX_LOCKER(locker, _threadsLock);

    auto it = _compactorThreads.find(vocbase);

    if (it == _compactorThreads.end()) {
      // already stopped
      return TRI_ERROR_NO_ERROR;
    }

    thread = (*it).second;
  }

  TRI_ASSERT(thread != nullptr);

  thread->beginShutdown();
  thread->signal();

  return TRI_ERROR_NO_ERROR;
}

// stop and delete the compactor thread for the database
int MMFilesEngine::stopCompactor(TRI_vocbase_t* vocbase) {
  MMFilesCompactorThread* thread = nullptr;

  {
    MUTEX_LOCKER(locker, _threadsLock);

    auto it = _compactorThreads.find(vocbase);

    if (it == _compactorThreads.end()) {
      // already stopped
      return TRI_ERROR_NO_ERROR;
    }

    thread = (*it).second;
    _compactorThreads.erase(it);
  }

  TRI_ASSERT(thread != nullptr);

  thread->beginShutdown();
  thread->signal();

  while (thread->isRunning()) {
    usleep(5000);
  }

  delete thread;

  return TRI_ERROR_NO_ERROR;
}

/// @brief: check the initial markers in a datafile
bool MMFilesEngine::checkDatafileHeader(MMFilesDatafile* datafile,
                                        std::string const& filename) const {
  TRI_ASSERT(datafile != nullptr);

  // check the document header
  char const* ptr = datafile->data();

  // skip the datafile header
  ptr += encoding::alignedSize<size_t>(sizeof(TRI_df_header_marker_t));
  TRI_col_header_marker_t const* cm =
      reinterpret_cast<TRI_col_header_marker_t const*>(ptr);

  if (cm->base.getType() != TRI_DF_MARKER_COL_HEADER) {
    LOG_TOPIC(ERR, arangodb::Logger::FIXME)
        << "collection header mismatch in file '" << filename
        << "', expected TRI_DF_MARKER_COL_HEADER, found " << cm->base.getType();
    return false;
  }

  return true;
}

/// @brief checks a collection
int MMFilesEngine::openCollection(TRI_vocbase_t* vocbase,
                                  LogicalCollection* collection,
                                  bool ignoreErrors) {
  auto physical = static_cast<MMFilesCollection*>(collection->getPhysical());
  TRI_ASSERT(physical != nullptr);
  LOG_TOPIC(TRACE, Logger::DATAFILES) << "check collection directory '"
                                      << physical->path() << "'";

  std::vector<MMFilesDatafile*> all;
  std::vector<MMFilesDatafile*> compactors;
  std::vector<MMFilesDatafile*> datafiles;
  std::vector<MMFilesDatafile*> journals;
  std::vector<MMFilesDatafile*> sealed;
  bool stop = false;
  int result = TRI_ERROR_NO_ERROR;

  TRI_ASSERT(collection->cid() != 0);

  // check files within the directory
  std::vector<std::string> files = TRI_FilesDirectory(physical->path().c_str());

  for (auto const& file : files) {
    std::vector<std::string> parts = StringUtils::split(file, '.');

    if (parts.size() < 2 || parts.size() > 3 || parts[0].empty()) {
      LOG_TOPIC(DEBUG, Logger::DATAFILES)
          << "ignoring file '" << file
          << "' because it does not look like a datafile";
      continue;
    }

    std::string extension = parts[1];
    std::string isDead = (parts.size() > 2) ? parts[2] : "";

    std::vector<std::string> next = StringUtils::split(parts[0], "-");

    if (next.size() < 2) {
      LOG_TOPIC(DEBUG, Logger::DATAFILES)
          << "ignoring file '" << file
          << "' because it does not look like a datafile";
      continue;
    }

    std::string filename = FileUtils::buildFilename(physical->path(), file);
    std::string filetype = next[0];
    next.erase(next.begin());
    std::string qualifier = StringUtils::join(next, '-');

    // .............................................................................
    // file is dead
    // .............................................................................

    if (!isDead.empty() || filetype == "temp") {
      if (isDead == "dead" || filetype == "temp") {
        LOG_TOPIC(TRACE, Logger::DATAFILES)
            << "found temporary file '" << filename
            << "', which is probably a left-over. deleting it";
        FileUtils::remove(filename);
      } else {
        LOG_TOPIC(DEBUG, Logger::DATAFILES)
            << "ignoring file '" << file
            << "' because it does not look like a datafile";
      }
      continue;
    }

    // file is an index. indexes are handled elsewhere
    if (filetype == "index" && extension == "json") {
      continue;
    }

    // file is a journal or datafile, open the datafile
    if (extension == "db") {
      // found a compaction file. now rename it back
      if (filetype == "compaction") {
        std::string relName = "datafile-" + qualifier + "." + extension;
        std::string newName =
            FileUtils::buildFilename(physical->path(), relName);

        if (FileUtils::exists(newName)) {
          // we have a compaction-xxxx and a datafile-xxxx file. we'll keep
          // the datafile
          FileUtils::remove(filename);

          LOG_TOPIC(WARN, Logger::DATAFILES)
              << "removing unfinished compaction file '" << filename << "'";
          continue;
        } else {
          // this should fail, but shouldn't do any harm either...
          FileUtils::remove(newName);

          int res = TRI_RenameFile(filename.c_str(), newName.c_str());

          if (res != TRI_ERROR_NO_ERROR) {
            LOG_TOPIC(ERR, Logger::DATAFILES)
                << "unable to rename compaction file '" << filename << "' to '"
                << newName << "'";
            result = res;
            stop = true;
            break;
          }
        }

        // reuse newName
        filename = std::move(newName);
      }

      TRI_set_errno(TRI_ERROR_NO_ERROR);

      std::unique_ptr<MMFilesDatafile> df(
          MMFilesDatafile::open(filename, ignoreErrors));

      if (df == nullptr) {
        LOG_TOPIC(ERR, Logger::DATAFILES) << "cannot open datafile '"
                                          << filename
                                          << "': " << TRI_last_error();

        result = TRI_errno();
        stop = true;
        break;
      }

      all.emplace_back(df.get());
      MMFilesDatafile* datafile = df.release();

      if (!checkDatafileHeader(datafile, filename)) {
        result = TRI_ERROR_ARANGO_CORRUPTED_DATAFILE;
        stop = true;
        break;
      }

      // file is a journal
      if (filetype == "journal") {
        if (datafile->isSealed()) {
          if (datafile->state() != TRI_DF_STATE_READ) {
            LOG_TOPIC(WARN, Logger::DATAFILES)
                << "strange, journal '" << filename
                << "' is already sealed; must be a left over; will use "
                   "it as datafile";
          }

          sealed.emplace_back(datafile);
        } else {
          journals.emplace_back(datafile);
        }
      }

      // file is a compactor
      else if (filetype == "compactor") {
        // ignore
      }

      // file is a datafile (or was a compaction file)
      else if (filetype == "datafile" || filetype == "compaction") {
        if (!datafile->isSealed()) {
          LOG_TOPIC(ERR, Logger::DATAFILES)
              << "datafile '" << filename
              << "' is not sealed, this should never happen";
          result = TRI_ERROR_ARANGO_CORRUPTED_DATAFILE;
          stop = true;
          break;
        } else {
          datafiles.emplace_back(datafile);
        }
      }

      else {
        LOG_TOPIC(ERR, Logger::DATAFILES) << "unknown datafile '" << file
                                          << "'";
      }
    } else {
      LOG_TOPIC(ERR, Logger::DATAFILES) << "unknown datafile '" << file << "'";
    }
  }

  // convert the sealed journals into datafiles
  if (!stop) {
    for (auto& datafile : sealed) {
      std::string dname("datafile-" + std::to_string(datafile->fid()) + ".db");
      std::string filename =
          arangodb::basics::FileUtils::buildFilename(physical->path(), dname);

      int res = datafile->rename(filename);

      if (res == TRI_ERROR_NO_ERROR) {
        datafiles.emplace_back(datafile);
        LOG_TOPIC(DEBUG, arangodb::Logger::FIXME)
            << "renamed sealed journal to '" << filename << "'";
      } else {
        result = res;
        stop = true;
        LOG_TOPIC(ERR, arangodb::Logger::FIXME)
            << "cannot rename sealed journal to '" << filename
            << "', this should not happen: " << TRI_errno_string(res);
        break;
      }
    }
  }

  // stop if necessary
  if (stop) {
    for (auto& datafile : all) {
      LOG_TOPIC(TRACE, arangodb::Logger::FIXME) << "closing datafile '"
                                                << datafile->getName() << "'";
      delete datafile;
    }

    if (result != TRI_ERROR_NO_ERROR) {
      return result;
    }
    return TRI_ERROR_INTERNAL;
  }

  // sort the datafiles
  // this allows us to iterate them in the correct order later
  std::sort(datafiles.begin(), datafiles.end(), DatafileComparator());
  std::sort(journals.begin(), journals.end(), DatafileComparator());
  std::sort(compactors.begin(), compactors.end(), DatafileComparator());

  // add the datafiles and journals
  physical->_datafiles = datafiles;
  physical->_journals = journals;
  physical->_compactors = compactors;

  return TRI_ERROR_NO_ERROR;
}

/// @brief transfer markers into a collection, actual work
/// the collection must have been prepared to call this function
int MMFilesEngine::transferMarkers(LogicalCollection* collection,
                                   MMFilesCollectorCache* cache,
                                   MMFilesOperationsType const& operations) {
  int res = transferMarkersWorker(collection, cache, operations);

  TRI_IF_FAILURE("transferMarkersCrash") {
    // intentionally kill the server
    TRI_SegfaultDebugging("CollectorThreadTransfer");
  }

  if (res == TRI_ERROR_NO_ERROR && !cache->operations->empty()) {
    // now sync the datafile
    res = syncJournalCollection(collection);

    if (res != TRI_ERROR_NO_ERROR) {
      THROW_ARANGO_EXCEPTION(res);
    }
  }

  return res;
}

/// @brief Add engine-specific AQL functions.
void MMFilesEngine::addAqlFunctions() {
  MMFilesAqlFunctions::registerResources();
}

/// @brief Add engine-specific optimizer rules
void MMFilesEngine::addOptimizerRules() {
  MMFilesOptimizerRules::registerResources();
}

/// @brief Add engine-specific V8 functions
void MMFilesEngine::addV8Functions() {
  MMFilesV8Functions::registerResources();
}

/// @brief Add engine-specific REST handlers
void MMFilesEngine::addRestHandlers(rest::RestHandlerFactory* handlerFactory) {
  MMFilesRestHandlers::registerResources(handlerFactory);
}

/// @brief transfer markers into a collection, actual work
/// the collection must have been prepared to call this function
int MMFilesEngine::transferMarkersWorker(
    LogicalCollection* collection, MMFilesCollectorCache* cache,
    MMFilesOperationsType const& operations) {
  // used only for crash / recovery tests
  int numMarkers = 0;

  MMFilesCollection* mmfiles =
      static_cast<MMFilesCollection*>(collection->getPhysical());
  TRI_ASSERT(mmfiles);
  TRI_voc_tick_t const minTransferTick = mmfiles->maxTick();
  TRI_ASSERT(!operations.empty());

  for (auto it2 = operations.begin(); it2 != operations.end(); ++it2) {
    TRI_df_marker_t const* source = (*it2);
    TRI_voc_tick_t const tick = source->getTick();

    if (tick <= minTransferTick) {
      // we have already transferred this marker in a previous run, nothing
      // to
      // do
      continue;
    }

    TRI_IF_FAILURE("CollectorThreadTransfer") {
      if (++numMarkers > 5) {
        // intentionally kill the server
        TRI_SegfaultDebugging("CollectorThreadTransfer");
      }
    }

    TRI_df_marker_type_t const type = source->getType();

    if (type == TRI_DF_MARKER_VPACK_DOCUMENT ||
        type == TRI_DF_MARKER_VPACK_REMOVE) {
      TRI_voc_size_t const size = source->getSize();

      char* dst = nextFreeMarkerPosition(collection, tick, type, size, cache);

      if (dst == nullptr) {
        return TRI_ERROR_OUT_OF_MEMORY;
      }

      auto& dfi = cache->getDfi(cache->lastFid);
      dfi.numberUncollected++;

      memcpy(dst, source, size);

      finishMarker(reinterpret_cast<char const*>(source), dst, collection, tick,
                   cache);
    }
  }

  TRI_IF_FAILURE("CollectorThreadTransferFinal") {
    // intentionally kill the server
    TRI_SegfaultDebugging("CollectorThreadTransferFinal");
  }

  return TRI_ERROR_NO_ERROR;
}

/// @brief get the next position for a marker of the specified size
char* MMFilesEngine::nextFreeMarkerPosition(LogicalCollection* collection,
                                            TRI_voc_tick_t tick,
                                            TRI_df_marker_type_t type,
                                            TRI_voc_size_t size,
                                            MMFilesCollectorCache* cache) {
  // align the specified size
  size = encoding::alignedSize<TRI_voc_size_t>(size);

  char* dst = nullptr;  // will be modified by reserveJournalSpace()
  MMFilesDatafile* datafile =
      nullptr;  // will be modified by reserveJournalSpace()
  int res = static_cast<MMFilesCollection*>(collection->getPhysical())
                ->reserveJournalSpace(tick, size, dst, datafile);

  if (res != TRI_ERROR_NO_ERROR) {
    // could not reserve space, for whatever reason
    THROW_ARANGO_EXCEPTION(TRI_ERROR_ARANGO_NO_JOURNAL);
  }

  // if we get here, we successfully reserved space in the datafile

  TRI_ASSERT(datafile != nullptr);

  if (cache->lastFid != datafile->fid()) {
    if (cache->lastFid > 0) {
      // rotated the existing journal... now update the old journal's stats
      auto& dfi = cache->createDfi(cache->lastFid);
      static_cast<MMFilesCollection*>(collection->getPhysical())
          ->_datafileStatistics.increaseUncollected(cache->lastFid,
                                                    dfi.numberUncollected);
      // and reset them afterwards
      dfi.numberUncollected = 0;
    }

    // reset datafile in cache
    cache->lastDatafile = datafile;
    cache->lastFid = datafile->fid();

    // create a local datafile info struct
    cache->createDfi(datafile->fid());

    // we only need the ditches when we are outside the recovery
    // the compactor will not run during recovery
    auto ditch = arangodb::MMFilesCollection::toMMFilesCollection(collection)
                     ->ditches()
                     ->createMMFilesDocumentDitch(false, __FILE__, __LINE__);

    if (ditch == nullptr) {
      THROW_ARANGO_EXCEPTION(TRI_ERROR_OUT_OF_MEMORY);
    }

    cache->addDitch(ditch);
  }

  TRI_ASSERT(dst != nullptr);

  MMFilesDatafileHelper::InitMarker(reinterpret_cast<TRI_df_marker_t*>(dst),
                                    type, size);

  return dst;
}

/// @brief set the tick of a marker and calculate its CRC value
void MMFilesEngine::finishMarker(char const* walPosition,
                                 char* datafilePosition,
                                 LogicalCollection* collection,
                                 TRI_voc_tick_t tick,
                                 MMFilesCollectorCache* cache) {
  TRI_df_marker_t* marker =
      reinterpret_cast<TRI_df_marker_t*>(datafilePosition);

  MMFilesDatafile* datafile = cache->lastDatafile;
  TRI_ASSERT(datafile != nullptr);

  // update ticks
  TRI_UpdateTicksDatafile(datafile, marker);

  MMFilesCollection* mmfiles =
      static_cast<MMFilesCollection*>(collection->getPhysical());
  TRI_ASSERT(mmfiles);
  TRI_ASSERT(mmfiles->maxTick() < tick);
  mmfiles->maxTick(tick);

  cache->operations->emplace_back(MMFilesCollectorOperation(
      datafilePosition, marker->getSize(), walPosition, cache->lastFid));
}

/// @brief sync all journals of a collection
int MMFilesEngine::syncJournalCollection(LogicalCollection* collection) {
  TRI_IF_FAILURE("CollectorThread::syncDatafileCollection") {
    return TRI_ERROR_DEBUG;
  }

  return static_cast<MMFilesCollection*>(collection->getPhysical())
      ->syncActiveJournal();
}

/// @brief writes a drop-database marker into the log
int MMFilesEngine::writeDropMarker(TRI_voc_tick_t id) {
  int res = TRI_ERROR_NO_ERROR;

  try {
    VPackBuilder builder;
    builder.openObject();
    builder.add("id", VPackValue(std::to_string(id)));
    builder.close();

    MMFilesDatabaseMarker marker(TRI_DF_MARKER_VPACK_DROP_DATABASE, id,
                                 builder.slice());

    MMFilesWalSlotInfoCopy slotInfo =
        MMFilesLogfileManager::instance()->allocateAndWrite(marker, false);

    if (slotInfo.errorCode != TRI_ERROR_NO_ERROR) {
      // throw an exception which is caught at the end of this function
      THROW_ARANGO_EXCEPTION(slotInfo.errorCode);
    }
  } catch (arangodb::basics::Exception const& ex) {
    res = ex.code();
  } catch (...) {
    res = TRI_ERROR_INTERNAL;
  }

  if (res != TRI_ERROR_NO_ERROR) {
    LOG_TOPIC(WARN, Logger::FIXME)
        << "could not save drop database marker in log: "
        << TRI_errno_string(res);
  }

  return res;
}

bool MMFilesEngine::inRecovery() {
  return MMFilesLogfileManager::instance()->isInRecovery();
}

/// @brief writes a create-database marker into the log
int MMFilesEngine::writeCreateMarker(TRI_voc_tick_t id,
                                     VPackSlice const& slice) {
  int res = TRI_ERROR_NO_ERROR;

  try {
    MMFilesDatabaseMarker marker(TRI_DF_MARKER_VPACK_CREATE_DATABASE, id,
                                 slice);
    MMFilesWalSlotInfoCopy slotInfo =
        MMFilesLogfileManager::instance()->allocateAndWrite(marker, false);

    if (slotInfo.errorCode != TRI_ERROR_NO_ERROR) {
      // throw an exception which is caught at the end of this function
      THROW_ARANGO_EXCEPTION(slotInfo.errorCode);
    }
  } catch (arangodb::basics::Exception const& ex) {
    res = ex.code();
  } catch (...) {
    res = TRI_ERROR_INTERNAL;
  }

  if (res != TRI_ERROR_NO_ERROR) {
    LOG_TOPIC(WARN, Logger::FIXME)
        << "could not save create database marker in log: "
        << TRI_errno_string(res);
  }

  return res;
}<|MERGE_RESOLUTION|>--- conflicted
+++ resolved
@@ -1553,60 +1553,6 @@
       ->createMMFilesUnloadCollectionDitch(collection, UnloadCollectionCallback,
                                            __FILE__, __LINE__);
 
-<<<<<<< HEAD
-
-/// @brief callback for unloading a collection
-static bool UnloadCollectionCallback(LogicalCollection* collection) {
-  TRI_ASSERT(collection != nullptr);
-
-  
-  WRITE_LOCKER_EVENTUAL(locker, collection->lock());
-
-  if (collection->status() != TRI_VOC_COL_STATUS_UNLOADING) {
-    return false;
-  }
-
-  auto ditches =
-      arangodb::MMFilesCollection::toMMFilesCollection(collection)->ditches();
-
-  if (ditches->contains(arangodb::MMFilesDitch::TRI_DITCH_DOCUMENT) ||
-      ditches->contains(arangodb::MMFilesDitch::TRI_DITCH_REPLICATION) ||
-      ditches->contains(arangodb::MMFilesDitch::TRI_DITCH_COMPACTION)) {
-    locker.unlock();
-
-    // still some ditches left...
-    // as the cleanup thread has already popped the unload ditch from the
-    // ditches list,
-    // we need to insert a new one to really execute the unload
-    collection->vocbase()->unloadCollection(collection, false);
-    return false;
-  }
-
-  int res = collection->close();
-
-  if (res != TRI_ERROR_NO_ERROR) {
-    std::string const colName(collection->name());
-    LOG_TOPIC(ERR, arangodb::Logger::FIXME) << "failed to close collection '" << colName
-             << "': " << res;
-
-    collection->setStatus(TRI_VOC_COL_STATUS_CORRUPTED);
-    return true;
-  }
-
-  collection->setStatus(TRI_VOC_COL_STATUS_UNLOADED);
-
-  return true;
-}
-
-void MMFilesEngine::unloadCollection(TRI_vocbase_t* vocbase, LogicalCollection* collection) {
-  // add callback for unload
-  arangodb::MMFilesCollection::toMMFilesCollection(collection)
-      ->ditches()
-      ->createMMFilesUnloadCollectionDitch(collection, UnloadCollectionCallback,
-                                    __FILE__, __LINE__);
- 
-=======
->>>>>>> 1ab8c443
   signalCleanup(vocbase);
 }
 
