////////////////////////////////////////////////////////////////////////////////
/// DISCLAIMER
///
/// Copyright 2014-2016 ArangoDB GmbH, Cologne, Germany
/// Copyright 2004-2014 triAGENS GmbH, Cologne, Germany
///
/// Licensed under the Apache License, Version 2.0 (the "License");
/// you may not use this file except in compliance with the License.
/// You may obtain a copy of the License at
///
///     http://www.apache.org/licenses/LICENSE-2.0
///
/// Unless required by applicable law or agreed to in writing, software
/// distributed under the License is distributed on an "AS IS" BASIS,
/// WITHOUT WARRANTIES OR CONDITIONS OF ANY KIND, either express or implied.
/// See the License for the specific language governing permissions and
/// limitations under the License.
///
/// Copyright holder is ArangoDB GmbH, Cologne, Germany
///
/// @author Dr. Frank Celler
////////////////////////////////////////////////////////////////////////////////

#ifndef ARANGOD_MMFILES_MMFILES_COLLECTION_H
#define ARANGOD_MMFILES_MMFILES_COLLECTION_H 1

#include "Basics/Common.h"
#include "Basics/Mutex.h"
#include "Basics/ReadWriteLock.h"
#include "Indexes/IndexIterator.h"
#include "Indexes/IndexLookupContext.h"
#include "MMFiles/MMFilesDatafileStatistics.h"
#include "MMFiles/MMFilesDatafileStatisticsContainer.h"
#include "MMFiles/MMFilesDitch.h"
#include "MMFiles/MMFilesDocumentPosition.h"
#include "MMFiles/MMFilesRevisionsCache.h"
#include "StorageEngine/PhysicalCollection.h"
#include "VocBase/KeyGenerator.h"
#include "VocBase/LocalDocumentId.h"
#include "VocBase/LogicalCollection.h"
#include "VocBase/ManagedDocumentResult.h"

struct MMFilesDatafile;
struct MMFilesMarker;

namespace arangodb {


class LogicalCollection;
class ManagedDocumentResult;
struct MMFilesDocumentOperation;
class MMFilesPrimaryIndex;
class MMFilesWalMarker;
class Result;
class TransactionState;

class MMFilesCollection final : public PhysicalCollection {
  friend class MMFilesCompactorThread;
  friend class MMFilesEngine;

 public:
  static inline MMFilesCollection* toMMFilesCollection(
      PhysicalCollection* physical) {
    auto rv = static_cast<MMFilesCollection*>(physical);
    TRI_ASSERT(rv != nullptr);
    return rv;
  }

  static inline MMFilesCollection* toMMFilesCollection(
      LogicalCollection* logical) {
    auto phys = logical->getPhysical();
    TRI_ASSERT(phys != nullptr);
    return toMMFilesCollection(phys);
  }

  /// @brief state during opening of a collection
  struct OpenIteratorState {
    LogicalCollection* _collection;
    arangodb::MMFilesPrimaryIndex* _primaryIndex;
    TRI_voc_tid_t _tid{0};
    TRI_voc_fid_t _fid{0};
    std::unordered_map<TRI_voc_fid_t, MMFilesDatafileStatisticsContainer*>
        _stats;
    MMFilesDatafileStatisticsContainer* _dfi{nullptr};
    transaction::Methods* _trx;
    ManagedDocumentResult _mmdr;
    IndexLookupContext _context;
    uint64_t _deletions{0};
    uint64_t _documents{0};
    uint64_t _operations{0};
    int64_t _initialCount{-1};
    bool _hasAllPersistentLocalIds{true};

    OpenIteratorState(LogicalCollection* collection, transaction::Methods* trx)
        : _collection(collection),
          _primaryIndex(
              static_cast<MMFilesCollection*>(collection->getPhysical())
                  ->primaryIndex()),
          _stats(),
          _trx(trx),
          _mmdr(),
          _context(trx, collection, &_mmdr, 1) {
      TRI_ASSERT(collection != nullptr);
      TRI_ASSERT(trx != nullptr);
    }

    ~OpenIteratorState() {
      for (auto& it : _stats) {
        delete it.second;
      }
    }
  };

  struct DatafileDescription {
    MMFilesDatafile const* _data;
    TRI_voc_tick_t _dataMin;
    TRI_voc_tick_t _dataMax;
    TRI_voc_tick_t _tickMax;
    bool _isJournal;
  };

  explicit MMFilesCollection(
    LogicalCollection& collection,
    arangodb::velocypack::Slice const& info
  );
  MMFilesCollection(
    LogicalCollection& collection,
    PhysicalCollection const* physical
  );  // use in cluster only!!!!!

  ~MMFilesCollection();

  static constexpr uint32_t defaultIndexBuckets = 8;

  static constexpr double defaultLockTimeout = 10.0 * 60.0;

  std::string const& path() const override { return _path; };

  void setPath(std::string const& path) override { _path = path; };

  arangodb::Result updateProperties(VPackSlice const& slice,
                                    bool doSync) override;
  virtual arangodb::Result persistProperties() override;

  virtual PhysicalCollection* clone(LogicalCollection& logical) const override;

  TRI_voc_rid_t revision(arangodb::transaction::Methods* trx) const override;
  TRI_voc_rid_t revision() const;

  void setRevision(TRI_voc_rid_t revision, bool force);

  size_t journalSize() const;
  bool isVolatile() const;

  TRI_voc_tick_t maxTick() const { return _maxTick; }
  void maxTick(TRI_voc_tick_t value) { _maxTick = value; }

  /// @brief export properties
  void getPropertiesVPack(velocypack::Builder&) const override;

  // datafile management
  bool applyForTickRange(
      TRI_voc_tick_t dataMin, TRI_voc_tick_t dataMax,
      std::function<bool(TRI_voc_tick_t foundTick,
                         MMFilesMarker const* marker)> const& callback);

  /// @brief closes an open collection
  int close() override;
  void load() override {}
  void unload() override {}

  /// @brief set the initial datafiles for the collection
  void setInitialFiles(std::vector<MMFilesDatafile*>&& datafiles,
                       std::vector<MMFilesDatafile*>&& journals,
                       std::vector<MMFilesDatafile*>&& compactors);

  /// @brief rotate the active journal - will do nothing if there is no journal
  int rotateActiveJournal();

  /// @brief sync the active journal - will do nothing if there is no journal
  /// or if the journal is volatile
  int syncActiveJournal();

  int reserveJournalSpace(TRI_voc_tick_t tick, uint32_t size,
                          char*& resultPosition,
                          MMFilesDatafile*& resultDatafile);

  /// @brief create compactor file
  MMFilesDatafile* createCompactor(TRI_voc_fid_t fid,
                                   uint32_t maximalSize);

  /// @brief close an existing compactor
  int closeCompactor(MMFilesDatafile* datafile);

  /// @brief replace a datafile with a compactor
  int replaceDatafileWithCompactor(MMFilesDatafile* datafile,
                                   MMFilesDatafile* compactor);

  bool removeCompactor(MMFilesDatafile*);
  bool removeDatafile(MMFilesDatafile*);

  /// @brief seal a datafile
  int sealDatafile(MMFilesDatafile* datafile, bool isCompactor);

  /// @brief increase dead stats for a datafile, if it exists
  void updateStats(TRI_voc_fid_t fid,
                   MMFilesDatafileStatisticsContainer const& values,
                   bool warn) {
    _datafileStatistics.update(fid, values, warn);
  }

  uint64_t numberDocuments(transaction::Methods* trx) const override;

  /// @brief report extra memory used by indexes etc.
  size_t memory() const override;

  void preventCompaction();
  bool tryPreventCompaction();
  void allowCompaction();
  void lockForCompaction();
  bool tryLockForCompaction();
  void finishCompaction();

  void setNextCompactionStartIndex(size_t index) {
    MUTEX_LOCKER(mutexLocker, _compactionStatusLock);
    _nextCompactionStartIndex = index;
  }

  size_t getNextCompactionStartIndex() {
    MUTEX_LOCKER(mutexLocker, _compactionStatusLock);
    return _nextCompactionStartIndex;
  }

  void setCompactionStatus(char const* reason) {
    TRI_ASSERT(reason != nullptr);
    MUTEX_LOCKER(mutexLocker, _compactionStatusLock);
    _lastCompactionStatus = reason;
  }
  double lastCompactionStamp() const { return _lastCompactionStamp; }
  void lastCompactionStamp(double value) { _lastCompactionStamp = value; }

  MMFilesDitches* ditches() const { return &_ditches; }

  void open(bool ignoreErrors) override;

  /// @brief iterate all markers of a collection on load
  int iterateMarkersOnLoad(arangodb::transaction::Methods* trx);

  bool isFullyCollected() const;

  bool doCompact() const { return _doCompact; }

  int64_t uncollectedLogfileEntries() const {
    return _uncollectedLogfileEntries.load();
  }

  void increaseUncollectedLogfileEntries(int64_t value) {
    _uncollectedLogfileEntries += value;
  }

  void decreaseUncollectedLogfileEntries(int64_t value) {
    _uncollectedLogfileEntries -= value;
    if (_uncollectedLogfileEntries < 0) {
      _uncollectedLogfileEntries = 0;
    }
  }

  ////////////////////////////////////
  // -- SECTION Indexes --
  ///////////////////////////////////

  uint32_t indexBuckets() const;

  // WARNING: Make sure that this Collection Instance
  // is somehow protected. If it goes out of all scopes
  // or it's indexes are freed the pointer returned will get invalidated.
  MMFilesPrimaryIndex* primaryIndex() const {
    TRI_ASSERT(_primaryIndex != nullptr);
    return _primaryIndex;
  }

  inline bool useSecondaryIndexes() const { return _useSecondaryIndexes; }

  void useSecondaryIndexes(bool value) { _useSecondaryIndexes = value; }

  int fillAllIndexes(transaction::Methods*);

  void prepareIndexes(arangodb::velocypack::Slice indexesSlice) override;

  /// @brief Find index by definition
  std::shared_ptr<Index> lookupIndex(velocypack::Slice const&) const override;

  std::unique_ptr<IndexIterator> getAllIterator(transaction::Methods* trx) const override;
  std::unique_ptr<IndexIterator> getAnyIterator(transaction::Methods* trx) const override;
  void invokeOnAllElements(
      transaction::Methods* trx,
      std::function<bool(LocalDocumentId const&)> callback) override;

  std::shared_ptr<Index> createIndex(transaction::Methods* trx,
                                     arangodb::velocypack::Slice const& info,
                                     bool& created) override;

  /// @brief Restores an index from VelocyPack.
  int restoreIndex(transaction::Methods*, velocypack::Slice const&,
                   std::shared_ptr<Index>&) override;

  /// @brief Drop an index with the given iid.
  bool dropIndex(TRI_idx_iid_t iid) override;

  ////////////////////////////////////
  // -- SECTION Locking --
  ///////////////////////////////////

  int lockRead(bool useDeadlockDetector, TransactionState const* state, double timeout = 0.0);

  int lockWrite(bool useDeadlockDetector, TransactionState const* state, double timeout = 0.0);

  int unlockRead(bool useDeadlockDetector, TransactionState const* state);

  int unlockWrite(bool useDeadlockDetector, TransactionState const* state);

  ////////////////////////////////////
  // -- SECTION DML Operations --
  ///////////////////////////////////

  Result truncate(transaction::Methods* trx, OperationOptions&) override;

  /// @brief Defer a callback to be executed when the collection
  ///        can be dropped. The callback is supposed to drop
  ///        the collection and it is guaranteed that no one is using
  ///        it at that moment.
  void deferDropCollection(
    std::function<bool(LogicalCollection&)> const& callback
  ) override;

  LocalDocumentId lookupKey(transaction::Methods* trx,
                            velocypack::Slice const& key) const override;

  Result read(transaction::Methods*, arangodb::StringRef const& key,
              ManagedDocumentResult& result, bool) override;

  Result read(transaction::Methods*, arangodb::velocypack::Slice const& key,
              ManagedDocumentResult& result, bool) override;

  bool readDocument(transaction::Methods* trx,
                    LocalDocumentId const& documentId,
                    ManagedDocumentResult& result) const override;

  bool readDocumentWithCallback(transaction::Methods* trx,
                                LocalDocumentId const& documentId,
                                IndexIterator::DocumentCallback const& cb) const override;

  size_t readDocumentWithCallback(transaction::Methods* trx,
                                  std::vector<std::pair<LocalDocumentId, uint8_t const*>>& documentIds,
                                  IndexIterator::DocumentCallback const& cb);

  bool readDocumentConditional(transaction::Methods* trx,
                               LocalDocumentId const& documentId,
                               TRI_voc_tick_t maxTick,
                               ManagedDocumentResult& result);

  Result insert(arangodb::transaction::Methods* trx,
                arangodb::velocypack::Slice const newSlice,
                arangodb::ManagedDocumentResult& result,
                OperationOptions& options,
                TRI_voc_tick_t& resultMarkerTick, bool lock,
                TRI_voc_tick_t& revisionId) override;

  Result update(arangodb::transaction::Methods* trx,
                arangodb::velocypack::Slice const newSlice,
                arangodb::ManagedDocumentResult& result,
                OperationOptions& options,
                TRI_voc_tick_t& resultMarkerTick, bool lock,
                TRI_voc_rid_t& prevRev, ManagedDocumentResult& previous,
                arangodb::velocypack::Slice const key) override;

  Result replace(transaction::Methods* trx,
                 arangodb::velocypack::Slice const newSlice,
                 ManagedDocumentResult& result, OperationOptions& options,
                 TRI_voc_tick_t& resultMarkerTick, bool lock,
                 TRI_voc_rid_t& prevRev, ManagedDocumentResult& previous) override;

  Result remove(arangodb::transaction::Methods* trx,
                arangodb::velocypack::Slice const slice,
                arangodb::ManagedDocumentResult& previous,
                OperationOptions& options, TRI_voc_tick_t& resultMarkerTick,
                bool lock, TRI_voc_rid_t& prevRev, TRI_voc_rid_t& revisionId) override;

  Result rollbackOperation(transaction::Methods*, TRI_voc_document_operation_e,
                           LocalDocumentId const& oldDocumentId,
                           velocypack::Slice const& oldDoc,
                           LocalDocumentId const& newDocumentId,
                           velocypack::Slice const& newDoc);

  MMFilesDocumentPosition insertLocalDocumentId(LocalDocumentId const& documentId,
                                                uint8_t const* dataptr,
                                                TRI_voc_fid_t fid, bool isInWal,
                                                bool shouldLock);

  void insertLocalDocumentId(MMFilesDocumentPosition const& position, bool shouldLock);

  void updateLocalDocumentId(LocalDocumentId const& documentId, uint8_t const* dataptr,
                             TRI_voc_fid_t fid, bool isInWal);

  bool updateLocalDocumentIdConditional(LocalDocumentId const& documentId,
                                        MMFilesMarker const* oldPosition,
                                        MMFilesMarker const* newPosition,
                                        TRI_voc_fid_t newFid, bool isInWal);

  void removeLocalDocumentId(LocalDocumentId const& documentId, bool updateStats);

  Result persistLocalDocumentIds();

 private:
  void sizeHint(transaction::Methods* trx, int64_t hint);

  bool openIndex(VPackSlice const& description, transaction::Methods* trx);

  /// @brief initializes an index with all existing documents
  void fillIndex(std::shared_ptr<basics::LocalTaskQueue>, transaction::Methods*, Index*,
                 std::shared_ptr<std::vector<std::pair<LocalDocumentId, VPackSlice>>>,
                 bool);

  /// @brief Fill indexes used in recovery
  int fillIndexes(transaction::Methods*,
                  std::vector<std::shared_ptr<Index>> const&,
                  bool skipPersistent = true);

  int openWorker(bool ignoreErrors);

  Result removeFastPath(arangodb::transaction::Methods* trx,
                        TRI_voc_rid_t revisionId,
                        LocalDocumentId const& oldDocumentId,
                        arangodb::velocypack::Slice const oldDoc,
                        OperationOptions& options,
                        LocalDocumentId const& documentId,
                        arangodb::velocypack::Slice const toRemove);

  static int OpenIteratorHandleDocumentMarker(MMFilesMarker const* marker,
                                              MMFilesDatafile* datafile,
                                              OpenIteratorState* state);
  static int OpenIteratorHandleDeletionMarker(MMFilesMarker const* marker,
                                              MMFilesDatafile* datafile,
                                              OpenIteratorState* state);
  static bool OpenIterator(MMFilesMarker const* marker, OpenIteratorState* data,
                           MMFilesDatafile* datafile);

  /// @brief create statistics for a datafile, using the stats provided
  void createStats(TRI_voc_fid_t fid,
                   MMFilesDatafileStatisticsContainer const& values) {
    _datafileStatistics.create(fid, values);
  }

  /// @brief iterates over a collection
  bool iterateDatafiles(
      std::function<bool(MMFilesMarker const*, MMFilesDatafile*)> const& cb);

  /// @brief creates a datafile
  MMFilesDatafile* createDatafile(TRI_voc_fid_t fid, uint32_t journalSize,
                                  bool isCompactor);

  /// @brief iterate over a vector of datafiles and pick those with a specific
  /// data range
  std::vector<DatafileDescription> datafilesInRange(TRI_voc_tick_t dataMin,
                                                    TRI_voc_tick_t dataMax);

  /// @brief closes the datafiles passed in the vector
  bool closeDatafiles(std::vector<MMFilesDatafile*> const& files);

  bool iterateDatafilesVector(
      std::vector<MMFilesDatafile*> const& files,
      std::function<bool(MMFilesMarker const*, MMFilesDatafile*)> const& cb);

  MMFilesDocumentPosition lookupDocument(LocalDocumentId const& documentId) const;

  Result insertDocument(arangodb::transaction::Methods* trx,
                        LocalDocumentId const& documentId,
                        TRI_voc_rid_t revisionId,
                        arangodb::velocypack::Slice const& doc,
                        MMFilesDocumentOperation& operation,
                        MMFilesWalMarker const* marker,
                        OperationOptions& options, bool& waitForSync);

 private:
  uint8_t const* lookupDocumentVPack(LocalDocumentId const& documentId) const;
  uint8_t const* lookupDocumentVPackConditional(LocalDocumentId const& documentId,
                                                TRI_voc_tick_t maxTick,
                                                bool excludeWal) const;
  void batchLookupRevisionVPack(std::vector<std::pair<LocalDocumentId, uint8_t const*>>& documentIds) const;

  void createInitialIndexes();
  bool addIndex(std::shared_ptr<arangodb::Index> idx);
  void addIndexLocal(std::shared_ptr<arangodb::Index> idx);

  bool removeIndex(TRI_idx_iid_t iid);

  /// @brief return engine-specific figures
  void figuresSpecific(std::shared_ptr<arangodb::velocypack::Builder>&) override;

  // SECTION: Index storage

  int saveIndex(transaction::Methods* trx,
                std::shared_ptr<arangodb::Index> idx);

  /// @brief Detect all indexes form file
  int detectIndexes(transaction::Methods* trx);

  Result insertIndexes(transaction::Methods* trx, LocalDocumentId const& documentId, velocypack::Slice const& doc, OperationOptions& options);

  Result insertPrimaryIndex(transaction::Methods*, LocalDocumentId const& documentId, velocypack::Slice const&, OperationOptions& options);

  Result deletePrimaryIndex(transaction::Methods*, LocalDocumentId const& documentId, velocypack::Slice const&, OperationOptions& options);

  Result insertSecondaryIndexes(transaction::Methods*,
                                LocalDocumentId const& documentId,
                                velocypack::Slice const&,
                                Index::OperationMode mode);

  Result deleteSecondaryIndexes(transaction::Methods*,
                                LocalDocumentId const& documentId,
                                velocypack::Slice const&,
                                Index::OperationMode mode);

  Result lookupDocument(transaction::Methods*, velocypack::Slice,
                        ManagedDocumentResult& result);

  Result updateDocument(transaction::Methods*, TRI_voc_rid_t revisionId,
                        LocalDocumentId const& oldDocumentId,
                        velocypack::Slice const& oldDoc,
                        LocalDocumentId const& newDocumentId,
                        velocypack::Slice const& newDoc,
                        MMFilesDocumentOperation&,
                        MMFilesWalMarker const*, OperationOptions& options,
                        bool& waitForSync);

  LocalDocumentId reuseOrCreateLocalDocumentId(OperationOptions const& options) const;

<<<<<<< HEAD
  bool hasAllPersistentLocalIds() const { return _hasAllPersistentLocalIds.load(); }
=======
  static Result persistLocalDocumentIdsForDatafile(
      MMFilesCollection& collection, MMFilesDatafile& file);
>>>>>>> 391f464a

 private:
  mutable arangodb::MMFilesDitches _ditches;

  // lock protecting the indexes and data
  mutable basics::ReadWriteLock _dataLock;

  arangodb::basics::ReadWriteLock _filesLock;
  std::vector<MMFilesDatafile*> _datafiles;   // all datafiles
  std::vector<MMFilesDatafile*> _journals;    // all journals
  std::vector<MMFilesDatafile*> _compactors;  // all compactor files

  arangodb::basics::ReadWriteLock _compactionLock;

  int64_t _initialCount;

  MMFilesDatafileStatistics _datafileStatistics;

  TRI_voc_rid_t _lastRevision;

  MMFilesRevisionsCache _revisionsCache;

  std::atomic<int64_t> _uncollectedLogfileEntries;

  Mutex _compactionStatusLock;
  size_t _nextCompactionStartIndex;
  char const* _lastCompactionStatus;
  double _lastCompactionStamp;
  std::string _path;
  uint32_t _journalSize;

  bool const _isVolatile;

  // SECTION: Indexes

  size_t _persistentIndexes;
  MMFilesPrimaryIndex* _primaryIndex;
  uint32_t _indexBuckets;

  // whether or not secondary indexes should be filled
  bool _useSecondaryIndexes;

  bool _doCompact;
  TRI_voc_tick_t _maxTick;

  // whether or not all documents are stored with a persistent LocalDocumentId
  std::atomic<bool> _hasAllPersistentLocalIds{true};
};
}

#endif<|MERGE_RESOLUTION|>--- conflicted
+++ resolved
@@ -535,12 +535,10 @@
 
   LocalDocumentId reuseOrCreateLocalDocumentId(OperationOptions const& options) const;
 
-<<<<<<< HEAD
   bool hasAllPersistentLocalIds() const { return _hasAllPersistentLocalIds.load(); }
-=======
+
   static Result persistLocalDocumentIdsForDatafile(
       MMFilesCollection& collection, MMFilesDatafile& file);
->>>>>>> 391f464a
 
  private:
   mutable arangodb::MMFilesDitches _ditches;
