////////////////////////////////////////////////////////////////////////////////
/// DISCLAIMER
///
/// Copyright 2014-2016 ArangoDB GmbH, Cologne, Germany
/// Copyright 2004-2014 triAGENS GmbH, Cologne, Germany
///
/// Licensed under the Apache License, Version 2.0 (the "License");
/// you may not use this file except in compliance with the License.
/// You may obtain a copy of the License at
///
///     http://www.apache.org/licenses/LICENSE-2.0
///
/// Unless required by applicable law or agreed to in writing, software
/// distributed under the License is distributed on an "AS IS" BASIS,
/// WITHOUT WARRANTIES OR CONDITIONS OF ANY KIND, either express or implied.
/// See the License for the specific language governing permissions and
/// limitations under the License.
///
/// Copyright holder is ArangoDB GmbH, Cologne, Germany
///
/// @author Michael Hackstein
/// @author Daniel H. Larkin
////////////////////////////////////////////////////////////////////////////////

#include "LogicalCollection.h"

#include "Aql/QueryCache.h"
#include "Basics/LocalTaskQueue.h"
#include "Basics/ReadLocker.h"
#include "Basics/StaticStrings.h"
#include "Basics/StringUtils.h"
#include "Basics/Timers.h"
#include "Basics/VelocyPackHelper.h"
#include "Basics/WriteLocker.h"
#include "Basics/process-utils.h"
#include "Cluster/ClusterInfo.h"
#include "Cluster/ClusterMethods.h"
#include "Cluster/FollowerInfo.h"
#include "Cluster/ServerState.h"
#include "Indexes/Index.h"
#include "RestServer/DatabaseFeature.h"
#include "Scheduler/Scheduler.h"
#include "Scheduler/SchedulerFeature.h"
#include "StorageEngine/EngineSelectorFeature.h"
#include "MMFiles/MMFilesDocumentOperation.h"
//#include "MMFiles/MMFilesLogfileManager.h"
#include "MMFiles/MMFilesCollection.h" //remove
#include "MMFiles/MMFilesPrimaryIndex.h"
#include "MMFiles/MMFilesIndexElement.h"
#include "MMFiles/MMFilesToken.h"
#include "MMFiles/MMFilesTransactionState.h"
#include "MMFiles/MMFilesWalMarker.h" //crud marker -- TODO remove
#include "MMFiles/MMFilesWalSlots.h"  //TODO -- remove
#include "StorageEngine/StorageEngine.h"
#include "StorageEngine/TransactionState.h"
#include "Utils/CollectionNameResolver.h"
#include "Utils/CollectionReadLocker.h"
#include "Utils/CollectionWriteLocker.h"
#include "Utils/Events.h"
#include "Utils/OperationOptions.h"
#include "Utils/SingleCollectionTransaction.h"
#include "Utils/StandaloneTransactionContext.h"
#include "VocBase/DatafileStatisticsContainer.h"
#include "VocBase/KeyGenerator.h"
#include "VocBase/ManagedDocumentResult.h"
#include "VocBase/PhysicalCollection.h"
#include "VocBase/ticks.h"

#include <velocypack/Collection.h>
#include <velocypack/Iterator.h>
#include <velocypack/velocypack-aliases.h>

using namespace arangodb;
using Helper = arangodb::basics::VelocyPackHelper;

/// @brief helper class for filling indexes
class IndexFillerTask : public basics::LocalTask {
 public:
  IndexFillerTask(
      basics::LocalTaskQueue* queue, transaction::Methods* trx,
      Index* idx,
      std::vector<std::pair<TRI_voc_rid_t, VPackSlice>> const& documents)
      : LocalTask(queue), _trx(trx), _idx(idx), _documents(documents) {}

  void run() {
    TRI_ASSERT(_idx->type() != Index::IndexType::TRI_IDX_TYPE_PRIMARY_INDEX);

    try {
      _idx->batchInsert(_trx, _documents, _queue);
    } catch (std::exception const&) {
      _queue->setStatus(TRI_ERROR_INTERNAL);
    }

    _queue->join();
  }

 private:
  transaction::Methods* _trx;
  Index* _idx;
  std::vector<std::pair<TRI_voc_rid_t, VPackSlice>> const& _documents;
};

namespace {

template <typename T>
static T ReadNumericValue(VPackSlice info, std::string const& name, T def) {
  if (!info.isObject()) {
    return def;
  }
  return Helper::getNumericValue<T>(info, name.c_str(), def);
}

template <typename T, typename BaseType>
static T ReadNumericValue(VPackSlice info, std::string const& name, T def) {
  if (!info.isObject()) {
    return def;
  }
  // nice extra conversion required for Visual Studio pickyness
  return static_cast<T>(Helper::getNumericValue<BaseType>(
      info, name.c_str(), static_cast<BaseType>(def)));
}

static bool ReadBooleanValue(VPackSlice info, std::string const& name,
                             bool def) {
  if (!info.isObject()) {
    return def;
  }
  return Helper::getBooleanValue(info, name.c_str(), def);
}

static TRI_voc_cid_t ReadCid(VPackSlice info) {
  if (!info.isObject()) {
    // ERROR CASE
    return 0;
  }

  // Somehow the cid is now propagated to dbservers
  TRI_voc_cid_t cid = Helper::extractIdValue(info);

  if (cid == 0) {
    if (ServerState::instance()->isDBServer()) {
      cid = ClusterInfo::instance()->uniqid(1);
    } else if (ServerState::instance()->isCoordinator()) {
      cid = ClusterInfo::instance()->uniqid(1);
    } else {
      cid = TRI_NewTickServer();
    }
  }
  return cid;
}

static TRI_voc_cid_t ReadPlanId(VPackSlice info, TRI_voc_cid_t cid) {
  if (!info.isObject()) {
    // ERROR CASE
    return 0;
  }
  VPackSlice id = info.get("planId");
  if (id.isNone()) {
    return cid;
  }

  if (id.isString()) {
    // string cid, e.g. "9988488"
    return arangodb::basics::StringUtils::uint64(id.copyString());
  } else if (id.isNumber()) {
    // numeric cid, e.g. 9988488
    return id.getNumericValue<uint64_t>();
  }
  // TODO Throw error for invalid type?
  return cid;
}

static std::string const ReadStringValue(VPackSlice info,
                                         std::string const& name,
                                         std::string const& def) {
  if (!info.isObject()) {
    return def;
  }
  return Helper::getStringValue(info, name, def);
}

static std::shared_ptr<arangodb::velocypack::Buffer<uint8_t> const>
CopySliceValue(VPackSlice info, std::string const& name) {
  if (!info.isObject()) {
    return nullptr;
  }
  info = info.get(name);
  if (info.isNone()) {
    return nullptr;
  }
  return VPackBuilder::clone(info).steal();
}
}

/// @brief This the "copy" constructor used in the cluster
///        it is required to create objects that survive plan
///        modifications and can be freed
///        Can only be given to V8, cannot be used for functionality.
LogicalCollection::LogicalCollection(LogicalCollection const& other)
    : _internalVersion(0),
      _cid(other.cid()),
      _planId(other.planId()),
      _type(other.type()),
      _name(other.name()),
      _distributeShardsLike(other.distributeShardsLike()),
      _avoidServers(other.avoidServers()),
      _isSmart(other.isSmart()),
      _status(other.status()),
      _isLocal(false),
      _isDeleted(other._isDeleted),
      _doCompact(other.doCompact()),
      _isSystem(other.isSystem()),
      _isVolatile(other.isVolatile()),
      _waitForSync(other.waitForSync()),
      _journalSize(static_cast<TRI_voc_size_t>(other.journalSize())),
      _keyOptions(other._keyOptions),
      _version(other._version),
      _indexBuckets(other.indexBuckets()),
      _indexes(),
      _replicationFactor(other.replicationFactor()),
      _numberOfShards(other.numberOfShards()),
      _allowUserKeys(other.allowUserKeys()),
      _shardIds(new ShardMap()),  // Not needed
      _vocbase(other.vocbase()),
      _cleanupIndexes(0),
      _persistentIndexes(0),
      _physical(EngineSelectorFeature::ENGINE->createPhysicalCollection(this)),
      _useSecondaryIndexes(true),
      _maxTick(0),
      _keyGenerator(),
      _nextCompactionStartIndex(0),
      _lastCompactionStatus(nullptr),
      _lastCompactionStamp(0.0),
      _isInitialIteration(false),
      _revisionError(false) {
  _keyGenerator.reset(KeyGenerator::factory(other.keyOptions()));

  if (ServerState::instance()->isDBServer() ||
      !ServerState::instance()->isRunningInCluster()) {
    _followers.reset(new FollowerInfo(this));
  }

  // Copy over index definitions
  _indexes.reserve(other._indexes.size());
  for (auto const& idx : other._indexes) {
    _indexes.emplace_back(idx);
  }

  setCompactionStatus("compaction not yet started");
}

// @brief Constructor used in coordinator case.
// The Slice contains the part of the plan that
// is relevant for this collection.
LogicalCollection::LogicalCollection(TRI_vocbase_t* vocbase,
                                     VPackSlice const& info, bool isPhysical)
    : _internalVersion(0),
      _cid(ReadCid(info)),
      _planId(ReadPlanId(info, _cid)),
      _type(ReadNumericValue<TRI_col_type_e, int>(info, "type",
                                                  TRI_COL_TYPE_UNKNOWN)),
      _name(ReadStringValue(info, "name", "")),
      _distributeShardsLike(ReadStringValue(info, "distributeShardsLike", "")),
      _isSmart(ReadBooleanValue(info, "isSmart", false)),
      _status(ReadNumericValue<TRI_vocbase_col_status_e, int>(
          info, "status", TRI_VOC_COL_STATUS_CORRUPTED)),
      _isLocal(!ServerState::instance()->isCoordinator()),
      _isDeleted(ReadBooleanValue(info, "deleted", false)),
      _doCompact(ReadBooleanValue(info, "doCompact", true)),
      _isSystem(IsSystemName(_name) &&
                ReadBooleanValue(info, "isSystem", false)),
      _isVolatile(ReadBooleanValue(info, "isVolatile", false)),
      _waitForSync(ReadBooleanValue(info, "waitForSync", false)),
      _journalSize(ReadNumericValue<TRI_voc_size_t>(
          info, "maximalSize",  // Backwards compatibility. Agency uses
                                // journalSize. paramters.json uses maximalSize
          ReadNumericValue<TRI_voc_size_t>(info, "journalSize",
                                           TRI_JOURNAL_DEFAULT_SIZE))),
      _keyOptions(CopySliceValue(info, "keyOptions")),
      _version(ReadNumericValue<uint32_t>(info, "version", currentVersion())),
      _indexBuckets(ReadNumericValue<uint32_t>(
          info, "indexBuckets", DatabaseFeature::defaultIndexBuckets())),
      _replicationFactor(1),
      _numberOfShards(ReadNumericValue<size_t>(info, "numberOfShards", 1)),
      _allowUserKeys(ReadBooleanValue(info, "allowUserKeys", true)),
      _shardIds(new ShardMap()),
      _vocbase(vocbase),
      _cleanupIndexes(0),
      _persistentIndexes(0),
      _path(ReadStringValue(info, "path", "")),
      _physical(EngineSelectorFeature::ENGINE->createPhysicalCollection(this)),
      _useSecondaryIndexes(true),
      _maxTick(0),
      _keyGenerator(),
      _nextCompactionStartIndex(0),
      _lastCompactionStatus(nullptr),
      _lastCompactionStamp(0.0),
      _isInitialIteration(false),
      _revisionError(false) {
  if (!IsAllowedName(info)) {
    THROW_ARANGO_EXCEPTION(TRI_ERROR_ARANGO_ILLEGAL_NAME);
  }

  if (_version < minimumVersion()) {
    // collection is too "old"
    std::string errorMsg(std::string("collection '") + _name +
                         "' has a too old version. Please start the server "
                         "with the --database.auto-upgrade option.");

    THROW_ARANGO_EXCEPTION_MESSAGE(TRI_ERROR_FAILED, errorMsg);
  }

  if (_isVolatile && _waitForSync) {
    // Illegal collection configuration
    THROW_ARANGO_EXCEPTION_MESSAGE(
        TRI_ERROR_BAD_PARAMETER,
        "volatile collections do not support the waitForSync option");
  }

  if (_journalSize < TRI_JOURNAL_MINIMAL_SIZE) {
    THROW_ARANGO_EXCEPTION_MESSAGE(TRI_ERROR_BAD_PARAMETER,
                                   "<properties>.journalSize too small");
  }

  VPackSlice shardKeysSlice = info.get("shardKeys");

  bool const isCluster = ServerState::instance()->isRunningInCluster();
  // Cluster only tests
  if (ServerState::instance()->isCoordinator()) {
    if ((_numberOfShards == 0 && !_isSmart) || _numberOfShards > 1000) {
      THROW_ARANGO_EXCEPTION_MESSAGE(TRI_ERROR_BAD_PARAMETER,
                                     "invalid number of shards");
    }

    VPackSlice keyGenSlice = info.get("keyOptions");
    if (keyGenSlice.isObject()) {
      keyGenSlice = keyGenSlice.get("type");
      if (keyGenSlice.isString()) {
        StringRef tmp(keyGenSlice);
        if (!tmp.empty() && tmp != "traditional") {
          THROW_ARANGO_EXCEPTION_MESSAGE(TRI_ERROR_CLUSTER_UNSUPPORTED,
                                         "non-traditional key generators are "
                                         "not supported for sharded "
                                         "collections");
        }
      }
    }
  }

  auto replicationFactorSlice = info.get("replicationFactor");
  if (!replicationFactorSlice.isNone()) {
    bool isError = true;
    if (replicationFactorSlice.isNumber()) {
      _replicationFactor = replicationFactorSlice.getNumber<size_t>();
      // mop: only allow satellite collections to be created explicitly
      if (_replicationFactor > 0 && _replicationFactor <= 10) {
        isError = false;
#ifdef USE_ENTERPRISE
      } else if (_replicationFactor == 0) {
        isError = false;
#endif
      }
    }
#ifdef USE_ENTERPRISE
    else if (replicationFactorSlice.isString() &&
             replicationFactorSlice.copyString() == "satellite") {
      _replicationFactor = 0;
      _numberOfShards = 1;
      _distributeShardsLike = "";
      _avoidServers.clear();
      isError = false;
    }
#endif
    if (isError) {
      THROW_ARANGO_EXCEPTION_MESSAGE(TRI_ERROR_BAD_PARAMETER,
                                     "invalid replicationFactor");
    }
  }

  if (shardKeysSlice.isNone() || isSatellite()) {
    // Use default.
    _shardKeys.emplace_back(StaticStrings::KeyString);
  } else {
    if (shardKeysSlice.isArray()) {
      for (auto const& sk : VPackArrayIterator(shardKeysSlice)) {
        if (sk.isString()) {
          std::string key = sk.copyString();
          // remove : char at the beginning or end (for enterprise)
          std::string stripped;
          if (!key.empty()) {
            if (key.front() == ':') {
              stripped = key.substr(1);
            } else if (key.back() == ':') {
              stripped = key.substr(0, key.size() - 1);
            } else {
              stripped = key;
            }
          }
          // system attributes are not allowed (except _key)
          if (!stripped.empty() && stripped != StaticStrings::IdString &&
              stripped != StaticStrings::RevString) {
            _shardKeys.emplace_back(key);
          }
        }
      }
      if (_shardKeys.empty() && !isCluster) {
        // Compatibility. Old configs might store empty shard-keys locally.
        // This is translated to ["_key"]. In cluster-case this always was
        // forbidden.
        _shardKeys.emplace_back(StaticStrings::KeyString);
      }
    }
  }

  if (_shardKeys.empty() || _shardKeys.size() > 8) {
    THROW_ARANGO_EXCEPTION_MESSAGE(TRI_ERROR_BAD_PARAMETER,
                                   "invalid number of shard keys");
  }

  _keyGenerator.reset(KeyGenerator::factory(info.get("keyOptions")));

  auto shardsSlice = info.get("shards");
  if (shardsSlice.isObject()) {
    for (auto const& shardSlice : VPackObjectIterator(shardsSlice)) {
      if (shardSlice.key.isString() && shardSlice.value.isArray()) {
        ShardID shard = shardSlice.key.copyString();

        std::vector<ServerID> servers;
        for (auto const& serverSlice : VPackArrayIterator(shardSlice.value)) {
          servers.push_back(serverSlice.copyString());
        }
        _shardIds->emplace(shard, servers);
      }
    }
  }

  if (info.hasKey("avoidServers")) {
    auto avoidServersSlice = info.get("avoidServers");
    if (avoidServersSlice.isArray()) {
      for (const auto& i : VPackArrayIterator(avoidServersSlice)) {
        if (i.isString()) {
          _avoidServers.push_back(i.copyString());
        } else {
          LOG_TOPIC(ERR, arangodb::Logger::FIXME) << "avoidServers must be a vector of strings we got " <<
            avoidServersSlice.toJson() << ". discarding!" ;
          _avoidServers.clear();
          break;
        }
      }
    }
  }

  if (_indexes.empty()) {
    createInitialIndexes();
  }

  auto indexesSlice = info.get("indexes");
  if (indexesSlice.isArray()) {
    StorageEngine* engine = EngineSelectorFeature::ENGINE;
    IndexFactory const* idxFactory = engine->indexFactory(); 
    TRI_ASSERT(idxFactory != nullptr);
    for (auto const& v : VPackArrayIterator(indexesSlice)) {
      if (arangodb::basics::VelocyPackHelper::getBooleanValue(v, "error",
                                                              false)) {
        // We have an error here.
        // Do not add index.
        // TODO Handle Properly
        continue;
      }

      auto idx = idxFactory->prepareIndexFromSlice(v, false, this, true);

      // TODO Mode IndexTypeCheck out
      if (idx->type() == Index::TRI_IDX_TYPE_PRIMARY_INDEX ||
          idx->type() == Index::TRI_IDX_TYPE_EDGE_INDEX) {
        continue;
      }

      if (isCluster) {
        addIndexCoordinator(idx, false);
      } else {
        addIndex(idx);
      }
    }
  }

#ifdef ARANGODB_ENABLE_MAINTAINER_MODE
  if (_indexes[0]->type() != Index::IndexType::TRI_IDX_TYPE_PRIMARY_INDEX) {
    LOG_TOPIC(ERR, arangodb::Logger::FIXME) << "got invalid indexes for collection '" << _name << "'";
    for (auto const& it : _indexes) {
      LOG_TOPIC(ERR, arangodb::Logger::FIXME) << "- " << it.get();
    }
  }
#endif

  if (!ServerState::instance()->isCoordinator() && isPhysical) {
    // If we are not in the coordinator we need a path
    // to the physical data.
    StorageEngine* engine = EngineSelectorFeature::ENGINE;
    if (_path.empty()) {
      _path = engine->createCollection(_vocbase, _cid, this);
    }
  }

  int64_t count = ReadNumericValue<int64_t>(info, "count", -1);
  if (count != -1) {
    _physical->updateCount(count);
  }

  if (ServerState::instance()->isDBServer() ||
      !ServerState::instance()->isRunningInCluster()) {
    _followers.reset(new FollowerInfo(this));
  }

  // update server's tick value
  TRI_UpdateTickServer(static_cast<TRI_voc_tick_t>(_cid));

  setCompactionStatus("compaction not yet started");
}

LogicalCollection::~LogicalCollection() {}

bool LogicalCollection::IsAllowedName(VPackSlice parameters) {
  bool allowSystem = ReadBooleanValue(parameters, "isSystem", false);
  std::string name = ReadStringValue(parameters, "name", "");
  if (name.empty()) {
    return false;
  }

  bool ok;
  char const* ptr;
  size_t length = 0;

  // check allow characters: must start with letter or underscore if system is
  // allowed
  for (ptr = name.c_str(); *ptr; ++ptr) {
    if (length == 0) {
      if (allowSystem) {
        ok = (*ptr == '_') || ('a' <= *ptr && *ptr <= 'z') ||
             ('A' <= *ptr && *ptr <= 'Z');
      } else {
        ok = ('a' <= *ptr && *ptr <= 'z') || ('A' <= *ptr && *ptr <= 'Z');
      }
    } else {
      ok = (*ptr == '_') || (*ptr == '-') || ('0' <= *ptr && *ptr <= '9') ||
           ('a' <= *ptr && *ptr <= 'z') || ('A' <= *ptr && *ptr <= 'Z');
    }

    if (!ok) {
      return false;
    }

    ++length;
  }

  // invalid name length
  if (length == 0 || length > TRI_COL_NAME_LENGTH) {
    return false;
  }

  return true;
}

/// @brief checks if a collection name is allowed
/// Returns true if the name is allowed and false otherwise
bool LogicalCollection::IsAllowedName(bool allowSystem,
                                      std::string const& name) {
  bool ok;
  char const* ptr;
  size_t length = 0;

  // check allow characters: must start with letter or underscore if system is
  // allowed
  for (ptr = name.c_str(); *ptr; ++ptr) {
    if (length == 0) {
      if (allowSystem) {
        ok = (*ptr == '_') || ('a' <= *ptr && *ptr <= 'z') ||
             ('A' <= *ptr && *ptr <= 'Z');
      } else {
        ok = ('a' <= *ptr && *ptr <= 'z') || ('A' <= *ptr && *ptr <= 'Z');
      }
    } else {
      ok = (*ptr == '_') || (*ptr == '-') || ('0' <= *ptr && *ptr <= '9') ||
           ('a' <= *ptr && *ptr <= 'z') || ('A' <= *ptr && *ptr <= 'Z');
    }

    if (!ok) {
      return false;
    }

    ++length;
  }

  // invalid name length
  if (length == 0 || length > TRI_COL_NAME_LENGTH) {
    return false;
  }

  return true;
}

/// @brief whether or not a collection is fully collected
bool LogicalCollection::isFullyCollected() {
  return getPhysical()->isFullyCollected();
}

uint64_t LogicalCollection::numberDocuments() const {
  // TODO Ask StorageEngine instead
  return primaryIndex()->size();
}

size_t LogicalCollection::journalSize() const { return _journalSize; }

uint32_t LogicalCollection::internalVersion() const { return _internalVersion; }

std::string LogicalCollection::cid_as_string() const {
  return basics::StringUtils::itoa(_cid);
}

TRI_voc_cid_t LogicalCollection::planId() const { return _planId; }

TRI_col_type_e LogicalCollection::type() const { return _type; }

std::string LogicalCollection::name() const {
  // TODO Activate this lock. Right now we have some locks outside.
  // READ_LOCKER(readLocker, _lock);
  return _name;
}

std::string const& LogicalCollection::distributeShardsLike() const {
  return _distributeShardsLike;
}

void LogicalCollection::distributeShardsLike(std::string const& cid) {
  _distributeShardsLike = cid;
}

std::vector<std::string> const& LogicalCollection::avoidServers() const {
  return _avoidServers;
}

void LogicalCollection::avoidServers(std::vector<std::string> const& a) {
  _avoidServers = a;
}

std::string LogicalCollection::dbName() const {
  TRI_ASSERT(_vocbase != nullptr);
  return _vocbase->name();
}

std::string const& LogicalCollection::path() const { return _path; }

TRI_vocbase_col_status_e LogicalCollection::status() const { return _status; }

TRI_vocbase_col_status_e LogicalCollection::getStatusLocked() {
  READ_LOCKER(readLocker, _lock);
  return _status;
}

void LogicalCollection::executeWhileStatusLocked(
    std::function<void()> const& callback) {
  READ_LOCKER(readLocker, _lock);
  callback();
}

bool LogicalCollection::tryExecuteWhileStatusLocked(
    std::function<void()> const& callback) {
  TRY_READ_LOCKER(readLocker, _lock);
  if (!readLocker.isLocked()) {
    return false;
  }

  callback();
  return true;
}

TRI_vocbase_col_status_e LogicalCollection::tryFetchStatus(bool& didFetch) {
  TRY_READ_LOCKER(locker, _lock);
  if (locker.isLocked()) {
    didFetch = true;
    return _status;
  }
  didFetch = false;
  return TRI_VOC_COL_STATUS_CORRUPTED;
}

/// @brief returns a translation of a collection status
std::string LogicalCollection::statusString() {
  READ_LOCKER(readLocker, _lock);
  switch (_status) {
    case TRI_VOC_COL_STATUS_UNLOADED:
      return "unloaded";
    case TRI_VOC_COL_STATUS_LOADED:
      return "loaded";
    case TRI_VOC_COL_STATUS_UNLOADING:
      return "unloading";
    case TRI_VOC_COL_STATUS_DELETED:
      return "deleted";
    case TRI_VOC_COL_STATUS_LOADING:
      return "loading";
    case TRI_VOC_COL_STATUS_CORRUPTED:
    case TRI_VOC_COL_STATUS_NEW_BORN:
    default:
      return "unknown";
  }
}

// SECTION: Properties
TRI_voc_rid_t LogicalCollection::revision() const {
  // TODO CoordinatorCase
  return _physical->revision();
}

bool LogicalCollection::isLocal() const { return _isLocal; }

bool LogicalCollection::deleted() const { return _isDeleted; }

bool LogicalCollection::doCompact() const { return _doCompact; }

bool LogicalCollection::isSystem() const { return _isSystem; }

bool LogicalCollection::isVolatile() const { return _isVolatile; }

bool LogicalCollection::waitForSync() const { return _waitForSync; }

bool LogicalCollection::isSmart() const { return _isSmart; }

std::unique_ptr<FollowerInfo> const& LogicalCollection::followers() const {
  return _followers;
}

void LogicalCollection::setDeleted(bool newValue) { _isDeleted = newValue; }

/// @brief update statistics for a collection
void LogicalCollection::setRevision(TRI_voc_rid_t revision, bool force) {
  if (revision > 0) {
    // TODO Is this still true?
    /// note: Old version the write-lock for the collection must be held to call
    /// this
    _physical->setRevision(revision, force);
  }
}

// SECTION: Key Options
VPackSlice LogicalCollection::keyOptions() const {
  if (_keyOptions == nullptr) {
    return Helper::NullValue();
  }
  return VPackSlice(_keyOptions->data());
}

// SECTION: Indexes
uint32_t LogicalCollection::indexBuckets() const { return _indexBuckets; }

std::vector<std::shared_ptr<arangodb::Index>> const&
LogicalCollection::getIndexes() const {
  return _indexes;
}

/// @brief return the primary index
// WARNING: Make sure that this LogicalCollection Instance
// is somehow protected. If it goes out of all scopes
// or it's indexes are freed the pointer returned will get invalidated.
arangodb::MMFilesPrimaryIndex* LogicalCollection::primaryIndex() const {
  TRI_ASSERT(!_indexes.empty());

#ifdef ARANGODB_ENABLE_MAINTAINER_MODE
  if (_indexes[0]->type() != Index::IndexType::TRI_IDX_TYPE_PRIMARY_INDEX) {
    LOG_TOPIC(ERR, arangodb::Logger::FIXME) << "got invalid indexes for collection '" << _name << "'";
    for (auto const& it : _indexes) {
      LOG_TOPIC(ERR, arangodb::Logger::FIXME) << "- " << it.get();
    }
  }
#endif

  TRI_ASSERT(_indexes[0]->type() ==
             Index::IndexType::TRI_IDX_TYPE_PRIMARY_INDEX);
  // the primary index must be the index at position #0
  return static_cast<arangodb::MMFilesPrimaryIndex*>(_indexes[0].get());
}

void LogicalCollection::getIndexesVPack(VPackBuilder& result,
                                        bool withFigures) const {
  result.openArray();
  for (auto const& idx : _indexes) {
    result.openObject();
    idx->toVelocyPack(result, withFigures);
    result.close();
  }
  result.close();
}

void LogicalCollection::getPropertiesVPack(VPackBuilder& result, bool translateCids) const {
  TRI_ASSERT(result.isOpenObject());
  result.add("id", VPackValue(std::to_string(_cid)));
  result.add("name", VPackValue(_name));
  result.add("type", VPackValue(static_cast<int>(_type)));
  result.add("status", VPackValue(_status));
  result.add("deleted", VPackValue(_isDeleted));
  result.add("doCompact", VPackValue(_doCompact));
  result.add("isSystem", VPackValue(_isSystem));
  result.add("isVolatile", VPackValue(_isVolatile));
  result.add("waitForSync", VPackValue(_waitForSync));
  result.add("journalSize", VPackValue(_journalSize));
  result.add("indexBuckets", VPackValue(_indexBuckets));
  result.add("replicationFactor", VPackValue(_replicationFactor));
  if (!_distributeShardsLike.empty()) {
    if (translateCids) {
      CollectionNameResolver resolver(_vocbase);
      result.add("distributeShardsLike",
                 VPackValue(resolver.getCollectionNameCluster(
                     static_cast<TRI_voc_cid_t>(
                         basics::StringUtils::uint64(_distributeShardsLike)))));
    } else {
      result.add("distributeShardsLike", VPackValue(_distributeShardsLike));
    }
  }

  if (_keyGenerator != nullptr) {
    result.add(VPackValue("keyOptions"));
    result.openObject();
    _keyGenerator->toVelocyPack(result);
    result.close();
  }

  result.add(VPackValue("shardKeys"));
  result.openArray();
  for (auto const& key : _shardKeys) {
    result.add(VPackValue(key));
  }
  result.close();  // shardKeys
}

// SECTION: Replication
int LogicalCollection::replicationFactor() const {
  return static_cast<int>(_replicationFactor);
}

// SECTION: Sharding
int LogicalCollection::numberOfShards() const {
  return static_cast<int>(_numberOfShards);
}

bool LogicalCollection::allowUserKeys() const { return _allowUserKeys; }

#ifndef USE_ENTERPRISE
bool LogicalCollection::usesDefaultShardKeys() const {
  return (_shardKeys.size() == 1 && _shardKeys[0] == StaticStrings::KeyString);
}
#endif

std::vector<std::string> const& LogicalCollection::shardKeys() const {
  return _shardKeys;
}

std::shared_ptr<ShardMap> LogicalCollection::shardIds() const {
  // TODO make threadsafe update on the cache.
  return _shardIds;
}

void LogicalCollection::setShardMap(std::shared_ptr<ShardMap>& map) {
  _shardIds = map;
}

// SECTION: Modification Functions

// asks the storage engine to rename the collection to the given name
// and persist the renaming info. It is guaranteed by the server
// that no other active collection with the same name and id exists in the same
// database when this function is called. If this operation fails somewhere in
// the middle, the storage engine is required to fully revert the rename
// operation
// and throw only then, so that subsequent collection creation/rename requests
// will
// not fail. the WAL entry for the rename will be written *after* the call
// to "renameCollection" returns

int LogicalCollection::rename(std::string const& newName) {
  // Should only be called from inside vocbase.
  // Otherwise caching is destroyed.
  TRI_ASSERT(!ServerState::instance()->isCoordinator());  // NOT YET IMPLEMENTED

  WRITE_LOCKER_EVENTUAL(locker, _lock, 1000);

  // Check for illeagal states.
  switch (_status) {
    case TRI_VOC_COL_STATUS_CORRUPTED:
      return TRI_ERROR_ARANGO_CORRUPTED_COLLECTION;
    case TRI_VOC_COL_STATUS_DELETED:
      return TRI_ERROR_ARANGO_COLLECTION_NOT_FOUND;
    default:
      // Fall through intentional
      break;
  }

  // Check for duplicate name
  auto other = _vocbase->lookupCollection(newName);
  if (other != nullptr) {
    return TRI_ERROR_ARANGO_DUPLICATE_NAME;
  }

  switch (_status) {
    case TRI_VOC_COL_STATUS_UNLOADED:
    case TRI_VOC_COL_STATUS_LOADED:
    case TRI_VOC_COL_STATUS_UNLOADING:
    case TRI_VOC_COL_STATUS_LOADING: {
      break;
    }
    default:
      // Unknown status
      return TRI_ERROR_INTERNAL;
  }

  std::string oldName = _name;
  _name = newName;
  // Okay we can finally rename safely
  try {
    StorageEngine* engine = EngineSelectorFeature::ENGINE;
    bool const doSync =
        application_features::ApplicationServer::getFeature<DatabaseFeature>(
            "Database")
            ->forceSyncProperties();
    engine->changeCollection(_vocbase, _cid, this, doSync);
  } catch (basics::Exception const& ex) {
    // Engine Rename somehow failed. Reset to old name
    _name = oldName;
    return ex.code();
  } catch (...) {
    // Engine Rename somehow failed. Reset to old name
    _name = oldName;
    return TRI_ERROR_INTERNAL;
  }

  // CHECK if this ordering is okay. Before change the version was increased
  // after swapping in vocbase mapping.
  increaseInternalVersion();
  return TRI_ERROR_NO_ERROR;
}

int LogicalCollection::close() {
  // This was unload() in 3.0
  auto primIdx = primaryIndex();
  auto idxSize = primIdx->size();

  if (!_isDeleted &&
      _physical->initialCount() != static_cast<int64_t>(idxSize)) {
    _physical->updateCount(idxSize);

    // save new "count" value
    StorageEngine* engine = EngineSelectorFeature::ENGINE;
    bool const doSync =
        application_features::ApplicationServer::getFeature<DatabaseFeature>(
            "Database")
            ->forceSyncProperties();
    engine->changeCollection(_vocbase, _cid, this, doSync);
  }

  // We also have to unload the indexes.
  for (auto& idx : _indexes) {
    idx->unload();
  }

  return getPhysical()->close();
}

void LogicalCollection::unload() {
}

void LogicalCollection::drop() {
  // make sure collection has been closed
  this->close();

  TRI_ASSERT(!ServerState::instance()->isCoordinator());
  StorageEngine* engine = EngineSelectorFeature::ENGINE;
  engine->dropCollection(_vocbase, this);
  _isDeleted = true;

  // save some memory by freeing the indexes
  _indexes.clear();
  try {
    // close collection. this will also invalidate the revisions cache
    _physical->close();
  } catch (...) {
    // don't throw from here... dropping should succeed
  }
}

void LogicalCollection::setStatus(TRI_vocbase_col_status_e status) {
  _status = status;

  if (status == TRI_VOC_COL_STATUS_LOADED) {
    increaseInternalVersion();
  }
}

void LogicalCollection::toVelocyPackForAgency(VPackBuilder& result) {
  _status = TRI_VOC_COL_STATUS_LOADED;
  result.openObject();
  toVelocyPackInObject(result, false);

  result.close();  // Base Object
}

void LogicalCollection::toVelocyPackForClusterInventory(VPackBuilder& result,
                                                        bool useSystem) const {
  if (_isSystem && !useSystem) {
    return;
  }
  result.openObject();
  result.add(VPackValue("parameters"));
  result.openObject();
  toVelocyPackInObject(result, true);
  result.close();
  result.add(VPackValue("indexes"));
  getIndexesVPack(result, false);
  result.close(); // CollectionInfo
}

void LogicalCollection::toVelocyPack(VPackBuilder& result,
                                     bool withPath) const {
  result.openObject();
  toVelocyPackInObject(result, false);
  result.add(
      "cid",
      VPackValue(std::to_string(_cid)));  // export cid for compatibility, too
  result.add("planId",
             VPackValue(std::to_string(_planId)));  // export planId for cluster
  result.add("version", VPackValue(_version));
  result.add("count", VPackValue(_physical->initialCount()));

  if (withPath) {
    result.add("path", VPackValue(_path));
  }
  result.add("allowUserKeys", VPackValue(_allowUserKeys));

  result.close();
}

// Internal helper that inserts VPack info into an existing object and leaves
// the object open
void LogicalCollection::toVelocyPackInObject(VPackBuilder& result, bool translateCids) const {
  getPropertiesVPack(result, translateCids);
  result.add("numberOfShards", VPackValue(_numberOfShards));

  if (!_avoidServers.empty()) {
    result.add(VPackValue("avoidServers"));
    VPackArrayBuilder b(&result);
    for (auto const& i : _avoidServers) {
      result.add(VPackValue(i));
    }
  }

  result.add(VPackValue("shards"));
  result.openObject();
  for (auto const& shards : *_shardIds) {
    result.add(VPackValue(shards.first));
    result.openArray();
    for (auto const& servers : shards.second) {
      result.add(VPackValue(servers));
    }
    result.close();  // server array
  }
  result.close();  // shards

  result.add(VPackValue("indexes"));
  getIndexesVPack(result, false);
}

void LogicalCollection::toVelocyPack(VPackBuilder& builder, bool includeIndexes,
                                     TRI_voc_tick_t maxTick) {
  TRI_ASSERT(!builder.isClosed());
  StorageEngine* engine = EngineSelectorFeature::ENGINE;
  engine->getCollectionInfo(_vocbase, _cid, builder, includeIndexes, maxTick);
}

void LogicalCollection::increaseInternalVersion() { ++_internalVersion; }

int LogicalCollection::update(VPackSlice const& slice, bool doSync) {
  // the following collection properties are intentionally not updated as
  // updating
  // them would be very complicated:
  // - _cid
  // - _name
  // - _type
  // - _isSystem
  // - _isVolatile
  // ... probably a few others missing here ...

  WRITE_LOCKER(writeLocker, _infoLock);

  // some basic validation...
  if (isVolatile() && arangodb::basics::VelocyPackHelper::getBooleanValue(
                          slice, "waitForSync", waitForSync())) {
    // the combination of waitForSync and isVolatile makes no sense
    THROW_ARANGO_EXCEPTION_MESSAGE(
        TRI_ERROR_BAD_PARAMETER,
        "volatile collections do not support the waitForSync option");
  }

  if (isVolatile() != arangodb::basics::VelocyPackHelper::getBooleanValue(
                          slice, "isVolatile", isVolatile())) {
    THROW_ARANGO_EXCEPTION_MESSAGE(
        TRI_ERROR_BAD_PARAMETER,
        "isVolatile option cannot be changed at runtime");
  }

  uint32_t tmp = arangodb::basics::VelocyPackHelper::getNumericValue<uint32_t>(
      slice, "indexBuckets",
      2 /*Just for validation, this default Value passes*/);
  if (tmp == 0 || tmp > 1024) {
    THROW_ARANGO_EXCEPTION_MESSAGE(
        TRI_ERROR_BAD_PARAMETER,
        "indexBuckets must be a two-power between 1 and 1024");
  }
  // end of validation

  _doCompact = Helper::getBooleanValue(slice, "doCompact", _doCompact);
  _waitForSync = Helper::getBooleanValue(slice, "waitForSync", _waitForSync);
  if (slice.hasKey("journalSize")) {
    _journalSize = Helper::getNumericValue<TRI_voc_size_t>(slice, "journalSize",
                                                           _journalSize);
  } else {
    _journalSize = Helper::getNumericValue<TRI_voc_size_t>(slice, "maximalSize",
                                                           _journalSize);
  }
  _indexBuckets =
      Helper::getNumericValue<uint32_t>(slice, "indexBuckets", _indexBuckets);

  if (!_isLocal) {
    // We need to inform the cluster as well
    return ClusterInfo::instance()->setCollectionPropertiesCoordinator(
        _vocbase->name(), cid_as_string(), this);
  }

  int64_t count = arangodb::basics::VelocyPackHelper::getNumericValue<int64_t>(
      slice, "count", _physical->initialCount());
  if (count != _physical->initialCount()) {
    _physical->updateCount(count);
  }
  StorageEngine* engine = EngineSelectorFeature::ENGINE;
  engine->changeCollection(_vocbase, _cid, this, doSync);

  return TRI_ERROR_NO_ERROR;
}

/// @brief return the figures for a collection
std::shared_ptr<arangodb::velocypack::Builder> LogicalCollection::figures() {
  auto builder = std::make_shared<VPackBuilder>();

  if (ServerState::instance()->isCoordinator()) {
    builder->openObject();
    builder->close();
    int res = figuresOnCoordinator(dbName(), cid_as_string(), builder);

    if (res != TRI_ERROR_NO_ERROR) {
      THROW_ARANGO_EXCEPTION(res);
    }
  } else {
    builder->openObject();

    // add index information
    size_t sizeIndexes = getPhysical()->memory();
    size_t numIndexes = 0;
    for (auto const& idx : _indexes) {
      sizeIndexes += static_cast<size_t>(idx->memory());
      ++numIndexes;
    }

    builder->add("indexes", VPackValue(VPackValueType::Object));
    builder->add("count", VPackValue(numIndexes));
    builder->add("size", VPackValue(sizeIndexes));
    builder->close();  // indexes

    builder->add("lastTick", VPackValue(_maxTick));
    builder->add("uncollectedLogfileEntries",
                 VPackValue(
                   //MOVE TO PHYSICAL
                   static_cast<arangodb::MMFilesCollection*>(getPhysical())
                      ->uncollectedLogfileEntries()
                 )
                );

    // fills in compaction status
    char const* lastCompactionStatus = "-";
    char lastCompactionStampString[21];
    lastCompactionStampString[0] = '-';
    lastCompactionStampString[1] = '\0';

    double lastCompactionStamp;

    {
      MUTEX_LOCKER(mutexLocker, _compactionStatusLock);
      lastCompactionStatus = _lastCompactionStatus;
      lastCompactionStamp = _lastCompactionStamp;
    }

    if (lastCompactionStatus != nullptr) {
      if (lastCompactionStamp == 0.0) {
        lastCompactionStamp = TRI_microtime();
      }
      struct tm tb;
      time_t tt = static_cast<time_t>(lastCompactionStamp);
      TRI_gmtime(tt, &tb);
      strftime(&lastCompactionStampString[0], sizeof(lastCompactionStampString),
               "%Y-%m-%dT%H:%M:%SZ", &tb);
    }

    builder->add("compactionStatus", VPackValue(VPackValueType::Object));
    builder->add("message", VPackValue(lastCompactionStatus));
    builder->add("time", VPackValue(&lastCompactionStampString[0]));
    builder->close();  // compactionStatus

    // add engine-specific figures
    getPhysical()->figures(builder);
    builder->close();
  }

  return builder;
}

/// @brief opens an existing collection
void LogicalCollection::open(bool ignoreErrors) {
  VPackBuilder builder;
  StorageEngine* engine = EngineSelectorFeature::ENGINE;
  engine->getCollectionInfo(_vocbase, cid(), builder, true, 0);

  VPackSlice initialCount =
      builder.slice().get(std::vector<std::string>({"parameters", "count"}));
  if (initialCount.isNumber()) {
    int64_t count = initialCount.getNumber<int64_t>();
    if (count > 0) {
      _physical->updateCount(count);
    }
  }
  double start = TRI_microtime();

  LOG_TOPIC(TRACE, Logger::PERFORMANCE)
      << "open-document-collection { collection: " << _vocbase->name() << "/"
      << _name << " }";

  int res = openWorker(ignoreErrors);

  if (res != TRI_ERROR_NO_ERROR) {
    THROW_ARANGO_EXCEPTION_MESSAGE(
        res,
        std::string("cannot open document collection from path '") + path() +
            "': " + TRI_errno_string(res));
  }

  arangodb::SingleCollectionTransaction trx(
      arangodb::StandaloneTransactionContext::Create(_vocbase), cid(),
      AccessMode::Type::WRITE);

  // build the primary index
  double startIterate = TRI_microtime();

  LOG_TOPIC(TRACE, Logger::PERFORMANCE)
      << "iterate-markers { collection: " << _vocbase->name() << "/" << _name
      << " }";

  _isInitialIteration = true;

  // iterate over all markers of the collection
  res = getPhysical()->iterateMarkersOnLoad(&trx);

  LOG_TOPIC(TRACE, Logger::PERFORMANCE)
      << "[timer] " << Logger::FIXED(TRI_microtime() - startIterate)
      << " s, iterate-markers { collection: " << _vocbase->name() << "/"
      << _name << " }";

  if (res != TRI_ERROR_NO_ERROR) {
    THROW_ARANGO_EXCEPTION_MESSAGE(
        res,
        std::string("cannot iterate data of document collection: ") +
            TRI_errno_string(res));
  }

  _isInitialIteration = false;

  // build the indexes meta-data, but do not fill the indexes yet
  {
    auto old = useSecondaryIndexes();

    // turn filling of secondary indexes off. we're now only interested in
    // getting
    // the indexes' definition. we'll fill them below ourselves.
    useSecondaryIndexes(false);

    try {
      detectIndexes(&trx);
      useSecondaryIndexes(old);
    } catch (basics::Exception const& ex) {
      useSecondaryIndexes(old);
      THROW_ARANGO_EXCEPTION_MESSAGE(
          ex.code(),
          std::string("cannot initialize collection indexes: ") + ex.what());
    } catch (std::exception const& ex) {
      useSecondaryIndexes(old);
      THROW_ARANGO_EXCEPTION_MESSAGE(
          TRI_ERROR_INTERNAL,
          std::string("cannot initialize collection indexes: ") + ex.what());
    } catch (...) {
      useSecondaryIndexes(old);
      THROW_ARANGO_EXCEPTION_MESSAGE(
          TRI_ERROR_INTERNAL,
          "cannot initialize collection indexes: unknown exception");
    }
  }

  if (!engine->inRecovery()) {
    // build the index structures, and fill the indexes
    fillIndexes(&trx, *(indexList()));
  }

  LOG_TOPIC(TRACE, Logger::PERFORMANCE)
      << "[timer] " << Logger::FIXED(TRI_microtime() - start)
      << " s, open-document-collection { collection: " << _vocbase->name()
      << "/" << _name << " }";

  // successfully opened collection. now adjust version number
  if (_version != VERSION_31 && !_revisionError &&
      application_features::ApplicationServer::server
          ->getFeature<DatabaseFeature>("Database")
          ->check30Revisions()) {
    _version = VERSION_31;
    bool const doSync =
        application_features::ApplicationServer::getFeature<DatabaseFeature>(
            "Database")
            ->forceSyncProperties();
    StorageEngine* engine = EngineSelectorFeature::ENGINE;
    engine->changeCollection(_vocbase, _cid, this, doSync);
  }

  TRI_UpdateTickServer(_cid);
}

/// @brief opens an existing collection
int LogicalCollection::openWorker(bool ignoreErrors) {
  StorageEngine* engine = EngineSelectorFeature::ENGINE;
  double start = TRI_microtime();

  LOG_TOPIC(TRACE, Logger::PERFORMANCE)
      << "open-collection { collection: " << _vocbase->name() << "/" << name()
      << " }";

  try {
    // check for journals and datafiles
    int res = engine->openCollection(_vocbase, this, ignoreErrors);

    if (res != TRI_ERROR_NO_ERROR) {
      LOG_TOPIC(DEBUG, arangodb::Logger::FIXME) << "cannot open '" << _path << "', check failed";
      return res;
    }

    LOG_TOPIC(TRACE, Logger::PERFORMANCE)
        << "[timer] " << Logger::FIXED(TRI_microtime() - start)
        << " s, open-collection { collection: " << _vocbase->name() << "/"
        << name() << " }";

    return TRI_ERROR_NO_ERROR;
  } catch (basics::Exception const& ex) {
    LOG_TOPIC(ERR, arangodb::Logger::FIXME) << "cannot load collection parameter file '" << _path
             << "': " << ex.what();
    return ex.code();
  } catch (std::exception const& ex) {
    LOG_TOPIC(ERR, arangodb::Logger::FIXME) << "cannot load collection parameter file '" << _path
             << "': " << ex.what();
    return TRI_ERROR_INTERNAL;
  }
}

/// SECTION Indexes

std::shared_ptr<Index> LogicalCollection::lookupIndex(
    TRI_idx_iid_t idxId) const {
  for (auto const& idx : _indexes) {
    if (idx->id() == idxId) {
      return idx;
    }
  }
  return nullptr;
}

std::shared_ptr<Index> LogicalCollection::lookupIndex(
    VPackSlice const& info) const {
  if (!info.isObject()) {
    // Compatibility with old v8-vocindex.
    THROW_ARANGO_EXCEPTION(TRI_ERROR_OUT_OF_MEMORY);
  }

  // extract type
  VPackSlice value = info.get("type");

  if (!value.isString()) {
    // Compatibility with old v8-vocindex.
    THROW_ARANGO_EXCEPTION(TRI_ERROR_OUT_OF_MEMORY);
  }

  std::string tmp = value.copyString();
  arangodb::Index::IndexType const type = arangodb::Index::type(tmp.c_str());

  for (auto const& idx : _indexes) {
    if (idx->type() == type) {
      // Only check relevant indices
      if (idx->matchesDefinition(info)) {
        // We found an index for this definition.
        return idx;
      }
    }
  }
  return nullptr;
}

std::shared_ptr<Index> LogicalCollection::createIndex(transaction::Methods* trx,
                                                      VPackSlice const& info,
                                                      bool& created) {
  // TODO Get LOCK for the vocbase
  auto idx = lookupIndex(info);
  if (idx != nullptr) {
    created = false;
    // We already have this index.
    // Should we throw instead?
    return idx;
  }

  StorageEngine* engine = EngineSelectorFeature::ENGINE;
  IndexFactory const* idxFactory = engine->indexFactory(); 
  TRI_ASSERT(idxFactory != nullptr);

  // We are sure that we do not have an index of this type.
  // We also hold the lock.
  // Create it

  idx = idxFactory->prepareIndexFromSlice(info, true, this, false);
  TRI_ASSERT(idx != nullptr);
  if (ServerState::instance()->isCoordinator()) {
    // In the coordinator case we do not fill the index
    // We only inform the others.
    addIndexCoordinator(idx, true);
    created = true;
    return idx;
  }

  TRI_ASSERT(idx.get()->type() != Index::IndexType::TRI_IDX_TYPE_PRIMARY_INDEX);
  std::vector<std::shared_ptr<arangodb::Index>> indexListLocal;
  indexListLocal.emplace_back(idx);
  int res = fillIndexes(trx, indexListLocal, false);

  if (res != TRI_ERROR_NO_ERROR) {
    THROW_ARANGO_EXCEPTION(res);
  }

  bool const writeMarker = !engine->inRecovery();
  //    !MMFilesLogfileManager::instance()->isInRecovery();
  res = saveIndex(idx.get(), writeMarker);

  if (res != TRI_ERROR_NO_ERROR) {
    THROW_ARANGO_EXCEPTION(res);
  }
  // Until here no harm is done if sth fails. The shared ptr will clean up. if
  // left before

  addIndex(idx);
  {
    VPackBuilder builder;
    bool const doSync =
        application_features::ApplicationServer::getFeature<DatabaseFeature>(
            "Database")
            ->forceSyncProperties();
    toVelocyPack(builder, false);
    update(builder.slice(), doSync);
  }
  created = true;
  return idx;
}

int LogicalCollection::restoreIndex(transaction::Methods* trx, VPackSlice const& info,
                                    std::shared_ptr<arangodb::Index>& idx) {
  // The coordinator can never get into this state!
  TRI_ASSERT(!ServerState::instance()->isCoordinator());
  idx.reset();  // Clear it to make sure.
  if (!info.isObject()) {
    return TRI_ERROR_INTERNAL;
  }

  // We create a new Index object to make sure that the index
  // is not handed out except for a successful case.
  std::shared_ptr<Index> newIdx;
  try {
    StorageEngine* engine = EngineSelectorFeature::ENGINE;
    IndexFactory const* idxFactory = engine->indexFactory(); 
    TRI_ASSERT(idxFactory != nullptr);
    newIdx = idxFactory->prepareIndexFromSlice(info, false, this, false);
  } catch (arangodb::basics::Exception const& e) {
    // Something with index creation went wrong.
    // Just report.
    return e.code();
  }
  TRI_ASSERT(newIdx != nullptr);

  TRI_UpdateTickServer(newIdx->id());

  TRI_ASSERT(newIdx.get()->type() !=
             Index::IndexType::TRI_IDX_TYPE_PRIMARY_INDEX);
  std::vector<std::shared_ptr<arangodb::Index>> indexListLocal;
  indexListLocal.emplace_back(newIdx);
  int res = fillIndexes(trx, indexListLocal, false);

  if (res != TRI_ERROR_NO_ERROR) {
    return res;
  }

  addIndex(newIdx);
  idx = newIdx;
  return TRI_ERROR_NO_ERROR;
}

/// @brief saves an index
int LogicalCollection::saveIndex(arangodb::Index* idx, bool writeMarker) {
  TRI_ASSERT(!ServerState::instance()->isCoordinator());
  std::shared_ptr<VPackBuilder> builder;
  try {
    builder = idx->toVelocyPack(false);
  } catch (arangodb::basics::Exception const& ex) {
    return ex.code();
  } catch (...) {
    LOG_TOPIC(ERR, arangodb::Logger::FIXME) << "cannot save index definition";
    return TRI_ERROR_INTERNAL;
  }
  if (builder == nullptr) {
    LOG_TOPIC(ERR, arangodb::Logger::FIXME) << "cannot save index definition";
    return TRI_ERROR_OUT_OF_MEMORY;
  }

  StorageEngine* engine = EngineSelectorFeature::ENGINE;
  engine->createIndex(_vocbase, cid(), idx->id(), builder->slice());
  
  int res = TRI_ERROR_NO_ERROR;
  engine->createIndexWalMarker(_vocbase, cid(), builder->slice(), writeMarker,res);
  return res;
}

/// @brief removes an index by id
bool LogicalCollection::removeIndex(TRI_idx_iid_t iid) {
  size_t const n = _indexes.size();

  for (size_t i = 0; i < n; ++i) {
    auto idx = _indexes[i];

    if (!idx->canBeDropped()) {
      continue;
    }

    if (idx->id() == iid) {
      // found!
      idx->drop();

      _indexes.erase(_indexes.begin() + i);

      // update statistics
      if (idx->type() == arangodb::Index::TRI_IDX_TYPE_FULLTEXT_INDEX) {
        --_cleanupIndexes;
      }
      if (idx->isPersistent()) {
        --_persistentIndexes;
      }

      return true;
    }
  }

  // not found
  return false;
}

/// @brief drops an index, including index file removal and replication
bool LogicalCollection::dropIndex(TRI_idx_iid_t iid, bool writeMarker) {
  TRI_ASSERT(!ServerState::instance()->isCoordinator());
  if (iid == 0) {
    // invalid index id or primary index
    events::DropIndex("", std::to_string(iid), TRI_ERROR_NO_ERROR);
    return true;
  }

  arangodb::aql::QueryCache::instance()->invalidate(_vocbase, name());
  if (!removeIndex(iid)) {
    // We tried to remove an index that does not exist
    events::DropIndex("", std::to_string(iid),
                      TRI_ERROR_ARANGO_INDEX_NOT_FOUND);
    return false;
  }

  StorageEngine* engine = EngineSelectorFeature::ENGINE;
  engine->dropIndex(_vocbase, cid(), iid);

  {
    VPackBuilder builder;
    bool const doSync =
        application_features::ApplicationServer::getFeature<DatabaseFeature>(
            "Database")
            ->forceSyncProperties();
    toVelocyPack(builder, false);
    update(builder.slice(), doSync);
  }

  if (writeMarker) {
    int res = TRI_ERROR_NO_ERROR;

    VPackBuilder markerBuilder;
    markerBuilder.openObject();
    markerBuilder.add("id", VPackValue(std::to_string(iid)));
    markerBuilder.close();
    engine->dropIndexWalMarker(_vocbase, cid(), markerBuilder.slice(),writeMarker,res);

    if(! res){
      events::DropIndex("", std::to_string(iid), TRI_ERROR_NO_ERROR);
    } else {
      LOG_TOPIC(WARN, arangodb::Logger::FIXME) << "could not save index drop marker in log: "
              << TRI_errno_string(res);
      events::DropIndex("", std::to_string(iid), res);
    }
  }
  return true;
}

/// @brief creates the initial indexes for the collection
void LogicalCollection::createInitialIndexes() {
  // TODO Properly fix this. The outside should make sure that only NEW
  // collections
  // try to create the indexes.
  if (!_indexes.empty()) {
    return;
  }

  std::vector<std::shared_ptr<arangodb::Index>> systemIndexes;
  StorageEngine* engine = EngineSelectorFeature::ENGINE;
  IndexFactory const* idxFactory = engine->indexFactory(); 
  TRI_ASSERT(idxFactory != nullptr);

  idxFactory->fillSystemIndexes(this, systemIndexes);
  for (auto const& it : systemIndexes) {
    addIndex(it);
  }
}

/// @brief iterator for index open
bool LogicalCollection::openIndex(VPackSlice const& description,
                                  transaction::Methods* trx) {
  // VelocyPack must be an index description
  if (!description.isObject()) {
    return false;
  }

  bool unused = false;
  auto idx = createIndex(trx, description, unused);

  if (idx == nullptr) {
    // error was already printed if we get here
    return false;
  }

  return true;
}

/// @brief enumerate all indexes of the collection, but don't fill them yet
int LogicalCollection::detectIndexes(transaction::Methods* trx) {
  StorageEngine* engine = EngineSelectorFeature::ENGINE;
  VPackBuilder builder;
  engine->getCollectionInfo(_vocbase, _cid, builder, true, UINT64_MAX);

  // iterate over all index files
  for (auto const& it : VPackArrayIterator(builder.slice().get("indexes"))) {
    bool ok = openIndex(it, trx);

    if (!ok) {
      LOG_TOPIC(ERR, arangodb::Logger::FIXME) << "cannot load index for collection '" << name() << "'";
    }
  }

  return TRI_ERROR_NO_ERROR;
}

std::vector<std::shared_ptr<arangodb::Index>> const*
LogicalCollection::indexList() const {
  return &_indexes;
}

int LogicalCollection::fillIndexes(
    transaction::Methods* trx,
    std::vector<std::shared_ptr<arangodb::Index>> const& indexes,
    bool skipPersistent) {
  // distribute the work to index threads plus this thread
  TRI_ASSERT(!ServerState::instance()->isCoordinator());
  size_t const n = indexes.size();

  if (n == 0 || (n == 1 &&
                 indexes[0].get()->type() ==
                     Index::IndexType::TRI_IDX_TYPE_PRIMARY_INDEX)) {
    return TRI_ERROR_NO_ERROR;
  }

  bool rolledBack = false;
  auto rollbackAll = [&]() -> void {
    for (size_t i = 0; i < n; i++) {
      auto idx = indexes[i].get();
      if (idx->type() == Index::IndexType::TRI_IDX_TYPE_PRIMARY_INDEX) {
        continue;
      }
      if (idx->isPersistent()) {
        continue;
      }
      idx->unload();  // TODO: check is this safe? truncate not necessarily
                      // feasible
    }
  };

  double start = TRI_microtime();

  TRI_ASSERT(SchedulerFeature::SCHEDULER != nullptr);
  auto ioService = SchedulerFeature::SCHEDULER->ioService();
  TRI_ASSERT(ioService != nullptr);
  arangodb::basics::LocalTaskQueue queue(ioService);

  // only log performance infos for indexes with more than this number of
  // entries
  static size_t const NotificationSizeThreshold = 131072;
  auto primaryIndex = this->primaryIndex();

  if (primaryIndex->size() > NotificationSizeThreshold) {
    LOG_TOPIC(TRACE, Logger::PERFORMANCE)
        << "fill-indexes-document-collection { collection: " << _vocbase->name()
        << "/" << name() << " }, indexes: " << (n - 1);
  }

  TRI_ASSERT(n > 0);

  try {
    TRI_ASSERT(!ServerState::instance()->isCoordinator());

    // give the index a size hint
    auto nrUsed = primaryIndex->size();
    for (size_t i = 0; i < n; i++) {
      auto idx = indexes[i];
      if (idx->type() == Index::IndexType::TRI_IDX_TYPE_PRIMARY_INDEX) {
        continue;
      }
      idx.get()->sizeHint(trx, nrUsed);
    }

    // process documents a million at a time
    size_t blockSize = 1024 * 1024 * 1;

    if (nrUsed < blockSize) {
      blockSize = nrUsed;
    }
    if (blockSize == 0) {
      blockSize = 1;
    }

    ManagedDocumentResult mmdr;

    std::vector<std::pair<TRI_voc_rid_t, VPackSlice>> documents;
    documents.reserve(blockSize);

    auto insertInAllIndexes = [&]() -> void {
      for (size_t i = 0; i < n; ++i) {
        auto idx = indexes[i];
        if (idx->type() == Index::IndexType::TRI_IDX_TYPE_PRIMARY_INDEX) {
          continue;
        }
        fillIndex(&queue, trx, idx.get(), documents, skipPersistent);
      }

      queue.dispatchAndWait();

      if (queue.status() != TRI_ERROR_NO_ERROR) {
        rollbackAll();
        rolledBack = true;
      }
    };

    if (nrUsed > 0) {
      arangodb::basics::BucketPosition position;
      uint64_t total = 0;

      while (true) {
        MMFilesSimpleIndexElement element =
            primaryIndex->lookupSequential(trx, position, total);

        if (!element) {
          break;
        }

        TRI_voc_rid_t revisionId = element.revisionId();

        if (readRevision(trx, mmdr, revisionId)) {
          uint8_t const* vpack = mmdr.vpack();
          TRI_ASSERT(vpack != nullptr);
          documents.emplace_back(std::make_pair(revisionId, VPackSlice(vpack)));

          if (documents.size() == blockSize) {
            // now actually fill the secondary indexes
            insertInAllIndexes();
            if (queue.status() != TRI_ERROR_NO_ERROR) {
              break;
            }
            documents.clear();
          }
        }
      }
    }

    // process the remainder of the documents
    if (queue.status() == TRI_ERROR_NO_ERROR && !documents.empty()) {
      insertInAllIndexes();
    }

    // TODO: fix perf logging?
  } catch (arangodb::basics::Exception const& ex) {
    queue.setStatus(ex.code());
    LOG_TOPIC(WARN, arangodb::Logger::FIXME) << "caught exception while filling indexes: " << ex.what();
  } catch (std::bad_alloc const&) {
    queue.setStatus(TRI_ERROR_OUT_OF_MEMORY);
  } catch (std::exception const& ex) {
    LOG_TOPIC(WARN, arangodb::Logger::FIXME) << "caught exception while filling indexes: " << ex.what();
    queue.setStatus(TRI_ERROR_INTERNAL);
  } catch (...) {
    LOG_TOPIC(WARN, arangodb::Logger::FIXME) << "caught unknown exception while filling indexes";
    queue.setStatus(TRI_ERROR_INTERNAL);
  }

  if (queue.status() != TRI_ERROR_NO_ERROR && !rolledBack) {
    try {
      rollbackAll();
    } catch (...) {
    }
  }

  LOG_TOPIC(TRACE, Logger::PERFORMANCE)
      << "[timer] " << Logger::FIXED(TRI_microtime() - start)
      << " s, fill-indexes-document-collection { collection: "
      << _vocbase->name() << "/" << name() << " }, indexes: " << (n - 1);

  return queue.status();
}

void LogicalCollection::addIndex(std::shared_ptr<arangodb::Index> idx) {
  // primary index must be added at position 0
  TRI_ASSERT(idx->type() != arangodb::Index::TRI_IDX_TYPE_PRIMARY_INDEX ||
             _indexes.empty());

  auto const id = idx->id();
  for (auto const& it : _indexes) {
    if (it->id() == id) {
      // already have this particular index. do not add it again
      return;
    }
  }

  TRI_UpdateTickServer(static_cast<TRI_voc_tick_t>(id));

  _indexes.emplace_back(idx);

  // update statistics
  if (idx->type() == arangodb::Index::TRI_IDX_TYPE_FULLTEXT_INDEX) {
    ++_cleanupIndexes;
  }
  if (idx->isPersistent()) {
    ++_persistentIndexes;
  }
}

void LogicalCollection::addIndexCoordinator(
    std::shared_ptr<arangodb::Index> idx, bool distribute) {
  auto const id = idx->id();
  for (auto const& it : _indexes) {
    if (it->id() == id) {
      // already have this particular index. do not add it again
      return;
    }
  }

  _indexes.emplace_back(idx);
  if (distribute) {
    THROW_ARANGO_EXCEPTION(TRI_ERROR_NOT_IMPLEMENTED);
  }
}

/// @brief garbage-collect a collection's indexes
int LogicalCollection::cleanupIndexes() {
  int res = TRI_ERROR_NO_ERROR;

  // cleaning indexes is expensive, so only do it if the flag is set for the
  // collection
  if (_cleanupIndexes > 0) {
    WRITE_LOCKER(writeLocker, _idxLock);

    for (auto& idx : _indexes) {
      if (idx->type() == arangodb::Index::TRI_IDX_TYPE_FULLTEXT_INDEX) {
        res = idx->cleanup();

        if (res != TRI_ERROR_NO_ERROR) {
          break;
        }
      }
    }
  }

  return res;
}

/// @brief reads an element from the document collection
int LogicalCollection::read(transaction::Methods* trx, std::string const& key,
                            ManagedDocumentResult& result, bool lock) {
  return read(trx, StringRef(key.c_str(), key.size()), result, lock);
}

int LogicalCollection::read(transaction::Methods* trx, StringRef const& key,
                            ManagedDocumentResult& result, bool lock) {
  TransactionBuilderLeaser builder(trx);
  builder->add(VPackValuePair(key.data(), key.size(), VPackValueType::String));
  VPackSlice slice = builder->slice();

  TRI_IF_FAILURE("ReadDocumentNoLock") {
    // test what happens if no lock can be acquired
    return TRI_ERROR_DEBUG;
  }

  TRI_IF_FAILURE("ReadDocumentNoLockExcept") {
    THROW_ARANGO_EXCEPTION(TRI_ERROR_DEBUG);
  }

  bool const useDeadlockDetector =
      (lock && !trx->isSingleOperationTransaction());
  CollectionReadLocker collectionLocker(this, useDeadlockDetector, lock);

  int res = lookupDocument(trx, slice, result);

  if (res != TRI_ERROR_NO_ERROR) {
    return res;
  }

  // we found a document
  return TRI_ERROR_NO_ERROR;
}

////////////////////////////////////////////////////////////////////////////////
/// @brief processes a truncate operation (note: currently this only clears
/// the read-cache
////////////////////////////////////////////////////////////////////////////////

int LogicalCollection::truncate(transaction::Methods* trx) {
  return TRI_ERROR_NO_ERROR;
}

////////////////////////////////////////////////////////////////////////////////
/// @brief inserts a document or edge into the collection
////////////////////////////////////////////////////////////////////////////////

int LogicalCollection::insert(transaction::Methods* trx, VPackSlice const slice,
                              ManagedDocumentResult& result,
                              OperationOptions& options,
                              TRI_voc_tick_t& resultMarkerTick, bool lock) {
  resultMarkerTick = 0;
  VPackSlice fromSlice;
  VPackSlice toSlice;

  bool const isEdgeCollection = (_type == TRI_COL_TYPE_EDGE);

  if (isEdgeCollection) {
    // _from:
    fromSlice = slice.get(StaticStrings::FromString);
    if (!fromSlice.isString()) {
      return TRI_ERROR_ARANGO_INVALID_EDGE_ATTRIBUTE;
    }
    VPackValueLength len;
    char const* docId = fromSlice.getString(len);
    size_t split;
    if (!TRI_ValidateDocumentIdKeyGenerator(docId, static_cast<size_t>(len),
                                            &split)) {
      return TRI_ERROR_ARANGO_INVALID_EDGE_ATTRIBUTE;
    }
    // _to:
    toSlice = slice.get(StaticStrings::ToString);
    if (!toSlice.isString()) {
      return TRI_ERROR_ARANGO_INVALID_EDGE_ATTRIBUTE;
    }
    docId = toSlice.getString(len);
    if (!TRI_ValidateDocumentIdKeyGenerator(docId, static_cast<size_t>(len),
                                            &split)) {
      return TRI_ERROR_ARANGO_INVALID_EDGE_ATTRIBUTE;
    }
  }

  TransactionBuilderLeaser builder(trx);
  VPackSlice newSlice;
  int res = TRI_ERROR_NO_ERROR;
  if (options.recoveryMarker == nullptr) {
    TIMER_START(TRANSACTION_NEW_OBJECT_FOR_INSERT);
    res = newObjectForInsert(trx, slice, fromSlice, toSlice, isEdgeCollection,
                             *builder.get(), options.isRestore);
    TIMER_STOP(TRANSACTION_NEW_OBJECT_FOR_INSERT);
    if (res != TRI_ERROR_NO_ERROR) {
      return res;
    }
    newSlice = builder->slice();
  } else {
    TRI_ASSERT(slice.isObject());
    // we can get away with the fast hash function here, as key values are
    // restricted to strings
    newSlice = slice;
  }

  res = getPhysical()->insert(trx, newSlice, result, options, resultMarkerTick,
                              lock);

  return res;
}

/// @brief updates a document or edge in a collection
int LogicalCollection::update(transaction::Methods* trx, VPackSlice const newSlice,
                              ManagedDocumentResult& result,
                              OperationOptions& options,
                              TRI_voc_tick_t& resultMarkerTick, bool lock,
                              TRI_voc_rid_t& prevRev,
                              ManagedDocumentResult& previous) {
  resultMarkerTick = 0;

  if (!newSlice.isObject()) {
    return TRI_ERROR_ARANGO_DOCUMENT_TYPE_INVALID;
  }

  prevRev = 0;

  TRI_voc_rid_t revisionId = 0;
  if (options.isRestore) {
    VPackSlice oldRev = TRI_ExtractRevisionIdAsSlice(newSlice);
    if (!oldRev.isString()) {
      return TRI_ERROR_ARANGO_DOCUMENT_REV_BAD;
    }
    bool isOld;
    VPackValueLength l;
    char const* p = oldRev.getString(l);
    revisionId = TRI_StringToRid(p, l, isOld, false);
    if (isOld) {
      // Do not tolerate old revision IDs
      revisionId = TRI_HybridLogicalClock();
    }
  } else {
    revisionId = TRI_HybridLogicalClock();
  }

  VPackSlice key = newSlice.get(StaticStrings::KeyString);
  if (key.isNone()) {
    return TRI_ERROR_ARANGO_DOCUMENT_HANDLE_BAD;
  }

  bool const isEdgeCollection = (type() == TRI_COL_TYPE_EDGE);

  TRI_IF_FAILURE("UpdateDocumentNoLock") { return TRI_ERROR_DEBUG; }

  bool const useDeadlockDetector =
      (lock && !trx->isSingleOperationTransaction());
  arangodb::CollectionWriteLocker collectionLocker(this, useDeadlockDetector,
                                                   lock);

  // get the previous revision
  int res = lookupDocument(trx, key, previous);

  if (res != TRI_ERROR_NO_ERROR) {
    return res;
  }

  uint8_t const* vpack = previous.vpack();
  VPackSlice oldDoc(vpack);
  TRI_voc_rid_t oldRevisionId = transaction::Methods::extractRevFromDocument(oldDoc);
  prevRev = oldRevisionId;

  TRI_IF_FAILURE("UpdateDocumentNoMarker") {
    // test what happens when no marker can be created
    return TRI_ERROR_DEBUG;
  }

  TRI_IF_FAILURE("UpdateDocumentNoMarkerExcept") {
    // test what happens when no marker can be created
    THROW_ARANGO_EXCEPTION(TRI_ERROR_DEBUG);
  }

  // Check old revision:
  if (!options.ignoreRevs) {
    TRI_voc_rid_t expectedRev = 0;
    if (newSlice.isObject()) {
      expectedRev = TRI_ExtractRevisionId(newSlice);
    }
    int res = checkRevision(trx, expectedRev, prevRev);
    if (res != TRI_ERROR_NO_ERROR) {
      return res;
    }
  }

  if (newSlice.length() <= 1) {
    // no need to do anything
    result = previous;
    return TRI_ERROR_NO_ERROR;
  }

  // merge old and new values
  TransactionBuilderLeaser builder(trx);
  if (options.recoveryMarker == nullptr) {
    mergeObjectsForUpdate(trx, oldDoc, newSlice, isEdgeCollection,
                          TRI_RidToString(revisionId), options.mergeObjects,
                          options.keepNull, *builder.get());

    if (ServerState::isDBServer(trx->serverRole())) {
      // Need to check that no sharding keys have changed:
      if (arangodb::shardKeysChanged(
              _vocbase->name(),
              trx->resolver()->getCollectionNameCluster(planId()), oldDoc,
              builder->slice(), false)) {
        return TRI_ERROR_CLUSTER_MUST_NOT_CHANGE_SHARDING_ATTRIBUTES;
      }
    }
  }

  // create marker
  MMFilesCrudMarker updateMarker(
      TRI_DF_MARKER_VPACK_DOCUMENT,
      static_cast<MMFilesTransactionState*>(trx->state())->idForMarker(), builder->slice());

  MMFilesWalMarker const* marker;
  if (options.recoveryMarker == nullptr) {
    marker = &updateMarker;
  } else {
    marker = options.recoveryMarker;
  }

  VPackSlice const newDoc(marker->vpack());

  MMFilesDocumentOperation operation(this, TRI_VOC_DOCUMENT_OPERATION_UPDATE);

  try {
    insertRevision(revisionId, marker->vpack(), 0, true);
    
    operation.setRevisions(DocumentDescriptor(oldRevisionId, oldDoc.begin()),
                           DocumentDescriptor(revisionId, newDoc.begin()));
    
    if (oldRevisionId == revisionId) {
      // update with same revision id => can happen if isRestore = true
      result.clear();
    }

    res = updateDocument(trx, oldRevisionId, oldDoc, revisionId, newDoc,
                         operation, marker, options.waitForSync);
  } catch (basics::Exception const& ex) {
    res = ex.code();
  } catch (std::bad_alloc const&) {
    res = TRI_ERROR_OUT_OF_MEMORY;
  } catch (...) {
    res = TRI_ERROR_INTERNAL;
  }

  if (res != TRI_ERROR_NO_ERROR) {
    operation.revert(trx);
  } else {
    readRevision(trx, result, revisionId);

    if (options.waitForSync) {
      // store the tick that was used for writing the new document
      resultMarkerTick = operation.tick();
    }
  }

  return res;
}

/// @brief replaces a document or edge in a collection
int LogicalCollection::replace(transaction::Methods* trx, VPackSlice const newSlice,
                               ManagedDocumentResult& result,
                               OperationOptions& options,
                               TRI_voc_tick_t& resultMarkerTick, bool lock,
                               TRI_voc_rid_t& prevRev,
                               ManagedDocumentResult& previous) {
  resultMarkerTick = 0;

  if (!newSlice.isObject()) {
    return TRI_ERROR_ARANGO_DOCUMENT_TYPE_INVALID;
  }

  prevRev = 0;
  VPackSlice fromSlice;
  VPackSlice toSlice;

  bool const isEdgeCollection = (type() == TRI_COL_TYPE_EDGE);

  if (isEdgeCollection) {
    fromSlice = newSlice.get(StaticStrings::FromString);
    if (!fromSlice.isString()) {
      return TRI_ERROR_ARANGO_INVALID_EDGE_ATTRIBUTE;
    }
    toSlice = newSlice.get(StaticStrings::ToString);
    if (!toSlice.isString()) {
      return TRI_ERROR_ARANGO_INVALID_EDGE_ATTRIBUTE;
    }
  }

  TRI_voc_rid_t revisionId = 0;
  if (options.isRestore) {
    VPackSlice oldRev = TRI_ExtractRevisionIdAsSlice(newSlice);
    if (!oldRev.isString()) {
      return TRI_ERROR_ARANGO_DOCUMENT_REV_BAD;
    }
    bool isOld;
    VPackValueLength l;
    char const* p = oldRev.getString(l);
    revisionId = TRI_StringToRid(p, l, isOld, false);
    if (isOld || revisionId == UINT64_MAX) {
      // Do not tolerate old revision ticks or invalid ones:
      revisionId = TRI_HybridLogicalClock();
    }
  } else {
    revisionId = TRI_HybridLogicalClock();
  }

  TRI_IF_FAILURE("ReplaceDocumentNoLock") { return TRI_ERROR_DEBUG; }

  // get the previous revision
  VPackSlice key = newSlice.get(StaticStrings::KeyString);
  if (key.isNone()) {
    return TRI_ERROR_ARANGO_DOCUMENT_HANDLE_BAD;
  }

  bool const useDeadlockDetector =
      (lock && !trx->isSingleOperationTransaction());
  arangodb::CollectionWriteLocker collectionLocker(this, useDeadlockDetector,
                                                   lock);

  // get the previous revision
  int res = lookupDocument(trx, key, previous);

  if (res != TRI_ERROR_NO_ERROR) {
    return res;
  }

  TRI_IF_FAILURE("ReplaceDocumentNoMarker") {
    // test what happens when no marker can be created
    return TRI_ERROR_DEBUG;
  }

  TRI_IF_FAILURE("ReplaceDocumentNoMarkerExcept") {
    // test what happens when no marker can be created
    THROW_ARANGO_EXCEPTION(TRI_ERROR_DEBUG);
  }

  uint8_t const* vpack = previous.vpack();
  VPackSlice oldDoc(vpack);
  TRI_voc_rid_t oldRevisionId = transaction::Methods::extractRevFromDocument(oldDoc);
  prevRev = oldRevisionId;

  // Check old revision:
  if (!options.ignoreRevs) {
    TRI_voc_rid_t expectedRev = 0;
    if (newSlice.isObject()) {
      expectedRev = TRI_ExtractRevisionId(newSlice);
    }
    int res = checkRevision(trx, expectedRev, prevRev);
    if (res != TRI_ERROR_NO_ERROR) {
      return res;
    }
  }

  // merge old and new values
  TransactionBuilderLeaser builder(trx);
  newObjectForReplace(trx, oldDoc, newSlice, fromSlice, toSlice,
                      isEdgeCollection, TRI_RidToString(revisionId),
                      *builder.get());

  if (ServerState::isDBServer(trx->serverRole())) {
    // Need to check that no sharding keys have changed:
    if (arangodb::shardKeysChanged(
            _vocbase->name(),
            trx->resolver()->getCollectionNameCluster(_planId), oldDoc,
            builder->slice(), false)) {
      return TRI_ERROR_CLUSTER_MUST_NOT_CHANGE_SHARDING_ATTRIBUTES;
    }
  }

  // create marker
  MMFilesCrudMarker replaceMarker(
      TRI_DF_MARKER_VPACK_DOCUMENT,
      static_cast<MMFilesTransactionState*>(trx->state())->idForMarker(), builder->slice());

  MMFilesWalMarker const* marker;
  if (options.recoveryMarker == nullptr) {
    marker = &replaceMarker;
  } else {
    marker = options.recoveryMarker;
  }

  VPackSlice const newDoc(marker->vpack());

  MMFilesDocumentOperation operation(this, TRI_VOC_DOCUMENT_OPERATION_REPLACE);

  try {
    insertRevision(revisionId, marker->vpack(), 0, true);
    
    operation.setRevisions(DocumentDescriptor(oldRevisionId, oldDoc.begin()),
                           DocumentDescriptor(revisionId, newDoc.begin()));
    
    if (oldRevisionId == revisionId) {
      // update with same revision id => can happen if isRestore = true
      result.clear();
    }

    res = updateDocument(trx, oldRevisionId, oldDoc, revisionId, newDoc,
                         operation, marker, options.waitForSync);
  } catch (basics::Exception const& ex) {
    res = ex.code();
  } catch (std::bad_alloc const&) {
    res = TRI_ERROR_OUT_OF_MEMORY;
  } catch (...) {
    res = TRI_ERROR_INTERNAL;
  }

  if (res != TRI_ERROR_NO_ERROR) {
    operation.revert(trx);
  } else {
    if (oldRevisionId == revisionId) {
      // update with same revision id => can happen if isRestore = true
      result.clear();
    }
    readRevision(trx, result, revisionId);

    if (options.waitForSync) {
      // store the tick that was used for writing the new document
      resultMarkerTick = operation.tick();
    }
  }

  return res;
}

/// @brief removes a document or edge
int LogicalCollection::remove(transaction::Methods* trx,
                              VPackSlice const slice, OperationOptions& options,
                              TRI_voc_tick_t& resultMarkerTick, bool lock,
                              TRI_voc_rid_t& prevRev,
                              ManagedDocumentResult& previous) {
  resultMarkerTick = 0;

  // create remove marker
  TRI_voc_rid_t revisionId = 0;
  if (options.isRestore) {
    VPackSlice oldRev = TRI_ExtractRevisionIdAsSlice(slice);
    if (!oldRev.isString()) {
      revisionId = TRI_HybridLogicalClock();
    } else {
      bool isOld;
      VPackValueLength l;
      char const* p = oldRev.getString(l);
      revisionId = TRI_StringToRid(p, l, isOld, false);
      if (isOld || revisionId == UINT64_MAX) {
        // Do not tolerate old revisions or illegal ones
        revisionId = TRI_HybridLogicalClock();
      }
    }
  } else {
    revisionId = TRI_HybridLogicalClock();
  }

  TransactionBuilderLeaser builder(trx);
  newObjectForRemove(trx, slice, TRI_RidToString(revisionId), *builder.get());

<<<<<<< HEAD
  return getPhysical()->remove(trx, slice, previous, options, resultMarkerTick,
                               lock, revisionId, prevRev, builder->slice());
=======
  prevRev = 0;

  TRI_IF_FAILURE("RemoveDocumentNoMarker") {
    // test what happens when no marker can be created
    return TRI_ERROR_DEBUG;
  }

  TRI_IF_FAILURE("RemoveDocumentNoMarkerExcept") {
    // test what happens if no marker can be created
    THROW_ARANGO_EXCEPTION(TRI_ERROR_DEBUG);
  }

  // create marker
  MMFilesCrudMarker removeMarker(
      TRI_DF_MARKER_VPACK_REMOVE, static_cast<MMFilesTransactionState*>(trx->state())->idForMarker(),
      builder->slice());

  MMFilesWalMarker const* marker;
  if (options.recoveryMarker == nullptr) {
    marker = &removeMarker;
  } else {
    marker = options.recoveryMarker;
  }

  TRI_IF_FAILURE("RemoveDocumentNoLock") {
    // test what happens if no lock can be acquired
    return TRI_ERROR_DEBUG;
  }

  VPackSlice key;
  if (slice.isString()) {
    key = slice;
  } else {
    key = slice.get(StaticStrings::KeyString);
  }
  TRI_ASSERT(!key.isNone());

  MMFilesDocumentOperation operation(this, TRI_VOC_DOCUMENT_OPERATION_REMOVE);

  bool const useDeadlockDetector =
      (lock && !trx->isSingleOperationTransaction());
  arangodb::CollectionWriteLocker collectionLocker(this, useDeadlockDetector, lock);

  // get the previous revision
  int res = lookupDocument(trx, key, previous);

  if (res != TRI_ERROR_NO_ERROR) {
    return res;
  }

  uint8_t const* vpack = previous.vpack();
  VPackSlice oldDoc(vpack);
  TRI_voc_rid_t oldRevisionId = transaction::Methods::extractRevFromDocument(oldDoc);
  prevRev = oldRevisionId;

  // Check old revision:
  if (!options.ignoreRevs && slice.isObject()) {
    TRI_voc_rid_t expectedRevisionId = TRI_ExtractRevisionId(slice);
    int res = checkRevision(trx, expectedRevisionId, oldRevisionId);

    if (res != TRI_ERROR_NO_ERROR) {
      return res;
    }
  }

  // we found a document to remove
  try {
    operation.setRevisions(DocumentDescriptor(oldRevisionId, oldDoc.begin()),
                           DocumentDescriptor());

    // delete from indexes
    res = deleteSecondaryIndexes(trx, oldRevisionId, oldDoc, false);

    if (res != TRI_ERROR_NO_ERROR) {
      insertSecondaryIndexes(trx, oldRevisionId, oldDoc, true);
      THROW_ARANGO_EXCEPTION(res);
    }

    res = deletePrimaryIndex(trx, oldRevisionId, oldDoc);

    if (res != TRI_ERROR_NO_ERROR) {
      insertSecondaryIndexes(trx, oldRevisionId, oldDoc, true);
      THROW_ARANGO_EXCEPTION(res);
    }

    operation.indexed();

    TRI_IF_FAILURE("RemoveDocumentNoOperation") {
      THROW_ARANGO_EXCEPTION(TRI_ERROR_DEBUG);
    }
    
    try {
      removeRevision(oldRevisionId, true);
    } catch (...) {
    }

    TRI_IF_FAILURE("RemoveDocumentNoOperationExcept") {
      THROW_ARANGO_EXCEPTION(TRI_ERROR_DEBUG);
    }

    res = static_cast<MMFilesTransactionState*>(trx->state())->addOperation(revisionId, operation, marker, options.waitForSync);
  } catch (basics::Exception const& ex) {
    res = ex.code();
  } catch (std::bad_alloc const&) {
    res = TRI_ERROR_OUT_OF_MEMORY;
  } catch (...) {
    res = TRI_ERROR_INTERNAL;
  }

  if (res != TRI_ERROR_NO_ERROR) {
    operation.revert(trx);
  } else {
    // store the tick that was used for removing the document
    resultMarkerTick = operation.tick();
  }

  return res;
>>>>>>> 383b534f
}

/// @brief removes a document or edge, fast path function for database documents
int LogicalCollection::remove(transaction::Methods* trx,
                              TRI_voc_rid_t oldRevisionId,
                              VPackSlice const oldDoc,
                              OperationOptions& options,
                              TRI_voc_tick_t& resultMarkerTick, bool lock) {
  resultMarkerTick = 0;

  TRI_voc_rid_t revisionId = TRI_HybridLogicalClock();

  // create remove marker
  TransactionBuilderLeaser builder(trx);
  newObjectForRemove(trx, oldDoc, TRI_RidToString(revisionId), *builder.get());
<<<<<<< HEAD
  return getPhysical()->removeFastPath(trx, oldRevisionId, oldDoc, options,
                                       resultMarkerTick, lock, revisionId,
                                       builder->slice());
=======

  TRI_IF_FAILURE("RemoveDocumentNoMarker") {
    // test what happens when no marker can be created
    return TRI_ERROR_DEBUG;
  }

  TRI_IF_FAILURE("RemoveDocumentNoMarkerExcept") {
    // test what happens if no marker can be created
    THROW_ARANGO_EXCEPTION(TRI_ERROR_DEBUG);
  }

  // create marker
  MMFilesCrudMarker removeMarker(
      TRI_DF_MARKER_VPACK_REMOVE, static_cast<MMFilesTransactionState*>(trx->state())->idForMarker(),
      builder->slice());

  MMFilesWalMarker const* marker = &removeMarker;

  TRI_IF_FAILURE("RemoveDocumentNoLock") {
    // test what happens if no lock can be acquired
    return TRI_ERROR_DEBUG;
  }

  VPackSlice key = transaction::Methods::extractKeyFromDocument(oldDoc);
  TRI_ASSERT(!key.isNone());

  MMFilesDocumentOperation operation(this, TRI_VOC_DOCUMENT_OPERATION_REMOVE);

  bool const useDeadlockDetector =
      (lock && !trx->isSingleOperationTransaction());
  arangodb::CollectionWriteLocker collectionLocker(this, useDeadlockDetector,
                                                   lock);

  operation.setRevisions(DocumentDescriptor(oldRevisionId, oldDoc.begin()),
                         DocumentDescriptor());

  // delete from indexes
  int res;
  try {
    res = deleteSecondaryIndexes(trx, oldRevisionId, oldDoc, false);

    if (res != TRI_ERROR_NO_ERROR) {
      insertSecondaryIndexes(trx, oldRevisionId, oldDoc, true);
      THROW_ARANGO_EXCEPTION(res);
    }

    res = deletePrimaryIndex(trx, oldRevisionId, oldDoc);

    if (res != TRI_ERROR_NO_ERROR) {
      insertSecondaryIndexes(trx, oldRevisionId, oldDoc, true);
      THROW_ARANGO_EXCEPTION(res);
    }

    operation.indexed();
  
    try {
      removeRevision(oldRevisionId, true);
    } catch (...) {
    }

    TRI_IF_FAILURE("RemoveDocumentNoOperation") {
      THROW_ARANGO_EXCEPTION(TRI_ERROR_DEBUG);
    }

    TRI_IF_FAILURE("RemoveDocumentNoOperationExcept") {
      THROW_ARANGO_EXCEPTION(TRI_ERROR_DEBUG);
    }

    res = static_cast<MMFilesTransactionState*>(trx->state())->addOperation(revisionId, operation, marker, options.waitForSync);
  } catch (basics::Exception const& ex) {
    res = ex.code();
  } catch (std::bad_alloc const&) {
    res = TRI_ERROR_OUT_OF_MEMORY;
  } catch (...) {
    res = TRI_ERROR_INTERNAL;
  }

  if (res != TRI_ERROR_NO_ERROR) {
    operation.revert(trx);
  } else {
    // store the tick that was used for removing the document
    resultMarkerTick = operation.tick();
  }

  return res;
>>>>>>> 383b534f
}

/// @brief rolls back a document operation
int LogicalCollection::rollbackOperation(transaction::Methods* trx,
                                         TRI_voc_document_operation_e type,
                                         TRI_voc_rid_t oldRevisionId,
                                         VPackSlice const& oldDoc,
                                         TRI_voc_rid_t newRevisionId,
                                         VPackSlice const& newDoc) {
  if (type == TRI_VOC_DOCUMENT_OPERATION_INSERT) {
    TRI_ASSERT(oldRevisionId == 0);
    TRI_ASSERT(oldDoc.isNone());
    TRI_ASSERT(newRevisionId != 0);
    TRI_ASSERT(!newDoc.isNone());

    // ignore any errors we're getting from this
    deletePrimaryIndex(trx, newRevisionId, newDoc);
    deleteSecondaryIndexes(trx, newRevisionId, newDoc, true);
    return TRI_ERROR_NO_ERROR;
  }

  if (type == TRI_VOC_DOCUMENT_OPERATION_UPDATE ||
      type == TRI_VOC_DOCUMENT_OPERATION_REPLACE) {
    TRI_ASSERT(oldRevisionId != 0);
    TRI_ASSERT(!oldDoc.isNone());
    TRI_ASSERT(newRevisionId != 0);
    TRI_ASSERT(!newDoc.isNone());
    
    // remove the current values from the indexes
    deleteSecondaryIndexes(trx, newRevisionId, newDoc, true);
    // re-insert old state
    return insertSecondaryIndexes(trx, oldRevisionId, oldDoc, true);
  }

  if (type == TRI_VOC_DOCUMENT_OPERATION_REMOVE) {
    // re-insert old revision
    TRI_ASSERT(oldRevisionId != 0);
    TRI_ASSERT(!oldDoc.isNone());
    TRI_ASSERT(newRevisionId == 0);
    TRI_ASSERT(newDoc.isNone());
    
    int res = insertPrimaryIndex(trx, oldRevisionId, oldDoc);

    if (res == TRI_ERROR_NO_ERROR) {
      res = insertSecondaryIndexes(trx, oldRevisionId, oldDoc, true);
    } else {
      LOG_TOPIC(ERR, arangodb::Logger::FIXME) << "error rolling back remove operation";
    }
    return res;
  }

#ifdef ARANGODB_ENABLE_MAINTAINER_MODE
  LOG_TOPIC(ERR, arangodb::Logger::FIXME) << "logic error. invalid operation type on rollback";
#endif
  return TRI_ERROR_INTERNAL;
}

void LogicalCollection::sizeHint(transaction::Methods* trx, int64_t hint) {
  if (hint <= 0) {
    return;
  }

  int res = primaryIndex()->resize(trx, static_cast<size_t>(hint * 1.1));

  if (res != TRI_ERROR_NO_ERROR) {
    return;
  }
}

/// @brief initializes an index with a set of existing documents
void LogicalCollection::fillIndex(
    arangodb::basics::LocalTaskQueue* queue, transaction::Methods* trx,
    arangodb::Index* idx,
    std::vector<std::pair<TRI_voc_rid_t, VPackSlice>> const& documents,
    bool skipPersistent) {
  TRI_ASSERT(idx->type() != Index::IndexType::TRI_IDX_TYPE_PRIMARY_INDEX);
  TRI_ASSERT(!ServerState::instance()->isCoordinator());
  if (!useSecondaryIndexes()) {
    return;  // TRI_ERROR_NO_ERROR;
  }

  if (idx->isPersistent() && skipPersistent) {
    return;  // TRI_ERROR_NO_ERROR;
  }

  try {
    // move task into thread pool
    std::shared_ptr<IndexFillerTask> worker;
    worker.reset(new IndexFillerTask(queue, trx, idx, documents));
    queue->enqueue(worker);
  } catch (...) {
    // set error code
    queue->setStatus(TRI_ERROR_INTERNAL);
  }
}

/// @brief read unlocks a collection
int LogicalCollection::endRead(bool useDeadlockDetector) {
  if (transaction::Methods::_makeNolockHeaders != nullptr) {
    auto it = transaction::Methods::_makeNolockHeaders->find(name());
    if (it != transaction::Methods::_makeNolockHeaders->end()) {
      // do not lock by command
      // LOCKING-DEBUG
      // std::cout << "EndRead blocked: " << _name << std::endl;
      return TRI_ERROR_NO_ERROR;
    }
  }

  if (useDeadlockDetector) {
    // unregister reader
    try {
      _vocbase->_deadlockDetector.unsetReader(this);
    } catch (...) {
    }
  }

  // LOCKING-DEBUG
  // std::cout << "EndRead: " << _name << std::endl;
  _idxLock.unlockRead();

  return TRI_ERROR_NO_ERROR;
}

/// @brief write unlocks a collection
int LogicalCollection::endWrite(bool useDeadlockDetector) {
  if (transaction::Methods::_makeNolockHeaders != nullptr) {
    auto it = transaction::Methods::_makeNolockHeaders->find(name());
    if (it != transaction::Methods::_makeNolockHeaders->end()) {
      // do not lock by command
      // LOCKING-DEBUG
      // std::cout << "EndWrite blocked: " << _name <<
      // std::endl;
      return TRI_ERROR_NO_ERROR;
    }
  }

  if (useDeadlockDetector) {
    // unregister writer
    try {
      _vocbase->_deadlockDetector.unsetWriter(this);
    } catch (...) {
      // must go on here to unlock the lock
    }
  }

  // LOCKING-DEBUG
  // std::cout << "EndWrite: " << _name << std::endl;
  _idxLock.unlockWrite();

  return TRI_ERROR_NO_ERROR;
}

/// @brief read locks a collection, with a timeout (in µseconds)
int LogicalCollection::beginReadTimed(bool useDeadlockDetector,
                                      double timeout) {
  if (transaction::Methods::_makeNolockHeaders != nullptr) {
    auto it = transaction::Methods::_makeNolockHeaders->find(name());
    if (it != transaction::Methods::_makeNolockHeaders->end()) {
      // do not lock by command
      // LOCKING-DEBUG
      // std::cout << "BeginReadTimed blocked: " << _name <<
      // std::endl;
      return TRI_ERROR_NO_ERROR;
    }
  }

  // LOCKING-DEBUG
  // std::cout << "BeginReadTimed: " << _name << std::endl;
  int iterations = 0;
  bool wasBlocked = false;
  double end = 0.0;

  while (true) {
    TRY_READ_LOCKER(locker, _idxLock);

    if (locker.isLocked()) {
      // when we are here, we've got the read lock
      if (useDeadlockDetector) {
        _vocbase->_deadlockDetector.addReader(this, wasBlocked);
      }

      // keep lock and exit loop
      locker.steal();
      return TRI_ERROR_NO_ERROR;
    }

    if (useDeadlockDetector) {
      try {
        if (!wasBlocked) {
          // insert reader
          wasBlocked = true;
          if (_vocbase->_deadlockDetector.setReaderBlocked(this) ==
              TRI_ERROR_DEADLOCK) {
            // deadlock
            LOG_TOPIC(TRACE, arangodb::Logger::FIXME) << "deadlock detected while trying to acquire read-lock "
                          "on collection '"
                       << name() << "'";
            return TRI_ERROR_DEADLOCK;
          }
          LOG_TOPIC(TRACE, arangodb::Logger::FIXME) << "waiting for read-lock on collection '" << name()
                     << "'";
          // fall-through intentional
        } else if (++iterations >= 5) {
          // periodically check for deadlocks
          TRI_ASSERT(wasBlocked);
          iterations = 0;
          if (_vocbase->_deadlockDetector.detectDeadlock(this, false) ==
              TRI_ERROR_DEADLOCK) {
            // deadlock
            _vocbase->_deadlockDetector.unsetReaderBlocked(this);
            LOG_TOPIC(TRACE, arangodb::Logger::FIXME) << "deadlock detected while trying to acquire read-lock "
                          "on collection '"
                       << name() << "'";
            return TRI_ERROR_DEADLOCK;
          }
        }
      } catch (...) {
        // clean up!
        if (wasBlocked) {
          _vocbase->_deadlockDetector.unsetReaderBlocked(this);
        }
        // always exit
        return TRI_ERROR_OUT_OF_MEMORY;
      }
    }

    if (end == 0.0) {
      // set end time for lock waiting
      if (timeout <= 0.0) {
        timeout = 15.0 * 60.0;
      }
      end = TRI_microtime() + timeout;
      TRI_ASSERT(end > 0.0);
    }

    std::this_thread::yield();

    TRI_ASSERT(end > 0.0);

    if (TRI_microtime() > end) {
      if (useDeadlockDetector) {
        _vocbase->_deadlockDetector.unsetReaderBlocked(this);
      }
      LOG_TOPIC(TRACE, arangodb::Logger::FIXME) << "timed out waiting for read-lock on collection '" << name()
                 << "'";
      return TRI_ERROR_LOCK_TIMEOUT;
    }
  }
}

/// @brief write locks a collection, with a timeout
int LogicalCollection::beginWriteTimed(bool useDeadlockDetector,
                                       double timeout) {
  if (transaction::Methods::_makeNolockHeaders != nullptr) {
    auto it = transaction::Methods::_makeNolockHeaders->find(name());
    if (it != transaction::Methods::_makeNolockHeaders->end()) {
      // do not lock by command
      // LOCKING-DEBUG
      // std::cout << "BeginWriteTimed blocked: " << _name <<
      // std::endl;
      return TRI_ERROR_NO_ERROR;
    }
  }

  // LOCKING-DEBUG
  // std::cout << "BeginWriteTimed: " << document->_info._name << std::endl;
  int iterations = 0;
  bool wasBlocked = false;
  double end = 0.0;

  while (true) {
    TRY_WRITE_LOCKER(locker, _idxLock);

    if (locker.isLocked()) {
      // register writer
      if (useDeadlockDetector) {
        _vocbase->_deadlockDetector.addWriter(this, wasBlocked);
      }
      // keep lock and exit loop
      locker.steal();
      return TRI_ERROR_NO_ERROR;
    }

    if (useDeadlockDetector) {
      try {
        if (!wasBlocked) {
          // insert writer
          wasBlocked = true;
          if (_vocbase->_deadlockDetector.setWriterBlocked(this) ==
              TRI_ERROR_DEADLOCK) {
            // deadlock
            LOG_TOPIC(TRACE, arangodb::Logger::FIXME) << "deadlock detected while trying to acquire "
                          "write-lock on collection '"
                       << name() << "'";
            return TRI_ERROR_DEADLOCK;
          }
          LOG_TOPIC(TRACE, arangodb::Logger::FIXME) << "waiting for write-lock on collection '" << name()
                     << "'";
        } else if (++iterations >= 5) {
          // periodically check for deadlocks
          TRI_ASSERT(wasBlocked);
          iterations = 0;
          if (_vocbase->_deadlockDetector.detectDeadlock(this, true) ==
              TRI_ERROR_DEADLOCK) {
            // deadlock
            _vocbase->_deadlockDetector.unsetWriterBlocked(this);
            LOG_TOPIC(TRACE, arangodb::Logger::FIXME) << "deadlock detected while trying to acquire "
                          "write-lock on collection '"
                       << name() << "'";
            return TRI_ERROR_DEADLOCK;
          }
        }
      } catch (...) {
        // clean up!
        if (wasBlocked) {
          _vocbase->_deadlockDetector.unsetWriterBlocked(this);
        }
        // always exit
        return TRI_ERROR_OUT_OF_MEMORY;
      }
    }

    std::this_thread::yield();

    if (end == 0.0) {
      // set end time for lock waiting
      if (timeout <= 0.0) {
        timeout = 15.0 * 60.0;
      }
      end = TRI_microtime() + timeout;
      TRI_ASSERT(end > 0.0);
    }

    std::this_thread::yield();

    TRI_ASSERT(end > 0.0);

    if (TRI_microtime() > end) {
      if (useDeadlockDetector) {
        _vocbase->_deadlockDetector.unsetWriterBlocked(this);
      }
      LOG_TOPIC(TRACE, arangodb::Logger::FIXME) << "timed out waiting for write-lock on collection '" << name()
                 << "'";
      return TRI_ERROR_LOCK_TIMEOUT;
    }
  }
}

/// @brief looks up a document by key, low level worker
/// the caller must make sure the read lock on the collection is held
/// the key must be a string slice, no revision check is performed
int LogicalCollection::lookupDocument(transaction::Methods* trx,
                                      VPackSlice const key,
                                      ManagedDocumentResult& result) {
  if (!key.isString()) {
    return TRI_ERROR_ARANGO_DOCUMENT_KEY_BAD;
  }

  MMFilesSimpleIndexElement element = primaryIndex()->lookupKey(trx, key, result);
  if (element) {
    readRevision(trx, result, element.revisionId());
    return TRI_ERROR_NO_ERROR;
  }

  return TRI_ERROR_ARANGO_DOCUMENT_NOT_FOUND;
}

/// @brief checks the revision of a document
int LogicalCollection::checkRevision(transaction::Methods* trx, TRI_voc_rid_t expected,
                                     TRI_voc_rid_t found) {
  if (expected != 0 && found != expected) {
    return TRI_ERROR_ARANGO_CONFLICT;
  }
  return TRI_ERROR_NO_ERROR;
}

/// @brief updates an existing document, low level worker
/// the caller must make sure the write lock on the collection is held
int LogicalCollection::updateDocument(
    transaction::Methods* trx, TRI_voc_rid_t oldRevisionId,
    VPackSlice const& oldDoc, TRI_voc_rid_t newRevisionId,
    VPackSlice const& newDoc, MMFilesDocumentOperation& operation,
    MMFilesWalMarker const* marker, bool& waitForSync) {
  // remove old document from secondary indexes
  // (it will stay in the primary index as the key won't change)
  int res = deleteSecondaryIndexes(trx, oldRevisionId, oldDoc, false);

  if (res != TRI_ERROR_NO_ERROR) {
    // re-enter the document in case of failure, ignore errors during rollback
    insertSecondaryIndexes(trx, oldRevisionId, oldDoc, true);
    return res;
  }

  // insert new document into secondary indexes
  res = insertSecondaryIndexes(trx, newRevisionId, newDoc, false);

  if (res != TRI_ERROR_NO_ERROR) {
    // rollback
    deleteSecondaryIndexes(trx, newRevisionId, newDoc, true);
    insertSecondaryIndexes(trx, oldRevisionId, oldDoc, true);
    return res;
  }

  // update the index element (primary index only - other index have been
  // adjusted)
  VPackSlice keySlice(transaction::Methods::extractKeyFromDocument(newDoc));
  MMFilesSimpleIndexElement* element = primaryIndex()->lookupKeyRef(trx, keySlice);
  if (element != nullptr && element->revisionId() != 0) {
    element->updateRevisionId(
        newRevisionId,
        static_cast<uint32_t>(keySlice.begin() - newDoc.begin()));
  }

  operation.indexed();
   
  if (oldRevisionId != newRevisionId) { 
    try {
      removeRevision(oldRevisionId, true);
    } catch (...) {
    }
  }
  
  TRI_IF_FAILURE("UpdateDocumentNoOperation") { return TRI_ERROR_DEBUG; }

  TRI_IF_FAILURE("UpdateDocumentNoOperationExcept") {
    THROW_ARANGO_EXCEPTION(TRI_ERROR_DEBUG);
  }

  return static_cast<MMFilesTransactionState*>(trx->state())->addOperation(newRevisionId, operation, marker, waitForSync);
}

/// @brief creates a new entry in the primary index
int LogicalCollection::insertPrimaryIndex(transaction::Methods* trx,
                                          TRI_voc_rid_t revisionId,
                                          VPackSlice const& doc) {
  TRI_IF_FAILURE("InsertPrimaryIndex") { return TRI_ERROR_DEBUG; }

  // insert into primary index
  return primaryIndex()->insertKey(trx, revisionId, doc);
}

/// @brief deletes an entry from the primary index
int LogicalCollection::deletePrimaryIndex(transaction::Methods* trx,
                                          TRI_voc_rid_t revisionId,
                                          VPackSlice const& doc) {
  TRI_IF_FAILURE("DeletePrimaryIndex") { return TRI_ERROR_DEBUG; }

  return primaryIndex()->removeKey(trx, revisionId, doc);
}

/// @brief creates a new entry in the secondary indexes
int LogicalCollection::insertSecondaryIndexes(transaction::Methods* trx,
                                              TRI_voc_rid_t revisionId,
                                              VPackSlice const& doc,
                                              bool isRollback) {
  // Coordintor doesn't know index internals
  TRI_ASSERT(!ServerState::instance()->isCoordinator());
  TRI_IF_FAILURE("InsertSecondaryIndexes") { return TRI_ERROR_DEBUG; }

  bool const useSecondary = useSecondaryIndexes();
  if (!useSecondary && _persistentIndexes == 0) {
    return TRI_ERROR_NO_ERROR;
  }

  int result = TRI_ERROR_NO_ERROR;

  size_t const n = _indexes.size();

  for (size_t i = 1; i < n; ++i) {
    auto idx = _indexes[i];
    TRI_ASSERT(idx->type() != Index::IndexType::TRI_IDX_TYPE_PRIMARY_INDEX);

    if (!useSecondary && !idx->isPersistent()) {
      continue;
    }

    int res = idx->insert(trx, revisionId, doc, isRollback);

    // in case of no-memory, return immediately
    if (res == TRI_ERROR_OUT_OF_MEMORY) {
      return res;
    }
    if (res != TRI_ERROR_NO_ERROR) {
      if (res == TRI_ERROR_ARANGO_UNIQUE_CONSTRAINT_VIOLATED ||
          result == TRI_ERROR_NO_ERROR) {
        // "prefer" unique constraint violated
        result = res;
      }
    }
  }

  return result;
}

/// @brief deletes an entry from the secondary indexes
int LogicalCollection::deleteSecondaryIndexes(transaction::Methods* trx,
                                              TRI_voc_rid_t revisionId,
                                              VPackSlice const& doc,
                                              bool isRollback) {
  // Coordintor doesn't know index internals
  TRI_ASSERT(!ServerState::instance()->isCoordinator());

  bool const useSecondary = useSecondaryIndexes();
  if (!useSecondary && _persistentIndexes == 0) {
    return TRI_ERROR_NO_ERROR;
  }

  TRI_IF_FAILURE("DeleteSecondaryIndexes") { return TRI_ERROR_DEBUG; }

  int result = TRI_ERROR_NO_ERROR;

  size_t const n = _indexes.size();

  for (size_t i = 1; i < n; ++i) {
    auto idx = _indexes[i];
    TRI_ASSERT(idx->type() != Index::IndexType::TRI_IDX_TYPE_PRIMARY_INDEX);

    if (!useSecondary && !idx->isPersistent()) {
      continue;
    }

    int res = idx->remove(trx, revisionId, doc, isRollback);

    if (res != TRI_ERROR_NO_ERROR) {
      // an error occurred
      result = res;
    }
  }

  return result;
}

/// @brief new object for insert, computes the hash of the key
int LogicalCollection::newObjectForInsert(
    transaction::Methods* trx, VPackSlice const& value, VPackSlice const& fromSlice,
    VPackSlice const& toSlice, bool isEdgeCollection, VPackBuilder& builder,
    bool isRestore) {
  TRI_voc_tick_t newRev = 0;
  builder.openObject();

  // add system attributes first, in this order:
  // _key, _id, _from, _to, _rev

  // _key
  VPackSlice s = value.get(StaticStrings::KeyString);
  if (s.isNone()) {
    TRI_ASSERT(!isRestore);  // need key in case of restore
    newRev = TRI_HybridLogicalClock();
    std::string keyString = _keyGenerator->generate(TRI_NewTickServer());
    if (keyString.empty()) {
      return TRI_ERROR_ARANGO_OUT_OF_KEYS;
    }
    uint8_t* where =
        builder.add(StaticStrings::KeyString, VPackValue(keyString));
    s = VPackSlice(where);  // point to newly built value, the string
  } else if (!s.isString()) {
    return TRI_ERROR_ARANGO_DOCUMENT_KEY_BAD;
  } else {
    std::string keyString = s.copyString();
    int res = _keyGenerator->validate(keyString, isRestore);
    if (res != TRI_ERROR_NO_ERROR) {
      return res;
    }
    builder.add(StaticStrings::KeyString, s);
  }

  // _id
  uint8_t* p = builder.add(StaticStrings::IdString,
                           VPackValuePair(9ULL, VPackValueType::Custom));
  *p++ = 0xf3;  // custom type for _id
  if (ServerState::isDBServer(trx->serverRole()) && !_isSystem) {
    // db server in cluster, note: the local collections _statistics,
    // _statisticsRaw and _statistics15 (which are the only system
    // collections)
    // must not be treated as shards but as local collections
    MMFilesDatafileHelper::StoreNumber<uint64_t>(p, _planId, sizeof(uint64_t));
  } else {
    // local server
    MMFilesDatafileHelper::StoreNumber<uint64_t>(p, _cid, sizeof(uint64_t));
  }

  // _from and _to
  if (isEdgeCollection) {
    TRI_ASSERT(!fromSlice.isNone());
    TRI_ASSERT(!toSlice.isNone());
    builder.add(StaticStrings::FromString, fromSlice);
    builder.add(StaticStrings::ToString, toSlice);
  }

  // _rev
  std::string newRevSt;
  if (isRestore) {
    VPackSlice oldRev = TRI_ExtractRevisionIdAsSlice(value);
    if (!oldRev.isString()) {
      return TRI_ERROR_ARANGO_DOCUMENT_REV_BAD;
    }
    bool isOld;
    VPackValueLength l;
    char const* p = oldRev.getString(l);
    TRI_voc_rid_t oldRevision = TRI_StringToRid(p, l, isOld, false);
    if (isOld || oldRevision == UINT64_MAX) {
      oldRevision = TRI_HybridLogicalClock();
    }
    newRevSt = TRI_RidToString(oldRevision);
  } else {
    if (newRev == 0) {
      newRev = TRI_HybridLogicalClock();
    }
    newRevSt = TRI_RidToString(newRev);
  }
  builder.add(StaticStrings::RevString, VPackValue(newRevSt));

  // add other attributes after the system attributes
  TRI_SanitizeObjectWithEdges(value, builder);

  builder.close();
  return TRI_ERROR_NO_ERROR;
}

/// @brief new object for replace, oldValue must have _key and _id correctly
/// set
void LogicalCollection::newObjectForReplace(
    transaction::Methods* trx, VPackSlice const& oldValue, VPackSlice const& newValue,
    VPackSlice const& fromSlice, VPackSlice const& toSlice,
    bool isEdgeCollection, std::string const& rev, VPackBuilder& builder) {
  builder.openObject();

  // add system attributes first, in this order:
  // _key, _id, _from, _to, _rev

  // _key
  VPackSlice s = oldValue.get(StaticStrings::KeyString);
  TRI_ASSERT(!s.isNone());
  builder.add(StaticStrings::KeyString, s);

  // _id
  s = oldValue.get(StaticStrings::IdString);
  TRI_ASSERT(!s.isNone());
  builder.add(StaticStrings::IdString, s);

  // _from and _to here
  if (isEdgeCollection) {
    TRI_ASSERT(!fromSlice.isNone());
    TRI_ASSERT(!toSlice.isNone());
    builder.add(StaticStrings::FromString, fromSlice);
    builder.add(StaticStrings::ToString, toSlice);
  }

  // _rev
  builder.add(StaticStrings::RevString, VPackValue(rev));

  // add other attributes after the system attributes
  TRI_SanitizeObjectWithEdges(newValue, builder);

  builder.close();
}

/// @brief merge two objects for update, oldValue must have correctly set
/// _key and _id attributes
void LogicalCollection::mergeObjectsForUpdate(
    transaction::Methods* trx, VPackSlice const& oldValue,
    VPackSlice const& newValue, bool isEdgeCollection, std::string const& rev,
    bool mergeObjects, bool keepNull, VPackBuilder& b) {
  b.openObject();

  VPackSlice keySlice = oldValue.get(StaticStrings::KeyString);
  VPackSlice idSlice = oldValue.get(StaticStrings::IdString);
  TRI_ASSERT(!keySlice.isNone());
  TRI_ASSERT(!idSlice.isNone());

  // Find the attributes in the newValue object:
  VPackSlice fromSlice;
  VPackSlice toSlice;

  std::unordered_map<std::string, VPackSlice> newValues;
  {
    VPackObjectIterator it(newValue, true);
    while (it.valid()) {
      std::string key = it.key().copyString();
      if (!key.empty() && key[0] == '_' &&
          (key == StaticStrings::KeyString || key == StaticStrings::IdString ||
           key == StaticStrings::RevString ||
           key == StaticStrings::FromString ||
           key == StaticStrings::ToString)) {
        // note _from and _to and ignore _id, _key and _rev
        if (key == StaticStrings::FromString) {
          fromSlice = it.value();
        } else if (key == StaticStrings::ToString) {
          toSlice = it.value();
        }  // else do nothing
      } else {
        // regular attribute
        newValues.emplace(std::move(key), it.value());
      }

      it.next();
    }
  }

  if (isEdgeCollection) {
    if (fromSlice.isNone()) {
      fromSlice = oldValue.get(StaticStrings::FromString);
    }
    if (toSlice.isNone()) {
      toSlice = oldValue.get(StaticStrings::ToString);
    }
  }

  // add system attributes first, in this order:
  // _key, _id, _from, _to, _rev

  // _key
  b.add(StaticStrings::KeyString, keySlice);

  // _id
  b.add(StaticStrings::IdString, idSlice);

  // _from, _to
  if (isEdgeCollection) {
    TRI_ASSERT(!fromSlice.isNone());
    TRI_ASSERT(!toSlice.isNone());
    b.add(StaticStrings::FromString, fromSlice);
    b.add(StaticStrings::ToString, toSlice);
  }

  // _rev
  b.add(StaticStrings::RevString, VPackValue(rev));

  // add other attributes after the system attributes
  {
    VPackObjectIterator it(oldValue, true);
    while (it.valid()) {
      std::string key = it.key().copyString();
      // exclude system attributes in old value now
      if (!key.empty() && key[0] == '_' &&
          (key == StaticStrings::KeyString || key == StaticStrings::IdString ||
           key == StaticStrings::RevString ||
           key == StaticStrings::FromString ||
           key == StaticStrings::ToString)) {
        it.next();
        continue;
      }

      auto found = newValues.find(key);

      if (found == newValues.end()) {
        // use old value
        b.add(key, it.value());
      } else if (mergeObjects && it.value().isObject() &&
                 (*found).second.isObject()) {
        // merge both values
        auto& value = (*found).second;
        if (keepNull || (!value.isNone() && !value.isNull())) {
          VPackBuilder sub =
              VPackCollection::merge(it.value(), value, true, !keepNull);
          b.add(key, sub.slice());
        }
        // clear the value in the map so its not added again
        (*found).second = VPackSlice();
      } else {
        // use new value
        auto& value = (*found).second;
        if (keepNull || (!value.isNone() && !value.isNull())) {
          b.add(key, value);
        }
        // clear the value in the map so its not added again
        (*found).second = VPackSlice();
      }
      it.next();
    }
  }

  // add remaining values that were only in new object
  for (auto const& it : newValues) {
    VPackSlice const& s = it.second;
    if (s.isNone()) {
      continue;
    }
    if (!keepNull && s.isNull()) {
      continue;
    }
    b.add(it.first, s);
  }

  b.close();
}

/// @brief new object for remove, must have _key set
void LogicalCollection::newObjectForRemove(transaction::Methods* trx,
                                           VPackSlice const& oldValue,
                                           std::string const& rev,
                                           VPackBuilder& builder) {
  // create an object consisting of _key and _rev (in this order)
  builder.openObject();
  if (oldValue.isString()) {
    builder.add(StaticStrings::KeyString, oldValue);
  } else {
    VPackSlice s = oldValue.get(StaticStrings::KeyString);
    TRI_ASSERT(s.isString());
    builder.add(StaticStrings::KeyString, s);
  }
  builder.add(StaticStrings::RevString, VPackValue(rev));
  builder.close();
}

bool LogicalCollection::readRevision(transaction::Methods* trx,
                                     ManagedDocumentResult& result,
                                     TRI_voc_rid_t revisionId) {
  uint8_t const* vpack = getPhysical()->lookupRevisionVPack(revisionId);
  if (vpack != nullptr) {
    result.addExisting(vpack, revisionId);
    return true;
  } 
  return false;
}

bool LogicalCollection::readRevisionConditional(transaction::Methods* trx,
                                                ManagedDocumentResult& result,
                                                TRI_voc_rid_t revisionId,
                                                TRI_voc_tick_t maxTick,
                                                bool excludeWal) {
  TRI_ASSERT(revisionId != 0);
  uint8_t const* vpack  = getPhysical()->lookupRevisionVPackConditional(revisionId, maxTick, excludeWal);
  if (vpack != nullptr) {
    result.addExisting(vpack, revisionId);
    return true;
  } 
  return false;
}

// TODO ONLY TEMP wrapper
bool LogicalCollection::readDocument(transaction::Methods* trx, ManagedDocumentResult& result, DocumentIdentifierToken const& token) {
  // TODO This only works for MMFiles Engine. Has to be moved => StorageEngine
  auto tkn = static_cast<MMFilesToken const*>(&token);
  return readRevision(trx, result, tkn->revisionId());
}

// TODO ONLY TEMP wrapper
bool LogicalCollection::readDocumentConditional(transaction::Methods* trx,
                                                ManagedDocumentResult& result,
                                                DocumentIdentifierToken const& token,
                                                TRI_voc_tick_t maxTick,
                                                bool excludeWal) {
  // TODO This only works for MMFiles Engine. Has to be moved => StorageEngine
  auto tkn = static_cast<MMFilesToken const*>(&token);
  return readRevisionConditional(trx, result, tkn->revisionId(), maxTick, excludeWal);
}

void LogicalCollection::insertRevision(TRI_voc_rid_t revisionId,
                                       uint8_t const* dataptr,
                                       TRI_voc_fid_t fid, bool isInWal) {
  // note: there is no need to insert into the cache here as the data points
  // to
  // temporary storage
  getPhysical()->insertRevision(revisionId, dataptr, fid, isInWal, true);
}

void LogicalCollection::updateRevision(TRI_voc_rid_t revisionId,
                                       uint8_t const* dataptr,
                                       TRI_voc_fid_t fid, bool isInWal) {
  // note: there is no need to modify the cache entry here as insertRevision
  // has
  // not inserted the document into the cache
  getPhysical()->updateRevision(revisionId, dataptr, fid, isInWal);
}

bool LogicalCollection::updateRevisionConditional(
    TRI_voc_rid_t revisionId, TRI_df_marker_t const* oldPosition,
    TRI_df_marker_t const* newPosition, TRI_voc_fid_t newFid, bool isInWal) {
  return getPhysical()->updateRevisionConditional(revisionId, oldPosition,
                                                  newPosition, newFid, isInWal);
}

void LogicalCollection::removeRevision(TRI_voc_rid_t revisionId,
                                       bool updateStats) {
  // and remove from storage engine
  getPhysical()->removeRevision(revisionId, updateStats);
}

/// @brief a method to skip certain documents in AQL write operations,
/// this is only used in the enterprise edition for smart graphs
#ifndef USE_ENTERPRISE
bool LogicalCollection::skipForAqlWrite(arangodb::velocypack::Slice document,
                                        std::string const& key) const {
  return false;
}
#endif

bool LogicalCollection::isSatellite() const { return _replicationFactor == 0; }<|MERGE_RESOLUTION|>--- conflicted
+++ resolved
@@ -2370,128 +2370,8 @@
   TransactionBuilderLeaser builder(trx);
   newObjectForRemove(trx, slice, TRI_RidToString(revisionId), *builder.get());
 
-<<<<<<< HEAD
   return getPhysical()->remove(trx, slice, previous, options, resultMarkerTick,
                                lock, revisionId, prevRev, builder->slice());
-=======
-  prevRev = 0;
-
-  TRI_IF_FAILURE("RemoveDocumentNoMarker") {
-    // test what happens when no marker can be created
-    return TRI_ERROR_DEBUG;
-  }
-
-  TRI_IF_FAILURE("RemoveDocumentNoMarkerExcept") {
-    // test what happens if no marker can be created
-    THROW_ARANGO_EXCEPTION(TRI_ERROR_DEBUG);
-  }
-
-  // create marker
-  MMFilesCrudMarker removeMarker(
-      TRI_DF_MARKER_VPACK_REMOVE, static_cast<MMFilesTransactionState*>(trx->state())->idForMarker(),
-      builder->slice());
-
-  MMFilesWalMarker const* marker;
-  if (options.recoveryMarker == nullptr) {
-    marker = &removeMarker;
-  } else {
-    marker = options.recoveryMarker;
-  }
-
-  TRI_IF_FAILURE("RemoveDocumentNoLock") {
-    // test what happens if no lock can be acquired
-    return TRI_ERROR_DEBUG;
-  }
-
-  VPackSlice key;
-  if (slice.isString()) {
-    key = slice;
-  } else {
-    key = slice.get(StaticStrings::KeyString);
-  }
-  TRI_ASSERT(!key.isNone());
-
-  MMFilesDocumentOperation operation(this, TRI_VOC_DOCUMENT_OPERATION_REMOVE);
-
-  bool const useDeadlockDetector =
-      (lock && !trx->isSingleOperationTransaction());
-  arangodb::CollectionWriteLocker collectionLocker(this, useDeadlockDetector, lock);
-
-  // get the previous revision
-  int res = lookupDocument(trx, key, previous);
-
-  if (res != TRI_ERROR_NO_ERROR) {
-    return res;
-  }
-
-  uint8_t const* vpack = previous.vpack();
-  VPackSlice oldDoc(vpack);
-  TRI_voc_rid_t oldRevisionId = transaction::Methods::extractRevFromDocument(oldDoc);
-  prevRev = oldRevisionId;
-
-  // Check old revision:
-  if (!options.ignoreRevs && slice.isObject()) {
-    TRI_voc_rid_t expectedRevisionId = TRI_ExtractRevisionId(slice);
-    int res = checkRevision(trx, expectedRevisionId, oldRevisionId);
-
-    if (res != TRI_ERROR_NO_ERROR) {
-      return res;
-    }
-  }
-
-  // we found a document to remove
-  try {
-    operation.setRevisions(DocumentDescriptor(oldRevisionId, oldDoc.begin()),
-                           DocumentDescriptor());
-
-    // delete from indexes
-    res = deleteSecondaryIndexes(trx, oldRevisionId, oldDoc, false);
-
-    if (res != TRI_ERROR_NO_ERROR) {
-      insertSecondaryIndexes(trx, oldRevisionId, oldDoc, true);
-      THROW_ARANGO_EXCEPTION(res);
-    }
-
-    res = deletePrimaryIndex(trx, oldRevisionId, oldDoc);
-
-    if (res != TRI_ERROR_NO_ERROR) {
-      insertSecondaryIndexes(trx, oldRevisionId, oldDoc, true);
-      THROW_ARANGO_EXCEPTION(res);
-    }
-
-    operation.indexed();
-
-    TRI_IF_FAILURE("RemoveDocumentNoOperation") {
-      THROW_ARANGO_EXCEPTION(TRI_ERROR_DEBUG);
-    }
-    
-    try {
-      removeRevision(oldRevisionId, true);
-    } catch (...) {
-    }
-
-    TRI_IF_FAILURE("RemoveDocumentNoOperationExcept") {
-      THROW_ARANGO_EXCEPTION(TRI_ERROR_DEBUG);
-    }
-
-    res = static_cast<MMFilesTransactionState*>(trx->state())->addOperation(revisionId, operation, marker, options.waitForSync);
-  } catch (basics::Exception const& ex) {
-    res = ex.code();
-  } catch (std::bad_alloc const&) {
-    res = TRI_ERROR_OUT_OF_MEMORY;
-  } catch (...) {
-    res = TRI_ERROR_INTERNAL;
-  }
-
-  if (res != TRI_ERROR_NO_ERROR) {
-    operation.revert(trx);
-  } else {
-    // store the tick that was used for removing the document
-    resultMarkerTick = operation.tick();
-  }
-
-  return res;
->>>>>>> 383b534f
 }
 
 /// @brief removes a document or edge, fast path function for database documents
@@ -2507,97 +2387,9 @@
   // create remove marker
   TransactionBuilderLeaser builder(trx);
   newObjectForRemove(trx, oldDoc, TRI_RidToString(revisionId), *builder.get());
-<<<<<<< HEAD
   return getPhysical()->removeFastPath(trx, oldRevisionId, oldDoc, options,
                                        resultMarkerTick, lock, revisionId,
                                        builder->slice());
-=======
-
-  TRI_IF_FAILURE("RemoveDocumentNoMarker") {
-    // test what happens when no marker can be created
-    return TRI_ERROR_DEBUG;
-  }
-
-  TRI_IF_FAILURE("RemoveDocumentNoMarkerExcept") {
-    // test what happens if no marker can be created
-    THROW_ARANGO_EXCEPTION(TRI_ERROR_DEBUG);
-  }
-
-  // create marker
-  MMFilesCrudMarker removeMarker(
-      TRI_DF_MARKER_VPACK_REMOVE, static_cast<MMFilesTransactionState*>(trx->state())->idForMarker(),
-      builder->slice());
-
-  MMFilesWalMarker const* marker = &removeMarker;
-
-  TRI_IF_FAILURE("RemoveDocumentNoLock") {
-    // test what happens if no lock can be acquired
-    return TRI_ERROR_DEBUG;
-  }
-
-  VPackSlice key = transaction::Methods::extractKeyFromDocument(oldDoc);
-  TRI_ASSERT(!key.isNone());
-
-  MMFilesDocumentOperation operation(this, TRI_VOC_DOCUMENT_OPERATION_REMOVE);
-
-  bool const useDeadlockDetector =
-      (lock && !trx->isSingleOperationTransaction());
-  arangodb::CollectionWriteLocker collectionLocker(this, useDeadlockDetector,
-                                                   lock);
-
-  operation.setRevisions(DocumentDescriptor(oldRevisionId, oldDoc.begin()),
-                         DocumentDescriptor());
-
-  // delete from indexes
-  int res;
-  try {
-    res = deleteSecondaryIndexes(trx, oldRevisionId, oldDoc, false);
-
-    if (res != TRI_ERROR_NO_ERROR) {
-      insertSecondaryIndexes(trx, oldRevisionId, oldDoc, true);
-      THROW_ARANGO_EXCEPTION(res);
-    }
-
-    res = deletePrimaryIndex(trx, oldRevisionId, oldDoc);
-
-    if (res != TRI_ERROR_NO_ERROR) {
-      insertSecondaryIndexes(trx, oldRevisionId, oldDoc, true);
-      THROW_ARANGO_EXCEPTION(res);
-    }
-
-    operation.indexed();
-  
-    try {
-      removeRevision(oldRevisionId, true);
-    } catch (...) {
-    }
-
-    TRI_IF_FAILURE("RemoveDocumentNoOperation") {
-      THROW_ARANGO_EXCEPTION(TRI_ERROR_DEBUG);
-    }
-
-    TRI_IF_FAILURE("RemoveDocumentNoOperationExcept") {
-      THROW_ARANGO_EXCEPTION(TRI_ERROR_DEBUG);
-    }
-
-    res = static_cast<MMFilesTransactionState*>(trx->state())->addOperation(revisionId, operation, marker, options.waitForSync);
-  } catch (basics::Exception const& ex) {
-    res = ex.code();
-  } catch (std::bad_alloc const&) {
-    res = TRI_ERROR_OUT_OF_MEMORY;
-  } catch (...) {
-    res = TRI_ERROR_INTERNAL;
-  }
-
-  if (res != TRI_ERROR_NO_ERROR) {
-    operation.revert(trx);
-  } else {
-    // store the tick that was used for removing the document
-    resultMarkerTick = operation.tick();
-  }
-
-  return res;
->>>>>>> 383b534f
 }
 
 /// @brief rolls back a document operation
