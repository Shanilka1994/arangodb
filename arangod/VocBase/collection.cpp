////////////////////////////////////////////////////////////////////////////////
/// DISCLAIMER
///
/// Copyright 2014-2016 ArangoDB GmbH, Cologne, Germany
/// Copyright 2004-2014 triAGENS GmbH, Cologne, Germany
///
/// Licensed under the Apache License, Version 2.0 (the "License");
/// you may not use this file except in compliance with the License.
/// You may obtain a copy of the License at
///
///     http://www.apache.org/licenses/LICENSE-2.0
///
/// Unless required by applicable law or agreed to in writing, software
/// distributed under the License is distributed on an "AS IS" BASIS,
/// WITHOUT WARRANTIES OR CONDITIONS OF ANY KIND, either express or implied.
/// See the License for the specific language governing permissions and
/// limitations under the License.
///
/// Copyright holder is ArangoDB GmbH, Cologne, Germany
///
/// @author Dr. Frank Celler
////////////////////////////////////////////////////////////////////////////////

#include "collection.h"

#include "ApplicationFeatures/ApplicationServer.h"
#include "ApplicationFeatures/PageSizeFeature.h"
#include "Aql/QueryCache.h"
#include "Basics/Barrier.h"
#include "Basics/FileUtils.h"
#include "Basics/ReadLocker.h"
#include "Basics/StringUtils.h"
#include "Basics/ThreadPool.h"
#include "Basics/Timers.h"
#include "Basics/VelocyPackHelper.h"
#include "Basics/WriteLocker.h"
#include "Basics/files.h"
#include "Basics/memory-map.h"
#include "Basics/tri-strings.h"
#include "Cluster/ServerState.h"
#include "Cluster/ClusterMethods.h"
#include "FulltextIndex/fulltext-index.h"
#include "Indexes/EdgeIndex.h"
#include "Indexes/FulltextIndex.h"
#include "Indexes/GeoIndex2.h"
#include "Indexes/HashIndex.h"
#include "Indexes/PrimaryIndex.h"
#include "Indexes/SkiplistIndex.h"
#include "Logger/Logger.h"
#include "RestServer/DatabaseFeature.h"
#include "StorageEngine/EngineSelectorFeature.h"
#include "StorageEngine/StorageEngine.h"
#include "Utils/CollectionNameResolver.h"
#include "Utils/CollectionReadLocker.h"
#include "Utils/CollectionWriteLocker.h"
#include "Utils/SingleCollectionTransaction.h"
#include "Utils/StandaloneTransactionContext.h"
#include "VocBase/DatafileHelper.h"
#include "VocBase/IndexPoolFeature.h"
#include "VocBase/KeyGenerator.h"
#include "VocBase/LogicalCollection.h"
#include "VocBase/ticks.h"
#include "VocBase/vocbase.h"
#include "Wal/DocumentOperation.h"
#include "Wal/LogfileManager.h"
#include "Wal/Marker.h"
#include "Wal/Slots.h"

#ifdef ARANGODB_ENABLE_ROCKSDB
#include "Indexes/RocksDBIndex.h"

#include <rocksdb/db.h>
#include <rocksdb/options.h>
#include <rocksdb/utilities/optimistic_transaction_db.h>
#include <rocksdb/utilities/transaction.h>
#endif

#include <velocypack/Collection.h>
#include <velocypack/Iterator.h>
#include <velocypack/Value.h>
#include <velocypack/velocypack-aliases.h>

using namespace arangodb;
using namespace arangodb::basics;

int TRI_AddOperationTransaction(TRI_transaction_t*,
                                arangodb::wal::DocumentOperation&, bool&);

/// @brief extracts a field list from a VelocyPack object
///        Does not copy any data, caller has to make sure that data
///        in slice stays valid until this return value is destroyed.
static VPackSlice ExtractFields(VPackSlice const& slice, TRI_idx_iid_t iid) {
  VPackSlice fld = slice.get("fields");
  if (!fld.isArray()) {
    LOG(ERR) << "ignoring index " << iid << ", 'fields' must be an array";
    THROW_ARANGO_EXCEPTION(TRI_ERROR_BAD_PARAMETER);
  }

  for (auto const& sub : VPackArrayIterator(fld)) {
    if (!sub.isString()) {
      LOG(ERR) << "ignoring index " << iid
               << ", 'fields' must be an array of attribute paths";
      THROW_ARANGO_EXCEPTION(TRI_ERROR_BAD_PARAMETER);
    }
  }
  return fld;
}

TRI_collection_t::TRI_collection_t(TRI_vocbase_t* vocbase, 
                                   arangodb::VocbaseCollectionInfo const& parameters)
      : _vocbase(vocbase), 
        _tickMax(0),
        _info(parameters), 
        _uncollectedLogfileEntries(0),
        _numberDocuments(0),
        _ditches(this),
        _nextCompactionStartIndex(0),
        _lastCompactionStatus(nullptr),
        _lastCompaction(0.0) {

  // check if we can generate the key generator
  std::shared_ptr<arangodb::velocypack::Buffer<uint8_t> const> buffer =
      parameters.keyOptions();

  VPackSlice slice;
  if (buffer != nullptr) {
    slice = VPackSlice(buffer->data());
  }
  
  std::unique_ptr<KeyGenerator> keyGenerator(KeyGenerator::factory(slice));

  if (keyGenerator == nullptr) {
    THROW_ARANGO_EXCEPTION(TRI_ERROR_ARANGO_INVALID_KEY_GENERATOR);
  }

  _keyGenerator.reset(keyGenerator.release());

  setCompactionStatus("compaction not yet started");
  if (ServerState::instance()->isDBServer()) {
    _followers.reset(new FollowerInfo(this));
  }
}
  
TRI_collection_t::~TRI_collection_t() {
  _ditches.destroy();

  _info.clearKeyOptions();
  
<<<<<<< HEAD
  for (auto& it : _datafiles) {
    TRI_FreeDatafile(it);
  }
  for (auto& it : _journals) {
    TRI_FreeDatafile(it);
  }
  for (auto& it : _compactors) {
    TRI_FreeDatafile(it);
=======
  // free memory allocated for indexes
  for (auto& idx : allIndexes()) {
    delete idx;
>>>>>>> dbe3caa4
  }
}

/// @brief update statistics for a collection
/// note: the write-lock for the collection must be held to call this
void TRI_collection_t::setLastRevision(TRI_voc_rid_t rid, bool force) {
  if (rid > 0) {
    _info.setRevision(rid, force);
  }
}

/// @brief whether or not a collection is fully collected
bool TRI_collection_t::isFullyCollected() {
  READ_LOCKER(readLocker, _lock);

  int64_t uncollected = _uncollectedLogfileEntries.load();

  return (uncollected == 0);
}

void TRI_collection_t::setNextCompactionStartIndex(size_t index) {
  MUTEX_LOCKER(mutexLocker, _compactionStatusLock);
  _nextCompactionStartIndex = index;
}

size_t TRI_collection_t::getNextCompactionStartIndex() {
  MUTEX_LOCKER(mutexLocker, _compactionStatusLock);
  return _nextCompactionStartIndex;
}

void TRI_collection_t::setCompactionStatus(char const* reason) {
  TRI_ASSERT(reason != nullptr);
  struct tm tb;
  time_t tt = time(nullptr);
  TRI_gmtime(tt, &tb);

  MUTEX_LOCKER(mutexLocker, _compactionStatusLock);
  _lastCompactionStatus = reason;

  strftime(&_lastCompactionStamp[0], sizeof(_lastCompactionStamp),
           "%Y-%m-%dT%H:%M:%SZ", &tb);
}

void TRI_collection_t::getCompactionStatus(char const*& reason,
                                           char* dst, size_t maxSize) {
  memset(dst, 0, maxSize);
  if (maxSize > sizeof(_lastCompactionStamp)) {
    maxSize = sizeof(_lastCompactionStamp);
  }
  MUTEX_LOCKER(mutexLocker, _compactionStatusLock);
  reason = _lastCompactionStatus;
  memcpy(dst, &_lastCompactionStamp[0], maxSize);
}

/// @brief read locks a collection
int TRI_collection_t::beginRead() {
  if (arangodb::Transaction::_makeNolockHeaders != nullptr) {
    std::string collName(_info.name());
    auto it = arangodb::Transaction::_makeNolockHeaders->find(collName);
    if (it != arangodb::Transaction::_makeNolockHeaders->end()) {
      // do not lock by command
      // LOCKING-DEBUG
      // std::cout << "BeginRead blocked: " << document->_info._name <<
      // std::endl;
      return TRI_ERROR_NO_ERROR;
    }
  }
  // LOCKING-DEBUG
  // std::cout << "BeginRead: " << document->_info._name << std::endl;
  READ_LOCKER(locker, _lock);

  try {
    _vocbase->_deadlockDetector.addReader(this, false);
  } catch (...) {
    return TRI_ERROR_OUT_OF_MEMORY;
  }

  locker.steal();

  return TRI_ERROR_NO_ERROR;
}

/// @brief read unlocks a collection
int TRI_collection_t::endRead() {
  if (arangodb::Transaction::_makeNolockHeaders != nullptr) {
    std::string collName(_info.name());
    auto it = arangodb::Transaction::_makeNolockHeaders->find(collName);
    if (it != arangodb::Transaction::_makeNolockHeaders->end()) {
      // do not lock by command
      // LOCKING-DEBUG
      // std::cout << "EndRead blocked: " << document->_info._name << std::endl;
      return TRI_ERROR_NO_ERROR;
    }
  }

  try {
    _vocbase->_deadlockDetector.unsetReader(this);
  } catch (...) {
  }

  // LOCKING-DEBUG
  // std::cout << "EndRead: " << document->_info._name << std::endl;
  _lock.unlockRead();

  return TRI_ERROR_NO_ERROR;
}

/// @brief write locks a collection
int TRI_collection_t::beginWrite() {
  if (arangodb::Transaction::_makeNolockHeaders != nullptr) {
    std::string collName(_info.name());
    auto it = arangodb::Transaction::_makeNolockHeaders->find(collName);
    if (it != arangodb::Transaction::_makeNolockHeaders->end()) {
      // do not lock by command
      // LOCKING-DEBUG
      // std::cout << "BeginWrite blocked: " << document->_info._name <<
      // std::endl;
      return TRI_ERROR_NO_ERROR;
    }
  }
  // LOCKING_DEBUG
  // std::cout << "BeginWrite: " << document->_info._name << std::endl;
  WRITE_LOCKER(locker, _lock);

  // register writer
  try {
    _vocbase->_deadlockDetector.addWriter(this, false);
  } catch (...) {
    return TRI_ERROR_OUT_OF_MEMORY;
  }

  locker.steal();

  return TRI_ERROR_NO_ERROR;
}

/// @brief write unlocks a collection
int TRI_collection_t::endWrite() {
  if (arangodb::Transaction::_makeNolockHeaders != nullptr) {
    std::string collName(_info.name());
    auto it = arangodb::Transaction::_makeNolockHeaders->find(collName);
    if (it != arangodb::Transaction::_makeNolockHeaders->end()) {
      // do not lock by command
      // LOCKING-DEBUG
      // std::cout << "EndWrite blocked: " << document->_info._name <<
      // std::endl;
      return TRI_ERROR_NO_ERROR;
    }
  }

  // unregister writer
  try {
    _vocbase->_deadlockDetector.unsetWriter(this);
  } catch (...) {
    // must go on here to unlock the lock
  }

  // LOCKING-DEBUG
  // std::cout << "EndWrite: " << document->_info._name << std::endl;
  _lock.unlockWrite();

  return TRI_ERROR_NO_ERROR;
}

/// @brief read locks a collection, with a timeout (in µseconds)
int TRI_collection_t::beginReadTimed(uint64_t timeout,
                                     uint64_t sleepPeriod) {
  if (arangodb::Transaction::_makeNolockHeaders != nullptr) {
    std::string collName(_info.name());
    auto it = arangodb::Transaction::_makeNolockHeaders->find(collName);
    if (it != arangodb::Transaction::_makeNolockHeaders->end()) {
      // do not lock by command
      // LOCKING-DEBUG
      // std::cout << "BeginReadTimed blocked: " << document->_info._name <<
      // std::endl;
      return TRI_ERROR_NO_ERROR;
    }
  }
  uint64_t waited = 0;
  if (timeout == 0) {
    // we don't allow looping forever. limit waiting to 15 minutes max.
    timeout = 15 * 60 * 1000 * 1000;
  }

  // LOCKING-DEBUG
  // std::cout << "BeginReadTimed: " << document->_info._name << std::endl;
  int iterations = 0;
  bool wasBlocked = false;

  while (true) {
    TRY_READ_LOCKER(locker, _lock);

    if (locker.isLocked()) {
      // when we are here, we've got the read lock
      _vocbase->_deadlockDetector.addReader(this, wasBlocked);
      
      // keep lock and exit loop
      locker.steal();
      return TRI_ERROR_NO_ERROR;
    }

    try {
      if (!wasBlocked) {
        // insert reader
        wasBlocked = true;
        if (_vocbase->_deadlockDetector.setReaderBlocked(this) ==
            TRI_ERROR_DEADLOCK) {
          // deadlock
          LOG(TRACE) << "deadlock detected while trying to acquire read-lock on collection '" << _info.name() << "'";
          return TRI_ERROR_DEADLOCK;
        }
        LOG(TRACE) << "waiting for read-lock on collection '" << _info.name() << "'";
      } else if (++iterations >= 5) {
        // periodically check for deadlocks
        TRI_ASSERT(wasBlocked);
        iterations = 0;
        if (_vocbase->_deadlockDetector.detectDeadlock(this, false) ==
            TRI_ERROR_DEADLOCK) {
          // deadlock
          _vocbase->_deadlockDetector.unsetReaderBlocked(this);
          LOG(TRACE) << "deadlock detected while trying to acquire read-lock on collection '" << _info.name() << "'";
          return TRI_ERROR_DEADLOCK;
        }
      }
    } catch (...) {
      // clean up!
      if (wasBlocked) {
        _vocbase->_deadlockDetector.unsetReaderBlocked(this);
      }
      // always exit
      return TRI_ERROR_OUT_OF_MEMORY;
    }

#ifdef _WIN32
    usleep((unsigned long)sleepPeriod);
#else
    usleep((useconds_t)sleepPeriod);
#endif

    waited += sleepPeriod;

    if (waited > timeout) {
      _vocbase->_deadlockDetector.unsetReaderBlocked(this);
      LOG(TRACE) << "timed out waiting for read-lock on collection '" << _info.name() << "'";
      return TRI_ERROR_LOCK_TIMEOUT;
    }
  }
}

/// @brief write locks a collection, with a timeout
int TRI_collection_t::beginWriteTimed(uint64_t timeout,
                                      uint64_t sleepPeriod) {
  if (arangodb::Transaction::_makeNolockHeaders != nullptr) {
    std::string collName(_info.name());
    auto it = arangodb::Transaction::_makeNolockHeaders->find(collName);
    if (it != arangodb::Transaction::_makeNolockHeaders->end()) {
      // do not lock by command
      // LOCKING-DEBUG
      // std::cout << "BeginWriteTimed blocked: " << document->_info._name <<
      // std::endl;
      return TRI_ERROR_NO_ERROR;
    }
  }
  uint64_t waited = 0;
  if (timeout == 0) {
    // we don't allow looping forever. limit waiting to 15 minutes max.
    timeout = 15 * 60 * 1000 * 1000;
  }

  // LOCKING-DEBUG
  // std::cout << "BeginWriteTimed: " << document->_info._name << std::endl;
  int iterations = 0;
  bool wasBlocked = false;

  while (true) {
    TRY_WRITE_LOCKER(locker, _lock);

    if (locker.isLocked()) {
      // register writer
      _vocbase->_deadlockDetector.addWriter(this, wasBlocked);
      // keep lock and exit loop
      locker.steal();
      return TRI_ERROR_NO_ERROR;
    }

    try {
      if (!wasBlocked) {
        // insert writer
        wasBlocked = true;
        if (_vocbase->_deadlockDetector.setWriterBlocked(this) ==
            TRI_ERROR_DEADLOCK) {
          // deadlock
          LOG(TRACE) << "deadlock detected while trying to acquire write-lock on collection '" << _info.name() << "'";
          return TRI_ERROR_DEADLOCK;
        }
        LOG(TRACE) << "waiting for write-lock on collection '" << _info.name() << "'";
      } else if (++iterations >= 5) {
        // periodically check for deadlocks
        TRI_ASSERT(wasBlocked);
        iterations = 0;
        if (_vocbase->_deadlockDetector.detectDeadlock(this, true) ==
            TRI_ERROR_DEADLOCK) {
          // deadlock
          _vocbase->_deadlockDetector.unsetWriterBlocked(this);
          LOG(TRACE) << "deadlock detected while trying to acquire write-lock on collection '" << _info.name() << "'";
          return TRI_ERROR_DEADLOCK;
        }
      }
    } catch (...) {
      // clean up!
      if (wasBlocked) {
        _vocbase->_deadlockDetector.unsetWriterBlocked(this);
      }
      // always exit
      return TRI_ERROR_OUT_OF_MEMORY;
    }

#ifdef _WIN32
    usleep((unsigned long)sleepPeriod);
#else
    usleep((useconds_t)sleepPeriod);
#endif

    waited += sleepPeriod;

    if (waited > timeout) {
      _vocbase->_deadlockDetector.unsetWriterBlocked(this);
      LOG(TRACE) << "timed out waiting for write-lock on collection '" << _info.name() << "'";
      return TRI_ERROR_LOCK_TIMEOUT;
    }
  }
}

void TRI_collection_t::figures(std::shared_ptr<arangodb::velocypack::Builder>& builder) {
  DatafileStatisticsContainer dfi = _datafileStatistics.all();

  builder->add("alive", VPackValue(VPackValueType::Object));
  builder->add("count", VPackValue(dfi.numberAlive));
  builder->add("size", VPackValue(dfi.sizeAlive));
  builder->close(); // alive
  
  builder->add("dead", VPackValue(VPackValueType::Object));
  builder->add("count", VPackValue(dfi.numberDead));
  builder->add("size", VPackValue(dfi.sizeDead));
  builder->add("deletion", VPackValue(dfi.numberDeletions));
  builder->close(); // dead

  // add index information
<<<<<<< HEAD
  info->_numberIndexes = 0;
  info->_sizeIndexes = 0;

  info->_sizeIndexes += static_cast<int64_t>(_masterPointers.memory());

#warning Needs merge with Jan
  /*
=======
  size_t sizeIndexes = _masterPointers.memory();
  size_t numIndexes = 0;
>>>>>>> dbe3caa4
  for (auto const& idx : allIndexes()) {
    sizeIndexes += static_cast<size_t>(idx->memory());
    ++numIndexes;
  }
  */

  builder->add("indexes", VPackValue(VPackValueType::Object));
  builder->add("count", VPackValue(numIndexes));
  builder->add("size", VPackValue(sizeIndexes));
  builder->close(); // indexes

  builder->add("uncollectedLogfileEntries", VPackValue(_uncollectedLogfileEntries));
  builder->add("lastTick", VPackValue(_tickMax));

  builder->add("documentReferences", VPackValue(_ditches.numDocumentDitches()));
  
  char const* waitingForDitch = _ditches.head();
  builder->add("waitingFor", VPackValue(waitingForDitch == nullptr ? "-" : waitingForDitch));
  
  // fills in compaction status
  char const* lastCompactionStatus = nullptr;
  char lastCompactionStamp[21];
  getCompactionStatus(lastCompactionStatus,
                      &lastCompactionStamp[0],
                      sizeof(lastCompactionStamp));

  if (lastCompactionStatus == nullptr) {
    lastCompactionStatus = "-";
    lastCompactionStamp[0] = '-';
    lastCompactionStamp[1] = '\0';
  }
  
  builder->add("compactionStatus", VPackValue(VPackValueType::Object));
  builder->add("message", VPackValue(lastCompactionStatus));
  builder->add("time", VPackValue(&lastCompactionStamp[0]));
  builder->close(); // compactionStatus
}

/// @brief checks if a collection name is allowed
/// Returns true if the name is allowed and false otherwise
bool TRI_collection_t::IsAllowedName(bool allowSystem, std::string const& name) {
  bool ok;
  char const* ptr;
  size_t length = 0;

  // check allow characters: must start with letter or underscore if system is
  // allowed
  for (ptr = name.c_str(); *ptr; ++ptr) {
    if (length == 0) {
      if (allowSystem) {
        ok = (*ptr == '_') || ('a' <= *ptr && *ptr <= 'z') ||
             ('A' <= *ptr && *ptr <= 'Z');
      } else {
        ok = ('a' <= *ptr && *ptr <= 'z') || ('A' <= *ptr && *ptr <= 'Z');
      }
    } else {
      ok = (*ptr == '_') || (*ptr == '-') || ('0' <= *ptr && *ptr <= '9') ||
           ('a' <= *ptr && *ptr <= 'z') || ('A' <= *ptr && *ptr <= 'Z');
    }

    if (!ok) {
      return false;
    }

    ++length;
  }

  // invalid name length
  if (length == 0 || length > TRI_COL_NAME_LENGTH) {
    return false;
  }

  return true;
}

std::string TRI_collection_t::label() const {
  return _vocbase->name() + " / " + _info.name();
}
  
<<<<<<< HEAD
/// @brief seal a datafile
int TRI_collection_t::sealDatafile(TRI_datafile_t* datafile, bool isCompactor) {
  int res = TRI_SealDatafile(datafile);

  if (res != TRI_ERROR_NO_ERROR) {
    LOG(ERR) << "failed to seal journal '" << datafile->getName(datafile)
             << "': " << TRI_errno_string(res);
    return res;
  }

  if (!isCompactor && datafile->isPhysical(datafile)) {
    // rename the file
    std::string dname("datafile-" + std::to_string(datafile->_fid) + ".db");
    std::string filename = arangodb::basics::FileUtils::buildFilename(path(), dname);

    res = TRI_RenameDatafile(datafile, filename.c_str());

    if (res == TRI_ERROR_NO_ERROR) {
      LOG(TRACE) << "closed file '" << datafile->getName(datafile) << "'";
    } else {
      LOG(ERR) << "failed to rename datafile '" << datafile->getName(datafile)
               << "' to '" << filename << "': " << TRI_errno_string(res);
    }
  }

  return res;
}

/// @brief rotate the active journal - will do nothing if there is no journal
int TRI_collection_t::rotateActiveJournal() {
  WRITE_LOCKER(writeLocker, _filesLock);

  // note: only journals need to be handled here as the journal is the
  // only place that's ever written to. if a journal is full, it will have been
  // sealed and synced already
  if (_journals.empty()) {
    return TRI_ERROR_ARANGO_NO_JOURNAL;
  }

  TRI_datafile_t* datafile = _journals[0];
  TRI_ASSERT(datafile != nullptr);

  // make sure we have enough room in the target vector before we go on
  _datafiles.reserve(_datafiles.size() + 1);

  int res = sealDatafile(datafile, false);
 
  if (res != TRI_ERROR_NO_ERROR) {
    return res;
  }
   
  // shouldn't throw as we reserved enough space before
  _datafiles.emplace_back(datafile);


  TRI_ASSERT(!_journals.empty());
  _journals.erase(_journals.begin());
  TRI_ASSERT(_journals.empty());

  return res;
}

/// @brief sync the active journal - will do nothing if there is no journal
/// or if the journal is volatile
int TRI_collection_t::syncActiveJournal() {
  WRITE_LOCKER(writeLocker, _filesLock);

  // note: only journals need to be handled here as the journal is the
  // only place that's ever written to. if a journal is full, it will have been
  // sealed and synced already
  if (_journals.empty()) {
    // nothing to do
    return TRI_ERROR_NO_ERROR;
  }

  TRI_datafile_t* datafile = _journals[0];
  TRI_ASSERT(datafile != nullptr);

  int res = TRI_ERROR_NO_ERROR;

  // we only need to care about physical datafiles
  // anonymous regions do not need to be synced
  if (datafile->isPhysical(datafile)) {
    char const* synced = datafile->_synced;
    char* written = datafile->_written;

    if (synced < written) {
      bool ok = datafile->sync(datafile, synced, written);

      if (ok) {
        LOG_TOPIC(TRACE, Logger::COLLECTOR) << "msync succeeded "
                                            << (void*)synced << ", size "
                                            << (written - synced);
        datafile->_synced = written;
      } else {
        res = TRI_errno();
        if (res == TRI_ERROR_NO_ERROR) {
          // oops, error code got lost
          res = TRI_ERROR_INTERNAL;
        }

        LOG_TOPIC(ERR, Logger::COLLECTOR)
            << "msync failed with: " << TRI_last_error();
        datafile->_state = TRI_DF_STATE_WRITE_ERROR;
      }
    }
  }

  return res;
}

/// @brief reserve space in the current journal. if no create exists or the
/// current journal cannot provide enough space, close the old journal and
/// create a new one
int TRI_collection_t::reserveJournalSpace(TRI_voc_tick_t tick,
                                          TRI_voc_size_t size,
                                          char*& resultPosition,
                                          TRI_datafile_t*& resultDatafile) {
  // reset results
  resultPosition = nullptr;
  resultDatafile = nullptr;

  WRITE_LOCKER(writeLocker, _filesLock);

  // start with configured journal size
  TRI_voc_size_t targetSize = _info.maximalSize();

  // make sure that the document fits
  while (targetSize - 256 < size) {
    targetSize *= 2;
  }

  while (true) {
    TRI_datafile_t* datafile = nullptr;

    if (_journals.empty()) {
      // create enough room in the journals vector
      _journals.reserve(_journals.size() + 1);

      datafile = createDatafile(tick, targetSize, false);

      if (datafile == nullptr) {
        int res = TRI_errno();
        // could not create a datafile, this is a serious error

        if (res == TRI_ERROR_NO_ERROR) {
          // oops, error code got lost
          res = TRI_ERROR_INTERNAL;
        }

        return res;
      }

      // shouldn't throw as we reserved enough space before
      _journals.emplace_back(datafile);
    } else {
      // select datafile
      datafile = _journals[0];
    }

    TRI_ASSERT(datafile != nullptr);

    // try to reserve space in the datafile

    TRI_df_marker_t* position = nullptr;
    int res = TRI_ReserveElementDatafile(datafile, size, &position, targetSize);

    // found a datafile with enough space left
    if (res == TRI_ERROR_NO_ERROR) {
      datafile->_written = ((char*)position) + size;
      // set result
      resultPosition = reinterpret_cast<char*>(position);
      resultDatafile = datafile;
      return TRI_ERROR_NO_ERROR;
    }

    if (res != TRI_ERROR_ARANGO_DATAFILE_FULL) {
      // some other error
      LOG_TOPIC(ERR, Logger::COLLECTOR) << "cannot select journal: '"
                                        << TRI_last_error() << "'";
      return res;
    }

    // TRI_ERROR_ARANGO_DATAFILE_FULL...
    // journal is full, close it and sync
    LOG_TOPIC(DEBUG, Logger::COLLECTOR) << "closing full journal '"
                                        << datafile->getName(datafile) << "'";

    // make sure we have enough room in the target vector before we go on
    _datafiles.reserve(_datafiles.size() + 1);

    res = sealDatafile(datafile, false);

    // move journal into datafiles vector, regardless of whether an error
    // occurred
    TRI_ASSERT(!_journals.empty());
    _journals.erase(_journals.begin());
    TRI_ASSERT(_journals.empty());
    // this shouldn't fail, as we have reserved space before already
    _datafiles.emplace_back(datafile);

    if (res != TRI_ERROR_NO_ERROR) {
      // an error occurred, we must stop here
      return res;
    }
  }  // otherwise, next iteration!

  return TRI_ERROR_ARANGO_NO_JOURNAL;
}

/// @brief create compactor file
TRI_datafile_t* TRI_collection_t::createCompactor(TRI_voc_fid_t fid,
                                                  TRI_voc_size_t maximalSize) {
  try {
    WRITE_LOCKER(writeLocker, _filesLock);

    TRI_ASSERT(_compactors.empty());
    // reserve enough space for the later addition
    _compactors.reserve(_compactors.size() + 1);

    TRI_datafile_t* compactor =
        createDatafile(fid, static_cast<TRI_voc_size_t>(maximalSize), true);

    if (compactor != nullptr) {
      // should not throw, as we've reserved enough space before
      _compactors.emplace_back(compactor);
    }
    return compactor;
  } catch (...) {
    return nullptr;
  }
}

/// @brief close an existing compactor
int TRI_collection_t::closeCompactor(TRI_datafile_t* datafile) {
  WRITE_LOCKER(writeLocker, _filesLock);

  if (_compactors.size() != 1) {
    return TRI_ERROR_ARANGO_NO_JOURNAL;
  }

  TRI_datafile_t* compactor = _compactors[0];

  if (datafile != compactor) {
    // wrong compactor file specified... should not happen
    return TRI_ERROR_INTERNAL;
  }

  return sealDatafile(datafile, true);
}

/// @brief replace a datafile with a compactor
int TRI_collection_t::replaceDatafileWithCompactor(TRI_datafile_t* datafile,
                                                   TRI_datafile_t* compactor) {
  TRI_ASSERT(datafile != nullptr);
  TRI_ASSERT(compactor != nullptr);

  WRITE_LOCKER(writeLocker, _filesLock);

  TRI_ASSERT(!_compactors.empty());

  for (size_t i = 0; i < _datafiles.size(); ++i) {
    if (_datafiles[i]->_fid == datafile->_fid) {
      // found!
      // now put the compactor in place of the datafile
      _datafiles[i] = compactor;

      // remove the compactor file from the list of compactors
      TRI_ASSERT(_compactors[0] != nullptr);
      TRI_ASSERT(_compactors[0]->_fid == compactor->_fid);

      _compactors.erase(_compactors.begin());
      TRI_ASSERT(_compactors.empty());

      return TRI_ERROR_NO_ERROR;
    }
  }

  return TRI_ERROR_INTERNAL;
}

/// @brief creates a datafile
TRI_datafile_t* TRI_collection_t::createDatafile(TRI_voc_fid_t fid,
                                                 TRI_voc_size_t journalSize,
                                                 bool isCompactor) {
  TRI_ASSERT(fid > 0);
  TRI_collection_t* document =
      static_cast<TRI_collection_t*>(this);
  TRI_ASSERT(document != nullptr);

  // create an entry for the new datafile
  try {
    document->_datafileStatistics.create(fid);
  } catch (...) {
    EnsureErrorCode(TRI_ERROR_OUT_OF_MEMORY);
    return nullptr;
  }

  TRI_datafile_t* datafile;

  if (document->_info.isVolatile()) {
    // in-memory collection
    datafile = TRI_CreateDatafile(nullptr, fid, journalSize, true);
  } else {
    // construct a suitable filename (which may be temporary at the beginning)
    std::string jname;
    if (isCompactor) {
      jname = "compaction-";
    } else {
      jname = "temp-";
    }

    jname.append(std::to_string(fid) + ".db");
    std::string filename = arangodb::basics::FileUtils::buildFilename(path(), jname);

    TRI_IF_FAILURE("CreateJournalDocumentCollection") {
      // simulate disk full
      EnsureErrorCode(TRI_ERROR_ARANGO_FILESYSTEM_FULL);

      return nullptr;
    }

    // remove an existing temporary file first
    if (TRI_ExistsFile(filename.c_str())) {
      // remove an existing file first
      TRI_UnlinkFile(filename.c_str());
    }

    datafile = TRI_CreateDatafile(filename.c_str(), fid, journalSize, true);
  }

  if (datafile == nullptr) {
    if (TRI_errno() == TRI_ERROR_OUT_OF_MEMORY_MMAP) {
      EnsureErrorCode(TRI_ERROR_OUT_OF_MEMORY_MMAP);
    } else {
      EnsureErrorCode(TRI_ERROR_ARANGO_NO_JOURNAL);
    }

    return nullptr;
  }

  // datafile is there now
  TRI_ASSERT(datafile != nullptr);

  if (isCompactor) {
    LOG(TRACE) << "created new compactor '" << datafile->getName(datafile)
               << "'";
  } else {
    LOG(TRACE) << "created new journal '" << datafile->getName(datafile) << "'";
  }

  // create a collection header, still in the temporary file
  TRI_df_marker_t* position;
  int res = TRI_ReserveElementDatafile(
      datafile, sizeof(TRI_col_header_marker_t), &position, journalSize);

  TRI_IF_FAILURE("CreateJournalDocumentCollectionReserve1") {
    res = TRI_ERROR_DEBUG;
  }

  if (res != TRI_ERROR_NO_ERROR) {
    LOG(ERR) << "cannot create collection header in file '"
             << datafile->getName(datafile) << "': " << TRI_errno_string(res);

    // close the journal and remove it
    TRI_CloseDatafile(datafile);
    TRI_UnlinkFile(datafile->getName(datafile));
    TRI_FreeDatafile(datafile);

    EnsureErrorCode(res);

    return nullptr;
  }

  TRI_col_header_marker_t cm;
  DatafileHelper::InitMarker(
      reinterpret_cast<TRI_df_marker_t*>(&cm), TRI_DF_MARKER_COL_HEADER,
      sizeof(TRI_col_header_marker_t), static_cast<TRI_voc_tick_t>(fid));
  cm._cid = document->_info.id();

  res = TRI_WriteCrcElementDatafile(datafile, position, &cm.base, false);

  TRI_IF_FAILURE("CreateJournalDocumentCollectionReserve2") {
    res = TRI_ERROR_DEBUG;
  }

  if (res != TRI_ERROR_NO_ERROR) {
    int res = datafile->_lastError;
    LOG(ERR) << "cannot create collection header in file '"
             << datafile->getName(datafile) << "': " << TRI_last_error();

    // close the datafile and remove it
    TRI_CloseDatafile(datafile);
    TRI_UnlinkFile(datafile->getName(datafile));
    TRI_FreeDatafile(datafile);

    EnsureErrorCode(res);

    return nullptr;
  }

  TRI_ASSERT(fid == datafile->_fid);

  // if a physical file, we can rename it from the temporary name to the correct
  // name
  if (!isCompactor && datafile->isPhysical(datafile)) {
    // and use the correct name
    std::string jname("journal-" + std::to_string(datafile->_fid) + ".db");
    std::string filename = arangodb::basics::FileUtils::buildFilename(path(), jname);

    int res = TRI_RenameDatafile(datafile, filename.c_str());

    if (res != TRI_ERROR_NO_ERROR) {
      LOG(ERR) << "failed to rename journal '" << datafile->getName(datafile)
               << "' to '" << filename << "': " << TRI_errno_string(res);

      TRI_CloseDatafile(datafile);
      TRI_UnlinkFile(datafile->getName(datafile));
      TRI_FreeDatafile(datafile);

      EnsureErrorCode(res);

      return nullptr;
    } 
      
    LOG(TRACE) << "renamed journal from '" << datafile->getName(datafile)
               << "' to '" << filename << "'";
  }

  return datafile;
}

/// @brief remove a compactor file from the list of compactors
bool TRI_collection_t::removeCompactor(TRI_datafile_t* df) {
  WRITE_LOCKER(writeLocker, _filesLock);

  for (auto it = _compactors.begin(); it != _compactors.end(); ++it) {
    if ((*it) == df) {
      // and finally remove the file from the _compactors vector
      _compactors.erase(it);
      return true;
    }
  }

  // not found
  return false;
}

/// @brief remove a datafile from the list of datafiles
bool TRI_collection_t::removeDatafile(TRI_datafile_t* df) {
  WRITE_LOCKER(writeLocker, _filesLock);

  for (auto it = _datafiles.begin(); it != _datafiles.end(); ++it) {
    if ((*it) == df) {
      // and finally remove the file from the _compactors vector
      _datafiles.erase(it);
      return true;
    }
  }

  // not found
  return false;
}

/// @brief iterate over all datafiles in a vector
bool TRI_collection_t::iterateDatafilesVector(std::vector<TRI_datafile_t*> const& files,
                                              std::function<bool(TRI_df_marker_t const*, TRI_datafile_t*)> const& cb) {
  for (auto const& datafile : files) {
    if (!TRI_IterateDatafile(datafile, cb)) {
      return false;
    }

    if (datafile->isPhysical(datafile) && datafile->_isSealed) {
      TRI_MMFileAdvise(datafile->_data, datafile->_maximalSize,
                       TRI_MADVISE_RANDOM);
    }
=======
/// @brief updates the parameter info block
int TRI_collection_t::updateCollectionInfo(TRI_vocbase_t* vocbase,
                                           VPackSlice const& slice,
                                           bool doSync) {
  WRITE_LOCKER(writeLocker, _infoLock);

  if (!slice.isNone()) {
    try {
      _info.update(slice, false, vocbase);
    } catch (...) {
      return TRI_ERROR_INTERNAL;
    }
  }

  StorageEngine* engine = EngineSelectorFeature::ENGINE;
  engine->changeCollection(vocbase, _info.id(), _info, doSync);

  return TRI_ERROR_NO_ERROR;
}

/// @brief iterator for index open
bool TRI_collection_t::openIndex(VPackSlice const& description, arangodb::Transaction* trx) {
  // VelocyPack must be an index description
  if (!description.isObject()) {
    return false;
  }

  int res = indexFromVelocyPack(trx, description, nullptr);

  if (res != TRI_ERROR_NO_ERROR) {
    // error was already printed if we get here
    return false;
>>>>>>> dbe3caa4
  }

  return true;
}

<<<<<<< HEAD
/// @brief closes the datafiles passed in the vector
bool TRI_collection_t::closeDataFiles(std::vector<TRI_datafile_t*> const& files) {
  bool result = true;

  for (auto const& datafile : files) {
    TRI_ASSERT(datafile != nullptr);
    if (datafile->_state == TRI_DF_STATE_CLOSED) {
      continue;
    }

    int res = TRI_CloseDatafile(datafile);

    if (res != TRI_ERROR_NO_ERROR) {
      result = false;
    }
  }

  return result;
=======
/// @brief enumerate all indexes of the collection, but don't fill them yet
int TRI_collection_t::detectIndexes(arangodb::Transaction* trx) {
  StorageEngine* engine = EngineSelectorFeature::ENGINE;
  VPackBuilder builder;
  engine->getCollectionInfo(_vocbase, _info.id(), builder, true, UINT64_MAX);

  // iterate over all index files
  for (auto const& it : VPackArrayIterator(builder.slice().get("indexes"))) {
    bool ok = openIndex(it, trx);

    if (!ok) {
      LOG(ERR) << "cannot load index for collection '" << _info.name() << "'";
    }
  }

  return TRI_ERROR_NO_ERROR;
>>>>>>> dbe3caa4
}

VocbaseCollectionInfo::VocbaseCollectionInfo(TRI_vocbase_t* vocbase,
                                             std::string const& name,
                                             TRI_col_type_e type,
                                             TRI_voc_size_t maximalSize,
                                             VPackSlice const& keyOptions)
    : _type(type),
      _revision(0),
      _cid(0),
      _planId(0),
      _maximalSize(32 * 1024 * 1024), // just to have a default
      _initialCount(-1),
      _indexBuckets(DatabaseFeature::DefaultIndexBuckets),
      _keyOptions(nullptr),
      _isSystem(false),
      _deleted(false),
      _doCompact(true),
      _isVolatile(false),
      _waitForSync(false) {

  auto database = application_features::ApplicationServer::getFeature<DatabaseFeature>("Database");
  _maximalSize = static_cast<TRI_voc_size_t>(database->maximalJournalSize());
  _waitForSync = database->waitForSync();

  size_t pageSize = PageSizeFeature::getPageSize();
  _maximalSize =
      static_cast<TRI_voc_size_t>((maximalSize / pageSize) * pageSize);
  if (_maximalSize == 0 && maximalSize != 0) {
    _maximalSize = static_cast<TRI_voc_size_t>(pageSize);
  }
  memset(_name, 0, sizeof(_name));
  TRI_CopyString(_name, name.c_str(), sizeof(_name) - 1);

  if (!keyOptions.isNone()) {
    VPackBuilder builder;
    builder.add(keyOptions);
    _keyOptions = builder.steal();
  }
}

VocbaseCollectionInfo::VocbaseCollectionInfo(TRI_vocbase_t* vocbase,
                                             std::string const& name,
                                             VPackSlice const& options, 
                                             bool forceIsSystem)
    : VocbaseCollectionInfo(vocbase, name, TRI_COL_TYPE_DOCUMENT, options,
                            forceIsSystem) {}

VocbaseCollectionInfo::VocbaseCollectionInfo(TRI_vocbase_t* vocbase,
                                             std::string const& name,
                                             TRI_col_type_e type,
                                             VPackSlice const& options,
                                             bool forceIsSystem)
    : _type(type),
      _revision(0),
      _cid(0),
      _planId(0),
      _maximalSize(32 * 1024 * 1024), // just to have a default
      _initialCount(-1),
      _indexBuckets(DatabaseFeature::DefaultIndexBuckets),
      _keyOptions(nullptr),
      _isSystem(false),
      _deleted(false),
      _doCompact(true),
      _isVolatile(false),
      _waitForSync(false) {
  
  auto database = application_features::ApplicationServer::getFeature<DatabaseFeature>("Database");
  _maximalSize = static_cast<TRI_voc_size_t>(database->maximalJournalSize());
  _waitForSync = database->waitForSync();

  memset(_name, 0, sizeof(_name));

  TRI_CopyString(_name, name.c_str(), sizeof(_name) - 1);

  if (options.isObject()) {
    TRI_voc_size_t maximalSize;
    if (options.hasKey("journalSize")) {
      maximalSize =
          arangodb::basics::VelocyPackHelper::getNumericValue<TRI_voc_size_t>(
              options, "journalSize", _maximalSize);
    } else {
      maximalSize =
          arangodb::basics::VelocyPackHelper::getNumericValue<TRI_voc_size_t>(
              options, "maximalSize", _maximalSize);
    }

    size_t pageSize = PageSizeFeature::getPageSize();
    _maximalSize =
        static_cast<TRI_voc_size_t>((maximalSize / pageSize) * pageSize);
    if (_maximalSize == 0 && maximalSize != 0) {
      _maximalSize = static_cast<TRI_voc_size_t>(pageSize);
    }

    if (options.hasKey("count")) {
      _initialCount =
          arangodb::basics::VelocyPackHelper::getNumericValue<int64_t>(
              options, "count", -1);
    }

    _doCompact = arangodb::basics::VelocyPackHelper::getBooleanValue(
        options, "doCompact", true);
    _waitForSync = arangodb::basics::VelocyPackHelper::getBooleanValue(
        options, "waitForSync", _waitForSync);
    _isVolatile = arangodb::basics::VelocyPackHelper::getBooleanValue(
        options, "isVolatile", false);
    _indexBuckets =
        arangodb::basics::VelocyPackHelper::getNumericValue<uint32_t>(
            options, "indexBuckets", DatabaseFeature::DefaultIndexBuckets);
    _type = static_cast<TRI_col_type_e>(
        arangodb::basics::VelocyPackHelper::getNumericValue<size_t>(
            options, "type", _type));

    std::string cname =
        arangodb::basics::VelocyPackHelper::getStringValue(options, "name", "");
    if (!cname.empty()) {
      TRI_CopyString(_name, cname.c_str(), sizeof(_name) - 1);
    }

    std::string cidString =
        arangodb::basics::VelocyPackHelper::getStringValue(options, "cid", "");
    if (!cidString.empty()) {
      // note: this may throw
      _cid = std::stoull(cidString);
    }

    if (options.hasKey("isSystem")) {
      VPackSlice isSystemSlice = options.get("isSystem");
      if (isSystemSlice.isBoolean()) {
        _isSystem = isSystemSlice.getBoolean();
      }
    } else {
      _isSystem = false;
    }

    if (options.hasKey("journalSize")) {
      VPackSlice maxSizeSlice = options.get("journalSize");
      TRI_voc_size_t maximalSize =
          maxSizeSlice.getNumericValue<TRI_voc_size_t>();
      if (maximalSize < TRI_JOURNAL_MINIMAL_SIZE) {
        THROW_ARANGO_EXCEPTION_MESSAGE(TRI_ERROR_BAD_PARAMETER,
                                       "journalSize is too small");
      }
    }

    VPackSlice const planIdSlice = options.get("planId");
    TRI_voc_cid_t planId = 0;
    if (planIdSlice.isNumber()) {
      planId = planIdSlice.getNumericValue<TRI_voc_cid_t>();
    } else if (planIdSlice.isString()) {
      std::string tmp = planIdSlice.copyString();
      planId = static_cast<TRI_voc_cid_t>(StringUtils::uint64(tmp));
    }

    if (planId > 0) {
      _planId = planId;
    }

    VPackSlice const cidSlice = options.get("id");
    if (cidSlice.isNumber()) {
      _cid = cidSlice.getNumericValue<TRI_voc_cid_t>();
    } else if (cidSlice.isString()) {
      std::string tmp = cidSlice.copyString();
      _cid = static_cast<TRI_voc_cid_t>(StringUtils::uint64(tmp));
    }

    if (options.hasKey("keyOptions")) {
      VPackSlice const slice = options.get("keyOptions");
      VPackBuilder builder;
      builder.add(slice);
      // Copy the ownership of the options over
      _keyOptions = builder.steal();
    }

    if (options.hasKey("deleted")) {
      VPackSlice const slice = options.get("deleted");
      if (slice.isBoolean()) {
        _deleted = slice.getBoolean();
      }
    }
  }

#ifndef TRI_HAVE_ANONYMOUS_MMAP
  if (_isVolatile) {
    THROW_ARANGO_EXCEPTION_MESSAGE(
        TRI_ERROR_BAD_PARAMETER,
        "volatile collections are not supported on this platform");
  }
#endif

  if (_isVolatile && _waitForSync) {
    // the combination of waitForSync and isVolatile makes no sense
    THROW_ARANGO_EXCEPTION_MESSAGE(
        TRI_ERROR_BAD_PARAMETER,
        "volatile collections do not support the waitForSync option");
  }

  if (_indexBuckets < 1 || _indexBuckets > 1024) {
    THROW_ARANGO_EXCEPTION_MESSAGE(
        TRI_ERROR_BAD_PARAMETER,
        "indexBuckets must be a two-power between 1 and 1024");
  }

  if (!TRI_collection_t::IsAllowedName(_isSystem || forceIsSystem, _name)) {
    THROW_ARANGO_EXCEPTION(TRI_ERROR_ARANGO_ILLEGAL_NAME);
  }

  // fix _isSystem value if mis-specified by user
  _isSystem = (*_name == '_');
}

// collection type
TRI_col_type_e VocbaseCollectionInfo::type() const { return _type; }

// local collection identifier
TRI_voc_cid_t VocbaseCollectionInfo::id() const { return _cid; }

// cluster-wide collection identifier
TRI_voc_cid_t VocbaseCollectionInfo::planId() const { return _planId; }

// last revision id written
TRI_voc_rid_t VocbaseCollectionInfo::revision() const { return _revision; }

// maximal size of memory mapped file
TRI_voc_size_t VocbaseCollectionInfo::maximalSize() const {
  return _maximalSize;
}

// initial count, used when loading a collection
int64_t VocbaseCollectionInfo::initialCount() const { return _initialCount; }

// number of buckets used in hash tables for indexes
uint32_t VocbaseCollectionInfo::indexBuckets() const { return _indexBuckets; }

// name of the collection
std::string VocbaseCollectionInfo::name() const { return std::string(_name); }

// options for key creation
std::shared_ptr<arangodb::velocypack::Buffer<uint8_t> const>
VocbaseCollectionInfo::keyOptions() const {
  return _keyOptions;
}

// If true, collection has been deleted
bool VocbaseCollectionInfo::deleted() const { return _deleted; }

// If true, collection will be compacted
bool VocbaseCollectionInfo::doCompact() const { return _doCompact; }

// If true, collection is a system collection
bool VocbaseCollectionInfo::isSystem() const { return _isSystem; }

// If true, collection is memory-only
bool VocbaseCollectionInfo::isVolatile() const { return _isVolatile; }

// If true waits for mysnc
bool VocbaseCollectionInfo::waitForSync() const { return _waitForSync; }

void VocbaseCollectionInfo::rename(std::string const& name) {
  TRI_CopyString(_name, name.c_str(), sizeof(_name) - 1);
}

void VocbaseCollectionInfo::setRevision(TRI_voc_rid_t rid, bool force) {
  if (force || rid > _revision) {
    _revision = rid;
  }
}

void VocbaseCollectionInfo::setCollectionId(TRI_voc_cid_t cid) { _cid = cid; }

void VocbaseCollectionInfo::updateCount(size_t size) { _initialCount = size; }

void VocbaseCollectionInfo::setPlanId(TRI_voc_cid_t planId) {
  _planId = planId;
}

void VocbaseCollectionInfo::setDeleted(bool deleted) { _deleted = deleted; }

void VocbaseCollectionInfo::clearKeyOptions() { _keyOptions.reset(); }

void VocbaseCollectionInfo::update(VPackSlice const& slice, bool preferDefaults,
                                   TRI_vocbase_t const* vocbase) {
  // the following collection properties are intentionally not updated as
  // updating
  // them would be very complicated:
  // - _cid
  // - _name
  // - _type
  // - _isSystem
  // - _isVolatile
  // ... probably a few others missing here ...

  if (preferDefaults) {
    if (vocbase != nullptr) {
      auto database = application_features::ApplicationServer::getFeature<DatabaseFeature>("Database");

      _doCompact = arangodb::basics::VelocyPackHelper::getBooleanValue(
          slice, "doCompact", true);
      _waitForSync = arangodb::basics::VelocyPackHelper::getBooleanValue(
          slice, "waitForSync", database->waitForSync());
      if (slice.hasKey("journalSize")) {
        _maximalSize = arangodb::basics::VelocyPackHelper::getNumericValue<TRI_voc_size_t>(
            slice, "journalSize", static_cast<TRI_voc_size_t>(database->maximalJournalSize()));
      } else {
        _maximalSize = arangodb::basics::VelocyPackHelper::getNumericValue<TRI_voc_size_t>(
            slice, "maximalSize", static_cast<TRI_voc_size_t>(database->maximalJournalSize()));
      }
    } else {
      _doCompact = arangodb::basics::VelocyPackHelper::getBooleanValue(
          slice, "doCompact", true);
      _waitForSync = arangodb::basics::VelocyPackHelper::getBooleanValue(
          slice, "waitForSync", false);
      if (slice.hasKey("journalSize")) {
        _maximalSize =
            arangodb::basics::VelocyPackHelper::getNumericValue<TRI_voc_size_t>(
                slice, "journalSize", TRI_JOURNAL_DEFAULT_SIZE);
      } else {
        _maximalSize =
            arangodb::basics::VelocyPackHelper::getNumericValue<TRI_voc_size_t>(
                slice, "maximalSize", TRI_JOURNAL_DEFAULT_SIZE);
      }
    }
    _indexBuckets =
        arangodb::basics::VelocyPackHelper::getNumericValue<uint32_t>(
            slice, "indexBuckets", DatabaseFeature::DefaultIndexBuckets);
  } else {
    _doCompact = arangodb::basics::VelocyPackHelper::getBooleanValue(
        slice, "doCompact", _doCompact);
    _waitForSync = arangodb::basics::VelocyPackHelper::getBooleanValue(
        slice, "waitForSync", _waitForSync);
    if (slice.hasKey("journalSize")) {
      _maximalSize =
          arangodb::basics::VelocyPackHelper::getNumericValue<TRI_voc_size_t>(
              slice, "journalSize", _maximalSize);
    } else {
      _maximalSize =
          arangodb::basics::VelocyPackHelper::getNumericValue<TRI_voc_size_t>(
              slice, "maximalSize", _maximalSize);
    }
    _indexBuckets =
        arangodb::basics::VelocyPackHelper::getNumericValue<uint32_t>(
            slice, "indexBuckets", _indexBuckets);

    _initialCount =
        arangodb::basics::VelocyPackHelper::getNumericValue<int64_t>(
            slice, "count", _initialCount);
  }
}

void VocbaseCollectionInfo::update(VocbaseCollectionInfo const& other) {
  _type = other.type();
  _cid = other.id();
  _planId = other.planId();
  _revision = other.revision();
  _maximalSize = other.maximalSize();
  _initialCount = other.initialCount();
  _indexBuckets = other.indexBuckets();

  TRI_CopyString(_name, other.name().c_str(), sizeof(_name) - 1);

  _keyOptions = other.keyOptions();

  _deleted = other.deleted();
  _doCompact = other.doCompact();
  _isSystem = other.isSystem();
  _isVolatile = other.isVolatile();
  _waitForSync = other.waitForSync();
}

std::shared_ptr<VPackBuilder> VocbaseCollectionInfo::toVelocyPack() const {
  auto builder = std::make_shared<VPackBuilder>();
  builder->openObject();
  toVelocyPack(*builder);
  builder->close();
  return builder;
}

void VocbaseCollectionInfo::toVelocyPack(VPackBuilder& builder) const {
  TRI_ASSERT(!builder.isClosed());

  std::string cidString = std::to_string(id());
  std::string planIdString = std::to_string(planId());

  builder.add("version", VPackValue(version()));
  builder.add("type", VPackValue(type()));
  builder.add("cid", VPackValue(cidString));

  if (planId() > 0) {
    builder.add("planId", VPackValue(planIdString));
  }

  if (initialCount() >= 0) {
    builder.add("count", VPackValue(initialCount()));
  }
  builder.add("indexBuckets", VPackValue(indexBuckets()));
  builder.add("deleted", VPackValue(deleted()));
  builder.add("doCompact", VPackValue(doCompact()));
  builder.add("maximalSize", VPackValue(maximalSize()));
  builder.add("name", VPackValue(name()));
  builder.add("isVolatile", VPackValue(isVolatile()));
  builder.add("waitForSync", VPackValue(waitForSync()));
  builder.add("isSystem", VPackValue(isSystem()));

  auto opts = keyOptions();
  if (opts.get() != nullptr) {
    VPackSlice const slice(opts->data());
    builder.add("keyOptions", slice);
  }
}

/// @brief renames a collection
int TRI_collection_t::rename(std::string const& name) {
  // Save name for rollback
  std::string const oldName = _info.name();
  _info.rename(name);
  
  int res = TRI_ERROR_NO_ERROR;
  try {
    StorageEngine* engine = EngineSelectorFeature::ENGINE;
    engine->renameCollection(_vocbase, _info.id(), name);
  } catch (basics::Exception const& ex) {
    res = ex.code();
  } catch (...) {
    res = TRI_ERROR_INTERNAL;
  }

  if (res != TRI_ERROR_NO_ERROR) {
    // Rollback
    _info.rename(oldName);
  }

  return res;
}

<<<<<<< HEAD
/// @brief iterates over a collection
bool TRI_collection_t::iterateDatafiles(std::function<bool(TRI_df_marker_t const*, TRI_datafile_t*)> const& cb) {
  if (!iterateDatafilesVector(_datafiles, cb) ||
      !iterateDatafilesVector(_compactors, cb) ||
      !iterateDatafilesVector(_journals, cb)) {
    return false;
  }
  return true;
}

/// @brief closes an open collection
int TRI_collection_t::close() {
  // close compactor files
  closeDataFiles(_compactors);

  // close journal files
  closeDataFiles(_journals);

  // close datafiles
  closeDataFiles(_datafiles);

  return TRI_ERROR_NO_ERROR;
}

/// @brief state during opening of a collection
struct OpenIteratorState {
  LogicalCollection* _collection;
  TRI_collection_t* _document;
  TRI_voc_tid_t _tid;
  TRI_voc_fid_t _fid;
  std::unordered_map<TRI_voc_fid_t, DatafileStatisticsContainer*> _stats;
  DatafileStatisticsContainer* _dfi;
  TRI_vocbase_t* _vocbase;
  arangodb::Transaction* _trx;
  uint64_t _deletions;
  uint64_t _documents;
  int64_t _initialCount;
=======
/// @brief garbage-collect a collection's indexes
int TRI_collection_t::cleanupIndexes() {
  int res = TRI_ERROR_NO_ERROR;

  // cleaning indexes is expensive, so only do it if the flag is set for the
  // collection
  if (_cleanupIndexes > 0) {
    WRITE_LOCKER(writeLocker, _lock);
>>>>>>> dbe3caa4

  OpenIteratorState(LogicalCollection* collection,
                    TRI_vocbase_t* vocbase)
      : _collection(collection),
        _document(collection->collection()),
        _tid(0),
        _fid(0),
        _stats(),
        _dfi(nullptr),
        _vocbase(vocbase),
        _trx(nullptr),
        _deletions(0),
        _documents(0),
        _initialCount(-1) {}

  ~OpenIteratorState() {
    for (auto& it : _stats) {
      delete it.second;
    }
  }
};

/// @brief find a statistics container for a given file id
static DatafileStatisticsContainer* FindDatafileStats(
    OpenIteratorState* state, TRI_voc_fid_t fid) {
  auto it = state->_stats.find(fid);

  if (it != state->_stats.end()) {
    return (*it).second;
  }

  auto stats = std::make_unique<DatafileStatisticsContainer>();

  state->_stats.emplace(fid, stats.get());
  auto p = stats.release();

  return p;
}

/// @brief process a document (or edge) marker when opening a collection
static int OpenIteratorHandleDocumentMarker(TRI_df_marker_t const* marker,
                                            TRI_datafile_t* datafile,
                                            OpenIteratorState* state) {
  auto const fid = datafile->_fid;
  LogicalCollection* collection = state->_collection;
  TRI_collection_t* document = state->_document;
  arangodb::Transaction* trx = state->_trx;

  VPackSlice const slice(reinterpret_cast<char const*>(marker) + DatafileHelper::VPackOffset(TRI_DF_MARKER_VPACK_DOCUMENT));
  VPackSlice keySlice;
  TRI_voc_rid_t revisionId;

  Transaction::extractKeyAndRevFromDocument(slice, keySlice, revisionId);
 
  document->setLastRevision(revisionId, false);
  VPackValueLength length;
  char const* p = keySlice.getString(length);
  document->_keyGenerator->track(p, length);

  ++state->_documents;
 
  if (state->_fid != fid) {
    // update the state
    state->_fid = fid; // when we're here, we're looking at a datafile
    state->_dfi = FindDatafileStats(state, fid);
  }

  auto primaryIndex = collection->primaryIndex();

  // no primary index lock required here because we are the only ones reading
  // from the index ATM
  auto found = primaryIndex->lookupKey(trx, keySlice);

  // it is a new entry
  if (found == nullptr) {
    TRI_doc_mptr_t* header = collection->_masterPointers.request();

    if (header == nullptr) {
      return TRI_ERROR_OUT_OF_MEMORY;
    }

    header->setFid(fid, false);
    header->setHash(primaryIndex->calculateHash(trx, keySlice));
    header->setVPackFromMarker(marker);  

    // insert into primary index
    void const* result = nullptr;
    int res = primaryIndex->insertKey(trx, header, &result);

    if (res != TRI_ERROR_NO_ERROR) {
      document->_masterPointers.release(header);
      LOG(ERR) << "inserting document into primary index failed with error: " << TRI_errno_string(res);

      return res;
    }

    ++document->_numberDocuments;

    // update the datafile info
    state->_dfi->numberAlive++;
    state->_dfi->sizeAlive += DatafileHelper::AlignedMarkerSize<int64_t>(marker);
  }

  // it is an update, but only if found has a smaller revision identifier
  else {
    // save the old data
    TRI_doc_mptr_t oldData = *found;

    // update the header info
    found->setFid(fid, false); // when we're here, we're looking at a datafile
    found->setVPackFromMarker(marker);

    // update the datafile info
    DatafileStatisticsContainer* dfi;
    if (oldData.getFid() == state->_fid) {
      dfi = state->_dfi;
    } else {
      dfi = FindDatafileStats(state, oldData.getFid());
    }

    if (oldData.vpack() != nullptr) { 
      int64_t size = static_cast<int64_t>(oldData.markerSize());

      dfi->numberAlive--;
      dfi->sizeAlive -= DatafileHelper::AlignedSize<int64_t>(size);
      dfi->numberDead++;
      dfi->sizeDead += DatafileHelper::AlignedSize<int64_t>(size);
    }

    state->_dfi->numberAlive++;
    state->_dfi->sizeAlive += DatafileHelper::AlignedMarkerSize<int64_t>(marker);
  }

  return TRI_ERROR_NO_ERROR;
}

/// @brief process a deletion marker when opening a collection
static int OpenIteratorHandleDeletionMarker(TRI_df_marker_t const* marker,
                                            TRI_datafile_t* datafile,
                                            OpenIteratorState* state) {
  LogicalCollection* collection = state->_collection;
  TRI_collection_t* document = state->_document;
  arangodb::Transaction* trx = state->_trx;

  VPackSlice const slice(reinterpret_cast<char const*>(marker) + DatafileHelper::VPackOffset(TRI_DF_MARKER_VPACK_REMOVE));
  
  VPackSlice keySlice;
  TRI_voc_rid_t revisionId;

  Transaction::extractKeyAndRevFromDocument(slice, keySlice, revisionId);
 
  document->setLastRevision(revisionId, false);
  VPackValueLength length;
  char const* p = keySlice.getString(length);
  document->_keyGenerator->track(p, length);

  ++state->_deletions;

  if (state->_fid != datafile->_fid) {
    // update the state
    state->_fid = datafile->_fid;
    state->_dfi = FindDatafileStats(state, datafile->_fid);
  }

  // no primary index lock required here because we are the only ones reading
  // from the index ATM
  auto primaryIndex = collection->primaryIndex();
  TRI_doc_mptr_t* found = primaryIndex->lookupKey(trx, keySlice);

  // it is a new entry, so we missed the create
  if (found == nullptr) {
    // update the datafile info
    state->_dfi->numberDeletions++;
  }

  // it is a real delete
  else {
    // update the datafile info
    DatafileStatisticsContainer* dfi;

    if (found->getFid() == state->_fid) {
      dfi = state->_dfi;
    } else {
      dfi = FindDatafileStats(state, found->getFid());
    }

    TRI_ASSERT(found->vpack() != nullptr);

    int64_t size = DatafileHelper::AlignedSize<int64_t>(found->markerSize());

    dfi->numberAlive--;
    dfi->sizeAlive -= DatafileHelper::AlignedSize<int64_t>(size);
    dfi->numberDead++;
    dfi->sizeDead += DatafileHelper::AlignedSize<int64_t>(size);
    state->_dfi->numberDeletions++;

    collection->deletePrimaryIndex(trx, found);
    --collection->_numberDocuments;

    // free the header
    collection->_masterPointers.release(found);
  }

  return TRI_ERROR_NO_ERROR;
}

/// @brief iterator for open
static bool OpenIterator(TRI_df_marker_t const* marker, OpenIteratorState* data,
                         TRI_datafile_t* datafile) {
  TRI_collection_t* document = data->_document;
  TRI_voc_tick_t const tick = marker->getTick();
  TRI_df_marker_type_t const type = marker->getType();

  int res;

  if (type == TRI_DF_MARKER_VPACK_DOCUMENT) {
    res = OpenIteratorHandleDocumentMarker(marker, datafile, data);

    if (datafile->_dataMin == 0) {
      datafile->_dataMin = tick;
    }

    if (tick > datafile->_dataMax) {
      datafile->_dataMax = tick;
    }
  } else if (type == TRI_DF_MARKER_VPACK_REMOVE) {
    res = OpenIteratorHandleDeletionMarker(marker, datafile, data);
  } else {
    if (type == TRI_DF_MARKER_HEADER) {
      // ensure there is a datafile info entry for each datafile of the
      // collection
      FindDatafileStats(data, datafile->_fid);
    }

    LOG(TRACE) << "skipping marker type " << TRI_NameMarkerDatafile(marker);
    res = TRI_ERROR_NO_ERROR;
  }

  if (datafile->_tickMin == 0) {
    datafile->_tickMin = tick;
  }

  if (tick > datafile->_tickMax) {
    datafile->_tickMax = tick;
  }

  if (tick > document->_tickMax) {
    if (type != TRI_DF_MARKER_HEADER &&
        type != TRI_DF_MARKER_FOOTER &&
        type != TRI_DF_MARKER_COL_HEADER &&
        type != TRI_DF_MARKER_PROLOGUE) {
      document->_tickMax = tick;
    }
  }

  return (res == TRI_ERROR_NO_ERROR);
}

/// @brief iterate all markers of the collection
static int IterateMarkersCollection(arangodb::Transaction* trx,
                                    LogicalCollection* collection) {

  // FIXME All still reference collection()->_info.
  // initialize state for iteration
<<<<<<< HEAD
  OpenIteratorState openState(collection, collection->vocbase());

  if (collection->collection()->_info.initialCount() != -1) {
    auto primaryIndex = collection->primaryIndex();

    int res = primaryIndex->resize(
        trx, static_cast<size_t>(collection->collection()->_info.initialCount() * 1.1));
=======
  OpenIteratorState openState(collection->_collection, collection->vocbase());

  if (collection->getPhysical()->initialCount() != -1) {
    auto primaryIndex = collection->_collection->primaryIndex();

    int res = primaryIndex->resize(
        trx, static_cast<size_t>(collection->getPhysical()->initialCount() * 1.1));
>>>>>>> dbe3caa4

    if (res != TRI_ERROR_NO_ERROR) {
      return res;
    }

<<<<<<< HEAD
    openState._initialCount = collection->collection()->_info.initialCount();
=======
    openState._initialCount = collection->getPhysical()->initialCount();
>>>>>>> dbe3caa4
  }

  // read all documents and fill primary index
  auto cb = [&openState](TRI_df_marker_t const* marker, TRI_datafile_t* datafile) -> bool {
    return OpenIterator(marker, &openState, datafile); 
  };

  collection->collection()->iterateDatafiles(cb);

  LOG(TRACE) << "found " << openState._documents << " document markers, " << openState._deletions << " deletion markers for collection '" << collection->name() << "'";
  
  // update the real statistics for the collection
  try {
    for (auto& it : openState._stats) {
<<<<<<< HEAD
      collection->collection()->_datafileStatistics.create(it.first, *(it.second));
=======
      collection->_collection->_datafileStatistics.create(it.first, *(it.second));
>>>>>>> dbe3caa4
    }
  } catch (basics::Exception const& ex) {
    return ex.code();
  } catch (...) {
    return TRI_ERROR_INTERNAL;
  }

  return TRI_ERROR_NO_ERROR;
}

/// @brief creates a new collection
TRI_collection_t* TRI_collection_t::create(
    TRI_vocbase_t* vocbase, VocbaseCollectionInfo& parameters,
    TRI_voc_cid_t cid) {
  if (cid > 0) {
    TRI_UpdateTickServer(cid);
  } else {
    cid = TRI_NewTickServer();
  }

  parameters.setCollectionId(cid);
      
  auto collection = std::make_unique<TRI_collection_t>(vocbase, parameters); 

  StorageEngine* engine = EngineSelectorFeature::ENGINE;
  std::string const path = engine->createCollection(vocbase, cid, parameters);
  collection->setPath(path);
  
  return collection.release();
}
<<<<<<< HEAD
=======

/// @brief opens an existing collection
TRI_collection_t* TRI_collection_t::open(TRI_vocbase_t* vocbase,
                                         arangodb::LogicalCollection* col,
                                         bool ignoreErrors) {
  VPackBuilder builder;
  StorageEngine* engine = EngineSelectorFeature::ENGINE;
  engine->getCollectionInfo(vocbase, col->cid(), builder, false, 0);

  VocbaseCollectionInfo parameters(vocbase, col->name(), builder.slice().get("parameters"), true); 
  TRI_ASSERT(parameters.id() != 0);
  
  // open the collection
  auto collection = std::make_unique<TRI_collection_t>(vocbase, parameters);

  double start = TRI_microtime();
  LOG_TOPIC(TRACE, Logger::PERFORMANCE)
      << "open-document-collection { collection: " << vocbase->name() << "/"
      << col->name() << " }";

  collection->_path = col->path();
  int res = col->open(ignoreErrors);

  if (res != TRI_ERROR_NO_ERROR) {
    LOG(ERR) << "cannot open document collection from path '" << col->path() << "'";

    return nullptr;
  }

  res = collection->createInitialIndexes();

  if (res != TRI_ERROR_NO_ERROR) {
    LOG(ERR) << "cannot initialize document collection";
    return nullptr;
  }
  
  col->_collection = collection.get();

  arangodb::SingleCollectionTransaction trx(
      arangodb::StandaloneTransactionContext::Create(vocbase),
      collection->_info.id(), TRI_TRANSACTION_WRITE);

  // build the primary index
  res = TRI_ERROR_INTERNAL;

  try {
    double start = TRI_microtime();

    LOG_TOPIC(TRACE, Logger::PERFORMANCE)
        << "iterate-markers { collection: " << vocbase->name() << "/"
        << collection->_info.name() << " }";

    // iterate over all markers of the collection
    res = IterateMarkersCollection(&trx, col);

    LOG_TOPIC(TRACE, Logger::PERFORMANCE) << "[timer] " << Logger::FIXED(TRI_microtime() - start) << " s, iterate-markers { collection: " << vocbase->name() << "/" << collection->_info.name() << " }";
  } catch (arangodb::basics::Exception const& ex) {
    res = ex.code();
  } catch (std::bad_alloc const&) {
    res = TRI_ERROR_OUT_OF_MEMORY;
  } catch (...) {
    res = TRI_ERROR_INTERNAL;
  }

  if (res != TRI_ERROR_NO_ERROR) {
    LOG(ERR) << "cannot iterate data of document collection";
    TRI_set_errno(res);

    return nullptr;
  }

  // build the indexes meta-data, but do not fill the indexes yet
  {
    auto old = collection->useSecondaryIndexes();

    // turn filling of secondary indexes off. we're now only interested in getting
    // the indexes' definition. we'll fill them below ourselves.
    collection->useSecondaryIndexes(false);

    try {
      collection->detectIndexes(&trx);
      collection->useSecondaryIndexes(old);
    } catch (...) {
      collection->useSecondaryIndexes(old);
      LOG(ERR) << "cannot initialize collection indexes";
      return nullptr;
    }
  }


  if (!arangodb::wal::LogfileManager::instance()->isInRecovery()) {
    // build the index structures, and fill the indexes
    collection->fillIndexes(&trx, col);
  }

  LOG_TOPIC(TRACE, Logger::PERFORMANCE)
      << "[timer] " << Logger::FIXED(TRI_microtime() - start)
      << " s, open-document-collection { collection: " << vocbase->name() << "/"
      << collection->_info.name() << " }";

  return collection.release();
}

/// @brief closes an open collection
int TRI_collection_t::unload() {
  auto primaryIndex = this->primaryIndex();
  auto idxSize = primaryIndex->size();

  if (!_info.deleted() &&
      _info.initialCount() != static_cast<int64_t>(idxSize)) {
    _info.updateCount(idxSize);
  }

  _numberDocuments = 0;

  return TRI_ERROR_NO_ERROR;
}
>>>>>>> dbe3caa4
<|MERGE_RESOLUTION|>--- conflicted
+++ resolved
@@ -145,22 +145,6 @@
   _ditches.destroy();
 
   _info.clearKeyOptions();
-  
-<<<<<<< HEAD
-  for (auto& it : _datafiles) {
-    TRI_FreeDatafile(it);
-  }
-  for (auto& it : _journals) {
-    TRI_FreeDatafile(it);
-  }
-  for (auto& it : _compactors) {
-    TRI_FreeDatafile(it);
-=======
-  // free memory allocated for indexes
-  for (auto& idx : allIndexes()) {
-    delete idx;
->>>>>>> dbe3caa4
-  }
 }
 
 /// @brief update statistics for a collection
@@ -507,30 +491,6 @@
   builder->add("deletion", VPackValue(dfi.numberDeletions));
   builder->close(); // dead
 
-  // add index information
-<<<<<<< HEAD
-  info->_numberIndexes = 0;
-  info->_sizeIndexes = 0;
-
-  info->_sizeIndexes += static_cast<int64_t>(_masterPointers.memory());
-
-#warning Needs merge with Jan
-  /*
-=======
-  size_t sizeIndexes = _masterPointers.memory();
-  size_t numIndexes = 0;
->>>>>>> dbe3caa4
-  for (auto const& idx : allIndexes()) {
-    sizeIndexes += static_cast<size_t>(idx->memory());
-    ++numIndexes;
-  }
-  */
-
-  builder->add("indexes", VPackValue(VPackValueType::Object));
-  builder->add("count", VPackValue(numIndexes));
-  builder->add("size", VPackValue(sizeIndexes));
-  builder->close(); // indexes
-
   builder->add("uncollectedLogfileEntries", VPackValue(_uncollectedLogfileEntries));
   builder->add("lastTick", VPackValue(_tickMax));
 
@@ -599,561 +559,6 @@
   return _vocbase->name() + " / " + _info.name();
 }
   
-<<<<<<< HEAD
-/// @brief seal a datafile
-int TRI_collection_t::sealDatafile(TRI_datafile_t* datafile, bool isCompactor) {
-  int res = TRI_SealDatafile(datafile);
-
-  if (res != TRI_ERROR_NO_ERROR) {
-    LOG(ERR) << "failed to seal journal '" << datafile->getName(datafile)
-             << "': " << TRI_errno_string(res);
-    return res;
-  }
-
-  if (!isCompactor && datafile->isPhysical(datafile)) {
-    // rename the file
-    std::string dname("datafile-" + std::to_string(datafile->_fid) + ".db");
-    std::string filename = arangodb::basics::FileUtils::buildFilename(path(), dname);
-
-    res = TRI_RenameDatafile(datafile, filename.c_str());
-
-    if (res == TRI_ERROR_NO_ERROR) {
-      LOG(TRACE) << "closed file '" << datafile->getName(datafile) << "'";
-    } else {
-      LOG(ERR) << "failed to rename datafile '" << datafile->getName(datafile)
-               << "' to '" << filename << "': " << TRI_errno_string(res);
-    }
-  }
-
-  return res;
-}
-
-/// @brief rotate the active journal - will do nothing if there is no journal
-int TRI_collection_t::rotateActiveJournal() {
-  WRITE_LOCKER(writeLocker, _filesLock);
-
-  // note: only journals need to be handled here as the journal is the
-  // only place that's ever written to. if a journal is full, it will have been
-  // sealed and synced already
-  if (_journals.empty()) {
-    return TRI_ERROR_ARANGO_NO_JOURNAL;
-  }
-
-  TRI_datafile_t* datafile = _journals[0];
-  TRI_ASSERT(datafile != nullptr);
-
-  // make sure we have enough room in the target vector before we go on
-  _datafiles.reserve(_datafiles.size() + 1);
-
-  int res = sealDatafile(datafile, false);
- 
-  if (res != TRI_ERROR_NO_ERROR) {
-    return res;
-  }
-   
-  // shouldn't throw as we reserved enough space before
-  _datafiles.emplace_back(datafile);
-
-
-  TRI_ASSERT(!_journals.empty());
-  _journals.erase(_journals.begin());
-  TRI_ASSERT(_journals.empty());
-
-  return res;
-}
-
-/// @brief sync the active journal - will do nothing if there is no journal
-/// or if the journal is volatile
-int TRI_collection_t::syncActiveJournal() {
-  WRITE_LOCKER(writeLocker, _filesLock);
-
-  // note: only journals need to be handled here as the journal is the
-  // only place that's ever written to. if a journal is full, it will have been
-  // sealed and synced already
-  if (_journals.empty()) {
-    // nothing to do
-    return TRI_ERROR_NO_ERROR;
-  }
-
-  TRI_datafile_t* datafile = _journals[0];
-  TRI_ASSERT(datafile != nullptr);
-
-  int res = TRI_ERROR_NO_ERROR;
-
-  // we only need to care about physical datafiles
-  // anonymous regions do not need to be synced
-  if (datafile->isPhysical(datafile)) {
-    char const* synced = datafile->_synced;
-    char* written = datafile->_written;
-
-    if (synced < written) {
-      bool ok = datafile->sync(datafile, synced, written);
-
-      if (ok) {
-        LOG_TOPIC(TRACE, Logger::COLLECTOR) << "msync succeeded "
-                                            << (void*)synced << ", size "
-                                            << (written - synced);
-        datafile->_synced = written;
-      } else {
-        res = TRI_errno();
-        if (res == TRI_ERROR_NO_ERROR) {
-          // oops, error code got lost
-          res = TRI_ERROR_INTERNAL;
-        }
-
-        LOG_TOPIC(ERR, Logger::COLLECTOR)
-            << "msync failed with: " << TRI_last_error();
-        datafile->_state = TRI_DF_STATE_WRITE_ERROR;
-      }
-    }
-  }
-
-  return res;
-}
-
-/// @brief reserve space in the current journal. if no create exists or the
-/// current journal cannot provide enough space, close the old journal and
-/// create a new one
-int TRI_collection_t::reserveJournalSpace(TRI_voc_tick_t tick,
-                                          TRI_voc_size_t size,
-                                          char*& resultPosition,
-                                          TRI_datafile_t*& resultDatafile) {
-  // reset results
-  resultPosition = nullptr;
-  resultDatafile = nullptr;
-
-  WRITE_LOCKER(writeLocker, _filesLock);
-
-  // start with configured journal size
-  TRI_voc_size_t targetSize = _info.maximalSize();
-
-  // make sure that the document fits
-  while (targetSize - 256 < size) {
-    targetSize *= 2;
-  }
-
-  while (true) {
-    TRI_datafile_t* datafile = nullptr;
-
-    if (_journals.empty()) {
-      // create enough room in the journals vector
-      _journals.reserve(_journals.size() + 1);
-
-      datafile = createDatafile(tick, targetSize, false);
-
-      if (datafile == nullptr) {
-        int res = TRI_errno();
-        // could not create a datafile, this is a serious error
-
-        if (res == TRI_ERROR_NO_ERROR) {
-          // oops, error code got lost
-          res = TRI_ERROR_INTERNAL;
-        }
-
-        return res;
-      }
-
-      // shouldn't throw as we reserved enough space before
-      _journals.emplace_back(datafile);
-    } else {
-      // select datafile
-      datafile = _journals[0];
-    }
-
-    TRI_ASSERT(datafile != nullptr);
-
-    // try to reserve space in the datafile
-
-    TRI_df_marker_t* position = nullptr;
-    int res = TRI_ReserveElementDatafile(datafile, size, &position, targetSize);
-
-    // found a datafile with enough space left
-    if (res == TRI_ERROR_NO_ERROR) {
-      datafile->_written = ((char*)position) + size;
-      // set result
-      resultPosition = reinterpret_cast<char*>(position);
-      resultDatafile = datafile;
-      return TRI_ERROR_NO_ERROR;
-    }
-
-    if (res != TRI_ERROR_ARANGO_DATAFILE_FULL) {
-      // some other error
-      LOG_TOPIC(ERR, Logger::COLLECTOR) << "cannot select journal: '"
-                                        << TRI_last_error() << "'";
-      return res;
-    }
-
-    // TRI_ERROR_ARANGO_DATAFILE_FULL...
-    // journal is full, close it and sync
-    LOG_TOPIC(DEBUG, Logger::COLLECTOR) << "closing full journal '"
-                                        << datafile->getName(datafile) << "'";
-
-    // make sure we have enough room in the target vector before we go on
-    _datafiles.reserve(_datafiles.size() + 1);
-
-    res = sealDatafile(datafile, false);
-
-    // move journal into datafiles vector, regardless of whether an error
-    // occurred
-    TRI_ASSERT(!_journals.empty());
-    _journals.erase(_journals.begin());
-    TRI_ASSERT(_journals.empty());
-    // this shouldn't fail, as we have reserved space before already
-    _datafiles.emplace_back(datafile);
-
-    if (res != TRI_ERROR_NO_ERROR) {
-      // an error occurred, we must stop here
-      return res;
-    }
-  }  // otherwise, next iteration!
-
-  return TRI_ERROR_ARANGO_NO_JOURNAL;
-}
-
-/// @brief create compactor file
-TRI_datafile_t* TRI_collection_t::createCompactor(TRI_voc_fid_t fid,
-                                                  TRI_voc_size_t maximalSize) {
-  try {
-    WRITE_LOCKER(writeLocker, _filesLock);
-
-    TRI_ASSERT(_compactors.empty());
-    // reserve enough space for the later addition
-    _compactors.reserve(_compactors.size() + 1);
-
-    TRI_datafile_t* compactor =
-        createDatafile(fid, static_cast<TRI_voc_size_t>(maximalSize), true);
-
-    if (compactor != nullptr) {
-      // should not throw, as we've reserved enough space before
-      _compactors.emplace_back(compactor);
-    }
-    return compactor;
-  } catch (...) {
-    return nullptr;
-  }
-}
-
-/// @brief close an existing compactor
-int TRI_collection_t::closeCompactor(TRI_datafile_t* datafile) {
-  WRITE_LOCKER(writeLocker, _filesLock);
-
-  if (_compactors.size() != 1) {
-    return TRI_ERROR_ARANGO_NO_JOURNAL;
-  }
-
-  TRI_datafile_t* compactor = _compactors[0];
-
-  if (datafile != compactor) {
-    // wrong compactor file specified... should not happen
-    return TRI_ERROR_INTERNAL;
-  }
-
-  return sealDatafile(datafile, true);
-}
-
-/// @brief replace a datafile with a compactor
-int TRI_collection_t::replaceDatafileWithCompactor(TRI_datafile_t* datafile,
-                                                   TRI_datafile_t* compactor) {
-  TRI_ASSERT(datafile != nullptr);
-  TRI_ASSERT(compactor != nullptr);
-
-  WRITE_LOCKER(writeLocker, _filesLock);
-
-  TRI_ASSERT(!_compactors.empty());
-
-  for (size_t i = 0; i < _datafiles.size(); ++i) {
-    if (_datafiles[i]->_fid == datafile->_fid) {
-      // found!
-      // now put the compactor in place of the datafile
-      _datafiles[i] = compactor;
-
-      // remove the compactor file from the list of compactors
-      TRI_ASSERT(_compactors[0] != nullptr);
-      TRI_ASSERT(_compactors[0]->_fid == compactor->_fid);
-
-      _compactors.erase(_compactors.begin());
-      TRI_ASSERT(_compactors.empty());
-
-      return TRI_ERROR_NO_ERROR;
-    }
-  }
-
-  return TRI_ERROR_INTERNAL;
-}
-
-/// @brief creates a datafile
-TRI_datafile_t* TRI_collection_t::createDatafile(TRI_voc_fid_t fid,
-                                                 TRI_voc_size_t journalSize,
-                                                 bool isCompactor) {
-  TRI_ASSERT(fid > 0);
-  TRI_collection_t* document =
-      static_cast<TRI_collection_t*>(this);
-  TRI_ASSERT(document != nullptr);
-
-  // create an entry for the new datafile
-  try {
-    document->_datafileStatistics.create(fid);
-  } catch (...) {
-    EnsureErrorCode(TRI_ERROR_OUT_OF_MEMORY);
-    return nullptr;
-  }
-
-  TRI_datafile_t* datafile;
-
-  if (document->_info.isVolatile()) {
-    // in-memory collection
-    datafile = TRI_CreateDatafile(nullptr, fid, journalSize, true);
-  } else {
-    // construct a suitable filename (which may be temporary at the beginning)
-    std::string jname;
-    if (isCompactor) {
-      jname = "compaction-";
-    } else {
-      jname = "temp-";
-    }
-
-    jname.append(std::to_string(fid) + ".db");
-    std::string filename = arangodb::basics::FileUtils::buildFilename(path(), jname);
-
-    TRI_IF_FAILURE("CreateJournalDocumentCollection") {
-      // simulate disk full
-      EnsureErrorCode(TRI_ERROR_ARANGO_FILESYSTEM_FULL);
-
-      return nullptr;
-    }
-
-    // remove an existing temporary file first
-    if (TRI_ExistsFile(filename.c_str())) {
-      // remove an existing file first
-      TRI_UnlinkFile(filename.c_str());
-    }
-
-    datafile = TRI_CreateDatafile(filename.c_str(), fid, journalSize, true);
-  }
-
-  if (datafile == nullptr) {
-    if (TRI_errno() == TRI_ERROR_OUT_OF_MEMORY_MMAP) {
-      EnsureErrorCode(TRI_ERROR_OUT_OF_MEMORY_MMAP);
-    } else {
-      EnsureErrorCode(TRI_ERROR_ARANGO_NO_JOURNAL);
-    }
-
-    return nullptr;
-  }
-
-  // datafile is there now
-  TRI_ASSERT(datafile != nullptr);
-
-  if (isCompactor) {
-    LOG(TRACE) << "created new compactor '" << datafile->getName(datafile)
-               << "'";
-  } else {
-    LOG(TRACE) << "created new journal '" << datafile->getName(datafile) << "'";
-  }
-
-  // create a collection header, still in the temporary file
-  TRI_df_marker_t* position;
-  int res = TRI_ReserveElementDatafile(
-      datafile, sizeof(TRI_col_header_marker_t), &position, journalSize);
-
-  TRI_IF_FAILURE("CreateJournalDocumentCollectionReserve1") {
-    res = TRI_ERROR_DEBUG;
-  }
-
-  if (res != TRI_ERROR_NO_ERROR) {
-    LOG(ERR) << "cannot create collection header in file '"
-             << datafile->getName(datafile) << "': " << TRI_errno_string(res);
-
-    // close the journal and remove it
-    TRI_CloseDatafile(datafile);
-    TRI_UnlinkFile(datafile->getName(datafile));
-    TRI_FreeDatafile(datafile);
-
-    EnsureErrorCode(res);
-
-    return nullptr;
-  }
-
-  TRI_col_header_marker_t cm;
-  DatafileHelper::InitMarker(
-      reinterpret_cast<TRI_df_marker_t*>(&cm), TRI_DF_MARKER_COL_HEADER,
-      sizeof(TRI_col_header_marker_t), static_cast<TRI_voc_tick_t>(fid));
-  cm._cid = document->_info.id();
-
-  res = TRI_WriteCrcElementDatafile(datafile, position, &cm.base, false);
-
-  TRI_IF_FAILURE("CreateJournalDocumentCollectionReserve2") {
-    res = TRI_ERROR_DEBUG;
-  }
-
-  if (res != TRI_ERROR_NO_ERROR) {
-    int res = datafile->_lastError;
-    LOG(ERR) << "cannot create collection header in file '"
-             << datafile->getName(datafile) << "': " << TRI_last_error();
-
-    // close the datafile and remove it
-    TRI_CloseDatafile(datafile);
-    TRI_UnlinkFile(datafile->getName(datafile));
-    TRI_FreeDatafile(datafile);
-
-    EnsureErrorCode(res);
-
-    return nullptr;
-  }
-
-  TRI_ASSERT(fid == datafile->_fid);
-
-  // if a physical file, we can rename it from the temporary name to the correct
-  // name
-  if (!isCompactor && datafile->isPhysical(datafile)) {
-    // and use the correct name
-    std::string jname("journal-" + std::to_string(datafile->_fid) + ".db");
-    std::string filename = arangodb::basics::FileUtils::buildFilename(path(), jname);
-
-    int res = TRI_RenameDatafile(datafile, filename.c_str());
-
-    if (res != TRI_ERROR_NO_ERROR) {
-      LOG(ERR) << "failed to rename journal '" << datafile->getName(datafile)
-               << "' to '" << filename << "': " << TRI_errno_string(res);
-
-      TRI_CloseDatafile(datafile);
-      TRI_UnlinkFile(datafile->getName(datafile));
-      TRI_FreeDatafile(datafile);
-
-      EnsureErrorCode(res);
-
-      return nullptr;
-    } 
-      
-    LOG(TRACE) << "renamed journal from '" << datafile->getName(datafile)
-               << "' to '" << filename << "'";
-  }
-
-  return datafile;
-}
-
-/// @brief remove a compactor file from the list of compactors
-bool TRI_collection_t::removeCompactor(TRI_datafile_t* df) {
-  WRITE_LOCKER(writeLocker, _filesLock);
-
-  for (auto it = _compactors.begin(); it != _compactors.end(); ++it) {
-    if ((*it) == df) {
-      // and finally remove the file from the _compactors vector
-      _compactors.erase(it);
-      return true;
-    }
-  }
-
-  // not found
-  return false;
-}
-
-/// @brief remove a datafile from the list of datafiles
-bool TRI_collection_t::removeDatafile(TRI_datafile_t* df) {
-  WRITE_LOCKER(writeLocker, _filesLock);
-
-  for (auto it = _datafiles.begin(); it != _datafiles.end(); ++it) {
-    if ((*it) == df) {
-      // and finally remove the file from the _compactors vector
-      _datafiles.erase(it);
-      return true;
-    }
-  }
-
-  // not found
-  return false;
-}
-
-/// @brief iterate over all datafiles in a vector
-bool TRI_collection_t::iterateDatafilesVector(std::vector<TRI_datafile_t*> const& files,
-                                              std::function<bool(TRI_df_marker_t const*, TRI_datafile_t*)> const& cb) {
-  for (auto const& datafile : files) {
-    if (!TRI_IterateDatafile(datafile, cb)) {
-      return false;
-    }
-
-    if (datafile->isPhysical(datafile) && datafile->_isSealed) {
-      TRI_MMFileAdvise(datafile->_data, datafile->_maximalSize,
-                       TRI_MADVISE_RANDOM);
-    }
-=======
-/// @brief updates the parameter info block
-int TRI_collection_t::updateCollectionInfo(TRI_vocbase_t* vocbase,
-                                           VPackSlice const& slice,
-                                           bool doSync) {
-  WRITE_LOCKER(writeLocker, _infoLock);
-
-  if (!slice.isNone()) {
-    try {
-      _info.update(slice, false, vocbase);
-    } catch (...) {
-      return TRI_ERROR_INTERNAL;
-    }
-  }
-
-  StorageEngine* engine = EngineSelectorFeature::ENGINE;
-  engine->changeCollection(vocbase, _info.id(), _info, doSync);
-
-  return TRI_ERROR_NO_ERROR;
-}
-
-/// @brief iterator for index open
-bool TRI_collection_t::openIndex(VPackSlice const& description, arangodb::Transaction* trx) {
-  // VelocyPack must be an index description
-  if (!description.isObject()) {
-    return false;
-  }
-
-  int res = indexFromVelocyPack(trx, description, nullptr);
-
-  if (res != TRI_ERROR_NO_ERROR) {
-    // error was already printed if we get here
-    return false;
->>>>>>> dbe3caa4
-  }
-
-  return true;
-}
-
-<<<<<<< HEAD
-/// @brief closes the datafiles passed in the vector
-bool TRI_collection_t::closeDataFiles(std::vector<TRI_datafile_t*> const& files) {
-  bool result = true;
-
-  for (auto const& datafile : files) {
-    TRI_ASSERT(datafile != nullptr);
-    if (datafile->_state == TRI_DF_STATE_CLOSED) {
-      continue;
-    }
-
-    int res = TRI_CloseDatafile(datafile);
-
-    if (res != TRI_ERROR_NO_ERROR) {
-      result = false;
-    }
-  }
-
-  return result;
-=======
-/// @brief enumerate all indexes of the collection, but don't fill them yet
-int TRI_collection_t::detectIndexes(arangodb::Transaction* trx) {
-  StorageEngine* engine = EngineSelectorFeature::ENGINE;
-  VPackBuilder builder;
-  engine->getCollectionInfo(_vocbase, _info.id(), builder, true, UINT64_MAX);
-
-  // iterate over all index files
-  for (auto const& it : VPackArrayIterator(builder.slice().get("indexes"))) {
-    bool ok = openIndex(it, trx);
-
-    if (!ok) {
-      LOG(ERR) << "cannot load index for collection '" << _info.name() << "'";
-    }
-  }
-
-  return TRI_ERROR_NO_ERROR;
->>>>>>> dbe3caa4
-}
-
 VocbaseCollectionInfo::VocbaseCollectionInfo(TRI_vocbase_t* vocbase,
                                              std::string const& name,
                                              TRI_col_type_e type,
@@ -1586,31 +991,6 @@
   return res;
 }
 
-<<<<<<< HEAD
-/// @brief iterates over a collection
-bool TRI_collection_t::iterateDatafiles(std::function<bool(TRI_df_marker_t const*, TRI_datafile_t*)> const& cb) {
-  if (!iterateDatafilesVector(_datafiles, cb) ||
-      !iterateDatafilesVector(_compactors, cb) ||
-      !iterateDatafilesVector(_journals, cb)) {
-    return false;
-  }
-  return true;
-}
-
-/// @brief closes an open collection
-int TRI_collection_t::close() {
-  // close compactor files
-  closeDataFiles(_compactors);
-
-  // close journal files
-  closeDataFiles(_journals);
-
-  // close datafiles
-  closeDataFiles(_datafiles);
-
-  return TRI_ERROR_NO_ERROR;
-}
-
 /// @brief state during opening of a collection
 struct OpenIteratorState {
   LogicalCollection* _collection;
@@ -1624,21 +1004,11 @@
   uint64_t _deletions;
   uint64_t _documents;
   int64_t _initialCount;
-=======
-/// @brief garbage-collect a collection's indexes
-int TRI_collection_t::cleanupIndexes() {
-  int res = TRI_ERROR_NO_ERROR;
-
-  // cleaning indexes is expensive, so only do it if the flag is set for the
-  // collection
-  if (_cleanupIndexes > 0) {
-    WRITE_LOCKER(writeLocker, _lock);
->>>>>>> dbe3caa4
 
   OpenIteratorState(LogicalCollection* collection,
                     TRI_vocbase_t* vocbase)
       : _collection(collection),
-        _document(collection->collection()),
+        _document(collection->_collection),
         _tid(0),
         _fid(0),
         _stats(),
@@ -1898,33 +1268,19 @@
 
   // FIXME All still reference collection()->_info.
   // initialize state for iteration
-<<<<<<< HEAD
   OpenIteratorState openState(collection, collection->vocbase());
 
-  if (collection->collection()->_info.initialCount() != -1) {
+  if (collection->getPhysical()->initialCount() != -1) {
     auto primaryIndex = collection->primaryIndex();
-
-    int res = primaryIndex->resize(
-        trx, static_cast<size_t>(collection->collection()->_info.initialCount() * 1.1));
-=======
-  OpenIteratorState openState(collection->_collection, collection->vocbase());
-
-  if (collection->getPhysical()->initialCount() != -1) {
-    auto primaryIndex = collection->_collection->primaryIndex();
 
     int res = primaryIndex->resize(
         trx, static_cast<size_t>(collection->getPhysical()->initialCount() * 1.1));
->>>>>>> dbe3caa4
 
     if (res != TRI_ERROR_NO_ERROR) {
       return res;
     }
 
-<<<<<<< HEAD
-    openState._initialCount = collection->collection()->_info.initialCount();
-=======
     openState._initialCount = collection->getPhysical()->initialCount();
->>>>>>> dbe3caa4
   }
 
   // read all documents and fill primary index
@@ -1932,18 +1288,14 @@
     return OpenIterator(marker, &openState, datafile); 
   };
 
-  collection->collection()->iterateDatafiles(cb);
+  collection->iterateDatafiles(cb);
 
   LOG(TRACE) << "found " << openState._documents << " document markers, " << openState._deletions << " deletion markers for collection '" << collection->name() << "'";
   
   // update the real statistics for the collection
   try {
     for (auto& it : openState._stats) {
-<<<<<<< HEAD
-      collection->collection()->_datafileStatistics.create(it.first, *(it.second));
-=======
       collection->_collection->_datafileStatistics.create(it.first, *(it.second));
->>>>>>> dbe3caa4
     }
   } catch (basics::Exception const& ex) {
     return ex.code();
@@ -1974,8 +1326,6 @@
   
   return collection.release();
 }
-<<<<<<< HEAD
-=======
 
 /// @brief opens an existing collection
 TRI_collection_t* TRI_collection_t::open(TRI_vocbase_t* vocbase,
@@ -2005,7 +1355,7 @@
     return nullptr;
   }
 
-  res = collection->createInitialIndexes();
+  res = col->createInitialIndexes();
 
   if (res != TRI_ERROR_NO_ERROR) {
     LOG(ERR) << "cannot initialize document collection";
@@ -2047,6 +1397,8 @@
     return nullptr;
   }
 
+#warning
+  /* FIXME This has to be reimplemented at the correct position
   // build the indexes meta-data, but do not fill the indexes yet
   {
     auto old = collection->useSecondaryIndexes();
@@ -2075,12 +1427,15 @@
       << "[timer] " << Logger::FIXED(TRI_microtime() - start)
       << " s, open-document-collection { collection: " << vocbase->name() << "/"
       << collection->_info.name() << " }";
+  */
 
   return collection.release();
 }
 
 /// @brief closes an open collection
 int TRI_collection_t::unload() {
+  THROW_ARANGO_EXCEPTION(TRI_ERROR_NOT_IMPLEMENTED);
+  /*
   auto primaryIndex = this->primaryIndex();
   auto idxSize = primaryIndex->size();
 
@@ -2092,5 +1447,5 @@
   _numberDocuments = 0;
 
   return TRI_ERROR_NO_ERROR;
-}
->>>>>>> dbe3caa4
+  */
+}