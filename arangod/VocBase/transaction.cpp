////////////////////////////////////////////////////////////////////////////////
/// @brief transaction subsystem
///
/// @file
///
/// DISCLAIMER
///
/// Copyright 2014 ArangoDB GmbH, Cologne, Germany
/// Copyright 2004-2014 triAGENS GmbH, Cologne, Germany
///
/// Licensed under the Apache License, Version 2.0 (the "License");
/// you may not use this file except in compliance with the License.
/// You may obtain a copy of the License at
///
///     http://www.apache.org/licenses/LICENSE-2.0
///
/// Unless required by applicable law or agreed to in writing, software
/// distributed under the License is distributed on an "AS IS" BASIS,
/// WITHOUT WARRANTIES OR CONDITIONS OF ANY KIND, either express or implied.
/// See the License for the specific language governing permissions and
/// limitations under the License.
///
/// Copyright holder is ArangoDB GmbH, Cologne, Germany
///
/// @author Jan Steemann
/// @author Copyright 2014, ArangoDB GmbH, Cologne, Germany
/// @author Copyright 2012-2013, triAGENS GmbH, Cologne, Germany
////////////////////////////////////////////////////////////////////////////////

#include "transaction.h"

#include "Aql/QueryCache.h"
#include "Basics/conversions.h"
#include "Basics/logging.h"
#include "Basics/tri-strings.h"
#include "Basics/Exceptions.h"
#include "VocBase/collection.h"
#include "VocBase/document-collection.h"
#include "VocBase/server.h"
#include "VocBase/vocbase.h"
#include "Wal/DocumentOperation.h"
#include "Wal/LogfileManager.h"
#include "Utils/Transaction.h"

#ifdef TRI_ENABLE_MAINTAINER_MODE

#define LOG_TRX(trx, level, format, ...) \
  LOG_TRACE("trx #%llu.%d (%s): " format, (unsigned long long) trx->_id, (int) level, StatusTransaction(trx->_status), __VA_ARGS__)

#else

#define LOG_TRX(...) while (0)

#endif

// -----------------------------------------------------------------------------
// --SECTION--                                                       TRANSACTION
// -----------------------------------------------------------------------------

// -----------------------------------------------------------------------------
// --SECTION--                                                 private functions
// -----------------------------------------------------------------------------

////////////////////////////////////////////////////////////////////////////////
/// @brief returns whether the collection is currently locked
////////////////////////////////////////////////////////////////////////////////

static inline bool IsLocked (TRI_transaction_collection_t const* trxCollection) {
  return (trxCollection->_lockType != TRI_TRANSACTION_NONE);
}

////////////////////////////////////////////////////////////////////////////////
/// @brief return the logfile manager
////////////////////////////////////////////////////////////////////////////////

static inline triagens::wal::LogfileManager* GetLogfileManager () {
  return triagens::wal::LogfileManager::instance();
}

////////////////////////////////////////////////////////////////////////////////
/// @brief whether or not a transaction is read-only
////////////////////////////////////////////////////////////////////////////////

static inline bool IsReadOnlyTransaction (TRI_transaction_t const* trx) {
  return (trx->_type == TRI_TRANSACTION_READ);
}

////////////////////////////////////////////////////////////////////////////////
/// @brief whether or not a specific hint is set for the transaction
////////////////////////////////////////////////////////////////////////////////

static inline bool HasHint (TRI_transaction_t const* trx,
                            TRI_transaction_hint_e hint) {
  return ((trx->_hints & (TRI_transaction_hint_t) hint) != 0);
}

////////////////////////////////////////////////////////////////////////////////
/// @brief whether or not a transaction consists of a single operation
////////////////////////////////////////////////////////////////////////////////

static inline bool IsSingleOperationTransaction (TRI_transaction_t const* trx) {
  return HasHint(trx, TRI_TRANSACTION_HINT_SINGLE_OPERATION);
}

////////////////////////////////////////////////////////////////////////////////
/// @brief whether or not a marker needs to be written
////////////////////////////////////////////////////////////////////////////////

static inline bool NeedWriteMarker (TRI_transaction_t const* trx,
                                    bool isBeginMarker) {
  if (isBeginMarker) {
    return (! IsReadOnlyTransaction(trx) && 
            ! IsSingleOperationTransaction(trx));
  }

  return (trx->_nestingLevel == 0 &&
          trx->_beginWritten &&  
          ! IsReadOnlyTransaction(trx) && 
          ! IsSingleOperationTransaction(trx));
}

////////////////////////////////////////////////////////////////////////////////
/// @brief clear the query cache for all collections that were modified by
/// the transaction
////////////////////////////////////////////////////////////////////////////////

void ClearQueryCache (TRI_transaction_t* trx) {
  std::vector<char const*> collections;

  size_t const n = trx->_collections._length;
 
  try { 
    for (size_t i = 0; i < n; ++i) {
      auto trxCollection = static_cast<TRI_transaction_collection_t*>(TRI_AtVectorPointer(&trx->_collections, i));

      if (trxCollection->_accessType != TRI_TRANSACTION_WRITE ||
          trxCollection->_operations == nullptr ||
          trxCollection->_operations->empty()) {
        // we're only interested in collections that may have been modified
        continue;
      }

      collections.emplace_back(reinterpret_cast<char const*>(&(trxCollection->_collection->_name)));
    }

    if (! collections.empty()) {
      triagens::aql::QueryCache::instance()->invalidate(trx->_vocbase, collections);
    }
  }
  catch (...) {
    // in case something goes wrong, we have to remove all queries from the cache
    triagens::aql::QueryCache::instance()->invalidate(trx->_vocbase);
  }
}

////////////////////////////////////////////////////////////////////////////////
/// @brief return the status of the transaction as a string
////////////////////////////////////////////////////////////////////////////////

#ifdef TRI_ENABLE_MAINTAINER_MODE
static const char* StatusTransaction (const TRI_transaction_status_e status) {
  switch (status) {
    case TRI_TRANSACTION_UNDEFINED:
      return "undefined";
    case TRI_TRANSACTION_CREATED:
      return "created";
    case TRI_TRANSACTION_RUNNING:
      return "running";
    case TRI_TRANSACTION_COMMITTED:
      return "committed";
    case TRI_TRANSACTION_ABORTED:
      return "aborted";
  }

  TRI_ASSERT(false);
  return "unknown";
}
#endif

////////////////////////////////////////////////////////////////////////////////
/// @brief free all operations for a transaction
////////////////////////////////////////////////////////////////////////////////

static void FreeOperations (TRI_transaction_t* trx) {
  size_t const n = trx->_collections._length;
  bool const mustRollback = (trx->_status == TRI_TRANSACTION_ABORTED);
  bool const isSingleOperation = IsSingleOperationTransaction(trx);

  for (size_t i = 0; i < n; ++i) {
    auto trxCollection = static_cast<TRI_transaction_collection_t*>(TRI_AtVectorPointer(&trx->_collections, i));
    
    if (trxCollection->_operations == nullptr) {
      continue;
    }

    TRI_document_collection_t* document = trxCollection->_collection->_collection;

    if (mustRollback) {
      // revert all operations
      for (auto it = trxCollection->_operations->rbegin(); it != trxCollection->_operations->rend(); ++it) {
        triagens::wal::DocumentOperation* op = (*it);

        op->revert();
      }
    }
    else {
      // update datafile statistics for all operations
      // pair (number of dead markers, size of dead markers)
      std::unordered_map<TRI_voc_fid_t, std::pair<int64_t, int64_t>> stats;

      for (auto it = trxCollection->_operations->rbegin(); it != trxCollection->_operations->rend(); ++it) {
        triagens::wal::DocumentOperation* op = (*it);

        if (op->type == TRI_VOC_DOCUMENT_OPERATION_UPDATE ||
            op->type == TRI_VOC_DOCUMENT_OPERATION_REMOVE) {
          TRI_voc_fid_t fid = op->oldHeader._fid;
          TRI_df_marker_t const* marker = static_cast<TRI_df_marker_t const*>(op->oldHeader.getDataPtr());  // PROTECTED by trx from above

          auto it2 = stats.find(fid);

          if (it2 == stats.end()) {
            stats.emplace(fid, std::make_pair(1, TRI_DF_ALIGN_BLOCK(marker->_size)));
          }
          else {
            (*it2).second.first++;
            (*it2).second.second += TRI_DF_ALIGN_BLOCK(marker->_size);
          }
        }
      }

      // now update the stats for all datafiles of the collection in one go
      TRI_LOCK_JOURNAL_ENTRIES_DOC_COLLECTION(document);
      
      for (auto it = stats.begin(); it != stats.end(); ++it) {
        TRI_voc_fid_t fid = (*it).first;

        TRI_doc_datafile_info_t* dfi = TRI_FindDatafileInfoDocumentCollection(document, fid, false);
        // the old header might point to the WAL. in this case, there'll be no stats update

        if (dfi != nullptr) {
          dfi->_numberDead += static_cast<TRI_voc_ssize_t>((*it).second.first);
          dfi->_sizeDead += (*it).second.second;
          dfi->_numberAlive -= static_cast<TRI_voc_ssize_t>((*it).second.first);
          dfi->_sizeAlive -= (*it).second.second;
        }
      }
      
      TRI_UNLOCK_JOURNAL_ENTRIES_DOC_COLLECTION(document);
    }

    for (auto it = trxCollection->_operations->rbegin(); it != trxCollection->_operations->rend(); ++it) {
      triagens::wal::DocumentOperation* op = (*it);

      delete op;
    }

    if (mustRollback) {
      document->_info._revision = trxCollection->_originalRevision;
    }
    else if (! document->_info._isVolatile && ! isSingleOperation) {
      // only count logfileEntries if the collection is durable
      document->_uncollectedLogfileEntries += trxCollection->_operations->size();
    }

    delete trxCollection->_operations;
    trxCollection->_operations = nullptr;
  }
}

////////////////////////////////////////////////////////////////////////////////
/// @brief find a collection in the transaction's list of collections
////////////////////////////////////////////////////////////////////////////////

static TRI_transaction_collection_t* FindCollection (const TRI_transaction_t* const trx,
                                                     const TRI_voc_cid_t cid,
                                                     size_t* position) {
  size_t const n = trx->_collections._length;
  size_t i;

  for (i = 0; i < n; ++i) {
    auto trxCollection = static_cast<TRI_transaction_collection_t*>(TRI_AtVectorPointer(&trx->_collections, i));

    if (cid < trxCollection->_cid) {
      // collection not found
      break;
    }

    if (cid == trxCollection->_cid) {
      // found
      return trxCollection;
    }

    // next
  }

  if (position != nullptr) {
    // update the insert position if required
    *position = i;
  }

  return nullptr;
}

////////////////////////////////////////////////////////////////////////////////
/// @brief create a transaction collection container
////////////////////////////////////////////////////////////////////////////////

static TRI_transaction_collection_t* CreateCollection (TRI_transaction_t* trx,
                                                       TRI_voc_cid_t cid,
                                                       TRI_transaction_type_e accessType,
                                                       int nestingLevel) {
  TRI_transaction_collection_t* trxCollection = static_cast<TRI_transaction_collection_t*>(TRI_Allocate(TRI_UNKNOWN_MEM_ZONE, sizeof(TRI_transaction_collection_t), false));

  if (trxCollection == nullptr) {
    // OOM
    return nullptr;
  }

  // initialize collection properties
  trxCollection->_transaction      = trx;
  trxCollection->_cid              = cid;
  trxCollection->_accessType       = accessType;
  trxCollection->_nestingLevel     = nestingLevel;
  trxCollection->_collection       = nullptr;
  trxCollection->_ditch            = nullptr;
  trxCollection->_operations       = nullptr;
  trxCollection->_originalRevision = 0;
  trxCollection->_lockType         = TRI_TRANSACTION_NONE;
  trxCollection->_compactionLocked = false;
  trxCollection->_waitForSync      = false;

  return trxCollection;
}

////////////////////////////////////////////////////////////////////////////////
/// @brief free a transaction collection container
////////////////////////////////////////////////////////////////////////////////

static void FreeCollection (TRI_transaction_collection_t* trxCollection) {
  TRI_ASSERT(trxCollection != nullptr);

  TRI_Free(TRI_UNKNOWN_MEM_ZONE, trxCollection);
}

////////////////////////////////////////////////////////////////////////////////
/// @brief frees an unused ditch if it exists
////////////////////////////////////////////////////////////////////////////////

static void FreeDitch (TRI_transaction_collection_t* trxCollection) {
  auto ditch = trxCollection->_ditch;

  if (ditch != nullptr) {
    // we're done with this ditch
    ditch->ditches()->freeDocumentDitch(ditch, true /* fromTransaction */);
    // If some external entity is still using the ditch, it is kept!

    trxCollection->_ditch = nullptr;
  }
}

////////////////////////////////////////////////////////////////////////////////
/// @brief lock a collection
////////////////////////////////////////////////////////////////////////////////

static int LockCollection (TRI_transaction_collection_t* trxCollection,
                           TRI_transaction_type_e type,
                           int nestingLevel) {
  TRI_ASSERT(trxCollection != nullptr);

  TRI_transaction_t* trx = trxCollection->_transaction;

  if (HasHint(trx, TRI_TRANSACTION_HINT_LOCK_NEVER)) {
    // never lock
    return TRI_ERROR_NO_ERROR;
  }

  TRI_ASSERT(trxCollection->_collection != nullptr);

  if (triagens::arango::Transaction::_makeNolockHeaders != nullptr) {
    std::string collName(trxCollection->_collection->_name);
    auto it = triagens::arango::Transaction::_makeNolockHeaders->find(collName);
    if (it != triagens::arango::Transaction::_makeNolockHeaders->end()) {
      // do not lock by command
      // LOCKING-DEBUG
      // std::cout << "LockCollection blocked: " << collName << std::endl;
      return TRI_ERROR_NO_ERROR;
    }
  }

  TRI_ASSERT(trxCollection->_collection->_collection != nullptr);
  TRI_ASSERT(! IsLocked(trxCollection));

  TRI_document_collection_t* document = trxCollection->_collection->_collection;
  uint64_t timeout = trx->_timeout;
  if (HasHint(trxCollection->_transaction, TRI_TRANSACTION_HINT_TRY_LOCK)) {
    // give up if we cannot acquire the lock instantly
    timeout = 1 * 100;
  }

  int res;
  if (type == TRI_TRANSACTION_READ) {
    LOG_TRX(trx,
            nestingLevel,
            "read-locking collection %llu",
            (unsigned long long) trxCollection->_cid);
<<<<<<< HEAD
    res = document->beginReadTimed(timeout, TRI_TRANSACTION_DEFAULT_SLEEP_DURATION);
=======
    res = document->beginReadTimed(trx->_timeout, TRI_TRANSACTION_DEFAULT_SLEEP_DURATION * 3);
>>>>>>> dd87d775
  }
  else {
    LOG_TRX(trx,
            nestingLevel,
            "write-locking collection %llu",
            (unsigned long long) trxCollection->_cid);
<<<<<<< HEAD
    res = document->beginWriteTimed(timeout, TRI_TRANSACTION_DEFAULT_SLEEP_DURATION * 50);
=======
    res = document->beginWriteTimed(trx->_timeout, TRI_TRANSACTION_DEFAULT_SLEEP_DURATION * 3);
>>>>>>> dd87d775
  }

  if (res == TRI_ERROR_NO_ERROR) {
    trxCollection->_lockType = type;
  }

  return res;
}

////////////////////////////////////////////////////////////////////////////////
/// @brief unlock a collection
////////////////////////////////////////////////////////////////////////////////

static int UnlockCollection (TRI_transaction_collection_t* trxCollection,
                             TRI_transaction_type_e type,
                             int nestingLevel) {

  TRI_ASSERT(trxCollection != nullptr);

  if (HasHint(trxCollection->_transaction, TRI_TRANSACTION_HINT_LOCK_NEVER)) {
    // never unlock
    return TRI_ERROR_NO_ERROR;
  }

  TRI_ASSERT(trxCollection->_collection != nullptr);

  if (triagens::arango::Transaction::_makeNolockHeaders != nullptr) {
    std::string collName(trxCollection->_collection->_name);
    auto it = triagens::arango::Transaction::_makeNolockHeaders->find(collName);
    if (it != triagens::arango::Transaction::_makeNolockHeaders->end()) {
      // do not lock by command
      // LOCKING-DEBUG
      // std::cout << "UnlockCollection blocked: " << collName << std::endl;
      return TRI_ERROR_NO_ERROR;
    }
  }

  TRI_ASSERT(trxCollection->_collection->_collection != nullptr);
  TRI_ASSERT(IsLocked(trxCollection));

  TRI_document_collection_t* document = trxCollection->_collection->_collection;

  if (trxCollection->_nestingLevel < nestingLevel) {
    // only process our own collections
    return TRI_ERROR_NO_ERROR;
  }

  if (type == TRI_TRANSACTION_READ && 
      trxCollection->_lockType == TRI_TRANSACTION_WRITE) {
    // do not remove a write-lock if a read-unlock was requested!
    return TRI_ERROR_NO_ERROR;
  }
  else if (type == TRI_TRANSACTION_WRITE && 
           trxCollection->_lockType == TRI_TRANSACTION_READ) {
    // we should never try to write-unlock a collection that we have only read-locked
    LOG_ERROR("logic error in UnlockCollection");
    TRI_ASSERT(false);
    return TRI_ERROR_INTERNAL;
  }

  if (trxCollection->_lockType == TRI_TRANSACTION_READ) {
    LOG_TRX(trxCollection->_transaction,
            nestingLevel,
            "read-unlocking collection %llu",
            (unsigned long long) trxCollection->_cid);
    document->endRead();
  }
  else {
    LOG_TRX(trxCollection->_transaction,
            nestingLevel,
            "write-unlocking collection %llu",
            (unsigned long long) trxCollection->_cid);
    document->endWrite();
  }

  trxCollection->_lockType = TRI_TRANSACTION_NONE;

  return TRI_ERROR_NO_ERROR;
}

////////////////////////////////////////////////////////////////////////////////
/// @brief use all participating collections of a transaction
////////////////////////////////////////////////////////////////////////////////

static int UseCollections (TRI_transaction_t* trx,
                           int nestingLevel) {
  size_t const n = trx->_collections._length;

  // process collections in forward order
  for (size_t i = 0; i < n; ++i) {
    auto trxCollection = static_cast<TRI_transaction_collection_t*>(TRI_AtVectorPointer(&trx->_collections, i));

    if (trxCollection->_nestingLevel != nestingLevel) {
      // only process our own collections
      continue;
    }

    if (trxCollection->_collection == nullptr) {
      // open the collection
      if (! HasHint(trx, TRI_TRANSACTION_HINT_LOCK_NEVER)) {
        // use and usage-lock
        TRI_vocbase_col_status_e status;
        LOG_TRX(trx, nestingLevel, "using collection %llu", (unsigned long long) trxCollection->_cid);
        trxCollection->_collection = TRI_UseCollectionByIdVocBase(trx->_vocbase, trxCollection->_cid, status);
      }
      else {
        // use without usage-lock (lock already set externally)
        trxCollection->_collection = TRI_LookupCollectionByIdVocBase(trx->_vocbase, trxCollection->_cid);
      }

      if (trxCollection->_collection == nullptr ||
          trxCollection->_collection->_collection == nullptr) {
        // something went wrong
        return TRI_errno();
      }

      if (trxCollection->_accessType == TRI_TRANSACTION_WRITE &&
          TRI_GetOperationModeServer() == TRI_VOCBASE_MODE_NO_CREATE &&
          ! TRI_IsSystemNameCollection(trxCollection->_collection->_collection->_info._name)) {
        return TRI_ERROR_ARANGO_READ_ONLY;
      }

      // store the waitForSync property
      trxCollection->_waitForSync = trxCollection->_collection->_collection->_info._waitForSync;
    }

    TRI_ASSERT(trxCollection->_collection != nullptr);
    TRI_ASSERT(trxCollection->_collection->_collection != nullptr);

    if (nestingLevel == 0 && trxCollection->_accessType == TRI_TRANSACTION_WRITE) {
      // read-lock the compaction lock
      if (! trxCollection->_compactionLocked) {
        TRI_ReadLockReadWriteLock(&trxCollection->_collection->_collection->_compactionLock);
        trxCollection->_compactionLocked = true;
      }
    }

    if (trxCollection->_accessType == TRI_TRANSACTION_WRITE && trxCollection->_originalRevision == 0) {
      // store original revision at transaction start
      trxCollection->_originalRevision = trxCollection->_collection->_collection->_info._revision;
    }

    bool shouldLock = HasHint(trx, TRI_TRANSACTION_HINT_LOCK_ENTIRELY);

    if (! shouldLock) {
      shouldLock = (trxCollection->_accessType == TRI_TRANSACTION_WRITE) && (! IsSingleOperationTransaction(trx));
    }

    if (shouldLock && ! IsLocked(trxCollection)) {
      // r/w lock the collection
      int res = LockCollection(trxCollection, trxCollection->_accessType, nestingLevel);

      if (res != TRI_ERROR_NO_ERROR) {
        return res;
      }
    }
  }

  return TRI_ERROR_NO_ERROR;
}

////////////////////////////////////////////////////////////////////////////////
/// @brief release collection locks for a transaction
////////////////////////////////////////////////////////////////////////////////

static int UnuseCollections (TRI_transaction_t* trx,
                             int nestingLevel) {
  int res = TRI_ERROR_NO_ERROR;

  size_t i = trx->_collections._length;

  // process collections in reverse order
  while (i-- > 0) {
    auto trxCollection = static_cast<TRI_transaction_collection_t*>(TRI_AtVectorPointer(&trx->_collections, i));

    if (IsLocked(trxCollection) &&
        (nestingLevel == 0 || trxCollection->_nestingLevel == nestingLevel)) {
      // unlock our own r/w locks
      UnlockCollection(trxCollection, trxCollection->_accessType, nestingLevel);
    }

    // the top level transaction releases all collections
    if (nestingLevel == 0 && trxCollection->_collection != nullptr) {

      if (trxCollection->_accessType == TRI_TRANSACTION_WRITE &&
          trxCollection->_compactionLocked) {
        // read-unlock the compaction lock
        TRI_ReadUnlockReadWriteLock(&trxCollection->_collection->_collection->_compactionLock);
        trxCollection->_compactionLocked = false;
      }

      trxCollection->_lockType = TRI_TRANSACTION_NONE;
    }
  }

  return res;
}

////////////////////////////////////////////////////////////////////////////////
/// @brief release collection locks for a transaction
////////////////////////////////////////////////////////////////////////////////

static int ReleaseCollections (TRI_transaction_t* trx,
                               int nestingLevel) {
  TRI_ASSERT(nestingLevel == 0);
  if (HasHint(trx, TRI_TRANSACTION_HINT_LOCK_NEVER)) {
    return TRI_ERROR_NO_ERROR;
  }

  size_t i = trx->_collections._length;

  // process collections in reverse order
  while (i-- > 0) {
    auto trxCollection = static_cast<TRI_transaction_collection_t*>(TRI_AtVectorPointer(&trx->_collections, i));

    // the top level transaction releases all collections
    if (trxCollection->_collection != nullptr) {
      // unuse collection, remove usage-lock
      LOG_TRX(trx, nestingLevel, "unusing collection %llu", (unsigned long long) trxCollection->_cid);

      TRI_ReleaseCollectionVocBase(trx->_vocbase, trxCollection->_collection);
      trxCollection->_collection = nullptr;
    }
  }

  return TRI_ERROR_NO_ERROR;
}

////////////////////////////////////////////////////////////////////////////////
/// @brief write WAL begin marker
////////////////////////////////////////////////////////////////////////////////

static int WriteBeginMarker (TRI_transaction_t* trx) {
  if (! NeedWriteMarker(trx, true)) {
    return TRI_ERROR_NO_ERROR;
  }

  if (HasHint(trx, TRI_TRANSACTION_HINT_NO_BEGIN_MARKER)) {
    return TRI_ERROR_NO_ERROR;
  }

  TRI_IF_FAILURE("TransactionWriteBeginMarker") {
    return TRI_ERROR_DEBUG;
  }

  TRI_ASSERT(! trx->_beginWritten);

  int res;

  try {
    triagens::wal::BeginTransactionMarker marker(trx->_vocbase->_id, trx->_id);
    res = GetLogfileManager()->allocateAndWrite(marker, false).errorCode;
    
    if (res == TRI_ERROR_NO_ERROR) {
      trx->_beginWritten = true;
    }
  }
  catch (triagens::basics::Exception const& ex) {
    res = ex.code();
  }
  catch (...) {
    res = TRI_ERROR_INTERNAL;
  }

  if (res != TRI_ERROR_NO_ERROR) {
    LOG_WARNING("could not save transaction begin marker in log: %s", TRI_errno_string(res));
  }

  return res;
}

////////////////////////////////////////////////////////////////////////////////
/// @brief write WAL abort marker
////////////////////////////////////////////////////////////////////////////////

static int WriteAbortMarker (TRI_transaction_t* trx) {
  if (! NeedWriteMarker(trx, false)) {
    return TRI_ERROR_NO_ERROR;
  }

  if (HasHint(trx, TRI_TRANSACTION_HINT_NO_ABORT_MARKER)) {
    return TRI_ERROR_NO_ERROR;
  }

  TRI_ASSERT(trx->_beginWritten);

  TRI_IF_FAILURE("TransactionWriteAbortMarker") {
    return TRI_ERROR_DEBUG;
  }

  int res;

  try {
    triagens::wal::AbortTransactionMarker marker(trx->_vocbase->_id, trx->_id);
    res = GetLogfileManager()->allocateAndWrite(marker, false).errorCode;
  }
  catch (triagens::basics::Exception const& ex) {
    res = ex.code();
  }
  catch (...) {
    res = TRI_ERROR_INTERNAL;
  }

  if (res != TRI_ERROR_NO_ERROR) {
    LOG_WARNING("could not save transaction abort marker in log: %s", TRI_errno_string(res));
  }

  return res;
}

////////////////////////////////////////////////////////////////////////////////
/// @brief write WAL commit marker
////////////////////////////////////////////////////////////////////////////////

static int WriteCommitMarker (TRI_transaction_t* trx) {
  if (! NeedWriteMarker(trx, false)) {
    return TRI_ERROR_NO_ERROR;
  }
  
  TRI_IF_FAILURE("TransactionWriteCommitMarker") {
    return TRI_ERROR_DEBUG;
  }

  TRI_ASSERT(trx->_beginWritten);

  int res;

  try {
    triagens::wal::CommitTransactionMarker marker(trx->_vocbase->_id, trx->_id);
    res = GetLogfileManager()->allocateAndWrite(marker, false).errorCode;
  }
  catch (triagens::basics::Exception const& ex) {
    res = ex.code();
  }
  catch (...) {
    res = TRI_ERROR_INTERNAL;
  }

  if (res != TRI_ERROR_NO_ERROR) {
    LOG_WARNING("could not save transaction commit marker in log: %s", TRI_errno_string(res));
  }

  return res;
}

////////////////////////////////////////////////////////////////////////////////
/// @brief update the status of a transaction
////////////////////////////////////////////////////////////////////////////////

static void UpdateTransactionStatus (TRI_transaction_t* const trx,
                                     TRI_transaction_status_e status) {
  TRI_ASSERT(trx->_status == TRI_TRANSACTION_CREATED || trx->_status == TRI_TRANSACTION_RUNNING);

  if (trx->_status == TRI_TRANSACTION_CREATED) {
    TRI_ASSERT(status == TRI_TRANSACTION_RUNNING || status == TRI_TRANSACTION_ABORTED);
  }
  else if (trx->_status == TRI_TRANSACTION_RUNNING) {
    TRI_ASSERT(status == TRI_TRANSACTION_COMMITTED || status == TRI_TRANSACTION_ABORTED);
  }

  trx->_status = status;
}

// -----------------------------------------------------------------------------
// --SECTION--                                        constructors / destructors
// -----------------------------------------------------------------------------

////////////////////////////////////////////////////////////////////////////////
/// @brief create a new transaction container
////////////////////////////////////////////////////////////////////////////////

TRI_transaction_t* TRI_CreateTransaction (TRI_vocbase_t* vocbase,
                                          TRI_voc_tid_t externalId,
                                          double timeout,
                                          bool waitForSync) {
  TRI_transaction_t* trx = static_cast<TRI_transaction_t*>(TRI_Allocate(TRI_UNKNOWN_MEM_ZONE, sizeof(TRI_transaction_t), false));

  if (trx == nullptr) {
    // out of memory
    return nullptr;
  }

  trx->_vocbase           = vocbase;

  // note: the real transaction id will be acquired on transaction start
  trx->_id                = 0;           // local trx id
  trx->_status            = TRI_TRANSACTION_CREATED;
  trx->_type              = TRI_TRANSACTION_READ;
  trx->_hints             = 0;
  trx->_nestingLevel      = 0;
  trx->_timeout           = TRI_TRANSACTION_DEFAULT_LOCK_TIMEOUT;
  trx->_hasOperations     = false;
  trx->_waitForSync       = waitForSync;
  trx->_beginWritten      = false;

  if (timeout > 0.0) {
    trx->_timeout         = (uint64_t) (timeout * 1000000.0);
  }
  else if (timeout == 0.0) {
    trx->_timeout         = static_cast<uint64_t>(0);
  }

  TRI_InitVectorPointer(&trx->_collections, TRI_UNKNOWN_MEM_ZONE, 2);

  return trx;
}

////////////////////////////////////////////////////////////////////////////////
/// @brief free a transaction container
////////////////////////////////////////////////////////////////////////////////

void TRI_FreeTransaction (TRI_transaction_t* trx) {
  TRI_ASSERT(trx != nullptr);

  if (trx->_status == TRI_TRANSACTION_RUNNING) {
    TRI_AbortTransaction(trx, 0);
  }

  // release the marker protector
  bool const hasFailedOperations = (trx->_hasOperations && trx->_status == TRI_TRANSACTION_ABORTED);
  triagens::wal::LogfileManager::instance()->unregisterTransaction(trx->_id, hasFailedOperations);

  ReleaseCollections(trx, 0);

  // free all collections
  size_t i = trx->_collections._length;
  while (i-- > 0) {
    auto trxCollection = static_cast<TRI_transaction_collection_t*>(TRI_AtVectorPointer(&trx->_collections, i));

    FreeDitch(trxCollection);
    FreeCollection(trxCollection);
  }

  TRI_DestroyVectorPointer(&trx->_collections);

  TRI_Free(TRI_UNKNOWN_MEM_ZONE, trx);
}

// -----------------------------------------------------------------------------
// --SECTION--                                                  public functions
// -----------------------------------------------------------------------------

////////////////////////////////////////////////////////////////////////////////
/// @brief get the transaction type from a string
////////////////////////////////////////////////////////////////////////////////

TRI_transaction_type_e TRI_GetTransactionTypeFromStr (char const* s) {
  if (TRI_EqualString(s, "read")) {
    return TRI_TRANSACTION_READ;
  }
  else if (TRI_EqualString(s, "write")) {
    return TRI_TRANSACTION_WRITE;
  }
  else {
    THROW_ARANGO_EXCEPTION_MESSAGE(TRI_ERROR_INTERNAL, "invalid transaction type");
  }
}

////////////////////////////////////////////////////////////////////////////////
/// @brief return the collection from a transaction
////////////////////////////////////////////////////////////////////////////////

bool TRI_WasSynchronousCollectionTransaction (TRI_transaction_t const* trx,
                                              TRI_voc_cid_t cid) {

  TRI_ASSERT(trx->_status == TRI_TRANSACTION_RUNNING ||
         trx->_status == TRI_TRANSACTION_ABORTED ||
         trx->_status == TRI_TRANSACTION_COMMITTED);

  return trx->_waitForSync;
}

////////////////////////////////////////////////////////////////////////////////
/// @brief return the collection from a transaction
////////////////////////////////////////////////////////////////////////////////

TRI_transaction_collection_t* TRI_GetCollectionTransaction (TRI_transaction_t const* trx,
                                                            TRI_voc_cid_t cid,
                                                            TRI_transaction_type_e accessType) {

  TRI_ASSERT(trx->_status == TRI_TRANSACTION_CREATED ||
             trx->_status == TRI_TRANSACTION_RUNNING);

  TRI_transaction_collection_t* trxCollection = FindCollection(trx, cid, nullptr);

  if (trxCollection == nullptr) {
    // not found
    return nullptr;
  }

  if (trxCollection->_collection == nullptr) {
    if (! HasHint(trx, TRI_TRANSACTION_HINT_LOCK_NEVER)) {
      // not opened. probably a mistake made by the caller
      return nullptr;
    }
    else {
      // ok
    }
  }

  // check if access type matches
  if (accessType == TRI_TRANSACTION_WRITE && trxCollection->_accessType == TRI_TRANSACTION_READ) {
    // type doesn't match. probably also a mistake by the caller
    return nullptr;
  }

  return trxCollection;
}

////////////////////////////////////////////////////////////////////////////////
/// @brief add a collection to a transaction
////////////////////////////////////////////////////////////////////////////////

int TRI_AddCollectionTransaction (TRI_transaction_t* trx,
                                  TRI_voc_cid_t cid,
                                  TRI_transaction_type_e accessType,
                                  int nestingLevel,
                                  bool force,
                                  bool allowImplicitCollections) {

  LOG_TRX(trx, nestingLevel, "adding collection %llu", (unsigned long long) cid);

  // upgrade transaction type if required
  if (nestingLevel == 0) {
    if (! force) {
      TRI_ASSERT(trx->_status == TRI_TRANSACTION_CREATED);
    }

    if (accessType == TRI_TRANSACTION_WRITE &&
        trx->_type == TRI_TRANSACTION_READ) {
      // if one collection is written to, the whole transaction becomes a write-transaction
      trx->_type = TRI_TRANSACTION_WRITE;
    }
  }

  // check if we already have got this collection in the _collections vector
  size_t position = 0;
  TRI_transaction_collection_t* trxCollection = FindCollection(trx, cid, &position);

  if (trxCollection != nullptr) {
    // collection is already contained in vector

    if (accessType == TRI_TRANSACTION_WRITE && trxCollection->_accessType != accessType) {
      if (nestingLevel > 0) {
        // trying to write access a collection that is only marked with read-access
        return TRI_ERROR_TRANSACTION_UNREGISTERED_COLLECTION;
      }

      TRI_ASSERT(nestingLevel == 0);

      // upgrade collection type to write-access
      trxCollection->_accessType = TRI_TRANSACTION_WRITE;
    }

    if (nestingLevel < trxCollection->_nestingLevel) {
      trxCollection->_nestingLevel = nestingLevel;
    }

    // all correct
    return TRI_ERROR_NO_ERROR;
  }


  // collection not found.

  if (nestingLevel > 0 && accessType == TRI_TRANSACTION_WRITE) {
    // trying to write access a collection in an embedded transaction
    return TRI_ERROR_TRANSACTION_UNREGISTERED_COLLECTION;
  }

  if (accessType == TRI_TRANSACTION_READ && ! allowImplicitCollections) {
    return TRI_ERROR_TRANSACTION_UNREGISTERED_COLLECTION;
  }

  // collection was not contained. now create and insert it
  trxCollection = CreateCollection(trx, cid, accessType, nestingLevel);

  if (trxCollection == nullptr) {
    // out of memory
    return TRI_ERROR_OUT_OF_MEMORY;
  }

  // insert collection at the correct position
  if (TRI_InsertVectorPointer(&trx->_collections, trxCollection, position) != TRI_ERROR_NO_ERROR) {
    FreeCollection(trxCollection);

    return TRI_ERROR_OUT_OF_MEMORY;
  }

  return TRI_ERROR_NO_ERROR;
}

////////////////////////////////////////////////////////////////////////////////
/// @brief make sure all declared collections are used & locked
////////////////////////////////////////////////////////////////////////////////

int TRI_EnsureCollectionsTransaction (TRI_transaction_t* trx, int nestingLevel) {
  return UseCollections(trx, nestingLevel);
}

////////////////////////////////////////////////////////////////////////////////
/// @brief request a lock for a collection
////////////////////////////////////////////////////////////////////////////////

int TRI_LockCollectionTransaction (TRI_transaction_collection_t* trxCollection,
                                   TRI_transaction_type_e accessType,
                                   int nestingLevel) {

  if (accessType == TRI_TRANSACTION_WRITE && 
      trxCollection->_accessType != TRI_TRANSACTION_WRITE) {
    // wrong lock type
    return TRI_ERROR_INTERNAL;
  }

  if (IsLocked(trxCollection)) {
    // already locked
    return TRI_ERROR_NO_ERROR;
  }

  return LockCollection(trxCollection, accessType, nestingLevel);
}

////////////////////////////////////////////////////////////////////////////////
/// @brief request an unlock for a collection
////////////////////////////////////////////////////////////////////////////////

int TRI_UnlockCollectionTransaction (TRI_transaction_collection_t* trxCollection,
                                     TRI_transaction_type_e accessType,
                                     int nestingLevel) {

  if (accessType == TRI_TRANSACTION_WRITE && 
      trxCollection->_accessType != TRI_TRANSACTION_WRITE) {
    // wrong lock type: write-unlock requested but collection is read-only
    return TRI_ERROR_INTERNAL;
  }

  if (! IsLocked(trxCollection)) {
    // already unlocked
    return TRI_ERROR_NO_ERROR;
  }
  
  return UnlockCollection(trxCollection, accessType, nestingLevel);
}

////////////////////////////////////////////////////////////////////////////////
/// @brief check if a collection is locked in a transaction
////////////////////////////////////////////////////////////////////////////////

bool TRI_IsLockedCollectionTransaction (TRI_transaction_collection_t const* trxCollection,
                                        TRI_transaction_type_e accessType,
                                        int nestingLevel) {

  if (accessType == TRI_TRANSACTION_WRITE &&
      trxCollection->_accessType != TRI_TRANSACTION_WRITE) {
    // wrong lock type
    LOG_WARNING("logic error. checking wrong lock type");
    return false;
  }

  return IsLocked(trxCollection);
}

////////////////////////////////////////////////////////////////////////////////
/// @brief check if a collection is locked in a transaction
////////////////////////////////////////////////////////////////////////////////

bool TRI_IsLockedCollectionTransaction (TRI_transaction_collection_t const* trxCollection) {
  return IsLocked(trxCollection);
}

////////////////////////////////////////////////////////////////////////////////
/// @brief add a WAL operation for a transaction collection
////////////////////////////////////////////////////////////////////////////////

int TRI_AddOperationTransaction (TRI_transaction_t* trx,
                                 triagens::wal::DocumentOperation& operation,
                                 bool& waitForSync) {

  TRI_ASSERT(operation.header != nullptr);

  bool const isSingleOperationTransaction = IsSingleOperationTransaction(trx);

  // upgrade the info for the transaction
  if (waitForSync || operation.document->_info._waitForSync) {
    trx->_waitForSync = true;
  }

  // default is false
  waitForSync = false;
  if (isSingleOperationTransaction) {
    waitForSync |= operation.document->_info._waitForSync;
  }
  

  TRI_IF_FAILURE("TransactionOperationNoSlot") {
    return TRI_ERROR_DEBUG;
  }

  TRI_IF_FAILURE("TransactionOperationNoSlotExcept") {
    THROW_ARANGO_EXCEPTION(TRI_ERROR_DEBUG);
  }
      
  if (! trx->_beginWritten) {
    int res = WriteBeginMarker(trx);

    if (res != TRI_ERROR_NO_ERROR) {
      return res;
    }
  }

  TRI_voc_fid_t fid = 0;
  void const* position = nullptr;

  int64_t sizeChanged = 0;
  TRI_document_collection_t* document = operation.document;

  if (operation.marker->fid() == 0) {
    // this is a "real" marker that must be written into the logfiles
    char* oldmarker = static_cast<char*>(operation.marker->mem());
    auto oldm = reinterpret_cast<triagens::wal::document_marker_t*>(oldmarker);
    if ((oldm->_type == TRI_WAL_MARKER_DOCUMENT ||
         oldm->_type == TRI_WAL_MARKER_EDGE) &&
         ! triagens::wal::LogfileManager::instance()->suppressShapeInformation()) {
      // In this case we have to take care of the legend, we know that the
      // marker does not have a legend so far, so first try to get away 
      // with this:
      // (Note that the latter also works for edges!
      TRI_voc_cid_t cid = oldm->_collectionId;
      TRI_shape_sid_t sid = oldm->_shape;
      void* oldLegend;
      triagens::wal::SlotInfoCopy slotInfo = triagens::wal::LogfileManager::instance()->allocateAndWrite(oldmarker, operation.marker->size(), false, cid, sid, 0, oldLegend);
      if (slotInfo.errorCode == TRI_ERROR_LEGEND_NOT_IN_WAL_FILE) {
        // Oh dear, we have to build a legend and patch the marker:
        triagens::basics::JsonLegend legend(document->getShaper());  // PROTECTED by trx 
        int res = legend.addShape(sid, oldmarker + oldm->_offsetJson,
                                       oldm->_size - oldm->_offsetJson);
        if (res != TRI_ERROR_NO_ERROR) {
          return res;
        }
        else {
          sizeChanged =   legend.getSize() 
                        - (oldm->_offsetJson - oldm->_offsetLegend);
          TRI_voc_size_t newMarkerSize = (TRI_voc_size_t) (oldm->_size + sizeChanged);

          // Now construct the new marker on the heap:
          char* newmarker = new char[newMarkerSize];
          memcpy(newmarker, oldmarker, oldm->_offsetLegend);
          legend.dump(newmarker + oldm->_offsetLegend);
          memcpy(newmarker + oldm->_offsetLegend + legend.getSize(), 
                 oldmarker + oldm->_offsetJson,
                 oldm->_size - oldm->_offsetJson);

          // And fix its entries:
          auto newm = reinterpret_cast<triagens::wal::document_marker_t*>(newmarker);
          newm->_size = newMarkerSize;
          newm->_offsetJson = (uint32_t) (oldm->_offsetLegend + legend.getSize());
          triagens::wal::SlotInfoCopy slotInfo2 = triagens::wal::LogfileManager::instance()->allocateAndWrite(newmarker, newMarkerSize, false, cid, sid, newm->_offsetLegend, oldLegend);
          delete[] newmarker;
          if (slotInfo2.errorCode != TRI_ERROR_NO_ERROR) {
            return slotInfo2.errorCode;
          }
          fid = slotInfo2.logfileId;
          position = slotInfo2.mem; 
          operation.tick = slotInfo2.tick;
        }
      }
      else if (slotInfo.errorCode != TRI_ERROR_NO_ERROR) {
        return slotInfo.errorCode;
      }
      else {
        int64_t* legendPtr = reinterpret_cast<int64_t*>
                             (oldmarker + oldm->_offsetLegend);
        *legendPtr =  reinterpret_cast<char*>(oldLegend) 
                     -reinterpret_cast<char*>(legendPtr);
        // This means that we can find the old legend relative to
        // the new position in the same WAL file.
        operation.tick = slotInfo.tick;
        fid = slotInfo.logfileId;
        position = slotInfo.mem; 
      }

    }
    else {  
      // No document or edge marker, just append it to the WAL:
      triagens::wal::SlotInfoCopy slotInfo = triagens::wal::LogfileManager::instance()->allocateAndWrite(operation.marker->mem(), operation.marker->size(), false);
      if (slotInfo.errorCode != TRI_ERROR_NO_ERROR) {
        // some error occurred
        return slotInfo.errorCode;
      }
      operation.tick = slotInfo.tick;
      fid = slotInfo.logfileId;
      position = slotInfo.mem; 
    }
  }
  else {
    // this is an envelope marker that has been written to the logfiles before
    // avoid writing it again!
    fid = operation.marker->fid();
    position = operation.marker->mem();
  }
   
  TRI_ASSERT(fid > 0);
  TRI_ASSERT(position != nullptr);
  
  if (operation.type == TRI_VOC_DOCUMENT_OPERATION_INSERT ||
      operation.type == TRI_VOC_DOCUMENT_OPERATION_UPDATE) {
    // adjust the data position in the header
    operation.header->setDataPtr(position);  // PROTECTED by ongoing trx from operation
    if (operation.type == TRI_VOC_DOCUMENT_OPERATION_INSERT && sizeChanged) {
      document->_headersPtr->adjustTotalSize(0, sizeChanged);
    }
  }
  
  TRI_IF_FAILURE("TransactionOperationAfterAdjust") {
    return TRI_ERROR_DEBUG;
  }

  // set header file id
  operation.header->_fid = fid;

  TRI_ASSERT(operation.header->_fid > 0);

  if (isSingleOperationTransaction) {
    // operation is directly executed
    operation.handle();
     
    triagens::aql::QueryCache::instance()->invalidate(trx->_vocbase, document->_info._name);

    ++document->_uncollectedLogfileEntries;

    if (operation.type == TRI_VOC_DOCUMENT_OPERATION_UPDATE ||
        operation.type == TRI_VOC_DOCUMENT_OPERATION_REMOVE) {
      // update datafile statistics for the old header
      TRI_ASSERT(operation.oldHeader._fid > 0);
       
      TRI_LOCK_JOURNAL_ENTRIES_DOC_COLLECTION(document);

      TRI_doc_datafile_info_t* dfi = TRI_FindDatafileInfoDocumentCollection(document, operation.oldHeader._fid, false);
      // the old header might point to the WAL. in this case, there'll be no stats update

      if (dfi != nullptr) {
        TRI_df_marker_t const* marker = static_cast<TRI_df_marker_t const*>(operation.oldHeader.getDataPtr());  // PROTECTED by trx from above
        dfi->_numberDead += 1;
        dfi->_sizeDead += TRI_DF_ALIGN_BLOCK(marker->_size);
        dfi->_numberAlive -= 1;
        dfi->_sizeAlive -= TRI_DF_ALIGN_BLOCK(marker->_size);
      }
      
      TRI_UNLOCK_JOURNAL_ENTRIES_DOC_COLLECTION(document);
    }
  }
  else {
    // operation is buffered and might be rolled back
    TRI_transaction_collection_t* trxCollection = TRI_GetCollectionTransaction(trx, document->_info._cid, TRI_TRANSACTION_WRITE);
    if (trxCollection->_operations == nullptr) {
      trxCollection->_operations = new std::vector<triagens::wal::DocumentOperation*>;
      trx->_hasOperations = true;
    }

    triagens::wal::DocumentOperation* copy = operation.swap();
    trxCollection->_operations->push_back(copy);
    copy->handle();
  }

  TRI_UpdateRevisionDocumentCollection(document, operation.rid, false);
  
  TRI_IF_FAILURE("TransactionOperationAtEnd") {
    return TRI_ERROR_DEBUG;
  }

  return TRI_ERROR_NO_ERROR;
}

////////////////////////////////////////////////////////////////////////////////
/// @brief start a transaction
////////////////////////////////////////////////////////////////////////////////

int TRI_BeginTransaction (TRI_transaction_t* trx,
                          TRI_transaction_hint_t hints,
                          int nestingLevel) {
  LOG_TRX(trx, nestingLevel, "%s %s transaction", "beginning", (trx->_type == TRI_TRANSACTION_READ ? "read" : "write"));

  if (nestingLevel == 0) {
    TRI_ASSERT(trx->_status == TRI_TRANSACTION_CREATED);
    
    auto logfileManager = triagens::wal::LogfileManager::instance();
 
    if (! HasHint(trx, TRI_TRANSACTION_HINT_NO_THROTTLING) &&
        trx->_type == TRI_TRANSACTION_WRITE &&
        logfileManager->canBeThrottled()) {
      // write-throttling?
      static uint64_t const WaitTime = 50000;
      uint64_t const maxIterations = logfileManager->maxThrottleWait() / (WaitTime / 1000);
      uint64_t iterations = 0;
     
      while (logfileManager->isThrottled()) {
        if (++iterations == maxIterations) {
          return TRI_ERROR_ARANGO_WRITE_THROTTLE_TIMEOUT;
        }

        usleep(WaitTime);
      }
    }

    // set hints
    trx->_hints = hints;

    // get a new id
    trx->_id = TRI_NewTickServer();

    // register a protector
    int res = logfileManager->registerTransaction(trx->_id);

    if (res != TRI_ERROR_NO_ERROR) {
      return res;
    }
  }
  else {
    TRI_ASSERT(trx->_status == TRI_TRANSACTION_RUNNING);
  }

  int res = UseCollections(trx, nestingLevel);

  if (res == TRI_ERROR_NO_ERROR) {
    // all valid
    if (nestingLevel == 0) {
      UpdateTransactionStatus(trx, TRI_TRANSACTION_RUNNING);
      
      // defer writing of the begin marker until necessary!
    }
  }
  else {
    // something is wrong
    if (nestingLevel == 0) {
      UpdateTransactionStatus(trx, TRI_TRANSACTION_ABORTED);
    }

    // free what we have got so far
    UnuseCollections(trx, nestingLevel);
  }

  return res;
}

////////////////////////////////////////////////////////////////////////////////
/// @brief commit a transaction
////////////////////////////////////////////////////////////////////////////////

int TRI_CommitTransaction (TRI_transaction_t* trx,
                           int nestingLevel) {
  LOG_TRX(trx, nestingLevel, "%s %s transaction", "committing", (trx->_type == TRI_TRANSACTION_READ ? "read" : "write"));

  TRI_ASSERT(trx->_status == TRI_TRANSACTION_RUNNING);

  int res = TRI_ERROR_NO_ERROR;

  if (nestingLevel == 0) {
    res = WriteCommitMarker(trx);

    if (res != TRI_ERROR_NO_ERROR) {
      TRI_AbortTransaction(trx, nestingLevel);

      // return original error
      return res;
    }

    UpdateTransactionStatus(trx, TRI_TRANSACTION_COMMITTED);

    // if a write query, clear the query cache for the participating collections
    if (trx->_type == TRI_TRANSACTION_WRITE &&
        trx->_collections._length > 0 && 
        triagens::aql::QueryCache::instance()->mayBeActive()) {
      ClearQueryCache(trx);
    }

    FreeOperations(trx);
  }

  UnuseCollections(trx, nestingLevel);

  return res;
}

////////////////////////////////////////////////////////////////////////////////
/// @brief abort and rollback a transaction
////////////////////////////////////////////////////////////////////////////////

int TRI_AbortTransaction (TRI_transaction_t* trx,
                          int nestingLevel) {
  LOG_TRX(trx, nestingLevel, "%s %s transaction", "aborting", (trx->_type == TRI_TRANSACTION_READ ? "read" : "write"));

  TRI_ASSERT(trx->_status == TRI_TRANSACTION_RUNNING);

  int res = TRI_ERROR_NO_ERROR;

  if (nestingLevel == 0) {
    res = WriteAbortMarker(trx);

    UpdateTransactionStatus(trx, TRI_TRANSACTION_ABORTED);

    FreeOperations(trx);
  }

  UnuseCollections(trx, nestingLevel);

  return res;
}

// -----------------------------------------------------------------------------
// --SECTION--                                                       END-OF-FILE
// -----------------------------------------------------------------------------

// Local Variables:
// mode: outline-minor
// outline-regexp: "/// @brief\\|/// {@inheritDoc}\\|/// @page\\|// --SECTION--\\|/// @\\}"
// End:<|MERGE_RESOLUTION|>--- conflicted
+++ resolved
@@ -403,22 +403,14 @@
             nestingLevel,
             "read-locking collection %llu",
             (unsigned long long) trxCollection->_cid);
-<<<<<<< HEAD
-    res = document->beginReadTimed(timeout, TRI_TRANSACTION_DEFAULT_SLEEP_DURATION);
-=======
-    res = document->beginReadTimed(trx->_timeout, TRI_TRANSACTION_DEFAULT_SLEEP_DURATION * 3);
->>>>>>> dd87d775
+    res = document->beginReadTimed(timeout, TRI_TRANSACTION_DEFAULT_SLEEP_DURATION * 3);
   }
   else {
     LOG_TRX(trx,
             nestingLevel,
             "write-locking collection %llu",
             (unsigned long long) trxCollection->_cid);
-<<<<<<< HEAD
-    res = document->beginWriteTimed(timeout, TRI_TRANSACTION_DEFAULT_SLEEP_DURATION * 50);
-=======
-    res = document->beginWriteTimed(trx->_timeout, TRI_TRANSACTION_DEFAULT_SLEEP_DURATION * 3);
->>>>>>> dd87d775
+    res = document->beginWriteTimed(timeout, TRI_TRANSACTION_DEFAULT_SLEEP_DURATION * 3);
   }
 
   if (res == TRI_ERROR_NO_ERROR) {
