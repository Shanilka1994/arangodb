--- conflicted
+++ resolved
@@ -1971,11 +1971,7 @@
           continue; // not a resolvable collection (invalid jSON)
         }
 
-<<<<<<< HEAD
-          auto collection=  vocbase().lookupCollection(itr.key().copyString());
-=======
         auto collection = vocbase().lookupCollection(itr.key().copyString());
->>>>>>> 78132bc2
 
         if (collection
             && !arangodb::ExecContext::CURRENT->canUseCollection(vocbase().name(), collection->name(), arangodb::auth::Level::RO)) {
