--- conflicted
+++ resolved
@@ -322,11 +322,7 @@
       });
 
       cb();
-<<<<<<< HEAD
-    });
-=======
       });
->>>>>>> 64cbee76
   } catch (...) {
     // will get here only if Scheduler::post threw
     jobDone();
