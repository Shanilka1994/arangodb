--- conflicted
+++ resolved
@@ -1271,26 +1271,20 @@
         // we only need to hash we are in the range
         if (cmp1 == 0) {
           foundLowKey = true;
-<<<<<<< HEAD
-=======
-        } else if (!foundLowKey && cmp1 > 0) {
-          rangeUnequal = true;
-          nextChunk = true;
->>>>>>> b349eaf3
         }
 
+        markers.emplace_back(key.copyString(), TRI_ExtractRevisionId(doc));
+        // don't bother hashing if we have't found lower key
         if (foundLowKey) {
           VPackSlice revision = doc.get(StaticStrings::RevString);
           localHash ^= key.hashString();
           localHash ^= revision.hash();
 
-          markers.emplace_back(key.copyString(), TRI_ExtractRevisionId(doc));
-
           if (cmp2 == 0) {  // found highKey
             rangeUnequal = std::to_string(localHash) != hashString;
             nextChunk = true;
           }
-        } else if (cmp2 == 0) {
+        } else if (cmp2 == 0) {// found high key, but not low key
           rangeUnequal = true;
           nextChunk = true;
         }
