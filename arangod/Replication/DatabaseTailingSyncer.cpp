////////////////////////////////////////////////////////////////////////////////
/// DISCLAIMER
///
/// Copyright 2014-2016 ArangoDB GmbH, Cologne, Germany
/// Copyright 2004-2014 triAGENS GmbH, Cologne, Germany
///
/// Licensed under the Apache License, Version 2.0 (the "License");
/// you may not use this file except in compliance with the License.
/// You may obtain a copy of the License at
///
///     http://www.apache.org/licenses/LICENSE-2.0
///
/// Unless required by applicable law or agreed to in writing, software
/// distributed under the License is distributed on an "AS IS" BASIS,
/// WITHOUT WARRANTIES OR CONDITIONS OF ANY KIND, either express or implied.
/// See the License for the specific language governing permissions and
/// limitations under the License.
///
/// Copyright holder is ArangoDB GmbH, Cologne, Germany
///
/// @author Jan Steemann
////////////////////////////////////////////////////////////////////////////////

#include "DatabaseTailingSyncer.h"
#include "ApplicationFeatures/ApplicationServer.h"
#include "Basics/Exceptions.h"
#include "Basics/ReadLocker.h"
#include "Basics/Result.h"
#include "Basics/StaticStrings.h"
#include "Basics/VelocyPackHelper.h"
#include "Logger/Logger.h"
#include "Replication/DatabaseInitialSyncer.h"
#include "Replication/DatabaseReplicationApplier.h"
#include "Rest/HttpRequest.h"
#include "RestServer/DatabaseFeature.h"
#include "SimpleHttpClient/SimpleHttpClient.h"
#include "SimpleHttpClient/SimpleHttpResult.h"
#include "StorageEngine/EngineSelectorFeature.h"
#include "StorageEngine/StorageEngine.h"
#include "Transaction/Hints.h"
#include "Utils/CollectionGuard.h"
#include "VocBase/LogicalCollection.h"
#include "VocBase/voc-types.h"
#include "VocBase/vocbase.h"

#include <velocypack/Builder.h>
#include <velocypack/Iterator.h>
#include <velocypack/Parser.h>
#include <velocypack/Slice.h>
#include <velocypack/velocypack-aliases.h>

using namespace arangodb;
using namespace arangodb::basics;
using namespace arangodb::httpclient;
using namespace arangodb::rest;

DatabaseTailingSyncer::DatabaseTailingSyncer(
    TRI_vocbase_t& vocbase,
    ReplicationApplierConfiguration const& configuration,
    TRI_voc_tick_t initialTick, bool useTick, TRI_voc_tick_t barrierId)
    : TailingSyncer(vocbase.replicationApplier(), configuration, initialTick,
                    useTick, barrierId),
      _vocbase(&vocbase),
      _queriedTranslations(false) {
  _state.vocbases.emplace(std::piecewise_construct,
                          std::forward_as_tuple(vocbase.name()),
                          std::forward_as_tuple(vocbase));

  if (configuration._database.empty()) {
    _state.databaseName = vocbase.name();
  }
}

/// @brief save the current applier state
Result DatabaseTailingSyncer::saveApplierState() {
  LOG_TOPIC(TRACE, Logger::REPLICATION)
      << "saving replication applier state. last applied continuous tick: "
      << applier()->_state._lastAppliedContinuousTick
      << ", safe resume tick: " << applier()->_state._safeResumeTick;

  try {
    _applier->persistState(false);
    return Result();
  } catch (basics::Exception const& ex) {
    std::string errorMsg =
        std::string("unable to save replication applier state: ") + ex.what();
    LOG_TOPIC(WARN, Logger::REPLICATION) << errorMsg;
    THROW_ARANGO_EXCEPTION_MESSAGE(ex.code(), errorMsg);
  } catch (std::exception const& ex) {
    std::string errorMsg =
        std::string("unable to save replication applier state: ") + ex.what();
    LOG_TOPIC(WARN, Logger::REPLICATION) << errorMsg;
    THROW_ARANGO_EXCEPTION_MESSAGE(TRI_ERROR_INTERNAL, errorMsg);
  } catch (...) {
    THROW_ARANGO_EXCEPTION_MESSAGE(
        TRI_ERROR_INTERNAL,
        "caught unknown exception while saving applier state");
  }
  return TRI_ERROR_INTERNAL;
}

/// @brief finalize the synchronization of a collection by tailing the WAL
/// and filtering on the collection name until no more data is available
Result DatabaseTailingSyncer::syncCollectionCatchupInternal(
    std::string const& collectionName, bool hard, TRI_voc_tick_t& until) {

  setAborted(false);
  // fetch master state just once
  Result r = _state.master.getState(_state.connection, _state.isChildSyncer);
  if (r.fail()) {
    return r;
  }

  // print extra info for debugging
  _state.applier._verbose = true;
  // we do not want to apply rename, create and drop collection operations
  _ignoreRenameCreateDrop = true;

  TRI_voc_tick_t fromTick = _initialTick;
<<<<<<< HEAD
  if (hard) {
    LOG_TOPIC(DEBUG, Logger::REPLICATION)
        << "starting syncCollectionFinalize:" << collectionName << ", fromTick "
        << fromTick;
  } else {
    LOG_TOPIC(DEBUG, Logger::REPLICATION)
        << "starting syncCollectionCatchup:" << collectionName << ", fromTick "
        << fromTick;
  }

  auto clock = std::chrono::steady_clock();
  auto startTime = clock.now();
=======
  TRI_voc_tick_t lastScannedTick = fromTick;
  LOG_TOPIC(DEBUG, Logger::REPLICATION)
      << "starting syncCollectionFinalize:" << collectionName << ", fromTick "
      << fromTick;
>>>>>>> e1480cfd

  while (true) {
    if (application_features::ApplicationServer::isStopping()) {
      return Result(TRI_ERROR_SHUTTING_DOWN);
    }

    std::string const url =
        tailingBaseUrl("tail") +
        "chunkSize=" + StringUtils::itoa(_state.applier._chunkSize) +
        "&from=" + StringUtils::itoa(fromTick) +
        "&lastScanned=" + StringUtils::itoa(lastScannedTick) +
        "&serverId=" + _state.localServerIdString +
        "&collection=" + StringUtils::urlEncode(collectionName);
    
    // send request
    std::unique_ptr<httpclient::SimpleHttpResult> response;
    _state.connection.lease([&](httpclient::SimpleHttpClient* client) {
      response.reset(client->request(rest::RequestType::GET, url, nullptr, 0));
    });

    if (replutils::hasFailed(response.get())) {
      until = fromTick;
      return replutils::buildHttpError(response.get(), url, _state.connection);
    }

    if (response->getHttpReturnCode() == 204) {
      // HTTP 204 No content: this means we are done
      until = fromTick;
      return Result();
    }

    bool found;
    std::string header = response->getHeaderField(
        StaticStrings::ReplicationHeaderCheckMore, found);
    bool checkMore = false;
    if (found) {
      checkMore = StringUtils::boolean(header);
    }

    header = response->getHeaderField(
        StaticStrings::ReplicationHeaderLastScanned, found);
    if (found) {
      lastScannedTick = StringUtils::uint64(header);
    }

    header = response->getHeaderField(
        StaticStrings::ReplicationHeaderLastIncluded, found);
    if (!found) {
      until = fromTick;
      return Result(TRI_ERROR_REPLICATION_INVALID_RESPONSE,
                    std::string("got invalid response from master at ") +
                        _state.master.endpoint + ": required header " +
                        StaticStrings::ReplicationHeaderLastIncluded +
                        " is missing");
    }
    TRI_voc_tick_t lastIncludedTick = StringUtils::uint64(header);

    // was the specified from value included the result?
    bool fromIncluded = false;
    header = response->getHeaderField(
        StaticStrings::ReplicationHeaderFromPresent, found);
    if (found) {
      fromIncluded = StringUtils::boolean(header);
    }
<<<<<<< HEAD
    if (!fromIncluded && fromTick > 0) {  // && _requireFromPresent
      until = fromTick;
=======
    if (!fromIncluded && fromTick > 0) {  
>>>>>>> e1480cfd
      return Result(
          TRI_ERROR_REPLICATION_START_TICK_NOT_PRESENT,
          std::string("required follow tick value '") +
              StringUtils::itoa(lastIncludedTick) +
              "' is not present (anymore?) on master at " +
              _state.master.endpoint + ". Last tick available on master is '" +
              StringUtils::itoa(lastIncludedTick) +
              "'. It may be required to do a full resync and increase the "
              "number of historic logfiles on the master.");
    }

    uint64_t processedMarkers = 0;
    uint64_t ignoreCount = 0;
    Result r =
        applyLog(response.get(), fromTick, processedMarkers, ignoreCount);
    if (r.fail()) {
      until = fromTick;
      return r;
    }

    // update the tick from which we will fetch in the next round
    if (lastIncludedTick > fromTick) {
      fromTick = lastIncludedTick;
    } else if (lastIncludedTick == 0 && lastScannedTick > 0 && lastScannedTick > fromTick) {
      fromTick = lastScannedTick - 1;
    } else if (checkMore) {
      // we got the same tick again, this indicates we're at the end
      checkMore = false;
      LOG_TOPIC(WARN, Logger::REPLICATION) << "we got the same tick again, "
                                           << "this indicates we're at the end";
    }

    // If this is non-hard, we employ some heuristics to stop early:
    if (!hard) {
      if (clock.now() - startTime > std::chrono::hours(1)) {
        checkMore = false;
      } else {
        TRI_voc_tick_t lastTick = 0;
        header = response->getHeaderField(
            StaticStrings::ReplicationHeaderLastTick, found);
        if (found) {
          lastTick = StringUtils::uint64(header);
          if (lastTick > lastIncludedTick &&   // just to make sure!
              lastTick - lastIncludedTick < 1000) {
            checkMore = false;
          }
        }
      }
    }

    if (!checkMore) {
      // done!
      until = fromTick;
      return Result();
    }
    LOG_TOPIC(DEBUG, Logger::REPLICATION)
        << "Fetching more data, fromTick: " << fromTick << ", lastScannedTick: " << lastScannedTick;
  }
}

bool DatabaseTailingSyncer::skipMarker(VPackSlice const& slice) {
  // we do not have a "cname" attribute in the marker...
  // now check for a globally unique id attribute ("cuid")
  // if its present, then we will use our local cuid -> collection name
  // translation table
  VPackSlice const name = slice.get("cuid");
  if (!name.isString()) {
    return false;
  }

  if (_state.master.majorVersion < 3 ||
      (_state.master.majorVersion == 3 && _state.master.minorVersion <= 2)) {
    // globallyUniqueId only exists in 3.3 and higher
    return false;
  }

  if (_queriedTranslations) {
    // no translations yet... query master inventory to find names of all
    // collections
    try {
      VPackBuilder inventoryResponse;

      auto init = std::make_shared<DatabaseInitialSyncer>(*_vocbase, _state.applier);
      Result res = init->getInventory(inventoryResponse);
      _queriedTranslations = true;
      if (res.fail()) {
        LOG_TOPIC(ERR, Logger::REPLICATION) << "got error while fetching master inventory for collection name translations: " << res.errorMessage();
        return false;
      }
      VPackSlice invSlice = inventoryResponse.slice();
      if (!invSlice.isObject()) {
        return false;
      }
      invSlice = invSlice.get("collections");
      if (!invSlice.isArray()) {
        return false;
      }

      for (auto const& it : VPackArrayIterator(invSlice)) {
        if (!it.isObject()) {
          continue;
        }
        VPackSlice c = it.get("parameters");
        if (c.hasKey("name") && c.hasKey("globallyUniqueId")) {
          _translations[c.get("globallyUniqueId").copyString()] = c.get("name").copyString();
        }
      }
    } catch (std::exception const& ex) {
      LOG_TOPIC(ERR, Logger::REPLICATION) << "got error while fetching inventory: " << ex.what();
      return false;
    }
  }

  // look up cuid in translations map
  auto it = _translations.find(name.copyString());

  if (it != _translations.end()) {
    return isExcludedCollection((*it).second);
  }

  return false;
}<|MERGE_RESOLUTION|>--- conflicted
+++ resolved
@@ -117,7 +117,8 @@
   _ignoreRenameCreateDrop = true;
 
   TRI_voc_tick_t fromTick = _initialTick;
-<<<<<<< HEAD
+  TRI_voc_tick_t lastScannedTick = fromTick;
+
   if (hard) {
     LOG_TOPIC(DEBUG, Logger::REPLICATION)
         << "starting syncCollectionFinalize:" << collectionName << ", fromTick "
@@ -130,12 +131,6 @@
 
   auto clock = std::chrono::steady_clock();
   auto startTime = clock.now();
-=======
-  TRI_voc_tick_t lastScannedTick = fromTick;
-  LOG_TOPIC(DEBUG, Logger::REPLICATION)
-      << "starting syncCollectionFinalize:" << collectionName << ", fromTick "
-      << fromTick;
->>>>>>> e1480cfd
 
   while (true) {
     if (application_features::ApplicationServer::isStopping()) {
@@ -200,12 +195,8 @@
     if (found) {
       fromIncluded = StringUtils::boolean(header);
     }
-<<<<<<< HEAD
-    if (!fromIncluded && fromTick > 0) {  // && _requireFromPresent
-      until = fromTick;
-=======
     if (!fromIncluded && fromTick > 0) {  
->>>>>>> e1480cfd
+      until = fromTick;
       return Result(
           TRI_ERROR_REPLICATION_START_TICK_NOT_PRESENT,
           std::string("required follow tick value '") +
