////////////////////////////////////////////////////////////////////////////////
/// DISCLAIMER
///
/// Copyright 2014-2016 ArangoDB GmbH, Cologne, Germany
/// Copyright 2004-2014 triAGENS GmbH, Cologne, Germany
///
/// Licensed under the Apache License, Version 2.0 (the "License");
/// you may not use this file except in compliance with the License.
/// You may obtain a copy of the License at
///
///     http://www.apache.org/licenses/LICENSE-2.0
///
/// Unless required by applicable law or agreed to in writing, software
/// distributed under the License is distributed on an "AS IS" BASIS,
/// WITHOUT WARRANTIES OR CONDITIONS OF ANY KIND, either express or implied.
/// See the License for the specific language governing permissions and
/// limitations under the License.
///
/// Copyright holder is ArangoDB GmbH, Cologne, Germany
///
/// @author Dr. Frank Celler
/// @author Jan Steemann
////////////////////////////////////////////////////////////////////////////////

#include "v8-dispatcher.h"

#include <velocypack/Builder.h>
#include <velocypack/velocypack-aliases.h>

#include "Basics/StringUtils.h"
#include "Basics/tri-strings.h"
#include "Cluster/ServerState.h"
#include "Logger/Logger.h"
#include "Scheduler/JobGuard.h"
#include "Scheduler/Scheduler.h"
#include "Scheduler/SchedulerFeature.h"
#include "Transaction/Hints.h"
#include "Transaction/V8Context.h"
#include "Utils/DatabaseGuard.h"
#include "Utils/ExecContext.h"
#include "Utils/OperationOptions.h"
#include "Utils/SingleCollectionTransaction.h"
#include "V8/v8-conv.h"
#include "V8/v8-utils.h"
#include "V8/v8-vpack.h"
#include "V8Server/V8Context.h"
#include "V8Server/V8DealerFeature.h"
#include "VocBase/Methods/Tasks.h"
#include "VocBase/AccessMode.h"
#include "VocBase/ticks.h"
#include "VocBase/vocbase.h"

using namespace arangodb;
using namespace arangodb::basics;
using namespace arangodb::rest;

// -----------------------------------------------------------------------------
<<<<<<< HEAD
// --SECTION--                                                     task handling
// -----------------------------------------------------------------------------

namespace {
class V8Task : public std::enable_shared_from_this<V8Task> {
 public:
  static std::shared_ptr<V8Task> createTask(std::string const& id,
                                            std::string const& name,
                                            TRI_vocbase_t*,
                                            std::string const& command,
                                            bool allowUseDatabase, int& ec);

  static int unregisterTask(std::string const& id, bool cancel);

  static std::shared_ptr<VPackBuilder> registeredTask(std::string const& id);
  static std::shared_ptr<VPackBuilder> registeredTasks();
  static void shutdownTasks();
  static void removeTasksForDatabase(std::string const&);

 private:
  static Mutex _tasksLock;
  static std::unordered_map<std::string, std::shared_ptr<V8Task>> _tasks;

 public:
  V8Task(std::string const& id, std::string const& name, TRI_vocbase_t& vocbase,
         std::string const& command, bool allowUseDatabase);
  ~V8Task();

 public:
  void setOffset(double offset);
  void setPeriod(double offset, double period);
  void setParameter(
      std::shared_ptr<arangodb::velocypack::Builder> const& parameters);
  void setUser(std::string const& user);

  void start();
  void cancel();

  std::shared_ptr<VPackBuilder> toVelocyPack() const;

  bool databaseMatches(std::string const&) const;

 private:
  void toVelocyPack(VPackBuilder&) const;
  void work(ExecContext const*);
  void queue(std::chrono::microseconds offset);
  std::function<void(bool cancelled)> callbackFunction();
  std::string const& name() const { return _name; }

 private:
  std::string const _id;
  std::string const _name;
  double const _created;
  std::string _user;

  Scheduler::WorkHandle _taskHandle;

  // guard to make sure the database is not dropped while used by us
  std::unique_ptr<DatabaseGuard> _dbGuard;

  std::string const _command;
  std::shared_ptr<arangodb::velocypack::Builder> _parameters;
  bool const _allowUseDatabase;

  std::chrono::microseconds _offset;
  std::chrono::microseconds _interval;
  bool _periodic = false;
};

Mutex V8Task::_tasksLock;
std::unordered_map<std::string, std::shared_ptr<V8Task>> V8Task::_tasks;

std::shared_ptr<V8Task> V8Task::createTask(std::string const& id,
                                           std::string const& name,
                                           TRI_vocbase_t* vocbase,
                                           std::string const& command,
                                           bool allowUseDatabase, int& ec) {
  if (id.empty()) {
    ec = TRI_ERROR_TASK_INVALID_ID;

    return nullptr;
  }

  MUTEX_LOCKER(guard, _tasksLock);

  if (_tasks.find(id) != _tasks.end()) {
    ec = TRI_ERROR_TASK_DUPLICATE_ID;

    return {nullptr};
  }

  TRI_ASSERT(nullptr != vocbase);  // this check was previously in the
                                   // DatabaseGuard constructor which on failure
                                   // would fail V8Task constructor
  auto task =
      std::make_shared<V8Task>(id, name, *vocbase, command, allowUseDatabase);
  auto itr = _tasks.emplace(id, std::move(task));

  ec = TRI_ERROR_NO_ERROR;

  return itr.first->second;
}

int V8Task::unregisterTask(std::string const& id, bool cancel) {
  if (id.empty()) {
    return TRI_ERROR_TASK_INVALID_ID;
  }

  MUTEX_LOCKER(guard, _tasksLock);

  auto itr = _tasks.find(id);

  if (itr == _tasks.end()) {
    return TRI_ERROR_TASK_NOT_FOUND;
  }

  if (cancel) {
    itr->second->cancel();
  }

  _tasks.erase(itr);

  return TRI_ERROR_NO_ERROR;
}

std::shared_ptr<VPackBuilder> V8Task::registeredTask(std::string const& id) {
  MUTEX_LOCKER(guard, _tasksLock);

  auto itr = _tasks.find(id);

  if (itr == _tasks.end()) {
    return nullptr;
  }

  return itr->second->toVelocyPack();
}

std::shared_ptr<VPackBuilder> V8Task::registeredTasks() {
  auto builder = std::make_shared<VPackBuilder>();

  try {
    VPackArrayBuilder b1(builder.get());

    MUTEX_LOCKER(guard, _tasksLock);

    for (auto& it : _tasks) {
      VPackObjectBuilder b2(builder.get());
      it.second->toVelocyPack(*builder);
    }
  } catch (...) {
    return std::make_shared<VPackBuilder>();
  }

  return builder;
}

void V8Task::shutdownTasks() {
  MUTEX_LOCKER(guard, _tasksLock);

  for (auto& it : _tasks) {
    it.second->cancel();
  }

  _tasks.clear();
}

void V8Task::removeTasksForDatabase(std::string const& name) {
  MUTEX_LOCKER(guard, _tasksLock);

  for (auto it = _tasks.begin(); it != _tasks.end(); /* no hoisting */) {
    if (!(*it).second->databaseMatches(name)) {
      ++it;
    } else {
      auto task = (*it).second;
      task->cancel();
      it = _tasks.erase(it);
    }
  }
}

bool V8Task::databaseMatches(std::string const& name) const {
  return (_dbGuard->database().name() == name);
}

V8Task::V8Task(std::string const& id, std::string const& name,
               TRI_vocbase_t& vocbase, std::string const& command,
               bool allowUseDatabase)
    : _id(id),
      _name(name),
      _created(TRI_microtime()),
      _dbGuard(new DatabaseGuard(vocbase)),
      _command(command),
      _allowUseDatabase(allowUseDatabase),
      _offset(0),
      _interval(0) {}

V8Task::~V8Task() {}

void V8Task::setOffset(double offset) {
  _offset = std::chrono::microseconds(static_cast<long long>(offset * 1000000));
  _periodic = false;
}

void V8Task::setPeriod(double offset, double period) {
  _offset = std::chrono::microseconds(static_cast<long long>(offset * 1000000));
  _interval =
      std::chrono::microseconds(static_cast<long long>(period * 1000000));
  _periodic = true;
}

void V8Task::setParameter(
    std::shared_ptr<arangodb::velocypack::Builder> const& parameters) {
  _parameters = parameters;
}

void V8Task::setUser(std::string const& user) { _user = user; }

std::function<void(bool cancelled)> V8Task::callbackFunction() {
  auto self = shared_from_this();

  return [self, this](bool cancelled) {
    if (cancelled) {
      MUTEX_LOCKER(guard, _tasksLock);

      auto itr = _tasks.find(_id);

      if (itr != _tasks.end()) {
        // remove task from list of tasks if it is still active
        if (this == (*itr).second.get()) {
          // still the same task. must remove from map
          _tasks.erase(itr);
        }
      }
      return;
    }

    // get the permissions to be used by this task
    bool allowContinue = true;
    std::shared_ptr<ExecContext> execContext;

    if (!_user.empty()) {  // not superuser
      auto& dbname = _dbGuard->database().name();

      execContext.reset(ExecContext::create(_user, dbname));
      allowContinue = execContext->canUseDatabase(dbname, auth::Level::RW);
      allowContinue = allowContinue && !ServerState::readOnly();
    }

    // permissions might have changed since starting this task
    if (SchedulerFeature::SCHEDULER->isStopping() || !allowContinue) {
      V8Task::unregisterTask(_id, false);
      return;
    }

    // now do the work:
    SchedulerFeature::SCHEDULER->queue(
        PriorityRequestLane(RequestLane::TASK_V8), [self, this, execContext] {
          ExecContextScope scope(_user.empty() ? ExecContext::superuser()
                                               : execContext.get());

          work(execContext.get());

          if (_periodic && !SchedulerFeature::SCHEDULER->isStopping()) {
            // requeue the task
            queue(_interval);
          } else {
            // in case of one-off tasks or in case of a shutdown, simply
            // remove the task from the list
            V8Task::unregisterTask(_id, false);
          }
        });
  };
}

void V8Task::start() {
  TRI_ASSERT(ExecContext::CURRENT == nullptr ||
             ExecContext::CURRENT->isAdminUser() ||
             (!_user.empty() && ExecContext::CURRENT->user() == _user));


  if (_offset.count() <= 0) {
    _offset = std::chrono::microseconds(1);
  }

  // initially queue the task
  queue(_offset);
}

void V8Task::queue(std::chrono::microseconds offset) {
  _taskHandle = SchedulerFeature::SCHEDULER->postDelay(offset, callbackFunction());
}

void V8Task::cancel() {
  // this will prevent the task from dispatching itself again
  _periodic = false;

  _taskHandle.cancel();
}

std::shared_ptr<VPackBuilder> V8Task::toVelocyPack() const {
  try {
    auto builder = std::make_shared<VPackBuilder>();
    {
      VPackObjectBuilder b(builder.get());
      toVelocyPack(*builder);
    }
    return builder;
  } catch (...) {
    return std::make_shared<VPackBuilder>();
  }
}

void V8Task::toVelocyPack(VPackBuilder& builder) const {
  builder.add("id", VPackValue(_id));
  builder.add("name", VPackValue(_name));
  builder.add("created", VPackValue(_created));

  if (_periodic) {
    builder.add("type", VPackValue("periodic"));
    builder.add("period", VPackValue(_interval.count() / 1000000.0));
  } else {
    builder.add("type", VPackValue("timed"));
  }

  builder.add("offset", VPackValue(_offset.count() / 1000000.0));

  builder.add("command", VPackValue(_command));
  builder.add("database", VPackValue(_dbGuard->database().name()));
}

void V8Task::work(ExecContext const* exec) {
  auto context = V8DealerFeature::DEALER->enterContext(&(_dbGuard->database()),
                                                       _allowUseDatabase);

  // note: the context might be 0 in case of shut-down
  if (context == nullptr) {
    return;
  }

  TRI_DEFER(V8DealerFeature::DEALER->exitContext(context));

  // now execute the function within this context
  {
    auto isolate = context->_isolate;
    v8::HandleScope scope(isolate);

    // get built-in Function constructor (see ECMA-262 5th edition 15.3.2)
    auto current = isolate->GetCurrentContext()->Global();
    auto ctor = v8::Local<v8::Function>::Cast(
        current->Get(TRI_V8_ASCII_STRING(isolate, "Function")));

    // Invoke Function constructor to create function with the given body and
    // no
    // arguments
    v8::Handle<v8::Value> args[2] = {TRI_V8_ASCII_STRING(isolate, "params"),
                                     TRI_V8_STD_STRING(isolate, _command)};
    v8::Local<v8::Object> function = ctor->NewInstance(2, args);

    v8::Handle<v8::Function> action = v8::Local<v8::Function>::Cast(function);

    if (!action.IsEmpty()) {
      // only go in here if action is a function
      v8::Handle<v8::Value> fArgs;

      if (_parameters != nullptr) {
        fArgs = TRI_VPackToV8(isolate, _parameters->slice());
      } else {
        fArgs = v8::Undefined(isolate);
      }

      // call the function within a try/catch
      try {
        v8::TryCatch tryCatch;
        action->Call(current, 1, &fArgs);
        if (tryCatch.HasCaught()) {
          if (tryCatch.CanContinue()) {
            TRI_LogV8Exception(isolate, &tryCatch);
          } else {
            TRI_GET_GLOBALS();

            v8g->_canceled = true;
            LOG_TOPIC(WARN, arangodb::Logger::FIXME)
                << "caught non-catchable exception (aka termination) in job";
          }
        }
      } catch (arangodb::basics::Exception const& ex) {
        LOG_TOPIC(ERR, arangodb::Logger::FIXME)
            << "caught exception in V8 user task: "
            << TRI_errno_string(ex.code()) << " " << ex.what();
      } catch (std::bad_alloc const&) {
        LOG_TOPIC(ERR, arangodb::Logger::FIXME)
            << "caught exception in V8 user task: "
            << TRI_errno_string(TRI_ERROR_OUT_OF_MEMORY);
      } catch (...) {
        LOG_TOPIC(ERR, arangodb::Logger::FIXME)
            << "caught unknown exception in V8 user task";
      }
    }
  }
}
}

// -----------------------------------------------------------------------------
=======
>>>>>>> bbad6bb6
// --SECTION--                                          private helper
// functions
// -----------------------------------------------------------------------------

static std::string GetTaskId(v8::Isolate* isolate, v8::Handle<v8::Value> arg) {
  if (arg->IsObject()) {
    // extract "id" from object
    v8::Handle<v8::Object> obj = arg.As<v8::Object>();
    if (obj->Has(TRI_V8_ASCII_STRING(isolate, "id"))) {
      return TRI_ObjectToString(obj->Get(TRI_V8_ASCII_STRING(isolate, "id")));
    }
  }

  return TRI_ObjectToString(arg);
}

// -----------------------------------------------------------------------------
// --SECTION--                                              Javascript functions
// -----------------------------------------------------------------------------

static void JS_RegisterTask(v8::FunctionCallbackInfo<v8::Value> const& args) {
  using arangodb::Task;

  TRI_V8_TRY_CATCH_BEGIN(isolate);
  v8::HandleScope scope(isolate);

  if (SchedulerFeature::SCHEDULER == nullptr) {
    TRI_V8_THROW_EXCEPTION_MESSAGE(TRI_ERROR_INTERNAL, "no scheduler found");
  }

  if (args.Length() != 1 || !args[0]->IsObject()) {
    TRI_V8_THROW_EXCEPTION_USAGE("register(<task>)");
  }

  TRI_GET_GLOBALS();

  ExecContext const* exec = ExecContext::CURRENT;
  if (exec != nullptr) {
    if (exec->databaseAuthLevel() != auth::Level::RW) {
      TRI_V8_THROW_EXCEPTION_MESSAGE(TRI_ERROR_FORBIDDEN,
                                     "registerTask() needs db RW permissions");
    } else if (!exec->isSuperuser() && ServerState::readOnly()) {
      TRI_V8_THROW_EXCEPTION_MESSAGE(TRI_ERROR_ARANGO_READ_ONLY,
                                     "server is in read-only mode");
    }
  }

  v8::Handle<v8::Object> obj = args[0].As<v8::Object>();

  // job id
  std::string id;

  if (obj->HasOwnProperty(TRI_V8_ASCII_STRING(isolate, "id"))) {
    // user-specified id
    id = TRI_ObjectToString(obj->Get(TRI_V8_ASCII_STRING(isolate, "id")));
  } else {
    // auto-generated id
    id = std::to_string(TRI_NewServerSpecificTick());
  }

  // job name
  std::string name;

  if (obj->HasOwnProperty(TRI_V8_ASCII_STRING(isolate, "name"))) {
    name = TRI_ObjectToString(obj->Get(TRI_V8_ASCII_STRING(isolate, "name")));
  } else {
    name = "user-defined task";
  }

  bool isSystem = false;

  if (obj->HasOwnProperty(TRI_V8_ASCII_STRING(isolate, "isSystem"))) {
    isSystem =
        TRI_ObjectToBoolean(obj->Get(TRI_V8_ASCII_STRING(isolate, "isSystem")));
  }

  // offset in seconds into period or from now on if no period
  double offset = 0.0;

  if (obj->HasOwnProperty(TRI_V8_ASCII_STRING(isolate, "offset"))) {
    offset =
        TRI_ObjectToDouble(obj->Get(TRI_V8_ASCII_STRING(isolate, "offset")));
  }

  // period in seconds & count
  double period = 0.0;

  if (obj->HasOwnProperty(TRI_V8_ASCII_STRING(isolate, "period"))) {
    period =
        TRI_ObjectToDouble(obj->Get(TRI_V8_ASCII_STRING(isolate, "period")));

    if (period <= 0.0) {
      TRI_V8_THROW_EXCEPTION_PARAMETER(
          "task period must be specified and positive");
    }
  }

  std::string runAsUser;
  if (obj->HasOwnProperty(TRI_V8_ASCII_STRING(isolate, "runAsUser"))) {
    runAsUser =
        TRI_ObjectToString(obj->Get(TRI_V8_ASCII_STRING(isolate, "runAsUser")));
  }

  // only the superroot is allowed to run tasks as an arbitrary user
  TRI_ASSERT(exec == ExecContext::CURRENT);
  if (exec != nullptr) {
    if (runAsUser.empty()) {  // execute task as the same user
      runAsUser = exec->user();
    } else if (exec->user() != runAsUser) {
      TRI_V8_THROW_EXCEPTION(TRI_ERROR_FORBIDDEN);
    }
  }

  // extract the command
  if (!obj->HasOwnProperty(TRI_V8_ASCII_STRING(isolate, "command"))) {
    TRI_V8_THROW_EXCEPTION_PARAMETER("command must be specified");
  }

  std::string command;
  if (obj->Get(TRI_V8_ASCII_STRING(isolate, "command"))->IsFunction()) {
    // need to add ( and ) around function because call would otherwise break
    command =
        "(" +
        TRI_ObjectToString(obj->Get(TRI_V8_ASCII_STRING(isolate, "command"))) +
        ")(params)";
  } else {
    command =
        TRI_ObjectToString(obj->Get(TRI_V8_ASCII_STRING(isolate, "command")));
  }

  if (!Task::tryCompile(isolate, command)) {
    TRI_V8_THROW_EXCEPTION_PARAMETER("cannot compile command");
  }

  // extract the parameters
  auto parameters = std::make_shared<VPackBuilder>();

  if (obj->HasOwnProperty(TRI_V8_ASCII_STRING(isolate, "params"))) {
    int res =
        TRI_V8ToVPack(isolate, *parameters,
                      obj->Get(TRI_V8_ASCII_STRING(isolate, "params")), false);
    if (res != TRI_ERROR_NO_ERROR) {
      TRI_V8_THROW_EXCEPTION(res);
    }
  }

  command = "(function (params) { " + command + " } )(params);";

  int res;
  std::shared_ptr<Task> task =
      Task::createTask(id, name, v8g->_vocbase, command, isSystem, res);

  if (res != TRI_ERROR_NO_ERROR) {
    TRI_V8_THROW_EXCEPTION(res);
  }

  // set the user this will run as
  if (!runAsUser.empty()) {
    task->setUser(runAsUser);
  }
  // set execution parameters
  task->setParameter(parameters);

  if (period > 0.0) {
    // create a new periodic task
    task->setPeriod(offset, period);
  } else {
    // create a run-once timer task
    task->setOffset(offset);
  }

  // get the VelocyPack representation of the task
  std::shared_ptr<VPackBuilder> builder = task->toVelocyPack();

  if (builder == nullptr) {
    TRI_V8_THROW_EXCEPTION_MEMORY();
  }

  task->start();

  v8::Handle<v8::Value> result = TRI_VPackToV8(isolate, builder->slice());

  TRI_V8_RETURN(result);
  TRI_V8_TRY_CATCH_END
}

static void JS_UnregisterTask(v8::FunctionCallbackInfo<v8::Value> const& args) {
  TRI_V8_TRY_CATCH_BEGIN(isolate);
  v8::HandleScope scope(isolate);

  if (args.Length() != 1) {
    TRI_V8_THROW_EXCEPTION_USAGE("unregister(<id>)");
  }

  ExecContext const* exec = ExecContext::CURRENT;
  if (exec != nullptr) {
    if (exec->databaseAuthLevel() != auth::Level::RW) {
      TRI_V8_THROW_EXCEPTION_MESSAGE(TRI_ERROR_FORBIDDEN,
                                     "registerTask() needs db RW permissions");
    } else if (!exec->isSuperuser() && ServerState::readOnly()) {
      TRI_V8_THROW_EXCEPTION_MESSAGE(TRI_ERROR_ARANGO_READ_ONLY,
                                     "server is in read-only mode");
    }
  }

  int res = Task::unregisterTask(GetTaskId(isolate, args[0]), true);
  if (res != TRI_ERROR_NO_ERROR) {
    TRI_V8_THROW_EXCEPTION(res);
  }

  TRI_V8_RETURN_TRUE();
  TRI_V8_TRY_CATCH_END
}

static void JS_GetTask(v8::FunctionCallbackInfo<v8::Value> const& args) {
  TRI_V8_TRY_CATCH_BEGIN(isolate);
  v8::HandleScope scope(isolate);

  if (args.Length() > 1) {
    TRI_V8_THROW_EXCEPTION_USAGE("get(<id>)");
  }

  std::shared_ptr<VPackBuilder> builder;

  if (args.Length() == 1) {
    // get a single task
    builder = Task::registeredTask(GetTaskId(isolate, args[0]));
  } else {
    // get all tasks
    builder = Task::registeredTasks();
  }

  if (builder == nullptr) {
    TRI_V8_THROW_EXCEPTION(TRI_ERROR_TASK_NOT_FOUND);
  }

  v8::Handle<v8::Value> result = TRI_VPackToV8(isolate, builder->slice());

  TRI_V8_RETURN(result);
  TRI_V8_TRY_CATCH_END
}

/// creates a new object in _queues, circumvents permission blocks
static void JS_CreateQueue(v8::FunctionCallbackInfo<v8::Value> const& args) {
  TRI_V8_TRY_CATCH_BEGIN(isolate);
  v8::HandleScope scope(isolate);

  TRI_GET_GLOBALS();
  TRI_vocbase_t* vocbase = v8g->_vocbase;

  if (vocbase == nullptr || vocbase->isDropped()) {
    TRI_V8_THROW_EXCEPTION(TRI_ERROR_ARANGO_DATABASE_NOT_FOUND);
  }

  if (args.Length() < 2 || !args[0]->IsString() || !args[1]->IsNumber()) {
    TRI_V8_THROW_EXCEPTION_USAGE("createQueue(<id>, <maxWorkers>)");
  }

  std::string runAsUser;
  ExecContext const* exec = ExecContext::CURRENT;

  if (exec != nullptr) {
    if (exec->databaseAuthLevel() != auth::Level::RW) {
      TRI_V8_THROW_EXCEPTION_MESSAGE(TRI_ERROR_FORBIDDEN,
                                     "createQueue() needs db RW permissions");
    }

    runAsUser = exec->user();
    TRI_ASSERT(exec->isAdminUser() || !runAsUser.empty());
  }

  std::string key = TRI_ObjectToString(args[0]);
  uint64_t maxWorkers =
      std::min(TRI_ObjectToUInt64(args[1], false), (uint64_t)64);

  VPackBuilder doc;

  doc.openObject();
  doc.add(StaticStrings::KeyString, VPackValue(key));
  doc.add("maxWorkers", VPackValue(maxWorkers));
  doc.add("runAsUser", VPackValue(runAsUser));
  doc.close();

  LOG_TOPIC(TRACE, Logger::FIXME) << "Adding queue " << key;
  ExecContextScope exscope(ExecContext::superuser());
  auto ctx = transaction::V8Context::Create(*vocbase, false);
  SingleCollectionTransaction trx(ctx, "_queues", AccessMode::Type::EXCLUSIVE);
  Result res = trx.begin();

  if (!res.ok()) {
    TRI_V8_THROW_EXCEPTION(res);
  }

  OperationOptions opts;
  OperationResult result = trx.insert("_queues", doc.slice(), opts);

  if (result.fail() && result.is(TRI_ERROR_ARANGO_UNIQUE_CONSTRAINT_VIOLATED)) {
    result = trx.replace("_queues", doc.slice(), opts);
  }

  res = trx.finish(result.result);

  if (!res.ok()) {
    TRI_V8_THROW_EXCEPTION(res);
  }

  TRI_V8_RETURN(v8::Boolean::New(isolate, result.ok()));
  TRI_V8_TRY_CATCH_END
}

static void JS_DeleteQueue(v8::FunctionCallbackInfo<v8::Value> const& args) {
  TRI_V8_TRY_CATCH_BEGIN(isolate);
  v8::HandleScope scope(isolate);

  TRI_GET_GLOBALS();
  TRI_vocbase_t* vocbase = v8g->_vocbase;

  if (vocbase == nullptr || vocbase->isDropped()) {
    TRI_V8_THROW_EXCEPTION(TRI_ERROR_ARANGO_DATABASE_NOT_FOUND);
  }

  if (args.Length() < 1) {
    TRI_V8_THROW_EXCEPTION_USAGE("deleteQueue(<id>)");
  }

  std::string key = TRI_ObjectToString(args[0]);
  VPackBuilder doc;
  doc(VPackValue(VPackValueType::Object))(StaticStrings::KeyString,
                                          VPackValue(key))();

  ExecContext const* exec = ExecContext::CURRENT;

  if (exec != nullptr && exec->databaseAuthLevel() != auth::Level::RW) {
    TRI_V8_THROW_EXCEPTION_MESSAGE(TRI_ERROR_FORBIDDEN,
                                   "deleteQueue() needs db RW permissions");
  }

  LOG_TOPIC(TRACE, Logger::FIXME) << "Removing queue " << key;
  ExecContextScope exscope(ExecContext::superuser());
  auto ctx = transaction::V8Context::Create(*vocbase, false);
  SingleCollectionTransaction trx(ctx, "_queues", AccessMode::Type::WRITE);
  trx.addHint(transaction::Hints::Hint::SINGLE_OPERATION);
  Result res = trx.begin();

  if (!res.ok()) {
    TRI_V8_THROW_EXCEPTION(res);
  }

  OperationOptions opts;
  OperationResult result = trx.remove("_queues", doc.slice(), opts);

  res = trx.finish(result.result);

  if (!res.ok()) {
    TRI_V8_THROW_EXCEPTION(res);
  }

  TRI_V8_RETURN(v8::Boolean::New(isolate, result.ok()));
  TRI_V8_TRY_CATCH_END
}

// -----------------------------------------------------------------------------
// --SECTION--                                             module initialization
// -----------------------------------------------------------------------------

void TRI_InitV8Dispatcher(v8::Isolate* isolate,
                          v8::Handle<v8::Context> context) {
  v8::HandleScope scope(isolate);

  // _queues is a RO collection and can only be written in C++, as superroot
  TRI_AddGlobalFunctionVocbase(isolate,
                               TRI_V8_ASCII_STRING(isolate, "SYS_CREATE_QUEUE"),
                               JS_CreateQueue);

  TRI_AddGlobalFunctionVocbase(isolate,
                               TRI_V8_ASCII_STRING(isolate, "SYS_DELETE_QUEUE"),
                               JS_DeleteQueue);

  // we need a scheduler and a dispatcher to define periodic tasks
  TRI_AddGlobalFunctionVocbase(
      isolate, TRI_V8_ASCII_STRING(isolate, "SYS_REGISTER_TASK"),
      JS_RegisterTask);

  TRI_AddGlobalFunctionVocbase(
      isolate, TRI_V8_ASCII_STRING(isolate, "SYS_UNREGISTER_TASK"),
      JS_UnregisterTask);

  TRI_AddGlobalFunctionVocbase(
      isolate, TRI_V8_ASCII_STRING(isolate, "SYS_GET_TASK"), JS_GetTask);
}

void TRI_ShutdownV8Dispatcher() { Task::shutdownTasks(); }

void TRI_RemoveDatabaseTasksV8Dispatcher(std::string const& name) {
  Task::removeTasksForDatabase(name);
}<|MERGE_RESOLUTION|>--- conflicted
+++ resolved
@@ -55,412 +55,6 @@
 using namespace arangodb::rest;
 
 // -----------------------------------------------------------------------------
-<<<<<<< HEAD
-// --SECTION--                                                     task handling
-// -----------------------------------------------------------------------------
-
-namespace {
-class V8Task : public std::enable_shared_from_this<V8Task> {
- public:
-  static std::shared_ptr<V8Task> createTask(std::string const& id,
-                                            std::string const& name,
-                                            TRI_vocbase_t*,
-                                            std::string const& command,
-                                            bool allowUseDatabase, int& ec);
-
-  static int unregisterTask(std::string const& id, bool cancel);
-
-  static std::shared_ptr<VPackBuilder> registeredTask(std::string const& id);
-  static std::shared_ptr<VPackBuilder> registeredTasks();
-  static void shutdownTasks();
-  static void removeTasksForDatabase(std::string const&);
-
- private:
-  static Mutex _tasksLock;
-  static std::unordered_map<std::string, std::shared_ptr<V8Task>> _tasks;
-
- public:
-  V8Task(std::string const& id, std::string const& name, TRI_vocbase_t& vocbase,
-         std::string const& command, bool allowUseDatabase);
-  ~V8Task();
-
- public:
-  void setOffset(double offset);
-  void setPeriod(double offset, double period);
-  void setParameter(
-      std::shared_ptr<arangodb::velocypack::Builder> const& parameters);
-  void setUser(std::string const& user);
-
-  void start();
-  void cancel();
-
-  std::shared_ptr<VPackBuilder> toVelocyPack() const;
-
-  bool databaseMatches(std::string const&) const;
-
- private:
-  void toVelocyPack(VPackBuilder&) const;
-  void work(ExecContext const*);
-  void queue(std::chrono::microseconds offset);
-  std::function<void(bool cancelled)> callbackFunction();
-  std::string const& name() const { return _name; }
-
- private:
-  std::string const _id;
-  std::string const _name;
-  double const _created;
-  std::string _user;
-
-  Scheduler::WorkHandle _taskHandle;
-
-  // guard to make sure the database is not dropped while used by us
-  std::unique_ptr<DatabaseGuard> _dbGuard;
-
-  std::string const _command;
-  std::shared_ptr<arangodb::velocypack::Builder> _parameters;
-  bool const _allowUseDatabase;
-
-  std::chrono::microseconds _offset;
-  std::chrono::microseconds _interval;
-  bool _periodic = false;
-};
-
-Mutex V8Task::_tasksLock;
-std::unordered_map<std::string, std::shared_ptr<V8Task>> V8Task::_tasks;
-
-std::shared_ptr<V8Task> V8Task::createTask(std::string const& id,
-                                           std::string const& name,
-                                           TRI_vocbase_t* vocbase,
-                                           std::string const& command,
-                                           bool allowUseDatabase, int& ec) {
-  if (id.empty()) {
-    ec = TRI_ERROR_TASK_INVALID_ID;
-
-    return nullptr;
-  }
-
-  MUTEX_LOCKER(guard, _tasksLock);
-
-  if (_tasks.find(id) != _tasks.end()) {
-    ec = TRI_ERROR_TASK_DUPLICATE_ID;
-
-    return {nullptr};
-  }
-
-  TRI_ASSERT(nullptr != vocbase);  // this check was previously in the
-                                   // DatabaseGuard constructor which on failure
-                                   // would fail V8Task constructor
-  auto task =
-      std::make_shared<V8Task>(id, name, *vocbase, command, allowUseDatabase);
-  auto itr = _tasks.emplace(id, std::move(task));
-
-  ec = TRI_ERROR_NO_ERROR;
-
-  return itr.first->second;
-}
-
-int V8Task::unregisterTask(std::string const& id, bool cancel) {
-  if (id.empty()) {
-    return TRI_ERROR_TASK_INVALID_ID;
-  }
-
-  MUTEX_LOCKER(guard, _tasksLock);
-
-  auto itr = _tasks.find(id);
-
-  if (itr == _tasks.end()) {
-    return TRI_ERROR_TASK_NOT_FOUND;
-  }
-
-  if (cancel) {
-    itr->second->cancel();
-  }
-
-  _tasks.erase(itr);
-
-  return TRI_ERROR_NO_ERROR;
-}
-
-std::shared_ptr<VPackBuilder> V8Task::registeredTask(std::string const& id) {
-  MUTEX_LOCKER(guard, _tasksLock);
-
-  auto itr = _tasks.find(id);
-
-  if (itr == _tasks.end()) {
-    return nullptr;
-  }
-
-  return itr->second->toVelocyPack();
-}
-
-std::shared_ptr<VPackBuilder> V8Task::registeredTasks() {
-  auto builder = std::make_shared<VPackBuilder>();
-
-  try {
-    VPackArrayBuilder b1(builder.get());
-
-    MUTEX_LOCKER(guard, _tasksLock);
-
-    for (auto& it : _tasks) {
-      VPackObjectBuilder b2(builder.get());
-      it.second->toVelocyPack(*builder);
-    }
-  } catch (...) {
-    return std::make_shared<VPackBuilder>();
-  }
-
-  return builder;
-}
-
-void V8Task::shutdownTasks() {
-  MUTEX_LOCKER(guard, _tasksLock);
-
-  for (auto& it : _tasks) {
-    it.second->cancel();
-  }
-
-  _tasks.clear();
-}
-
-void V8Task::removeTasksForDatabase(std::string const& name) {
-  MUTEX_LOCKER(guard, _tasksLock);
-
-  for (auto it = _tasks.begin(); it != _tasks.end(); /* no hoisting */) {
-    if (!(*it).second->databaseMatches(name)) {
-      ++it;
-    } else {
-      auto task = (*it).second;
-      task->cancel();
-      it = _tasks.erase(it);
-    }
-  }
-}
-
-bool V8Task::databaseMatches(std::string const& name) const {
-  return (_dbGuard->database().name() == name);
-}
-
-V8Task::V8Task(std::string const& id, std::string const& name,
-               TRI_vocbase_t& vocbase, std::string const& command,
-               bool allowUseDatabase)
-    : _id(id),
-      _name(name),
-      _created(TRI_microtime()),
-      _dbGuard(new DatabaseGuard(vocbase)),
-      _command(command),
-      _allowUseDatabase(allowUseDatabase),
-      _offset(0),
-      _interval(0) {}
-
-V8Task::~V8Task() {}
-
-void V8Task::setOffset(double offset) {
-  _offset = std::chrono::microseconds(static_cast<long long>(offset * 1000000));
-  _periodic = false;
-}
-
-void V8Task::setPeriod(double offset, double period) {
-  _offset = std::chrono::microseconds(static_cast<long long>(offset * 1000000));
-  _interval =
-      std::chrono::microseconds(static_cast<long long>(period * 1000000));
-  _periodic = true;
-}
-
-void V8Task::setParameter(
-    std::shared_ptr<arangodb::velocypack::Builder> const& parameters) {
-  _parameters = parameters;
-}
-
-void V8Task::setUser(std::string const& user) { _user = user; }
-
-std::function<void(bool cancelled)> V8Task::callbackFunction() {
-  auto self = shared_from_this();
-
-  return [self, this](bool cancelled) {
-    if (cancelled) {
-      MUTEX_LOCKER(guard, _tasksLock);
-
-      auto itr = _tasks.find(_id);
-
-      if (itr != _tasks.end()) {
-        // remove task from list of tasks if it is still active
-        if (this == (*itr).second.get()) {
-          // still the same task. must remove from map
-          _tasks.erase(itr);
-        }
-      }
-      return;
-    }
-
-    // get the permissions to be used by this task
-    bool allowContinue = true;
-    std::shared_ptr<ExecContext> execContext;
-
-    if (!_user.empty()) {  // not superuser
-      auto& dbname = _dbGuard->database().name();
-
-      execContext.reset(ExecContext::create(_user, dbname));
-      allowContinue = execContext->canUseDatabase(dbname, auth::Level::RW);
-      allowContinue = allowContinue && !ServerState::readOnly();
-    }
-
-    // permissions might have changed since starting this task
-    if (SchedulerFeature::SCHEDULER->isStopping() || !allowContinue) {
-      V8Task::unregisterTask(_id, false);
-      return;
-    }
-
-    // now do the work:
-    SchedulerFeature::SCHEDULER->queue(
-        PriorityRequestLane(RequestLane::TASK_V8), [self, this, execContext] {
-          ExecContextScope scope(_user.empty() ? ExecContext::superuser()
-                                               : execContext.get());
-
-          work(execContext.get());
-
-          if (_periodic && !SchedulerFeature::SCHEDULER->isStopping()) {
-            // requeue the task
-            queue(_interval);
-          } else {
-            // in case of one-off tasks or in case of a shutdown, simply
-            // remove the task from the list
-            V8Task::unregisterTask(_id, false);
-          }
-        });
-  };
-}
-
-void V8Task::start() {
-  TRI_ASSERT(ExecContext::CURRENT == nullptr ||
-             ExecContext::CURRENT->isAdminUser() ||
-             (!_user.empty() && ExecContext::CURRENT->user() == _user));
-
-
-  if (_offset.count() <= 0) {
-    _offset = std::chrono::microseconds(1);
-  }
-
-  // initially queue the task
-  queue(_offset);
-}
-
-void V8Task::queue(std::chrono::microseconds offset) {
-  _taskHandle = SchedulerFeature::SCHEDULER->postDelay(offset, callbackFunction());
-}
-
-void V8Task::cancel() {
-  // this will prevent the task from dispatching itself again
-  _periodic = false;
-
-  _taskHandle.cancel();
-}
-
-std::shared_ptr<VPackBuilder> V8Task::toVelocyPack() const {
-  try {
-    auto builder = std::make_shared<VPackBuilder>();
-    {
-      VPackObjectBuilder b(builder.get());
-      toVelocyPack(*builder);
-    }
-    return builder;
-  } catch (...) {
-    return std::make_shared<VPackBuilder>();
-  }
-}
-
-void V8Task::toVelocyPack(VPackBuilder& builder) const {
-  builder.add("id", VPackValue(_id));
-  builder.add("name", VPackValue(_name));
-  builder.add("created", VPackValue(_created));
-
-  if (_periodic) {
-    builder.add("type", VPackValue("periodic"));
-    builder.add("period", VPackValue(_interval.count() / 1000000.0));
-  } else {
-    builder.add("type", VPackValue("timed"));
-  }
-
-  builder.add("offset", VPackValue(_offset.count() / 1000000.0));
-
-  builder.add("command", VPackValue(_command));
-  builder.add("database", VPackValue(_dbGuard->database().name()));
-}
-
-void V8Task::work(ExecContext const* exec) {
-  auto context = V8DealerFeature::DEALER->enterContext(&(_dbGuard->database()),
-                                                       _allowUseDatabase);
-
-  // note: the context might be 0 in case of shut-down
-  if (context == nullptr) {
-    return;
-  }
-
-  TRI_DEFER(V8DealerFeature::DEALER->exitContext(context));
-
-  // now execute the function within this context
-  {
-    auto isolate = context->_isolate;
-    v8::HandleScope scope(isolate);
-
-    // get built-in Function constructor (see ECMA-262 5th edition 15.3.2)
-    auto current = isolate->GetCurrentContext()->Global();
-    auto ctor = v8::Local<v8::Function>::Cast(
-        current->Get(TRI_V8_ASCII_STRING(isolate, "Function")));
-
-    // Invoke Function constructor to create function with the given body and
-    // no
-    // arguments
-    v8::Handle<v8::Value> args[2] = {TRI_V8_ASCII_STRING(isolate, "params"),
-                                     TRI_V8_STD_STRING(isolate, _command)};
-    v8::Local<v8::Object> function = ctor->NewInstance(2, args);
-
-    v8::Handle<v8::Function> action = v8::Local<v8::Function>::Cast(function);
-
-    if (!action.IsEmpty()) {
-      // only go in here if action is a function
-      v8::Handle<v8::Value> fArgs;
-
-      if (_parameters != nullptr) {
-        fArgs = TRI_VPackToV8(isolate, _parameters->slice());
-      } else {
-        fArgs = v8::Undefined(isolate);
-      }
-
-      // call the function within a try/catch
-      try {
-        v8::TryCatch tryCatch;
-        action->Call(current, 1, &fArgs);
-        if (tryCatch.HasCaught()) {
-          if (tryCatch.CanContinue()) {
-            TRI_LogV8Exception(isolate, &tryCatch);
-          } else {
-            TRI_GET_GLOBALS();
-
-            v8g->_canceled = true;
-            LOG_TOPIC(WARN, arangodb::Logger::FIXME)
-                << "caught non-catchable exception (aka termination) in job";
-          }
-        }
-      } catch (arangodb::basics::Exception const& ex) {
-        LOG_TOPIC(ERR, arangodb::Logger::FIXME)
-            << "caught exception in V8 user task: "
-            << TRI_errno_string(ex.code()) << " " << ex.what();
-      } catch (std::bad_alloc const&) {
-        LOG_TOPIC(ERR, arangodb::Logger::FIXME)
-            << "caught exception in V8 user task: "
-            << TRI_errno_string(TRI_ERROR_OUT_OF_MEMORY);
-      } catch (...) {
-        LOG_TOPIC(ERR, arangodb::Logger::FIXME)
-            << "caught unknown exception in V8 user task";
-      }
-    }
-  }
-}
-}
-
-// -----------------------------------------------------------------------------
-=======
->>>>>>> bbad6bb6
 // --SECTION--                                          private helper
 // functions
 // -----------------------------------------------------------------------------
