--- conflicted
+++ resolved
@@ -48,44 +48,42 @@
 class SimpleEdgeExpander {
 
   private:
-    TRI_edge_direction_e forwardDirection;
-    TRI_edge_direction_e backwardDirection;
+    TRI_edge_direction_e direction;
     TRI_document_collection_t* edgeCollection;
     string edgeIdPrefix;
-    CollectionNameResolver const* resolver;
+    CollectionNameResolver const resolver;
     bool usesDist;
 
   public: 
 
-    Traverser::VertexId extractFromId(TRI_doc_mptr_copy_t ptr) {
-      char const* key = TRI_EXTRACT_MARKER_FROM_KEY(ptr);
-      TRI_voc_cid_t cid = TRI_EXTRACT_MARKER_FROM_CID(ptr);
-      string col = resolver->getCollectionName(cid);
+    Traverser::VertexId extractFromId(TRI_doc_mptr_copy_t& ptr) {
+      char const* key = TRI_EXTRACT_MARKER_FROM_KEY(&ptr);
+      TRI_voc_cid_t cid = TRI_EXTRACT_MARKER_FROM_CID(&ptr);
+      string col = resolver.getCollectionName(cid);
       col.append("/");
       col.append(key);
       return col;
     };
 
-    Traverser::VertexId extractToId(TRI_doc_mptr_copy_t ptr) {
-      char const* key = TRI_EXTRACT_MARKER_TO_KEY(ptr);
-      TRI_voc_cid_t cid = TRI_EXTRACT_MARKER_TO_CID(ptr);
-      string col = resolver->getCollectionName(cid);
+    Traverser::VertexId extractToId(TRI_doc_mptr_copy_t& ptr) {
+      char const* key = TRI_EXTRACT_MARKER_TO_KEY(&ptr);
+      TRI_voc_cid_t cid = TRI_EXTRACT_MARKER_TO_CID(&ptr);
+      string col = resolver.getCollectionName(cid);
       col.append("/");
       col.append(key);
       return col;
     };
 
-    Traverser::EdgeId extractEdgeId(TRI_doc_mptr_copy_t ptr) {
-      char const* key = TRI_EXTRACT_MARKER_KEY(ptr);
-      // AppendAndCopy
-      return edgeIdPrefix.append(key);
+    Traverser::EdgeId extractEdgeId(TRI_doc_mptr_copy_t& ptr) {
+      char const* key = TRI_EXTRACT_MARKER_KEY(&ptr);
+      return edgeIdPrefix + key;
     };
 
     void operator() ( Traverser::VertexId source,
-                      Traverser::Direction dir,
                       vector<Traverser::Neighbor>& result
                     ) {
       std::vector<TRI_doc_mptr_copy_t> edges;
+      TransactionBase fake(true); // Fake a transaction to please checks. Due to multi-threading
       // Process Vertex Id!
       size_t split;
       char const* str = source.c_str();
@@ -93,29 +91,19 @@
         // TODO Error Handling
         return;
       }
-<<<<<<< HEAD
       string collectionName = string(str, split);
       auto const length = strlen(str) - split - 1;
-=======
-      std::unique_ptr<char> key;
-      string collectionName = string(str, split);
-      auto const length = source.size() - split - 1;
->>>>>>> 71061e0a
       auto buffer = new char[length + 1];
       memcpy(buffer, str + split + 1, length);
       buffer[length] = '\0';
 
-      auto col = resolver->getCollectionStruct(collectionName);
+      auto col = resolver.getCollectionStruct(collectionName);
       if (col == nullptr) {
         // collection not found
         throw TRI_ERROR_ARANGO_COLLECTION_NOT_FOUND;
       }
       auto collectionCId = col->_cid;
-      if (dir == Traverser::FORWARD) {
-        edges = TRI_LookupEdgesDocumentCollection(edgeCollection, forwardDirection, collectionCId, buffer);
-      } else {
-        edges = TRI_LookupEdgesDocumentCollection(edgeCollection, backwardDirection, collectionCId, buffer);
-      }
+      edges = TRI_LookupEdgesDocumentCollection(edgeCollection, direction, collectionCId, buffer);
       std::unordered_map<Traverser::VertexId, Traverser::Neighbor> candidates;
       Traverser::VertexId from;
       Traverser::VertexId to;
@@ -128,7 +116,7 @@
             candidates.find(from);
             if (cand == candidates.end()) {
               // Add weight
-              candidates.emplace(from, Traverser::Neighbor(from, edges[j]._id, 1));
+              candidates.emplace(from, Traverser::Neighbor(from, extractEdgeId(edges[j]), 1));
             } else {
               // Compare weight
             }
@@ -136,7 +124,7 @@
             candidates.find(to);
             if (cand == candidates.end()) {
               // Add weight
-              candidates.emplace(to, Traverser::Neighbor(to, edges[j]._id, 1));
+              candidates.emplace(to, Traverser::Neighbor(to, extractEdgeId(edges[j]), 1));
             } else {
               // Compare weight
             }
@@ -145,16 +133,16 @@
       } else {
         for (size_t j = 0;  j < edges.size();  ++j) {
           from = extractFromId(edges[j]);
-          to = extractFromId(edges[j]);
+          to = extractToId(edges[j]);
           if (from != source) {
             candidates.find(from);
             if (cand == candidates.end()) {
-              candidates.emplace(from, Traverser::Neighbor(from, edges[j]._id, 1));
+              candidates.emplace(from, Traverser::Neighbor(from, extractEdgeId(edges[j]), 1));
             }
           } else if (to != source) {
             candidates.find(to);
             if (cand == candidates.end()) {
-              candidates.emplace(to, Traverser::Neighbor(to, edges[j]._id, 1));
+              candidates.emplace(to, Traverser::Neighbor(to, extractEdgeId(edges[j]), 1));
             }
           }
         }
@@ -164,50 +152,43 @@
       }
     }
     SimpleEdgeExpander(
-      TRI_edge_direction_e edgeDirection,
+      TRI_edge_direction_e direction,
       TRI_document_collection_t* edgeCollection,
-      CollectionNameResolver const* resolver
+      string edgeCollectionName,
+      CollectionNameResolver const resolver
     ) : 
+      direction(direction),
       edgeCollection(edgeCollection),
-      resolver(resolver)
+      resolver(resolver),
+      usesDist(false)
     {
-      usesDist = false;
-      if (edgeDirection == TRI_EDGE_OUT) {
-        forwardDirection = TRI_EDGE_OUT;
-        backwardDirection = TRI_EDGE_IN;
-      } else if (edgeDirection == TRI_EDGE_IN) {
-        forwardDirection = TRI_EDGE_IN;
-        backwardDirection = TRI_EDGE_OUT;
-      } else {
-        forwardDirection = TRI_EDGE_ANY;
-        backwardDirection = TRI_EDGE_ANY;
-      }
+      edgeIdPrefix = edgeCollectionName + "/";
     };
 };
-<<<<<<< HEAD
-
-static <v8::Handle<v8::Value> pathToV8(v8::Isolate* isolate, Traverser::Path p) {
-  v8::Handle<v8::Value> result;
+
+static v8::Handle<v8::Value> pathIdsToV8(v8::Isolate* isolate, Traverser::Path& p) {
+  v8::EscapableHandleScope scope(isolate);
+  TRI_GET_GLOBALS();
+  TRI_GET_GLOBAL(VocbaseColTempl, v8::ObjectTemplate);
+  v8::Handle<v8::Object> result = VocbaseColTempl->NewInstance();
 
   uint32_t const vn = static_cast<uint32_t>(p.vertices.size());
   v8::Handle<v8::Array> vertices = v8::Array::New(isolate, static_cast<int>(vn));
-=======
->>>>>>> 71061e0a
 
   for (size_t j = 0;  j < vn;  ++j) {
-    vertices->Set(static_cast<uint32_t>(j), TRI_V8_ASCII_STRING(p.vertices[j]));
-  }
-  result->Set("vertices", vertices);
+    vertices->Set(static_cast<uint32_t>(j), TRI_V8_STRING(p.vertices[j].c_str()));
+  }
+  result->Set(TRI_V8_STRING("vertices"), vertices);
 
   uint32_t const en = static_cast<uint32_t>(p.edges.size());
   v8::Handle<v8::Array> edges = v8::Array::New(isolate, static_cast<int>(en));
 
   for (size_t j = 0;  j < en;  ++j) {
-    edges->Set(static_cast<uint32_t>(j), TRI_V8_ASCII_STRING(p.edges[j]));
-  }
-  result->Set("edges", edges);
-
-  return result;
+    edges->Set(static_cast<uint32_t>(j), TRI_V8_STRING(p.edges[j].c_str()));
+  }
+  result->Set(TRI_V8_STRING("edges"), edges);
+
+  return scope.Escape<v8::Value>(result);
 };
 
 struct LocalCollectionGuard {
@@ -240,9 +221,6 @@
 
   vector<string> readCollections;
   vector<string> writeCollections;
-  TRI_voc_cid_t vertexCollectionCId;
-  TRI_voc_cid_t edgeCollectionCId;
-  TRI_voc_rid_t rid;
 
   double lockTimeout = (double) (TRI_TRANSACTION_DEFAULT_LOCK_TIMEOUT / 1000000ULL);
   bool embed = false;
@@ -273,7 +251,14 @@
   if (! args[2]->IsString()) {
     TRI_V8_THROW_TYPE_ERROR("expecting string for <startVertex>");
   }
-
+  string const startVertex = TRI_ObjectToString(args[2]);
+
+  if (! args[3]->IsString()) {
+    TRI_V8_THROW_TYPE_ERROR("expecting string for <targetVertex>");
+  }
+  string const targetVertex = TRI_ObjectToString(args[3]);
+
+  /*
 
   std::string vertexColName;
 
@@ -286,6 +271,7 @@
   }
 
   TRI_ASSERT(key.get() != nullptr);
+  */
 
   // IHHF isCoordinator
 
@@ -310,7 +296,7 @@
     // collection not found
     TRI_V8_THROW_EXCEPTION(TRI_ERROR_ARANGO_COLLECTION_NOT_FOUND);
   }
-  vertexCollectionCId = col->_cid;
+
   if (trx.orderBarrier(trx.trxCollection(col->_cid)) == nullptr) {
     TRI_V8_THROW_EXCEPTION_MEMORY();
   }
@@ -320,25 +306,42 @@
     // collection not found
     TRI_V8_THROW_EXCEPTION(TRI_ERROR_ARANGO_COLLECTION_NOT_FOUND);
   }
-  edgeCollectionCId = col->_cid;
+
   if (trx.orderBarrier(trx.trxCollection(col->_cid)) == nullptr) {
     TRI_V8_THROW_EXCEPTION_MEMORY();
   }
 
-  v8::Handle<v8::Value> result;
-  v8::Handle<v8::Array> documents;
-
+  TRI_document_collection_t* ecol = trx.trxCollection(col->_cid)->_collection->_collection;
+  CollectionNameResolver resolver1(vocbase);
+  CollectionNameResolver resolver2(vocbase);
+  SimpleEdgeExpander forwardExpander(TRI_EDGE_OUT, ecol, edgeCollectionName, resolver1);
+  SimpleEdgeExpander backwardExpander(TRI_EDGE_IN, ecol, edgeCollectionName, resolver2);
+
+  Traverser traverser(forwardExpander, backwardExpander);
+  unique_ptr<Traverser::Path> path(traverser.ShortestPath(startVertex, targetVertex));
+  if (path.get() == nullptr) {
+    res = trx.finish(res);
+    v8::EscapableHandleScope scope(isolate);
+    TRI_V8_RETURN(scope.Escape<v8::Value>(v8::Object::New(isolate)));
+  }
+  auto result = pathIdsToV8(isolate, *path);
+  res = trx.finish(res);
+
+  TRI_V8_RETURN(result);
+
+  /*
   // This is how to get the data out of the collections!
   // Vertices
   TRI_doc_mptr_copy_t document;
   res = trx.readSingle(trx.trxCollection(vertexCollectionCId), &document, key.get());
 
   // Edges TRI_EDGE_OUT is hardcoded
-  TRI_document_collection_t* ecol = trx.trxCollection(edgeCollectionCId)->_collection->_collection;
   std::vector<TRI_doc_mptr_copy_t>&& edges = TRI_LookupEdgesDocumentCollection(ecol, TRI_EDGE_OUT, vertexCollectionCId, key.get());
+  */
 
   // Add Dijkstra here
 
+  /*
   // Now build up the result use Subtransactions for each used collection
   if (res == TRI_ERROR_NO_ERROR) {
     {
@@ -393,9 +396,5 @@
       res = subtrx2.finish(res);
     }
   } 
-  res = trx.finish(res);
-
-  // Not yet correct. Needs to build an object first.
-  // TRI_V8_RETURN(result);
-  TRI_V8_RETURN(documents);
+  */
 }