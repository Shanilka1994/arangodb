--- conflicted
+++ resolved
@@ -75,12 +75,8 @@
       << _slaveID << "), time("
       << TRI_microtime() - _startTime << ")";
   } else {
-<<<<<<< HEAD
-    if (!_agent->isStopping()) {
-=======
     if (_agent == nullptr || !_agent->isStopping()) {
       // Do not warn if we are already shutting down:
->>>>>>> fe13b28a
       LOG_TOPIC(WARN, Logger::AGENCY) 
         << "Got bad callback from AppendEntriesRPC: "
         << "comm_status(" << res->status
