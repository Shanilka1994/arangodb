--- conflicted
+++ resolved
@@ -764,11 +764,6 @@
               }
             }
             if (needed) {
-<<<<<<< HEAD
-              LOG_TOPIC(TRACE, Logger::AGENCY)
-                << "Sending empty appendEntriesRPC to follower " << followerId;
-=======
->>>>>>> d1da2531
               _agent->sendEmptyAppendEntriesRPC(followerId);
             }
           }
