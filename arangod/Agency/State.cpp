////////////////////////////////////////////////////////////////////////////////
/// DISCLAIMER
///
/// Copyright 2014-2016 ArangoDB GmbH, Cologne, Germany
/// Copyright 2004-2014 triAGENS GmbH, Cologne, Germany
///
/// Licensed under the Apache License, Version 2.0 (the "License");
/// you may not use this file except in compliance with the License.
/// You may obtain a copy of the License at
///
///     http://www.apache.org/licenses/LICENSE-2.0
///
/// Unless required by applicable law or agreed to in writing, software
/// distributed under the License is distributed on an "AS IS" BASIS,
/// WITHOUT ARRANTIES OR CONDITIONS OF ANY KIND, either express or implied.
/// See the License for the specific language governing permissions and
/// limitations under the License.
///
/// Copyright holder is ArangoDB GmbH, Cologne, Germany
///
/// @author Kaveh Vahedipour
////////////////////////////////////////////////////////////////////////////////

#include "State.h"

#include <velocypack/Buffer.h>
#include <velocypack/Slice.h>
#include <velocypack/velocypack-aliases.h>

#include <chrono>
#include <iomanip>
#include <sstream>
#include <thread>

#include <boost/uuid/uuid.hpp>
#include <boost/uuid/uuid_generators.hpp>
#include <boost/uuid/uuid_io.hpp>

#include "Agency/Agent.h"
#include "Aql/Query.h"
#include "Aql/QueryRegistry.h"
#include "Basics/StaticStrings.h"
#include "Basics/VelocyPackHelper.h"
#include "RestServer/QueryRegistryFeature.h"
#include "Transaction/StandaloneContext.h"
#include "Transaction/UserTransaction.h"
#include "Utils/OperationOptions.h"
#include "Utils/OperationResult.h"
#include "Utils/SingleCollectionTransaction.h"
#include "VocBase/LogicalCollection.h"
#include "VocBase/vocbase.h"

using namespace arangodb;
using namespace arangodb::application_features;
using namespace arangodb::aql;
using namespace arangodb::consensus;
using namespace arangodb::velocypack;
using namespace arangodb::rest;

/// Construct with endpoint
State::State(std::string const& endpoint)
    : _agent(nullptr),
      _vocbase(nullptr),
      _collectionsChecked(false),
      _collectionsLoaded(false),
      _queryRegistry(nullptr),
      _cur(0) {}

/// Default dtor
State::~State() {}

inline static std::string timestamp() {
  std::time_t t = std::time(nullptr);
  char mbstr[100];
  return
    std::strftime(
      mbstr, sizeof(mbstr), "%Y-%m-%d %H:%M:%S %Z", std::localtime(&t)) ?
    std::string(mbstr) : std::string();
}

inline static std::string stringify(index_t index) {
  std::ostringstream i_str;
  i_str << std::setw(20) << std::setfill('0') << index;
  return i_str.str();
}

/// Persist one entry
bool State::persist(index_t index, term_t term,
                    arangodb::velocypack::Slice const& entry,
                    std::string const& clientId) const {

  LOG_TOPIC(TRACE, Logger::AGENCY) << "persist index=" << index
    << " term=" << term << " entry: " << entry.toJson();

  Builder body;
  {
    VPackObjectBuilder b(&body);
    body.add("_key", Value(stringify(index)));
    body.add("term", Value(term));
    body.add("request", entry);
    body.add("clientId", Value(clientId));
    body.add("timestamp", Value(timestamp()));
  }

  TRI_ASSERT(_vocbase != nullptr);
  auto transactionContext =
    std::make_shared<transaction::StandaloneContext>(_vocbase);
  SingleCollectionTransaction trx(
    transactionContext, "log", AccessMode::Type::WRITE);

  trx.addHint(transaction::Hints::Hint::SINGLE_OPERATION);
  Result res = trx.begin();
  if (!res.ok()) {
    THROW_ARANGO_EXCEPTION(res);
  }

  OperationResult result;
  try {
    result = trx.insert("log", body.slice(), _options);
  } catch (std::exception const& e) {
    LOG_TOPIC(ERR, Logger::AGENCY)
      << "Failed to persist log entry:" << e.what();
    return false;
  }

  res = trx.finish(result.code);

  LOG_TOPIC(TRACE, Logger::AGENCY) << "persist done index=" << index
    << " term=" << term << " entry: " << entry.toJson() << " ok:" << res.ok();

  return res.ok();
}


/// Persist one entry
bool State::persistconf(
  index_t index, term_t term, arangodb::velocypack::Slice const& entry,
  std::string const& clientId) const {
  
  LOG_TOPIC(TRACE, Logger::AGENCY)
    << "persist configuration index=" << index << " term=" << term
    << " entry: " << entry.toJson();
  
  // The conventional log entry-------------------------------------------------
  Builder log;
  { VPackObjectBuilder b(&log);
    log.add("_key", Value(stringify(index)));
    log.add("term", Value(term));
    log.add("request", entry);
    log.add("clientId", Value(clientId));
    log.add("timestamp", Value(timestamp())); }
  
  // The new configuration to be persisted.-------------------------------------
  // Actual agent's configuration is changed after successful persistence.
  auto config = entry.valueAt(0);
  auto const myId = _agent->id();
  Builder builder;
  if (config.get("id").copyString() != myId) {
    { VPackObjectBuilder b(&builder);
      for (auto const& i : VPackObjectIterator(config)) {
        auto key = i.key.copyString();
        if (key == "endpoint") {
          builder.add(key, VPackValue(_agent->endpoint()));
        } else if (key == "id") {
          builder.add(key, VPackValue(myId));
        } else {
          builder.add(key, i.value);
        }
      }}
    config = builder.slice();
  }
  
  Builder configuration;
  { VPackObjectBuilder b(&configuration);
    configuration.add("_key", VPackValue("0"));
    configuration.add("cfg", config);}
  
  // Multi docment transaction for log entry and configuration replacement -----
  TRI_ASSERT(_vocbase != nullptr);
  auto transactionContext =
    std::make_shared<transaction::StandaloneContext>(_vocbase);
  
  transaction::UserTransaction trx(
    transactionContext, {}, {"log", "configuration"}, {});
  
  Result res = trx.begin();
  if (!res.ok()) {
    THROW_ARANGO_EXCEPTION(res);
  }
  
  OperationResult logResult, confResult;
  try {
    logResult = trx.insert("log", log.slice(), _options);
    confResult = trx.replace("configuration", configuration.slice(), _options);
  } catch (std::exception const& e) {
    LOG_TOPIC(ERR, Logger::AGENCY) << "Failed to persist log entry:" << e.what();
    return false;
  }
  
  res = trx.finish(confResult.code);
  
  // Successful persistence affects local configuration ------------------------
  if (res.ok()) {
    _agent->updateConfiguration(config);
  }
  
  LOG_TOPIC(TRACE, Logger::AGENCY)
    << "persist done index=" << index << " term=" << term << " entry: "
    << entry.toJson() << " ok:" << res.ok();
  
  return res.ok();
  
}


/// Log transaction (leader)
std::vector<index_t> State::log(query_t const& transactions,
                                std::vector<apply_ret_t> const& applicable,
                                term_t term) {

  std::vector<index_t> idx(applicable.size());
  size_t j = 0;
  auto const& slice = transactions->slice();

  if (!slice.isArray()) {
    THROW_ARANGO_EXCEPTION_MESSAGE(
      30000, "Agency syntax requires array of transactions [[<queries>]]");
  }

  TRI_ASSERT(slice.length() == applicable.size());
  MUTEX_LOCKER(mutexLocker, _logLock); 
  
  TRI_ASSERT(!_log.empty()); // log must never be empty
  
  for (auto const& i : VPackArrayIterator(slice)) {

    if (!i.isArray()) {
      THROW_ARANGO_EXCEPTION_MESSAGE(
        30000,
        "Transaction syntax is [{<operations>}, {<preconditions>}, \"clientId\"]"
        );
    }
    
    if (applicable[j] == 0) {
      std::string clientId((i.length()==3) ? i[2].copyString() : "");
      auto transaction = i[0];
      TRI_ASSERT(transaction.isObject());
      TRI_ASSERT(transaction.length() > 0);
      size_t pos = transaction.keyAt(0).copyString().find(RECONFIGURE);
      idx[j] =
        logNonBlocking(
          _log.back().index+1, transaction, term, clientId, true,
          pos != std::string::npos && (pos == 0 || pos == 1));
    }
    ++j;
    
  }
  
  return idx;
  
}


index_t State::log(velocypack::Slice const& slice, term_t term,
                   std::string const& clientId) {
  MUTEX_LOCKER(mutexLocker, _logLock);  // log entries must stay in order
  return logNonBlocking(_log.back().index+1, slice, term, clientId, true);
}


/// Log transaction (leader)
index_t State::logNonBlocking(
  index_t idx, velocypack::Slice const& slice, term_t term,
  std::string const& clientId, bool leading, bool reconfiguration) {

  _logLock.assertLockedByCurrentThread();

  TRI_ASSERT(!_log.empty()); // log must not ever be empty

  auto buf = std::make_shared<Buffer<uint8_t>>();
  
  buf->append((char const*)slice.begin(), slice.byteSize());

  bool success;
  if (reconfiguration) {
    success = persistconf(idx, term, slice, clientId);
  } else {
    success = persist(idx, term, slice, clientId);
  }
  
  if (!success) {         // log to disk or die
    if (leading) {
      LOG_TOPIC(FATAL, Logger::AGENCY)
        << "RAFT leader fails to persist log entries!";
      FATAL_ERROR_EXIT();
    } else {
      LOG_TOPIC(ERR, Logger::AGENCY)
        << "RAFT follower fails to persist log entries!";
      return 0;
    }
  }

  try {
    _log.push_back(log_t(idx, term, buf, clientId));  // log to RAM or die
  } catch (std::bad_alloc const&) {
    if (leading) {
      LOG_TOPIC(FATAL, Logger::AGENCY)
        << "RAFT leader fails to allocate volatile log entries!";
      FATAL_ERROR_EXIT();
    } else {
      LOG_TOPIC(ERR, Logger::AGENCY)
        << "RAFT follower fails to allocate volatile log entries!";
      return 0;
    }
  }

  if (leading) {
    try {
      _clientIdLookupTable.emplace(            // keep track of client or die
        std::pair<std::string, index_t>(clientId, idx));
    } catch (...) {
      LOG_TOPIC(FATAL, Logger::AGENCY)
        << "RAFT leader fails to expand client lookup table!";
      FATAL_ERROR_EXIT();
    } 
  }
  
  return _log.back().index;
  
}

/// Log transactions (follower)
<<<<<<< HEAD
index_t State::log(query_t const& transactions, size_t ndups) {
  
  VPackSlice slices = transactions->slice();
  TRI_ASSERT(slices.isArray());
=======
index_t State::log(query_t const& transactions, bool gotSnapshot) {
>>>>>>> fbfd3491

  VPackSlice slices = transactions->slice();
  size_t nqs = slices.length();
<<<<<<< HEAD
  TRI_ASSERT(nqs > ndups);
=======

  MUTEX_LOCKER(logLock, _logLock);
>>>>>>> fbfd3491

  size_t ndups = removeConflicts(transactions, gotSnapshot);

  if (nqs > ndups) {
    VPackSlice slices = transactions->slice();
    TRI_ASSERT(slices.isArray());
    size_t nqs = slices.length();
    std::string clientId;

<<<<<<< HEAD
    auto query = slice.get("query");
    TRI_ASSERT(query.isObject());
    TRI_ASSERT(query.length() > 0);

    auto term = slice.get("term").getUInt();
    auto clientId = slice.get("clientId").copyString();
    auto index = slice.get("index").getUInt();
    
    bool reconfiguration =
      query.keyAt(0).copyString().compare(0, RECONFIGURE.size(), RECONFIGURE) == 0;

    // first to disk
    if (logNonBlocking(index, query, term, clientId, false, reconfiguration)==0) {
      break;
    }
    
  }
  
=======
    for (size_t i = ndups; i < nqs; ++i) {

      VPackSlice const& slice = slices[i];
      // first to disk
      if (logNonBlocking(
            slice.get("index").getUInt(), slice.get("query"),
            slice.get("term").getUInt(), slice.get("clientId").copyString())==0) {
        break;
      }
    }
  }
>>>>>>> fbfd3491
  return _log.empty() ? 0 : _log.back().index;
}

size_t State::removeConflicts(query_t const& transactions,  bool gotSnapshot) { 
  // Under MUTEX in Agent
  // Note that this will ignore a possible snapshot in the first position!
  // This looks through the transactions and skips over those that are
  // already present (or even already compacted). As soon as we find one
  // for which the new term is higher than the locally stored term, we erase
  // the locally stored log from that position and return, such that we
  // can append from this point on the new stuff. If our log is behind,
  // we might find a position at which we do not yet have log entries,
  // in which case we return and let others update our log.
  VPackSlice slices = transactions->slice();
  TRI_ASSERT(slices.isArray());
  size_t ndups = gotSnapshot ? 1 : 0;

  LOG_TOPIC(TRACE, Logger::AGENCY) << "removeConflicts " << slices.toJson();
  try {

    index_t lastIndex = (!_log.empty()) ? _log.back().index : 0; 

    while (ndups < slices.length()) {
      VPackSlice slice = slices[ndups];
      index_t idx = slice.get("index").getUInt();
      if (idx > lastIndex) {
        LOG_TOPIC(TRACE, Logger::AGENCY) << "removeConflicts "
          << idx << " > " << lastIndex << " break.";
        break;
      }
      term_t trm = slice.get("term").getUInt();
      if (idx < _cur) { // already compacted, treat as equal
        ++ndups;
        continue;
      }
      size_t pos = idx - _cur;  // position in _log
      TRI_ASSERT(pos < _log.size());
      if (idx == _log.at(pos).index && trm != _log.at(pos).term) {
        // Found an outdated entry, remove everything from here in our local
        // log:
        LOG_TOPIC(DEBUG, Logger::AGENCY)
            << "Removing " << _log.size() - pos
            << " entries from log starting with " << idx
            << "==" << _log.at(pos).index << " and " << trm << "="
            << _log.at(pos).term;

        // persisted logs
        std::string const aql(std::string("FOR l IN log FILTER l._key >= '") + 
                              stringify(idx) + "' REMOVE l IN log");

        auto bindVars = std::make_shared<VPackBuilder>();
        bindVars->openObject();
        bindVars->close();

        arangodb::aql::Query query(
          false, _vocbase, aql::QueryString(aql), bindVars, nullptr,
          arangodb::aql::PART_MAIN);

        auto queryResult = query.execute(_queryRegistry);

        if (queryResult.code != TRI_ERROR_NO_ERROR) {
          THROW_ARANGO_EXCEPTION_MESSAGE(queryResult.code,
                                         queryResult.details);
        }

        // volatile logs
        _log.erase(_log.begin() + pos, _log.end());
            
        LOG_TOPIC(TRACE, Logger::AGENCY)
          << "removeConflicts done: ndups=" << ndups << " first log entry: "
          << _log.front().index << " last log entry: " << _log.back().index;
        break;
      } else {
        ++ndups;
      }
    }
  } catch (std::exception const& e) {
    LOG_TOPIC(DEBUG, Logger::AGENCY) << e.what() << " " << __FILE__
                                     << __LINE__;
  }

  return ndups;
}

/// Get log entries from indices "start" to "end"
std::vector<log_t> State::get(index_t start, index_t end) const {
  
  std::vector<log_t> entries;
  MUTEX_LOCKER(mutexLocker, _logLock); // Cannot be read lock (Compaction)

  if (_log.empty()) {
    return entries;
  }

  // start must be greater than or equal to the lowest index
  // and smaller than or equal to the largest index
  if (start < _log[0].index) {
    start = _log.front().index;
  } else if (start > _log.back().index) {
    start = _log.back().index;
  }

  // end must be greater than or equal to start
  // and smaller than or equal to the largest index
  if (end <= start) {
    end = start;
  } else if (
    end == (std::numeric_limits<uint64_t>::max)() || end > _log.back().index) {
    end = _log.back().index;
  }

  // subtract offset _cur
  start -= _cur;
  end -= (_cur-1);

  for (size_t i = start; i < end; ++i) {
    entries.push_back(_log[i]);
  }

  return entries;
}

/// Get log entries from indices "start" to "end"
/// Throws std::out_of_range exception
log_t State::at(index_t index) const {

  MUTEX_LOCKER(mutexLocker, _logLock); // Cannot be read lock (Compaction)

  
  if (_cur > index) {
    std::string excMessage = 
      std::string(
        "Access before the start of the log deque: (first, requested): (") +
      std::to_string(_cur) + ", " + std::to_string(index);
    LOG_TOPIC(DEBUG, Logger::AGENCY) << excMessage;
    throw std::out_of_range(excMessage);
  }
  
  auto pos = index - _cur;
  if (pos > _log.size()) {
    std::string excMessage = 
      std::string(
        "Access beyond the end of the log deque: (last, requested): (") +
      std::to_string(_cur+_log.size()) + ", " + std::to_string(index);
    LOG_TOPIC(DEBUG, Logger::AGENCY) << excMessage;
    throw std::out_of_range(excMessage);
  }

  return _log[pos];

}


/// Check for a log entry, returns 0, if the log does not contain an entry
/// with index `index`, 1, if it does contain one with term `term` and
/// -1, if it does contain one with another term than `term`:
int State::checkLog(index_t index, term_t term) const {

  MUTEX_LOCKER(mutexLocker, _logLock); // Cannot be read lock (Compaction)

  // Catch exceptions and avoid overflow:
  if (index < _cur || index - _cur > _log.size()) {
    return 0;
  }

  try {
    return _log.at(index-_cur).term == term ? 1 : -1;
  } catch (...) {}

  return 0;
}

/// Have log with specified index and term
bool State::has(index_t index, term_t term) const {

  MUTEX_LOCKER(mutexLocker, _logLock); // Cannot be read lock (Compaction)

  // Catch exceptions and avoid overflow:
  if (index < _cur || index - _cur > _log.size()) {
    return false;
  }

  try {
    return _log.at(index-_cur).term == term;
  } catch (...) {}

  return false;
  
}


/// Get vector of past transaction from 'start' to 'end'
VPackBuilder State::slices(index_t start,
                           index_t end) const {
  VPackBuilder slices;
  slices.openArray();

  MUTEX_LOCKER(mutexLocker, _logLock); // Cannot be read lock (Compaction)

  if (!_log.empty()) {
    if (start < _log.front().index) {  // no start specified
      start = _log.front().index;
    }

    if (start > _log.back().index) {  // no end specified
      slices.close();
      return slices;
    }

    if (end == (std::numeric_limits<uint64_t>::max)() ||
        end > _log.back().index) {
      end = _log.back().index;
    }

    for (size_t i = start - _cur; i <= end - _cur; ++i) {
      try {
        slices.add(VPackSlice(_log.at(i).entry->data()));
      } catch (std::exception const&) {
        break;
      }
    }
  }

  mutexLocker.unlock();

  slices.close();

  return slices;
}

/// Get log entry by log index, copy entry because we do no longer have the
/// lock after the return
log_t State::operator[](index_t index) const {
  MUTEX_LOCKER(mutexLocker, _logLock);  // Cannot be read lock (Compaction)
  TRI_ASSERT(index - _cur < _log.size());
  return _log.at(index - _cur);
}

/// Get last log entry, copy entry because we do no longer have the lock
/// after the return
log_t State::lastLog() const {
  MUTEX_LOCKER(mutexLocker, _logLock);  // Cannot be read lock (Compaction)
  TRI_ASSERT(!_log.empty());
  return _log.back();  
}
  
/// Configure with agent
bool State::configure(Agent* agent) {
  _agent = agent;
  _collectionsChecked = false;
  return true;
}

/// Check if collections exist otherwise create them
bool State::checkCollections() {
  if (!_collectionsChecked) {
    _collectionsChecked = checkCollection("log") && checkCollection("election");
  }
  return _collectionsChecked;
}

/// Create agency collections
bool State::createCollections() {
  if (!_collectionsChecked) {
    return (createCollection("log") && createCollection("election") &&
            createCollection("compact"));
  }
  return _collectionsChecked;
}

/// Check collection by name
bool State::checkCollection(std::string const& name) {
  if (!_collectionsChecked) {
    return (_vocbase->lookupCollection(name) != nullptr);
  }
  return true;
}

/// Create collection by name
bool State::createCollection(std::string const& name) {
  Builder body;
  { VPackObjectBuilder b(&body);
    body.add("type", VPackValue(static_cast<int>(TRI_COL_TYPE_DOCUMENT))); 
    body.add("name", VPackValue(name));
    body.add("isSystem", VPackValue(LogicalCollection::IsSystemName(name)));
  }

  arangodb::LogicalCollection const* collection =
      _vocbase->createCollection(body.slice());

  if (collection == nullptr) {
    THROW_ARANGO_EXCEPTION_MESSAGE(TRI_errno(), "cannot create collection");
  }

  return true;
}

/// Load collections
bool State::loadCollections(TRI_vocbase_t* vocbase,
                            QueryRegistry* queryRegistry, bool waitForSync) {

  _vocbase = vocbase;
  _queryRegistry = queryRegistry;

  TRI_ASSERT(_vocbase != nullptr);

  _options.waitForSync = waitForSync;
  _options.silent = true;

  if (loadPersisted()) {
    MUTEX_LOCKER(logLock, _logLock);
    if (_log.empty()) {
      std::shared_ptr<Buffer<uint8_t>> buf =
          std::make_shared<Buffer<uint8_t>>();
      VPackSlice value = arangodb::basics::VelocyPackHelper::EmptyObjectValue();
      buf->append(value.startAs<char const>(), value.byteSize());
      _log.push_back(
        log_t(index_t(0), term_t(0), buf, std::string()));
      persist(0, 0, value, std::string());
    }
    return true;
  }

  return false;
}

/// Load actually persisted collections
bool State::loadPersisted() {
  TRI_ASSERT(_vocbase != nullptr);

  if (!checkCollection("configuration")) {
    createCollection("configuration");
  }

  loadOrPersistConfiguration();

  if (checkCollection("log") && checkCollection("compact")) {
      bool lc = loadCompacted();
      bool lr = loadRemaining();
        return (lc && lr);
  }

  LOG_TOPIC(DEBUG, Logger::AGENCY) << "Couldn't find persisted log";
  createCollections();

  return true;
}

/// @brief load a compacted snapshot, returns true if successfull and false
/// otherwise. In case of success store and index are modified. The store
/// is reset to the state after log index `index` has been applied. Sets
/// `index` to 0 if there is no compacted snapshot.
bool State::loadLastCompactedSnapshot(Store& store, index_t& index,
                                      term_t& term) {
  auto bindVars = std::make_shared<VPackBuilder>();
  bindVars->openObject();
  bindVars->close();
 
  std::string const aql(
      std::string("FOR c IN compact SORT c._key DESC LIMIT 1 RETURN c"));
  arangodb::aql::Query query(false, _vocbase, aql::QueryString(aql), bindVars,
                             nullptr, arangodb::aql::PART_MAIN);

  auto queryResult = query.execute(QueryRegistryFeature::QUERY_REGISTRY);

  if (queryResult.code != TRI_ERROR_NO_ERROR) {
    THROW_ARANGO_EXCEPTION_MESSAGE(queryResult.code, queryResult.details);
  }

  VPackSlice result = queryResult.result->slice();
  
  if (result.isArray()) {
    if (result.length() == 1) {
      VPackSlice i = result[0];
      VPackSlice ii = i.resolveExternals();
      try {
        store = ii.get("readDB");
        index = basics::StringUtils::uint64(ii.get("_key").copyString());
        term = ii.get("term").getNumber<uint64_t>();
        return true;
      } catch (std::exception const& e) {
        LOG_TOPIC(ERR, Logger::AGENCY) << e.what() << " " << __FILE__
                                       << __LINE__;
      }
    } else if (result.length() == 0) {
      // No compaction snapshot yet
      index = 0;
      term = 0;
      return true;
    }
  } else {
    // We should never be here! Just die!
    LOG_TOPIC(FATAL, Logger::AGENCY)
      << "Error retrieving last persisted compaction. The result was not an Array";
    FATAL_ERROR_EXIT();
  }

  return false;
}

/// Load compaction collection
bool State::loadCompacted() {
  auto bindVars = std::make_shared<VPackBuilder>();
  bindVars->openObject();
  bindVars->close();

  std::string const aql(
      std::string("FOR c IN compact SORT c._key DESC LIMIT 1 RETURN c"));
  arangodb::aql::Query query(false, _vocbase, aql::QueryString(aql), bindVars,
                             nullptr, arangodb::aql::PART_MAIN);

  auto queryResult = query.execute(QueryRegistryFeature::QUERY_REGISTRY);

  if (queryResult.code != TRI_ERROR_NO_ERROR) {
    THROW_ARANGO_EXCEPTION_MESSAGE(queryResult.code, queryResult.details);
  }

  VPackSlice result = queryResult.result->slice();

  MUTEX_LOCKER(logLock, _logLock);

  if (result.isArray() && result.length()) {
    for (auto const& i : VPackArrayIterator(result)) {
      auto ii = i.resolveExternals();
      buffer_t tmp = std::make_shared<arangodb::velocypack::Buffer<uint8_t>>();
      (*_agent) = ii;
      try {
        _cur = basics::StringUtils::uint64(ii.get("_key").copyString());
      } catch (std::exception const& e) {
        LOG_TOPIC(ERR, Logger::AGENCY) << e.what() << " " << __FILE__
                                       << __LINE__;
      }
    }
  }

  // We can be sure that every compacted snapshot only contains index entries
  // that have been written and agreed upon by an absolute majority of agents.
  if (!_log.empty()) {
    index_t lastIndex = _log.back().index;
    
    logLock.unlock();
    _agent->lastCommitted(lastIndex);
  }

  return true;
}


/// Load persisted configuration
bool State::loadOrPersistConfiguration() {
  auto bindVars = std::make_shared<VPackBuilder>();
  bindVars->openObject();
  bindVars->close();

  std::string const aql(
      std::string("FOR c in configuration FILTER c._key==\"0\" RETURN c.cfg"));

  arangodb::aql::Query query(false, _vocbase, aql::QueryString(aql), bindVars,
                             nullptr, arangodb::aql::PART_MAIN);

  auto queryResult = query.execute(QueryRegistryFeature::QUERY_REGISTRY);

  if (queryResult.code != TRI_ERROR_NO_ERROR) {
    THROW_ARANGO_EXCEPTION_MESSAGE(queryResult.code, queryResult.details);
  }

  VPackSlice result = queryResult.result->slice();

  if (result.isArray() &&
      result.length()) {  // We already have a persisted conf

    try {
      LOG_TOPIC(DEBUG, Logger::AGENCY)
        << "Merging configuration " << result[0].resolveExternals().toJson();
      _agent->mergeConfiguration(result[0].resolveExternals());
      
    } catch (std::exception const& e) {
      LOG_TOPIC(ERR, Logger::AGENCY)
          << "Failed to merge persisted configuration into runtime "
             "configuration: "
          << e.what();
      FATAL_ERROR_EXIT();
    }

  } else {  // Fresh start

    MUTEX_LOCKER(guard, _configurationWriteLock);

    LOG_TOPIC(DEBUG, Logger::AGENCY) << "New agency!";

    TRI_ASSERT(_agent != nullptr);
    _agent->id(to_string(boost::uuids::random_generator()()));

    auto transactionContext =
        std::make_shared<transaction::StandaloneContext>(_vocbase);
    SingleCollectionTransaction trx(
      transactionContext, "configuration", AccessMode::Type::WRITE);

    Result res = trx.begin();
    OperationResult result;

    if (!res.ok()) {
      THROW_ARANGO_EXCEPTION(res);
    }

    Builder doc;
    { VPackObjectBuilder d(&doc);
      doc.add("_key", VPackValue("0"));
      doc.add("cfg", _agent->config().toBuilder()->slice()); }

    try {
      result = trx.insert("configuration", doc.slice(), _options);
    } catch (std::exception const& e) {
      LOG_TOPIC(ERR, Logger::AGENCY)
        << "Failed to persist configuration entry:" << e.what();
      FATAL_ERROR_EXIT();
    }

    res = trx.finish(result.code);

    return res.ok();
  }

  return true;
}

/// Load beyond last compaction
bool State::loadRemaining() {
  auto bindVars = std::make_shared<VPackBuilder>();
  bindVars->openObject();
  bindVars->close();

  std::string const aql(std::string("FOR l IN log SORT l._key RETURN l"));
  arangodb::aql::Query query(false, _vocbase, aql::QueryString(aql), bindVars,
                             nullptr, arangodb::aql::PART_MAIN);

  auto queryResult = query.execute(QueryRegistryFeature::QUERY_REGISTRY);
      
  if (queryResult.code != TRI_ERROR_NO_ERROR) {
    THROW_ARANGO_EXCEPTION_MESSAGE(queryResult.code, queryResult.details);
  }
      
  auto result = queryResult.result->slice();

  {
    MUTEX_LOCKER(logLock, _logLock);
    if (result.isArray()) {
      
      _log.clear();
      std::string clientId;
      for (auto const& i : VPackArrayIterator(result)) {

        buffer_t tmp = std::make_shared<arangodb::velocypack::Buffer<uint8_t>>();

        auto ii = i.resolveExternals();
        auto req = ii.get("request");
        tmp->append(req.startAs<char const>(), req.byteSize());

        clientId = req.hasKey("clientId") ?
          req.get("clientId").copyString() : std::string();

        try {
          _log.push_back(
            log_t(
              basics::StringUtils::uint64(
                ii.get(StaticStrings::KeyString).copyString()),
              ii.get("term").getNumber<uint64_t>(), tmp, clientId));
        } catch (std::exception const& e) {
          LOG_TOPIC(ERR, Logger::AGENCY)
            << "Failed to convert " +
            ii.get(StaticStrings::KeyString).copyString() +
            " to integer."
            << e.what();
        }
      }
    }
    TRI_ASSERT(!_log.empty());
  }

  return true;
}

/// Find entry by index and term
bool State::find(index_t prevIndex, term_t prevTerm) {
  MUTEX_LOCKER(mutexLocker, _logLock);
  if (prevIndex > _log.size()) {
    return false;
  }
  return _log.at(prevIndex).term == prevTerm;
}

/// Log compaction
bool State::compact(index_t cind) {
  // We need to compute the state at index cind and 
  //   cind <= _lastAppliedIndex
  // and usually it is < because compactionKeepSize > 0. We start at the
  // latest compaction state and advance from there:
  Store snapshot(_agent, "snapshot");
  index_t index;
  term_t term;
  if (!loadLastCompactedSnapshot(snapshot, index, term)) {
    return false;
  }
  if (index > cind) {
    LOG_TOPIC(ERR, Logger::AGENCY)
      << "Strange, last compaction snapshot " << index << " is younger than "
      << "currently attempted snapshot " << cind;
    return false;
  } else if (index == cind) {
    return true;  // already have snapshot for this index
  } else {  // now we know index < cind
    // Apply log entries to snapshot up to and including index cind:
    MUTEX_LOCKER(mutexLocker, _agent->_compactionLock);
    
    auto logs = slices(index + 1, cind);
    log_t last = at(cind);
    snapshot.applyLogEntries(logs, cind, last.term,
        false  /* do not perform callbacks */);

    mutexLocker.unlock();

    if (!persistCompactionSnapshot(cind, last.term, snapshot)) {
      LOG_TOPIC(ERR, Logger::AGENCY)
        << "Could not persist compaction snapshot.";
      return false;
    }
  }

  // Now clean up old stuff which is included in the latest compaction snapshot:
  try {
    compactVolatile(cind);
    compactPersisted(cind);
    removeObsolete(cind);
  } catch (std::exception const& e) {
    LOG_TOPIC(ERR, Logger::AGENCY) << "Failed to compact persisted store.";
    LOG_TOPIC(ERR, Logger::AGENCY) << e.what();
  }
  return true;
}

/// Compact volatile state
bool State::compactVolatile(index_t cind) {
  // Note that we intentionally keep the index cind although it is, strictly
  // speaking, no longer necessary. This is to make sure that _log does not
  // become empty! DO NOT CHANGE! This is used elsewhere in the code!
  MUTEX_LOCKER(mutexLocker, _logLock);
  if (!_log.empty() && cind > _cur && cind - _cur < _log.size()) {
    _log.erase(_log.begin(), _log.begin() + (cind - _cur));
    TRI_ASSERT(_log.begin()->index == cind);
    _cur = _log.begin()->index;
  }
  return true;
}

/// Compact persisted state
bool State::compactPersisted(index_t cind) {
  // Note that we intentionally keep the index cind although it is, strictly
  // speaking, no longer necessary. This is to make sure that _log does not
  // become empty! DO NOT CHANGE! This is used elsewhere in the code!
  auto bindVars = std::make_shared<VPackBuilder>();
  bindVars->openObject();
  bindVars->close();

  std::stringstream i_str;
  i_str << std::setw(20) << std::setfill('0') << cind;

  std::string const aql(std::string("FOR l IN log FILTER l._key < \"") +
                        i_str.str() + "\" REMOVE l IN log");

  arangodb::aql::Query query(false, _vocbase, aql::QueryString(aql), bindVars,
                             nullptr, arangodb::aql::PART_MAIN);

  auto queryResult = query.execute(QueryRegistryFeature::QUERY_REGISTRY);

  if (queryResult.code != TRI_ERROR_NO_ERROR) {
    THROW_ARANGO_EXCEPTION_MESSAGE(queryResult.code, queryResult.details);
  }

  return true;
}

/// Remove outdated compaction snapshots
bool State::removeObsolete(index_t cind) {
  if (cind > 3 * _agent->config().compactionStepSize()) {
    auto bindVars = std::make_shared<VPackBuilder>();
    bindVars->openObject();
    bindVars->close();

    std::stringstream i_str;
    i_str << std::setw(20) << std::setfill('0')
          << -3 * _agent->config().compactionStepSize() + cind;

    std::string const aql(std::string("FOR c IN compact FILTER c._key < \"") +
                          i_str.str() + "\" REMOVE c IN compact");

    arangodb::aql::Query query(false, _vocbase, aql::QueryString(aql),
                               bindVars, nullptr, arangodb::aql::PART_MAIN);

    auto queryResult = query.execute(QueryRegistryFeature::QUERY_REGISTRY);
    if (queryResult.code != TRI_ERROR_NO_ERROR) {
      THROW_ARANGO_EXCEPTION_MESSAGE(queryResult.code, queryResult.details);
    }
  }
  return true;
}


/// Persist the globally commited truth
bool State::persistReadDB(index_t cind) {
  if (checkCollection("compact")) {
    std::stringstream i_str;
    i_str << std::setw(20) << std::setfill('0') << cind;

    Builder store;
    { VPackObjectBuilder s(&store);
      store.add(VPackValue("readDB"));
      { VPackArrayBuilder a(&store);
        _agent->readDB().dumpToBuilder(store); }
      store.add("_key", VPackValue(i_str.str())); }

    TRI_ASSERT(_vocbase != nullptr);
    auto transactionContext =
        std::make_shared<transaction::StandaloneContext>(_vocbase);
    SingleCollectionTransaction trx(
      transactionContext, "compact", AccessMode::Type::WRITE);

    Result res = trx.begin();

    if (!res.ok()) {
      THROW_ARANGO_EXCEPTION(res);
    }

    auto result = trx.insert("compact", store.slice(), _options);
    res = trx.finish(result.code);

    return res.ok();
  }

  LOG_TOPIC(ERR, Logger::AGENCY) << "Failed to persist read DB for compaction!";
  return false;
}

/// Persist a compaction snapshot
bool State::persistCompactionSnapshot(index_t cind,
                                      arangodb::consensus::term_t term,
                                      arangodb::consensus::Store& snapshot) {
  if (checkCollection("compact")) {
    std::stringstream i_str;
    i_str << std::setw(20) << std::setfill('0') << cind;

    Builder store;
    { VPackObjectBuilder s(&store);
      store.add(VPackValue("readDB"));
      { VPackArrayBuilder a(&store);
        snapshot.dumpToBuilder(store); }
      store.add("term", VPackValue(static_cast<double>(term)));
      store.add("_key", VPackValue(i_str.str())); }

    TRI_ASSERT(_vocbase != nullptr);
    auto transactionContext =
        std::make_shared<transaction::StandaloneContext>(_vocbase);
    SingleCollectionTransaction trx(
      transactionContext, "compact", AccessMode::Type::WRITE);

    Result res = trx.begin();

    if (!res.ok()) {
      THROW_ARANGO_EXCEPTION(res);
    }

    auto result = trx.insert("compact", store.slice(), _options);
    res = trx.finish(result.code);

    return res.ok();
  }

  LOG_TOPIC(ERR, Logger::AGENCY) << "Failed to persist snapshot for compaction!";
  return false;
}

/// @brief restoreLogFromSnapshot, needed in the follower, this erases the
/// complete log and persists the given snapshot. After this operation, the
/// log is empty and something ought to be appended to it rather quickly.
bool State::restoreLogFromSnapshot(Store& snapshot,
                                   index_t index,
                                   term_t term) {
  MUTEX_LOCKER(locker, _logLock);
  if (!persistCompactionSnapshot(index, term, snapshot)) {
    LOG_TOPIC(ERR, Logger::AGENCY)
      << "Could not persist received log snapshot.";
    return false;
  }
  // Now we need to completely erase our log, both persisted and volatile:
  LOG_TOPIC(DEBUG, Logger::AGENCY)
      << "Removing complete log because of new snapshot.";

  // persisted logs
  std::string const aql(std::string("FOR l IN log REMOVE l IN log"));

  arangodb::aql::Query query(
    false, _vocbase, aql::QueryString(aql), nullptr, nullptr,
    arangodb::aql::PART_MAIN);

  auto queryResult = query.execute(_queryRegistry);

  // We ignore the result, in the worst case we have some log entries
  // too many.

  // volatile logs
  _log.clear();
  _cur = index;
  // This empty log should soon be rectified!
  return true;
}

void State::persistActiveAgents(query_t const& active, query_t const& pool) {
  TRI_ASSERT(_vocbase != nullptr);

  Builder builder;
  { VPackObjectBuilder guard(&builder);
    builder.add("_key", VPackValue("0"));
    builder.add(VPackValue("cfg"));
    { VPackObjectBuilder guard2(&builder);
      builder.add("active", active->slice());
      builder.add("pool", pool->slice());
    }
  }

  MUTEX_LOCKER(guard, _configurationWriteLock);

  auto transactionContext =
      std::make_shared<transaction::StandaloneContext>(_vocbase);
  SingleCollectionTransaction trx(
    transactionContext, "configuration", AccessMode::Type::WRITE);

  Result res = trx.begin();
  if (!res.ok()) {
    THROW_ARANGO_EXCEPTION(res);
  }

  auto result = trx.update("configuration", builder.slice(), _options);
  if (!result.successful()) {
    THROW_ARANGO_EXCEPTION_MESSAGE(result.code, result.errorMessage);
  }
  res = trx.finish(result.code);
  if (!res.ok()) {
    THROW_ARANGO_EXCEPTION_MESSAGE(res.errorNumber(), res.errorMessage());
  }
}

query_t State::allLogs() const {
  MUTEX_LOCKER(mutexLocker, _logLock);

  auto bindVars = std::make_shared<VPackBuilder>();
  { VPackObjectBuilder(bindVars.get()); }

  std::string const comp("FOR c IN compact SORT c._key RETURN c");
  std::string const logs("FOR l IN log SORT l._key RETURN l");

  arangodb::aql::Query compq(false, _vocbase, aql::QueryString(comp),
                             bindVars, nullptr, arangodb::aql::PART_MAIN);
  arangodb::aql::Query logsq(false, _vocbase, aql::QueryString(logs),
                             bindVars, nullptr, arangodb::aql::PART_MAIN);

  auto compqResult = compq.execute(QueryRegistryFeature::QUERY_REGISTRY);
  if (compqResult.code != TRI_ERROR_NO_ERROR) {
    THROW_ARANGO_EXCEPTION_MESSAGE(compqResult.code, compqResult.details);
  }
  auto logsqResult = logsq.execute(QueryRegistryFeature::QUERY_REGISTRY);
  if (logsqResult.code != TRI_ERROR_NO_ERROR) {
    THROW_ARANGO_EXCEPTION_MESSAGE(logsqResult.code, logsqResult.details);
  }

  auto everything = std::make_shared<VPackBuilder>();
  { VPackObjectBuilder(everything.get());
    try {
      everything->add("compact", compqResult.result->slice());
    } catch (std::exception const&) {
      LOG_TOPIC(ERR, Logger::AGENCY)
        << "Failed to assemble compaction part of everything package";
    }
    try{
      everything->add("logs", logsqResult.result->slice());
    } catch (std::exception const&) {
      LOG_TOPIC(ERR, Logger::AGENCY)
        << "Failed to assemble remaining part of everything package";
    }
  }
  return everything;

}

std::vector<std::vector<log_t>> State::inquire(query_t const& query) const {
  if (!query->slice().isArray()) {
      THROW_ARANGO_EXCEPTION_MESSAGE(
        20001, 
        std::string("Inquiry handles a list of string clientIds: [<clientId>] ")
        + ". We got " + query->toJson());
  }
  
  std::vector<std::vector<log_t>> result;
  size_t pos = 0;
  
  MUTEX_LOCKER(mutexLocker, _logLock); // Cannot be read lock (Compaction)
  for (auto const& i : VPackArrayIterator(query->slice())) {

    if (!i.isString()) {
      THROW_ARANGO_EXCEPTION_MESSAGE(
        210002, std::string("ClientIds must be strings. On position ")
        + std::to_string(pos) + " we got " + i.toJson());
    }

    std::vector<log_t> transactions;
    auto ret = _clientIdLookupTable.equal_range(i.copyString());
    for (auto it = ret.first; it != ret.second; ++it) {
      if (it->second < _log[0].index) {
        continue;
      }
      transactions.push_back(_log.at(it->second-_cur));
    }
    result.push_back(transactions);

    pos++;
  }

  return result;
}

// Index of last log entry
index_t State::lastIndex() const {
  MUTEX_LOCKER(mutexLocker, _logLock); 
  return (!_log.empty()) ? _log.back().index : 0; 
}
<|MERGE_RESOLUTION|>--- conflicted
+++ resolved
@@ -330,23 +330,12 @@
 }
 
 /// Log transactions (follower)
-<<<<<<< HEAD
-index_t State::log(query_t const& transactions, size_t ndups) {
-  
-  VPackSlice slices = transactions->slice();
-  TRI_ASSERT(slices.isArray());
-=======
 index_t State::log(query_t const& transactions, bool gotSnapshot) {
->>>>>>> fbfd3491
 
   VPackSlice slices = transactions->slice();
   size_t nqs = slices.length();
-<<<<<<< HEAD
-  TRI_ASSERT(nqs > ndups);
-=======
 
   MUTEX_LOCKER(logLock, _logLock);
->>>>>>> fbfd3491
 
   size_t ndups = removeConflicts(transactions, gotSnapshot);
 
@@ -356,26 +345,6 @@
     size_t nqs = slices.length();
     std::string clientId;
 
-<<<<<<< HEAD
-    auto query = slice.get("query");
-    TRI_ASSERT(query.isObject());
-    TRI_ASSERT(query.length() > 0);
-
-    auto term = slice.get("term").getUInt();
-    auto clientId = slice.get("clientId").copyString();
-    auto index = slice.get("index").getUInt();
-    
-    bool reconfiguration =
-      query.keyAt(0).copyString().compare(0, RECONFIGURE.size(), RECONFIGURE) == 0;
-
-    // first to disk
-    if (logNonBlocking(index, query, term, clientId, false, reconfiguration)==0) {
-      break;
-    }
-    
-  }
-  
-=======
     for (size_t i = ndups; i < nqs; ++i) {
 
       VPackSlice const& slice = slices[i];
@@ -387,7 +356,7 @@
       }
     }
   }
->>>>>>> fbfd3491
+
   return _log.empty() ? 0 : _log.back().index;
 }
 
