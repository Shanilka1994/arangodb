////////////////////////////////////////////////////////////////////////////////
/// DISCLAIMER
///
/// Copyright 2014-2016 ArangoDB GmbH, Cologne, Germany
/// Copyright 2004-2014 triAGENS GmbH, Cologne, Germany
///
/// Licensed under the Apache License, Version 2.0 (the "License");
/// you may not use this file except in compliance with the License.
/// You may obtain a copy of the License at
///
///     http://www.apache.org/licenses/LICENSE-2.0
///
/// Unless required by applicable law or agreed to in writing, software
/// distributed under the License is distributed on an "AS IS" BASIS,
/// WITHOUT WARRANTIES OR CONDITIONS OF ANY KIND, either express or implied.
/// See the License for the specific language governing permissions and
/// limitations under the License.
///
/// Copyright holder is ArangoDB GmbH, Cologne, Germany
///
/// @author Dr. Frank Celler
////////////////////////////////////////////////////////////////////////////////

#include "SchedulerFeature.h"

#ifdef _WIN32
#include <stdio.h>
#include <windows.h>
#endif

#include "ApplicationFeatures/ApplicationServer.h"
#include "Basics/ArangoGlobalContext.h"
#include "Logger/LogAppender.h"
#include "Logger/Logger.h"
#include "ProgramOptions/ProgramOptions.h"
#include "ProgramOptions/Section.h"
#include "RestServer/ServerFeature.h"
#include "Scheduler/Scheduler.h"
#include "V8Server/V8DealerFeature.h"
#include "V8Server/v8-dispatcher.h"

#include <chrono>
#include <thread>

using namespace arangodb::application_features;
using namespace arangodb::basics;
using namespace arangodb::options;
using namespace arangodb::rest;

namespace arangodb {

Scheduler* SchedulerFeature::SCHEDULER = nullptr;

SchedulerFeature::SchedulerFeature(
    application_features::ApplicationServer& server
)
    : ApplicationFeature(server, "Scheduler"), _scheduler(nullptr) {
  setOptional(true);
  startsAfter("GreetingsPhase");

  startsAfter("FileDescriptors");
}

SchedulerFeature::~SchedulerFeature() {}

void SchedulerFeature::collectOptions(
    std::shared_ptr<options::ProgramOptions> options) {
  options->addSection("server", "Server features");

  // max / min number of threads
  options->addOption("--server.maximal-threads", std::string("maximum number of request handling threads to run (0 = use system-specific default of ") + std::to_string(defaultNumberOfThreads()) + ")",
                     new UInt64Parameter(&_nrMaximalThreads));

  options->addHiddenOption("--server.minimal-threads",
                           "minimum number of request handling threads to run",
                           new UInt64Parameter(&_nrMinimalThreads));

  options->addOption("--server.maximal-queue-size", "size of the priority 2 fifo",
                     new UInt64Parameter(&_fifo2Size));

  options->addHiddenOption(
      "--server.scheduler-queue-size",
      "number of simultaneously queued requests inside the scheduler",
      new UInt64Parameter(&_queueSize));

  options->addHiddenOption("--server.prio1-size", "size of the priority 1 fifo",
                           new UInt64Parameter(&_fifo1Size));

  // obsolete options
  options->addObsoleteOption("--server.threads", "number of threads", true);

  // renamed options
  options->addOldOption("scheduler.threads", "server.maximal-threads");
}

void SchedulerFeature::validateOptions(
    std::shared_ptr<options::ProgramOptions>) {
  if (_nrMaximalThreads == 0) {
    _nrMaximalThreads = defaultNumberOfThreads();
  }
<<<<<<< HEAD
  if (_nrMinimalThreads == 0) {
    _nrMinimalThreads = _nrMaximalThreads / 2;
=======
  if (_nrMinimalThreads < 2) {
    _nrMinimalThreads = 2;
>>>>>>> 64cbee76
  }

  if (_queueSize == 0) {
    _queueSize = _nrMaximalThreads * 8;
  }

  if (_fifo1Size < 1) {
    _fifo1Size = 1;
  }

  if (_fifo2Size < 1) {
    _fifo2Size = 1;
  }
}

void SchedulerFeature::start() {
  auto const N = TRI_numberProcessors();

  LOG_TOPIC(DEBUG, arangodb::Logger::THREADS)
      << "Detected number of processors: " << N;

  if (_nrMaximalThreads > 8 * N) {
    LOG_TOPIC(WARN, arangodb::Logger::THREADS)
        << "--server.maximal-threads (" << _nrMaximalThreads
        << ") is more than eight times the number of cores (" << N
        << "), this might overload the server";
  }

  if (_nrMinimalThreads < 2) {
    LOG_TOPIC(WARN, arangodb::Logger::THREADS) << "--server.minimal-threads ("
                                               << _nrMinimalThreads
                                               << ") should be at least 2";
    _nrMinimalThreads = _nrMaximalThreads / 2;
  }

  if (_nrMinimalThreads >= _nrMaximalThreads) {
    LOG_TOPIC(WARN, arangodb::Logger::THREADS)
        << "--server.maximal-threads (" << _nrMaximalThreads << ") should be at least "
        << (_nrMinimalThreads + 1) << ", raising it";
<<<<<<< HEAD
    _nrMaximalThreads = _nrMinimalThreads * 2;
=======
    _nrMaximalThreads = _nrMinimalThreads;
>>>>>>> 64cbee76
  }

  TRI_ASSERT(2 <= _nrMinimalThreads);
  TRI_ASSERT(_nrMinimalThreads < _nrMaximalThreads);

  ArangoGlobalContext::CONTEXT->maskAllSignals();
  buildScheduler();

  bool ok = _scheduler->start();

  if (!ok) {
    LOG_TOPIC(FATAL, arangodb::Logger::FIXME)
        << "the scheduler cannot be started";
    FATAL_ERROR_EXIT();
  }

  buildHangupHandler();

  LOG_TOPIC(DEBUG, Logger::STARTUP) << "scheduler has started";

  try {
    auto* dealer = ApplicationServer::getFeature<V8DealerFeature>("V8Dealer");
    if (dealer->isEnabled()) {
      dealer->defineContextUpdate(
          [](v8::Isolate* isolate, v8::Handle<v8::Context> context, size_t) {
            TRI_InitV8Dispatcher(isolate, context);
          },
          nullptr);
    }
  } catch(...) {}
}

void SchedulerFeature::beginShutdown() {
  // shut-down scheduler
  if (_scheduler != nullptr) {
    _scheduler->stopRebalancer();
  }
}

void SchedulerFeature::stop() {
  static size_t const MAX_TRIES = 100;

  // shutdown user jobs (needs the scheduler)
  TRI_ShutdownV8Dispatcher();

  // cancel signals
  if (_exitSignals != nullptr) {
    auto exitSignals = _exitSignals;
    _exitSignals.reset();
    exitSignals->cancel();
  }

#ifndef _WIN32
  if (_hangupSignals != nullptr) {
    _hangupSignals->cancel();
    _hangupSignals.reset();
  }
#endif

  // shut-down scheduler
  _scheduler->beginShutdown();

  for (size_t count = 0; count < MAX_TRIES && _scheduler->isRunning();
       ++count) {
    LOG_TOPIC(TRACE, Logger::STARTUP) << "waiting for scheduler to stop";
    std::this_thread::sleep_for(std::chrono::microseconds(100000));
  }

  // shutdown user jobs again, in case new ones appear
  TRI_ShutdownV8Dispatcher();

  _scheduler->shutdown();
}

void SchedulerFeature::unprepare() { SCHEDULER = nullptr; }

/// @brief return the default number of threads to use (upper bound)
size_t SchedulerFeature::defaultNumberOfThreads() const {
  // use two times the number of hardware threads as the default
  size_t result = TRI_numberProcessors() * 2;
  // but only if higher than 64. otherwise use a default minimum value of 64
  if (result < 64) {
    result = 64;
  }
  return result;
}

#ifdef _WIN32
bool CtrlHandler(DWORD eventType) {
  bool shutdown = false;
  std::string shutdownMessage;

  switch (eventType) {
    case CTRL_BREAK_EVENT: {
      shutdown = true;
      shutdownMessage = "control-break received";
      break;
    }

    case CTRL_C_EVENT: {
      shutdown = true;
      shutdownMessage = "control-c received";
      break;
    }

    case CTRL_CLOSE_EVENT: {
      shutdown = true;
      shutdownMessage = "window-close received";
      break;
    }

    case CTRL_LOGOFF_EVENT: {
      shutdown = true;
      shutdownMessage = "user-logoff received";
      break;
    }

    case CTRL_SHUTDOWN_EVENT: {
      shutdown = true;
      shutdownMessage = "system-shutdown received";
      break;
    }

    default: {
      shutdown = false;
      break;
    }
  }

  if (shutdown == false) {
    LOG_TOPIC(ERR, arangodb::Logger::FIXME)
        << "Invalid CTRL HANDLER event received - ignoring event";
    return true;
  }

  static bool seen = false;

  if (!seen) {
    LOG_TOPIC(INFO, arangodb::Logger::FIXME)
        << shutdownMessage << ", beginning shut down sequence";

    if (application_features::ApplicationServer::server != nullptr) {
      application_features::ApplicationServer::server->beginShutdown();
    }

    seen = true;
    return true;
  }

  // ........................................................................
  // user is desperate to kill the server!
  // ........................................................................

  LOG_TOPIC(INFO, arangodb::Logger::FIXME) << shutdownMessage
                                           << ", terminating";
  _exit(EXIT_FAILURE);  // quick exit for windows
  return true;
}

#endif

void SchedulerFeature::buildScheduler() {
  _scheduler = std::make_shared<Scheduler>(_nrMinimalThreads, _nrMaximalThreads,
                                           _fifo1Size, _fifo2Size);

  SCHEDULER = _scheduler.get();
}

void SchedulerFeature::buildControlCHandler() {
#ifdef _WIN32
  {
    int result = SetConsoleCtrlHandler((PHANDLER_ROUTINE)CtrlHandler, true);

    if (result == 0) {
      LOG_TOPIC(WARN, arangodb::Logger::FIXME)
          << "unable to install control-c handler";
    }
  }
#else

  // Signal masking on POSIX platforms
  //
  // POSIX allows signals to be blocked using functions such as sigprocmask()
  // and pthread_sigmask(). For signals to be delivered, programs must ensure
  // that any signals registered using signal_set objects are unblocked in at
  // least one thread.
  sigset_t all;
  sigemptyset(&all);
  pthread_sigmask(SIG_SETMASK, &all, nullptr);

  _exitSignals.reset(_scheduler->newSignalSet());
  _exitSignals->add(SIGINT);
  _exitSignals->add(SIGTERM);
  _exitSignals->add(SIGQUIT);

  _signalHandler = [this](const asio_ns::error_code& error, int number) {
    if (error) {
      return;
    }

    LOG_TOPIC(INFO, arangodb::Logger::FIXME)
        << "control-c received, beginning shut down sequence";
    server()->beginShutdown();

    auto exitSignals = _exitSignals;

    if (exitSignals.get() != nullptr) {
      exitSignals->async_wait(_exitHandler);
    }
  };

  _exitHandler = [](const asio_ns::error_code& error, int number) {
    if (error) {
      return;
    }

    LOG_TOPIC(FATAL, arangodb::Logger::FIXME)
        << "control-c received (again!), terminating";
    FATAL_ERROR_EXIT();
  };

  _exitSignals->async_wait(_signalHandler);
#endif
}

void SchedulerFeature::buildHangupHandler() {
#ifndef _WIN32
  _hangupSignals.reset(_scheduler->newSignalSet());
  _hangupSignals->add(SIGHUP);

  _hangupHandler = [this](const asio_ns::error_code& error, int number) {
    if (error) {
      return;
    }

    LOG_TOPIC(INFO, arangodb::Logger::FIXME)
        << "hangup received, about to reopen logfile";
    LogAppender::reopen();
    LOG_TOPIC(INFO, arangodb::Logger::FIXME)
        << "hangup received, reopened logfile";

    _hangupSignals->async_wait(_hangupHandler);
  };

  _hangupSignals->async_wait(_hangupHandler);
#endif
}

} // arangodb<|MERGE_RESOLUTION|>--- conflicted
+++ resolved
@@ -98,13 +98,8 @@
   if (_nrMaximalThreads == 0) {
     _nrMaximalThreads = defaultNumberOfThreads();
   }
-<<<<<<< HEAD
-  if (_nrMinimalThreads == 0) {
-    _nrMinimalThreads = _nrMaximalThreads / 2;
-=======
   if (_nrMinimalThreads < 2) {
     _nrMinimalThreads = 2;
->>>>>>> 64cbee76
   }
 
   if (_queueSize == 0) {
@@ -144,11 +139,7 @@
     LOG_TOPIC(WARN, arangodb::Logger::THREADS)
         << "--server.maximal-threads (" << _nrMaximalThreads << ") should be at least "
         << (_nrMinimalThreads + 1) << ", raising it";
-<<<<<<< HEAD
-    _nrMaximalThreads = _nrMinimalThreads * 2;
-=======
     _nrMaximalThreads = _nrMinimalThreads;
->>>>>>> 64cbee76
   }
 
   TRI_ASSERT(2 <= _nrMinimalThreads);
