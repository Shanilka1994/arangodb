--- conflicted
+++ resolved
@@ -44,15 +44,10 @@
   static std::unordered_set<std::string> availableEngineNames();
 
   // return all available storage engines
-<<<<<<< HEAD
   static std::unordered_map<std::string, std::string> availableEngines();
 
-=======
-  static std::unordered_map<std::string, std::string> availableEngines(); 
+  static char const* engineName();
 
-  static char const* engineName();
-  
->>>>>>> 85f58b9a
  public:
   // selected storage engine. this will contain a pointer to the storage engine after
   // prepare() and before unprepare()
