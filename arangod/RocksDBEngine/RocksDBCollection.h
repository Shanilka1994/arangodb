////////////////////////////////////////////////////////////////////////////////
/// DISCLAIMER
///
/// Copyright 2014-2017 ArangoDB GmbH, Cologne, Germany
/// Copyright 2004-2014 triAGENS GmbH, Cologne, Germany
///
/// Licensed under the Apache License, Version 2.0 (the "License");
/// you may not use this file except in compliance with the License.
/// You may obtain a copy of the License at
///
///     http://www.apache.org/licenses/LICENSE-2.0
///
/// Unless required by applicable law or agreed to in writing, software
/// distributed under the License is distributed on an "AS IS" BASIS,
/// WITHOUT WARRANTIES OR CONDITIONS OF ANY KIND, either express or implied.
/// See the License for the specific language governing permissions and
/// limitations under the License.
///
/// Copyright holder is ArangoDB GmbH, Cologne, Germany
///
/// @author Jan Christoph Uhde
////////////////////////////////////////////////////////////////////////////////

#ifndef ARANGOD_ROCKSDB_ENGINE_ROCKSDB_COLLECTION_H
#define ARANGOD_ROCKSDB_ENGINE_ROCKSDB_COLLECTION_H 1

#include "Basics/Common.h"
#include "Basics/ReadWriteLock.h"
#include "Indexes/IndexLookupContext.h"
#include "RocksDBEngine/RocksDBCommon.h"
#include "StorageEngine/PhysicalCollection.h"
#include "VocBase/LogicalCollection.h"
#include "VocBase/ManagedDocumentResult.h"

namespace rocksdb {
class Transaction;
}

namespace arangodb {
namespace cache {
class Cache;
}
class LogicalCollection;
class ManagedDocumentResult;
class Result;
class RocksDBPrimaryIndex;
class RocksDBVPackIndex;
class LocalDocumentId;

class RocksDBCollection final : public PhysicalCollection {
  friend class RocksDBEngine;
  friend class RocksDBVPackIndex;
  friend class RocksDBFulltextIndex;

  constexpr static double defaultLockTimeout = 10.0 * 60.0;

 public:
 public:
  explicit RocksDBCollection(LogicalCollection*, VPackSlice const& info);
  RocksDBCollection(LogicalCollection*, PhysicalCollection const*);  // use in cluster only!!!!!

  ~RocksDBCollection();

  std::string const& path() const override;
  void setPath(std::string const& path) override;

  arangodb::Result updateProperties(VPackSlice const& slice,
                                    bool doSync) override;
  virtual arangodb::Result persistProperties() override;

  virtual PhysicalCollection* clone(LogicalCollection*) const override;

  /// @brief export properties
  void getPropertiesVPack(velocypack::Builder&) const override;
  /// @brief used for updating properties
  void getPropertiesVPackCoordinator(velocypack::Builder&) const override;

  /// @brief closes an open collection
  int close() override;
  void load() override;
  void unload() override;

  TRI_voc_rid_t revision() const;
  TRI_voc_rid_t revision(arangodb::transaction::Methods* trx) const override;
  uint64_t numberDocuments() const;
  uint64_t numberDocuments(transaction::Methods* trx) const override;

  /// @brief report extra memory used by indexes etc.
  size_t memory() const override;
  void open(bool ignoreErrors) override;

  ////////////////////////////////////
  // -- SECTION Indexes --
  ///////////////////////////////////

  void prepareIndexes(arangodb::velocypack::Slice indexesSlice) override;

  /// @brief Find index by definition
  std::shared_ptr<Index> lookupIndex(velocypack::Slice const&) const override;

  std::shared_ptr<Index> createIndex(transaction::Methods* trx,
                                     arangodb::velocypack::Slice const& info,
                                     bool& created) override;
  /// @brief Restores an index from VelocyPack.
  int restoreIndex(transaction::Methods*, velocypack::Slice const&,
                   std::shared_ptr<Index>&) override;
  /// @brief Drop an index with the given iid.
  bool dropIndex(TRI_idx_iid_t iid) override;
  std::unique_ptr<IndexIterator> getAllIterator(transaction::Methods* trx,
<<<<<<< HEAD
                                                ManagedDocumentResult* mdr) const override;
=======
                                                bool reverse) const override;
>>>>>>> 7f860153
  std::unique_ptr<IndexIterator> getAnyIterator(
      transaction::Methods* trx) const override;

  std::unique_ptr<IndexIterator> getSortedAllIterator(
<<<<<<< HEAD
                                                      transaction::Methods* trx, ManagedDocumentResult* mdr) const;

=======
      transaction::Methods* trx) const;
>>>>>>> 7f860153

  void invokeOnAllElements(
      transaction::Methods* trx,
      std::function<bool(LocalDocumentId const&)> callback) override;

  ////////////////////////////////////
  // -- SECTION DML Operations --
  ///////////////////////////////////

  void truncate(transaction::Methods* trx, OperationOptions& options) override;

  LocalDocumentId lookupKey(
      transaction::Methods* trx,
      arangodb::velocypack::Slice const& key) override;

  Result read(transaction::Methods*, arangodb::StringRef const& key,
              ManagedDocumentResult& result, bool) override;

  Result read(transaction::Methods* trx, arangodb::velocypack::Slice const& key,
              ManagedDocumentResult& result, bool locked) override {
    return this->read(trx, arangodb::StringRef(key), result, locked);
  }

  bool readDocument(transaction::Methods* trx,
                    LocalDocumentId const& token,
                    ManagedDocumentResult& result) override;

  bool readDocumentWithCallback(
      transaction::Methods* trx, LocalDocumentId const& token,
      IndexIterator::DocumentCallback const& cb) override;

  Result insert(arangodb::transaction::Methods* trx,
                arangodb::velocypack::Slice const newSlice,
                arangodb::ManagedDocumentResult& result,
                OperationOptions& options, TRI_voc_tick_t& resultMarkerTick,
                bool lock, TRI_voc_rid_t& revisionId) override;

  Result update(arangodb::transaction::Methods* trx,
                arangodb::velocypack::Slice const newSlice,
                arangodb::ManagedDocumentResult& result,
                OperationOptions& options, TRI_voc_tick_t& resultMarkerTick,
                bool lock, TRI_voc_rid_t& prevRev,
                ManagedDocumentResult& previous,
                arangodb::velocypack::Slice const key) override;

  Result replace(transaction::Methods* trx,
                 arangodb::velocypack::Slice const newSlice,
                 ManagedDocumentResult& result, OperationOptions& options,
                 TRI_voc_tick_t& resultMarkerTick, bool lock,
                 TRI_voc_rid_t& prevRev, ManagedDocumentResult& previous,
                 arangodb::velocypack::Slice const fromSlice,
                 arangodb::velocypack::Slice const toSlice) override;

  Result remove(arangodb::transaction::Methods* trx,
                arangodb::velocypack::Slice const slice,
                arangodb::ManagedDocumentResult& previous,
                OperationOptions& options, TRI_voc_tick_t& resultMarkerTick,
                bool lock, TRI_voc_rid_t& prevRev, TRI_voc_rid_t& revisionId) override;

  void deferDropCollection(
      std::function<bool(LogicalCollection*)> callback) override;

  void setRevision(TRI_voc_rid_t revisionId);
  void adjustNumberDocuments(int64_t adjustment);
  uint64_t objectId() const { return _objectId; }

  int lockWrite(double timeout = 0.0);
  int unlockWrite();
  int lockRead(double timeout = 0.0);
  int unlockRead();

  /// recalculte counts for collection in case of failure
  uint64_t recalculateCounts();

  /// trigger rocksdb compaction for documentDB and indexes
  void compact();
  void estimateSize(velocypack::Builder& builder);

  bool hasGeoIndex() { return _hasGeoIndex; }

  Result serializeIndexEstimates(rocksdb::Transaction*) const;
  void deserializeIndexEstimates(arangodb::RocksDBSettingsManager* mgr);

  void recalculateIndexEstimates();

  Result serializeKeyGenerator(rocksdb::Transaction*) const;
  void deserializeKeyGenerator(arangodb::RocksDBSettingsManager* mgr);

  inline bool cacheEnabled() const { return _cacheEnabled; }

 private:
  /// @brief track the usage of waitForSync option in an operation
  void trackWaitForSync(arangodb::transaction::Methods* trx, OperationOptions& options);

  /// @brief return engine-specific figures
  void figuresSpecific(
      std::shared_ptr<arangodb::velocypack::Builder>&) override;
  /// @brief creates the initial indexes for the collection
  void createInitialIndexes();
  void addIndex(std::shared_ptr<arangodb::Index> idx);
  void addIndexCoordinator(std::shared_ptr<arangodb::Index> idx);
  int saveIndex(transaction::Methods* trx,
                std::shared_ptr<arangodb::Index> idx);

  arangodb::Result fillIndexes(transaction::Methods*,
                               std::shared_ptr<arangodb::Index>);

  // @brief return the primary index
  // WARNING: Make sure that this instance
  // is somehow protected. If it goes out of all scopes
  // or it's indexes are freed the pointer returned will get invalidated.
  arangodb::RocksDBPrimaryIndex* primaryIndex() const {
    TRI_ASSERT(_primaryIndex != nullptr);
    return _primaryIndex;
  }

  arangodb::RocksDBOperationResult insertDocument(
      arangodb::transaction::Methods* trx, LocalDocumentId const& documentId,
      arangodb::velocypack::Slice const& doc, OperationOptions& options) const;

  arangodb::RocksDBOperationResult removeDocument(
      arangodb::transaction::Methods* trx, LocalDocumentId const& documentId,
      arangodb::velocypack::Slice const& doc, OperationOptions& options) const;

  arangodb::RocksDBOperationResult lookupDocument(
      transaction::Methods* trx, arangodb::velocypack::Slice const& key,
      ManagedDocumentResult& result) const;

  arangodb::RocksDBOperationResult updateDocument(
      transaction::Methods* trx, LocalDocumentId const& oldDocumentId,
      arangodb::velocypack::Slice const& oldDoc,
      LocalDocumentId const& newDocumentId,
      arangodb::velocypack::Slice const& newDoc, OperationOptions& options) const;

  arangodb::Result lookupDocumentVPack(LocalDocumentId const& documentId,
                                       transaction::Methods*,
                                       arangodb::ManagedDocumentResult&,
                                       bool withCache) const;

  arangodb::Result lookupDocumentVPack(
      LocalDocumentId const& documentId, transaction::Methods*,
      IndexIterator::DocumentCallback const& cb, bool withCache) const;

  void recalculateIndexEstimates(
      std::vector<std::shared_ptr<Index>> const& indexes);

  void createCache() const;

  void destroyCache() const;

  /// is this collection using a cache
  inline bool useCache() const { return (_cacheEnabled && _cachePresent); }

  void blackListKey(char const* data, std::size_t len) const;

 private:
  uint64_t const _objectId;  // rocksdb-specific object id for collection
  std::atomic<uint64_t> _numberDocuments;
  std::atomic<TRI_voc_rid_t> _revisionId;
  mutable std::atomic<bool> _needToPersistIndexEstimates;
  uint64_t _indexesSerializedSeq;

  /// upgrade write locks to exclusive locks if this flag is set
  bool _hasGeoIndex;
  /// cache the primary index for performance, do not delete
  RocksDBPrimaryIndex* _primaryIndex;

  mutable basics::ReadWriteLock _exclusiveLock;
  mutable std::shared_ptr<cache::Cache> _cache;

  // we use this boolean for testing whether _cache is set.
  // it's quicker than accessing the shared_ptr each time
  mutable bool _cachePresent;
  bool _cacheEnabled;
};

inline RocksDBCollection* toRocksDBCollection(PhysicalCollection* physical) {
  auto rv = static_cast<RocksDBCollection*>(physical);
  TRI_ASSERT(rv != nullptr);
  return rv;
}

inline RocksDBCollection* toRocksDBCollection(LogicalCollection* logical) {
  auto phys = logical->getPhysical();
  TRI_ASSERT(phys != nullptr);
  return toRocksDBCollection(phys);
}

}  // namespace arangodb

#endif<|MERGE_RESOLUTION|>--- conflicted
+++ resolved
@@ -106,22 +106,11 @@
                    std::shared_ptr<Index>&) override;
   /// @brief Drop an index with the given iid.
   bool dropIndex(TRI_idx_iid_t iid) override;
-  std::unique_ptr<IndexIterator> getAllIterator(transaction::Methods* trx,
-<<<<<<< HEAD
-                                                ManagedDocumentResult* mdr) const override;
-=======
-                                                bool reverse) const override;
->>>>>>> 7f860153
+  std::unique_ptr<IndexIterator> getAllIterator(transaction::Methods* trx) const override;
   std::unique_ptr<IndexIterator> getAnyIterator(
       transaction::Methods* trx) const override;
 
-  std::unique_ptr<IndexIterator> getSortedAllIterator(
-<<<<<<< HEAD
-                                                      transaction::Methods* trx, ManagedDocumentResult* mdr) const;
-
-=======
-      transaction::Methods* trx) const;
->>>>>>> 7f860153
+  std::unique_ptr<IndexIterator> getSortedAllIterator(transaction::Methods* trx) const;
 
   void invokeOnAllElements(
       transaction::Methods* trx,
