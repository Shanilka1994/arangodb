////////////////////////////////////////////////////////////////////////////////
/// DISCLAIMER
///
/// Copyright 2014-2017 ArangoDB GmbH, Cologne, Germany
/// Copyright 2004-2014 triAGENS GmbH, Cologne, Germany
///
/// Licensed under the Apache License, Version 2.0 (the "License");
/// you may not use this file except in compliance with the License.
/// You may obtain a copy of the License at
///
///     http://www.apache.org/licenses/LICENSE-2.0
///
/// Unless required by applicable law or agreed to in writing, software
/// distributed under the License is distributed on an "AS IS" BASIS,
/// WITHOUT WARRANTIES OR CONDITIONS OF ANY KIND, either express or implied.
/// See the License for the specific language governing permissions and
/// limitations under the License.
///
/// Copyright holder is ArangoDB GmbH, Cologne, Germany
///
/// @author Jan Steemann
/// @author Daniel H. Larkin
////////////////////////////////////////////////////////////////////////////////

#include "RocksDBEngine/RocksDBKeyBounds.h"
#include "Basics/Exceptions.h"
#include "RocksDBEngine/RocksDBCommon.h"
#include "RocksDBEngine/RocksDBTypes.h"

using namespace arangodb;
using namespace arangodb::rocksutils;
using namespace arangodb::velocypack;

const char RocksDBKeyBounds::_stringSeparator = '\0';

RocksDBKeyBounds RocksDBKeyBounds::Empty() { return RocksDBKeyBounds(); }

RocksDBKeyBounds RocksDBKeyBounds::Databases() {
  return RocksDBKeyBounds(RocksDBEntryType::Database);
}

RocksDBKeyBounds RocksDBKeyBounds::DatabaseCollections(
    TRI_voc_tick_t databaseId) {
  return RocksDBKeyBounds(RocksDBEntryType::Collection, databaseId);
}

RocksDBKeyBounds RocksDBKeyBounds::CollectionDocuments(
    uint64_t collectionObjectId) {
  return RocksDBKeyBounds(RocksDBEntryType::Document, collectionObjectId);
}

RocksDBKeyBounds RocksDBKeyBounds::PrimaryIndex(uint64_t indexId) {
  return RocksDBKeyBounds(RocksDBEntryType::PrimaryIndexValue, indexId);
}

RocksDBKeyBounds RocksDBKeyBounds::EdgeIndex(uint64_t indexId) {
  return RocksDBKeyBounds(RocksDBEntryType::EdgeIndexValue, indexId);
}

RocksDBKeyBounds RocksDBKeyBounds::EdgeIndexVertex(
    uint64_t indexId, arangodb::StringRef const& vertexId) {
  return RocksDBKeyBounds(RocksDBEntryType::EdgeIndexValue, indexId, vertexId);
}

RocksDBKeyBounds RocksDBKeyBounds::IndexEntries(uint64_t indexId) {
  return RocksDBKeyBounds(RocksDBEntryType::IndexValue, indexId);
}

RocksDBKeyBounds RocksDBKeyBounds::UniqueIndex(uint64_t indexId) {
  return RocksDBKeyBounds(RocksDBEntryType::UniqueIndexValue, indexId);
}

RocksDBKeyBounds RocksDBKeyBounds::FulltextIndex(uint64_t indexId) {
  return RocksDBKeyBounds(RocksDBEntryType::FulltextIndexValue, indexId);
}

RocksDBKeyBounds RocksDBKeyBounds::GeoIndex(uint64_t indexId) {
  return RocksDBKeyBounds(RocksDBEntryType::GeoIndexValue, indexId);
}

RocksDBKeyBounds RocksDBKeyBounds::GeoIndex(uint64_t indexId, bool isSlot) {
  RocksDBKeyBounds b;
  size_t length = sizeof(char) + sizeof(uint64_t) * 2;
  b._startBuffer.reserve(length);
  b._startBuffer.push_back(static_cast<char>(RocksDBEntryType::GeoIndexValue));
  uint64ToPersistent(b._startBuffer, indexId);
  
  b._endBuffer.clear();
  b._endBuffer.append(b._startBuffer);// append common prefix
  
  uint64_t norm = isSlot ? 0xFFU : 0;//encode slot|pot in lowest bit
  uint64ToPersistent(b._startBuffer, norm);// lower endian
  norm = norm | (0xFFFFFFFFULL << 32);
  uint64ToPersistent(b._endBuffer, norm);
  return b;
}


RocksDBKeyBounds RocksDBKeyBounds::IndexRange(uint64_t indexId,
                                              VPackSlice const& left,
                                              VPackSlice const& right) {
  return RocksDBKeyBounds(RocksDBEntryType::IndexValue, indexId, left, right);
}

RocksDBKeyBounds RocksDBKeyBounds::UniqueIndexRange(uint64_t indexId,
                                                    VPackSlice const& left,
                                                    VPackSlice const& right) {
  return RocksDBKeyBounds(RocksDBEntryType::UniqueIndexValue, indexId, left,
                          right);
}

RocksDBKeyBounds RocksDBKeyBounds::DatabaseViews(TRI_voc_tick_t databaseId) {
  return RocksDBKeyBounds(RocksDBEntryType::View, databaseId);
}

RocksDBKeyBounds RocksDBKeyBounds::CounterValues() {
  return RocksDBKeyBounds(RocksDBEntryType::CounterValue);
}

<<<<<<< HEAD
RocksDBKeyBounds RocksDBKeyBounds::FulltextIndex(uint64_t indexId) {
  return RocksDBKeyBounds(RocksDBEntryType::FulltextIndexValue, indexId);
}

RocksDBKeyBounds RocksDBKeyBounds::FulltextIndexPrefix(
    uint64_t indexId, arangodb::StringRef const& word) {
=======
RocksDBKeyBounds RocksDBKeyBounds::FulltextIndexPrefix(uint64_t indexId,
                                                       arangodb::StringRef const& word) {
>>>>>>> 95937bca
  // I did not want to pass a bool to the constructor for this
  RocksDBKeyBounds bounds;
  size_t length = sizeof(char) + sizeof(uint64_t) + word.size();
  bounds._startBuffer.reserve(length);
  bounds._startBuffer.push_back(
      static_cast<char>(RocksDBEntryType::FulltextIndexValue));
  uint64ToPersistent(bounds._startBuffer, indexId);
  bounds._startBuffer.append(word.data(), word.length());
<<<<<<< HEAD

  bounds._endBuffer.append(bounds._startBuffer);
  bounds._endBuffer.push_back((const unsigned char)0xFF);  // invalid UTF-8
                                                           // character, higher
                                                           // than with memcmp

  bounds._start = rocksdb::Slice(bounds._startBuffer);
  bounds._end = rocksdb::Slice(bounds._endBuffer);

=======
  
  bounds._endBuffer.clear();
  bounds._endBuffer.append(bounds._startBuffer);
  bounds._endBuffer.push_back(0xFFU);// invalid UTF-8 character, higher than with memcmp
>>>>>>> 95937bca
  return bounds;
}

RocksDBKeyBounds RocksDBKeyBounds::FulltextIndexComplete(
    uint64_t indexId, arangodb::StringRef const& word) {
  return RocksDBKeyBounds(RocksDBEntryType::FulltextIndexValue, indexId, word);
}

// ============================ Member Methods ==============================

RocksDBKeyBounds& RocksDBKeyBounds::operator=(RocksDBKeyBounds const& other) {
  _type = other._type;
  _startBuffer = other._startBuffer;
  _endBuffer = other._endBuffer;
  _start = rocksdb::Slice(_startBuffer);
  _end = rocksdb::Slice(_endBuffer);

  return *this;
}

rocksdb::Slice const& RocksDBKeyBounds::start() const {
  TRI_ASSERT(_start.size() > 0);
  return _start;
}

rocksdb::Slice const& RocksDBKeyBounds::end() const {
  TRI_ASSERT(_end.size() > 0);
  return _end;
}

uint64_t RocksDBKeyBounds::objectId() const {
  RocksDBEntryType type = static_cast<RocksDBEntryType>(_startBuffer[0]);
  switch (type) {
    case RocksDBEntryType::Document:
    case RocksDBEntryType::PrimaryIndexValue:
    case RocksDBEntryType::EdgeIndexValue:
    case RocksDBEntryType::IndexValue:
    case RocksDBEntryType::UniqueIndexValue: {
      TRI_ASSERT(_startBuffer.size() >= (sizeof(char) + sizeof(uint64_t)));
      return uint64FromPersistent(_startBuffer.data() + sizeof(char));
    }

    default:
      THROW_ARANGO_EXCEPTION(TRI_ERROR_TYPE_ERROR);
  }
}

// constructor for an empty bound. do not use for anything but to
// default-construct a key bound!
RocksDBKeyBounds::RocksDBKeyBounds()
    : _type(RocksDBEntryType::Database), _startBuffer(), _endBuffer() {}

RocksDBKeyBounds::RocksDBKeyBounds(RocksDBEntryType type)
    : _type(type), _startBuffer(), _endBuffer() {
  switch (_type) {
    case RocksDBEntryType::Database: {
      size_t length = sizeof(char);
      _startBuffer.reserve(length);
      _startBuffer.push_back(static_cast<char>(_type));

      _endBuffer.append(_startBuffer);
      nextPrefix(_endBuffer);

      break;
    }
    case RocksDBEntryType::CounterValue: {
      size_t length = sizeof(char) + sizeof(uint64_t);
      _startBuffer.reserve(length);
      _startBuffer.push_back(static_cast<char>(_type));
      uint64ToPersistent(_startBuffer, 0);

      _endBuffer.reserve(length);
      _endBuffer.push_back(static_cast<char>(_type));
      uint64ToPersistent(_endBuffer, UINT64_MAX);
      break;
    }

    default:
      THROW_ARANGO_EXCEPTION(TRI_ERROR_BAD_PARAMETER);
  }
  _start = rocksdb::Slice(_startBuffer);
  _end = rocksdb::Slice(_endBuffer);
}

RocksDBKeyBounds::RocksDBKeyBounds(RocksDBEntryType type, uint64_t first)
    : _type(type), _startBuffer(), _endBuffer() {
  switch (_type) {
    case RocksDBEntryType::IndexValue:
    case RocksDBEntryType::UniqueIndexValue: {
      // Unique VPack index values are stored as follows:
      // 7 + 8-byte object ID of index + VPack array with index value(s) ....
      // prefix is the same for non-unique indexes
      // static slices with an array with one entry
      VPackSlice min("\x02\x03\x1e");  // [minSlice]
      VPackSlice max("\x02\x03\x1f");  // [maxSlice]

      size_t length = sizeof(char) + sizeof(uint64_t) + min.byteSize();
      _startBuffer.reserve(length);
      _startBuffer.push_back(static_cast<char>(_type));
      uint64ToPersistent(_startBuffer, first);
      // append common prefix
      _endBuffer.clear();
      _endBuffer.append(_startBuffer);

      // construct min max
      _startBuffer.append((char*)(min.begin()), min.byteSize());
      _endBuffer.append((char*)(max.begin()), max.byteSize());
      break;
    }

    case RocksDBEntryType::Collection:
<<<<<<< HEAD
    case RocksDBEntryType::Document: {
=======
    case RocksDBEntryType::Document:
    case RocksDBEntryType::GeoIndexValue: {
>>>>>>> 95937bca
      // Collections are stored as follows:
      // Key: 1 + 8-byte ArangoDB database ID + 8-byte ArangoDB collection ID
      //
      // Documents are stored as follows:
      // Key: 3 + 8-byte object ID of collection + 8-byte document revision ID
      size_t length = sizeof(char) + sizeof(uint64_t) * 2;
      _startBuffer.reserve(length);
      _startBuffer.push_back(static_cast<char>(_type));
      uint64ToPersistent(_startBuffer, first);
      // append common prefix
      _endBuffer.clear();
      _endBuffer.append(_startBuffer);

      // construct min max
      uint64ToPersistent(_startBuffer, 0);
      uint64ToPersistent(_endBuffer, UINT64_MAX);
      break;
    }

    case RocksDBEntryType::PrimaryIndexValue:
    case RocksDBEntryType::EdgeIndexValue:
    case RocksDBEntryType::FulltextIndexValue:
    case RocksDBEntryType::View: {
      size_t length = sizeof(char) + sizeof(uint64_t);
      _startBuffer.reserve(length);
      _startBuffer.push_back(static_cast<char>(_type));
      uint64ToPersistent(_startBuffer, first);

      _endBuffer.clear();
      _endBuffer.append(_startBuffer);
      nextPrefix(_endBuffer);

      break;
    }

    default:
      THROW_ARANGO_EXCEPTION(TRI_ERROR_BAD_PARAMETER);
  }
  _start = rocksdb::Slice(_startBuffer);
  _end = rocksdb::Slice(_endBuffer);
}

RocksDBKeyBounds::RocksDBKeyBounds(RocksDBEntryType type, uint64_t first,
                                   arangodb::StringRef const& second)
    : _type(type), _startBuffer(), _endBuffer() {
  switch (_type) {
    case RocksDBEntryType::FulltextIndexValue:
    case RocksDBEntryType::EdgeIndexValue: {
      size_t length =
          sizeof(char) + sizeof(uint64_t) + second.size() + sizeof(char);
      _startBuffer.reserve(length);
      _startBuffer.push_back(static_cast<char>(_type));
      uint64ToPersistent(_startBuffer, first);
      _startBuffer.append(second.data(), second.length());
      _startBuffer.push_back(_stringSeparator);

      _endBuffer.clear();
      _endBuffer.append(_startBuffer);
      nextPrefix(_endBuffer);
      break;
    }

    default:
      THROW_ARANGO_EXCEPTION(TRI_ERROR_BAD_PARAMETER);
  }
  _start = rocksdb::Slice(_startBuffer);
  _end = rocksdb::Slice(_endBuffer);
}

RocksDBKeyBounds::RocksDBKeyBounds(RocksDBEntryType type, uint64_t first,
                                   VPackSlice const& second,
                                   VPackSlice const& third)
    : _type(type), _startBuffer(), _endBuffer() {
  switch (_type) {
    case RocksDBEntryType::IndexValue:
    case RocksDBEntryType::UniqueIndexValue: {
      size_t startLength = sizeof(char) + sizeof(uint64_t) +
                           static_cast<size_t>(second.byteSize()) +
                           sizeof(char);
      _startBuffer.reserve(startLength);
      _startBuffer.push_back(static_cast<char>(_type));
      uint64ToPersistent(_startBuffer, first);
      _startBuffer.append(reinterpret_cast<char const*>(second.begin()),
                          static_cast<size_t>(second.byteSize()));
      _startBuffer.push_back(_stringSeparator);
      TRI_ASSERT(_startBuffer.length() == startLength);

      size_t endLength = sizeof(char) + sizeof(uint64_t) +
                         static_cast<size_t>(third.byteSize()) + sizeof(char);
      _endBuffer.reserve(endLength);
      _endBuffer.push_back(static_cast<char>(_type));
      uint64ToPersistent(_endBuffer, first);
      _endBuffer.append(reinterpret_cast<char const*>(third.begin()),
                        static_cast<size_t>(third.byteSize()));
      _endBuffer.push_back(_stringSeparator);
      nextPrefix(_endBuffer);
      break;
    }

    default:
      THROW_ARANGO_EXCEPTION(TRI_ERROR_BAD_PARAMETER);
  }
  _start = rocksdb::Slice(_startBuffer);
  _end = rocksdb::Slice(_endBuffer);
}

void RocksDBKeyBounds::nextPrefix(std::string& s) {
  TRI_ASSERT(s.size() >= 1);

  size_t i = s.size() - 1;
  for (; (i > 0) && (s[i] == '\xff'); --i) {
  }

  if ((i == 0) && (s[i] == '\xff')) {
    s.push_back('\x00');
    return;
  }

  s[i] = static_cast<char>(static_cast<unsigned char>(s[i]) + 1);
  for (i = i + 1; i < s.size(); i++) {
    s[i] = '\x00';
  }
}<|MERGE_RESOLUTION|>--- conflicted
+++ resolved
@@ -84,17 +84,16 @@
   b._startBuffer.reserve(length);
   b._startBuffer.push_back(static_cast<char>(RocksDBEntryType::GeoIndexValue));
   uint64ToPersistent(b._startBuffer, indexId);
-  
+
   b._endBuffer.clear();
-  b._endBuffer.append(b._startBuffer);// append common prefix
-  
-  uint64_t norm = isSlot ? 0xFFU : 0;//encode slot|pot in lowest bit
-  uint64ToPersistent(b._startBuffer, norm);// lower endian
+  b._endBuffer.append(b._startBuffer);  // append common prefix
+
+  uint64_t norm = isSlot ? 0xFFU : 0;        // encode slot|pot in lowest bit
+  uint64ToPersistent(b._startBuffer, norm);  // lower endian
   norm = norm | (0xFFFFFFFFULL << 32);
   uint64ToPersistent(b._endBuffer, norm);
   return b;
 }
-
 
 RocksDBKeyBounds RocksDBKeyBounds::IndexRange(uint64_t indexId,
                                               VPackSlice const& left,
@@ -117,17 +116,8 @@
   return RocksDBKeyBounds(RocksDBEntryType::CounterValue);
 }
 
-<<<<<<< HEAD
-RocksDBKeyBounds RocksDBKeyBounds::FulltextIndex(uint64_t indexId) {
-  return RocksDBKeyBounds(RocksDBEntryType::FulltextIndexValue, indexId);
-}
-
 RocksDBKeyBounds RocksDBKeyBounds::FulltextIndexPrefix(
     uint64_t indexId, arangodb::StringRef const& word) {
-=======
-RocksDBKeyBounds RocksDBKeyBounds::FulltextIndexPrefix(uint64_t indexId,
-                                                       arangodb::StringRef const& word) {
->>>>>>> 95937bca
   // I did not want to pass a bool to the constructor for this
   RocksDBKeyBounds bounds;
   size_t length = sizeof(char) + sizeof(uint64_t) + word.size();
@@ -136,22 +126,15 @@
       static_cast<char>(RocksDBEntryType::FulltextIndexValue));
   uint64ToPersistent(bounds._startBuffer, indexId);
   bounds._startBuffer.append(word.data(), word.length());
-<<<<<<< HEAD
-
+
+  bounds._endBuffer.clear();
   bounds._endBuffer.append(bounds._startBuffer);
-  bounds._endBuffer.push_back((const unsigned char)0xFF);  // invalid UTF-8
-                                                           // character, higher
-                                                           // than with memcmp
+  bounds._endBuffer.push_back(
+      0xFFU);  // invalid UTF-8 character, higher than with memcmp
 
   bounds._start = rocksdb::Slice(bounds._startBuffer);
   bounds._end = rocksdb::Slice(bounds._endBuffer);
 
-=======
-  
-  bounds._endBuffer.clear();
-  bounds._endBuffer.append(bounds._startBuffer);
-  bounds._endBuffer.push_back(0xFFU);// invalid UTF-8 character, higher than with memcmp
->>>>>>> 95937bca
   return bounds;
 }
 
@@ -263,12 +246,8 @@
     }
 
     case RocksDBEntryType::Collection:
-<<<<<<< HEAD
-    case RocksDBEntryType::Document: {
-=======
     case RocksDBEntryType::Document:
     case RocksDBEntryType::GeoIndexValue: {
->>>>>>> 95937bca
       // Collections are stored as follows:
       // Key: 1 + 8-byte ArangoDB database ID + 8-byte ArangoDB collection ID
       //
