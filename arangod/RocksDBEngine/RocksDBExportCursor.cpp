////////////////////////////////////////////////////////////////////////////////
/// DISCLAIMER
///
/// Copyright 2014-2016 ArangoDB GmbH, Cologne, Germany
/// Copyright 2004-2014 triAGENS GmbH, Cologne, Germany
///
/// Licensed under the Apache License, Version 2.0 (the "License");
/// you may not use this file except in compliance with the License.
/// You may obtain a copy of the License at
///
///     http://www.apache.org/licenses/LICENSE-2.0
///
/// Unless required by applicable law or agreed to in writing, software
/// distributed under the License is distributed on an "AS IS" BASIS,
/// WITHOUT WARRANTIES OR CONDITIONS OF ANY KIND, either express or implied.
/// See the License for the specific language governing permissions and
/// limitations under the License.
///
/// Copyright holder is ArangoDB GmbH, Cologne, Germany
///
/// @author Jan Steemann
/// @author Daniel H. Larkin
////////////////////////////////////////////////////////////////////////////////

#include "RocksDBEngine/RocksDBExportCursor.h"
#include "Basics/WriteLocker.h"
#include "Indexes/IndexIterator.h"
#include "Logger/Logger.h"
#include "RocksDBEngine/RocksDBCollection.h"
#include "StorageEngine/EngineSelectorFeature.h"
#include "StorageEngine/PhysicalCollection.h"
#include "StorageEngine/StorageEngine.h"
#include "Transaction/Hints.h"
#include "Transaction/StandaloneContext.h"
#include "Utils/SingleCollectionTransaction.h"
#include "VocBase/LogicalCollection.h"
#include "VocBase/vocbase.h"

#include <velocypack/Builder.h>
#include <velocypack/Dumper.h>
#include <velocypack/Iterator.h>
#include <velocypack/Options.h>
#include <velocypack/velocypack-aliases.h>

using namespace arangodb;

RocksDBExportCursor::RocksDBExportCursor(
    TRI_vocbase_t* vocbase, std::string const& name,
    CollectionExport::Restrictions const& restrictions, CursorId id,
    size_t limit, size_t batchSize, double ttl, bool hasCount)
    : Cursor(id, batchSize, nullptr, ttl, hasCount),
      _guard(vocbase),
      _resolver(vocbase),
      _restrictions(restrictions),
      _name(name) {
  _trx.reset(new SingleCollectionTransaction(
      transaction::StandaloneContext::Create(vocbase), _name,
      AccessMode::Type::READ));

  Result res = _trx->begin();

  if (!res.ok()) {
    THROW_ARANGO_EXCEPTION(res);
  }

  LogicalCollection* collection = _trx->documentCollection();
  TRI_ASSERT(collection != nullptr);

  auto rocksCollection =
<<<<<<< HEAD
      static_cast<RocksDBCollection*>(_collection->getPhysical());
  _iter = rocksCollection->getAllIterator(_trx.get());
=======
      static_cast<RocksDBCollection*>(collection->getPhysical());
  _iter = rocksCollection->getAllIterator(_trx.get(), false);
>>>>>>> a7340818

  _size = collection->numberDocuments(_trx.get());
  if (limit > 0 && limit < _size) {
    _size = limit;
  }
}

RocksDBExportCursor::~RocksDBExportCursor() {}

////////////////////////////////////////////////////////////////////////////////
/// @brief check whether the cursor contains more data
////////////////////////////////////////////////////////////////////////////////

bool RocksDBExportCursor::hasNext() {
  if (_iter.get() == nullptr) {
    return false;
  }

  return (_position < _size);
}

////////////////////////////////////////////////////////////////////////////////
/// @brief return the next element (not implemented)
////////////////////////////////////////////////////////////////////////////////

VPackSlice RocksDBExportCursor::next() {
  // should not be called directly
  return VPackSlice();
}

////////////////////////////////////////////////////////////////////////////////
/// @brief return the cursor size
////////////////////////////////////////////////////////////////////////////////

size_t RocksDBExportCursor::count() const { return _size; }

void RocksDBExportCursor::dump(VPackBuilder& builder) {
  auto ctx = transaction::StandaloneContext::Create(_guard.database());
  VPackOptions const* oldOptions = builder.options;
  builder.options = ctx->getVPackOptions();

  TRI_ASSERT(_iter.get() != nullptr);

  auto const restrictionType = _restrictions.type;

  try {
    builder.add("result", VPackValue(VPackValueType::Array));
    size_t const n = batchSize();

    auto cb = [&, this](LocalDocumentId const& token, VPackSlice slice) {
      if (_position == _size) {
        return false;
      }
      builder.openObject();
      // Copy over shaped values
      for (auto const& entry : VPackObjectIterator(slice)) {
        std::string key(entry.key.copyString());

        if (!CollectionExport::IncludeAttribute(restrictionType,
                                                _restrictions.fields, key)) {
          // Ignore everything that should be excluded or not included
          continue;
        }
        // If we get here we need this entry in the final result
        if (entry.value.isCustom()) {
          builder.add(key,
                      VPackValue(builder.options->customTypeHandler->toString(
                          entry.value, builder.options, slice)));
        } else {
          builder.add(key, entry.value);
        }
      }
      builder.close();
      _position++;
      return true;
    };

    _iter->nextDocument(cb, n);

    builder.close();  // close Array

    // builder.add("hasMore", VPackValue(hasNext() ? "true" : "false"));
    // //should not be string
    builder.add("hasMore", VPackValue(hasNext()));

    if (hasNext()) {
      builder.add("id", VPackValue(std::to_string(id())));
    }

    if (hasCount()) {
      builder.add("count", VPackValue(static_cast<uint64_t>(count())));
    }

    if (extra().isObject()) {
      builder.add("extra", extra());
    }

    if (!hasNext()) {
      // mark the cursor as deleted
      _iter.reset();
      this->deleted();
    }
  } catch (arangodb::basics::Exception const& ex) {
    THROW_ARANGO_EXCEPTION_MESSAGE(ex.code(), ex.what());
  } catch (std::exception const& ex) {
    THROW_ARANGO_EXCEPTION_MESSAGE(TRI_ERROR_INTERNAL, ex.what());
  } catch (...) {
    THROW_ARANGO_EXCEPTION_MESSAGE(
        TRI_ERROR_INTERNAL, "internal error during RocksDBExportCursor::dump");
  }
  builder.options = oldOptions;
}<|MERGE_RESOLUTION|>--- conflicted
+++ resolved
@@ -66,14 +66,8 @@
   LogicalCollection* collection = _trx->documentCollection();
   TRI_ASSERT(collection != nullptr);
 
-  auto rocksCollection =
-<<<<<<< HEAD
-      static_cast<RocksDBCollection*>(_collection->getPhysical());
-  _iter = rocksCollection->getAllIterator(_trx.get());
-=======
-      static_cast<RocksDBCollection*>(collection->getPhysical());
-  _iter = rocksCollection->getAllIterator(_trx.get(), false);
->>>>>>> a7340818
+  auto rocksColl = static_cast<RocksDBCollection*>(_collection->getPhysical());
+  _iter = rocksColl->getAllIterator(_trx.get());
 
   _size = collection->numberDocuments(_trx.get());
   if (limit > 0 && limit < _size) {
