--- conflicted
+++ resolved
@@ -36,7 +36,6 @@
 #include "RocksDBEngine/RocksDBCollection.h"
 #include "RocksDBEngine/RocksDBCommon.h"
 #include "RocksDBEngine/RocksDBComparator.h"
-#include "RocksDBEngine/RocksDBCounterManager.h"
 #include "RocksDBEngine/RocksDBIndex.h"
 #include "RocksDBEngine/RocksDBIndexFactory.h"
 #include "RocksDBEngine/RocksDBKey.h"
@@ -109,12 +108,9 @@
 
   rocksdb::TransactionDBOptions transactionOptions;
 
-  double counter_sync_seconds = 2.5;
-
   _options.create_if_missing = true;
   _options.max_open_files = -1;
   _options.comparator = _cmp.get();
-  _options.WAL_ttl_seconds = counter_sync_seconds * 2;
 
   rocksdb::Status status =
       rocksdb::TransactionDB::Open(_options, transactionOptions, _path, &_db);
@@ -126,12 +122,6 @@
   }
 
   TRI_ASSERT(_db != nullptr);
-  _counterManager.reset(new RocksDBCounterManager(_db, counter_sync_seconds));
-  if (!_counterManager->start()) {
-    LOG_TOPIC(ERR, Logger::ENGINES)
-        << "Could not start rocksdb counter manager";
-    TRI_ASSERT(false);
-  }
 
   if (!systemDatabaseExists()) {
     addSystemDatabase();
@@ -146,13 +136,6 @@
   }
 
   if (_db) {
-    if (_counterManager && _counterManager->isRunning()) {
-      // stop the press
-      _counterManager->beginShutdown();
-      _counterManager->sync();
-      _counterManager.reset();
-    }
-
     delete _db;
     _db = nullptr;
   }
@@ -489,15 +472,6 @@
   Result res;
 
   // drop indexes of collection
-<<<<<<< HEAD
-  std::vector<std::shared_ptr<Index>> vecShardIndex =
-      collection->getPhysical()->getIndexes();
-  for (auto& index : vecShardIndex) {
-    uint64_t indexId = dynamic_cast<RocksDBIndex*>(index.get())->objectId();
-    bool rv = collection->dropIndex(indexId);
-    if (!rv) {
-      // unable to drop index
-=======
   std::vector<std::shared_ptr<Index>> vecShardIndex = collection->getPhysical()->getIndexes();
   bool dropFailed = false;
   for(auto& index : vecShardIndex){
@@ -507,7 +481,6 @@
       LOG_TOPIC(ERR, Logger::ENGINES) << "Failed to drop Index with IndexId: " << indexId
                                       << " for collection: " << collection->name();
       dropFailed=true;
->>>>>>> ec1fbb29
     }
   }
 
@@ -516,26 +489,17 @@
   }
 
   // delete documents
-<<<<<<< HEAD
-  RocksDBCollection* coll =
-      RocksDBCollection::toRocksDBCollection(collection->getPhysical());
-  RocksDBKeyBounds bounds =
-      RocksDBKeyBounds::CollectionDocuments(coll->objectId());
-  Result res = rocksutils::removeLargeRange(_db, bounds);
-=======
   RocksDBCollection *coll = RocksDBCollection::toRocksDBCollection(collection->getPhysical());
   RocksDBKeyBounds bounds = RocksDBKeyBounds::CollectionDocuments(coll->objectId());
   res = rocksutils::removeLargeRange(_db, bounds);
->>>>>>> ec1fbb29
-
-  if (res.fail()) {
-    return res;  // let collection exist so the remaining elements can still be
-                 // accessed
+
+  if(res.fail()){
+    return res; //let collection exist so the remaining elements can still be accessed
   }
 
   // delete collection
   auto key = RocksDBKey::Collection(vocbase->id(), collection->cid());
-  return rocksutils::globalRocksDBRemove(key.string(), options);
+  return rocksutils::globalRocksDBRemove(key.string(),options);
 }
 
 void RocksDBEngine::destroyCollection(TRI_vocbase_t* vocbase,
@@ -867,8 +831,4 @@
   }
 }
 
-RocksDBCounterManager* RocksDBEngine::counterManager() {
-  return _counterManager.get();
-}
-
 }  // namespace