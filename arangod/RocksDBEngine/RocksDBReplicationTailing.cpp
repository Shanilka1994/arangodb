////////////////////////////////////////////////////////////////////////////////
/// DISCLAIMER
///
/// Copyright 2014-2017 ArangoDB GmbH, Cologne, Germany
/// Copyright 2004-2014 triAGENS GmbH, Cologne, Germany
///
/// Licensed under the Apache License, Version 2.0 (the "License");
/// you may not use this file except in compliance with the License.
/// You may obtain a copy of the License at
///
///     http://www.apache.org/licenses/LICENSE-2.0
///
/// Unless required by applicable law or agreed to in writing, software
/// distributed under the License is distributed on an "AS IS" BASIS,
/// WITHOUT WARRANTIES OR CONDITIONS OF ANY KIND, either express or implied.
/// See the License for the specific language governing permissions and
/// limitations under the License.
///
/// Copyright holder is ArangoDB GmbH, Cologne, Germany
///
/// @author Daniel H. Larkin
////////////////////////////////////////////////////////////////////////////////

#include "RocksDBReplicationTailing.h"
#include "Basics/StaticStrings.h"
#include "Basics/StringRef.h"
#include "Logger/Logger.h"
#include "RocksDBEngine/RocksDBCommon.h"
#include "RocksDBEngine/RocksDBLogValue.h"
#include "RocksDBEngine/RocksDBColumnFamily.h"
#include "VocBase/replication-common.h"
#include "VocBase/ticks.h"

#include <rocksdb/utilities/transaction_db.h>
#include <rocksdb/utilities/write_batch_with_index.h>
#include <rocksdb/write_batch.h>

using namespace arangodb;
using namespace arangodb::rocksutils;
using namespace arangodb::velocypack;

// define to INFO to see the WAL output
#define _LOG TRACE

/// an incomplete convert function, basically only use for DDL ops
static TRI_replication_operation_e convertLogType(RocksDBLogType t) {
  switch (t) {
    case RocksDBLogType::CollectionCreate:
      return REPLICATION_COLLECTION_CREATE;
    case RocksDBLogType::CollectionDrop:
      return REPLICATION_COLLECTION_DROP;
    case RocksDBLogType::CollectionRename:
      return REPLICATION_COLLECTION_RENAME;
    case RocksDBLogType::CollectionChange:
      return REPLICATION_COLLECTION_CHANGE;
    case RocksDBLogType::IndexCreate:
      return REPLICATION_INDEX_CREATE;
    case RocksDBLogType::IndexDrop:
      return REPLICATION_INDEX_DROP;
    case RocksDBLogType::ViewCreate:
      return REPLICATION_VIEW_CREATE;
    case RocksDBLogType::ViewDrop:
      return REPLICATION_VIEW_DROP;
    case RocksDBLogType::ViewChange:
      return REPLICATION_VIEW_CHANGE;

    default:
      return REPLICATION_INVALID;
  }
}

/// WAL parser
class WALParser : public rocksdb::WriteBatch::Handler {
 public:
  explicit WALParser(TRI_vocbase_t* vocbase, bool includeSystem,
                     TRI_voc_cid_t collectionId, VPackBuilder& builder)
      : _documentsCF(RocksDBColumnFamily::documents()->GetID()),
        _otherCF(RocksDBColumnFamily::other()->GetID()),
        _vocbase(vocbase),
        _includeSystem(includeSystem),
        _onlyCollectionId(collectionId),
        _builder(builder),
        _currentSequence(0)
         {}

  void LogData(rocksdb::Slice const& blob) override {
    RocksDBLogType type = RocksDBLogValue::type(blob);
    TRI_DEFER(_lastLogType = type);

    LOG_TOPIC(_LOG, Logger::ROCKSDB) << "tick: " << _currentSequence << " "
                                     << rocksDBLogTypeName(type);
    tick();
    switch (type) {
      case RocksDBLogType::DatabaseCreate: {
        // FIXME: do we have to print something?
        break;
      }
      case RocksDBLogType::DatabaseDrop: {
        _currentDbId = RocksDBLogValue::databaseId(blob);
        // FIXME: do we have to print something?
        break;
      }
      case RocksDBLogType::CollectionRename: {
        _oldCollectionName =
            RocksDBLogValue::newCollectionName(blob).toString();
        // intentional fallthrough
      }
      case RocksDBLogType::CollectionCreate:
      case RocksDBLogType::CollectionChange:
      case RocksDBLogType::CollectionDrop: {
        if (_lastLogType == RocksDBLogType::IndexCreate) {
          TRI_ASSERT(_currentDbId == RocksDBLogValue::databaseId(blob));
          TRI_ASSERT(_currentCollectionId ==
                     RocksDBLogValue::collectionId(blob));
        }
        _currentDbId = RocksDBLogValue::databaseId(blob);
        _currentCollectionId = RocksDBLogValue::collectionId(blob);
        break;
      }
      case RocksDBLogType::IndexCreate: {
        _currentDbId = RocksDBLogValue::databaseId(blob);
        _currentCollectionId = RocksDBLogValue::collectionId(blob);
        // only print markers from this collection if it is set
        if (_onlyCollectionId == 0 ||
            _currentCollectionId == _onlyCollectionId) {
          VPackSlice indexSlice = RocksDBLogValue::indexSlice(blob);
          _builder.openObject();
          _builder.add(
              "type",
              VPackValue(static_cast<uint64_t>(REPLICATION_INDEX_CREATE)));
          _builder.add("database", VPackValue(std::to_string(_currentDbId)));
          _builder.add("cid", VPackValue(std::to_string(_currentCollectionId)));
          _builder.add("data", indexSlice);
          _builder.close();
        }
        break;
      }
      case RocksDBLogType::IndexDrop: {
        _currentDbId = RocksDBLogValue::databaseId(blob);
        _currentCollectionId = RocksDBLogValue::collectionId(blob);
        TRI_idx_iid_t iid = RocksDBLogValue::indexId(blob);
        // only print markers from this collection if it is set
        if (_onlyCollectionId == 0 ||
            _currentCollectionId == _onlyCollectionId) {
          _builder.openObject();
          _builder.add(
              "type",
              VPackValue(static_cast<uint64_t>(REPLICATION_INDEX_DROP)));
          _builder.add("database", VPackValue(std::to_string(_currentDbId)));
          _builder.add("cid", VPackValue(std::to_string(_currentCollectionId)));
          _builder.add("data", VPackValue(VPackValueType::Object));
          _builder.add("id", VPackValue(std::to_string(iid)));
          _builder.close();
          _builder.close();
        }
        break;
      }
      case RocksDBLogType::ViewCreate: {
        // TODO
        break;
      }
      case RocksDBLogType::ViewDrop: {
        // TODO
        break;
      }
      case RocksDBLogType::ViewChange: {
        // TODO
        break;
      }
      case RocksDBLogType::BeginTransaction: {
        TRI_ASSERT(!_singleOp);
        _seenBeginTransaction = true;
        _currentDbId = RocksDBLogValue::databaseId(blob);
        _currentTrxId = RocksDBLogValue::transactionId(blob);

        _builder.openObject();
        _builder.add("tick", VPackValue(std::to_string(_currentSequence)));
        _builder.add(
            "type",
            VPackValue(static_cast<uint64_t>(REPLICATION_TRANSACTION_START)));
        _builder.add("database", VPackValue(std::to_string(_currentDbId)));
        _builder.add("tid", VPackValue(std::to_string(_currentTrxId)));
        _builder.close();
        break;
      }
      case RocksDBLogType::DocumentOperationsPrologue: {
        _currentCollectionId = RocksDBLogValue::collectionId(blob);
        LOG_TOPIC(_LOG, Logger::ROCKSDB) << "Collection: "
                                         << _currentCollectionId;
        break;
      }
      case RocksDBLogType::DocumentRemove: {
        _removeDocumentKey = RocksDBLogValue::documentKey(blob).toString();
        break;
      }
      case RocksDBLogType::SingleRemove: {
        _removeDocumentKey = RocksDBLogValue::documentKey(blob).toString();
        // intentional fall through
      }
      case RocksDBLogType::SinglePut: {
        writeCommitMarker();
        _singleOp = true;
        _currentDbId = RocksDBLogValue::databaseId(blob);
        _currentCollectionId = RocksDBLogValue::collectionId(blob);
        _currentTrxId = 0;
        break;
      }

      default:
        break;
    }
  }

  rocksdb::Status PutCF(uint32_t column_family_id, rocksdb::Slice const& key,
                        rocksdb::Slice const& value) override {
    RocksDBEntryType type = RocksDBKey::type(key);
<<<<<<< HEAD
    LOG_TOPIC(_LOG, Logger::ROCKSDB) << "tick: " << _currentSequence << " "
                                     << rocksDBEntryTypeName(type);
    LOG_TOPIC(_LOG, Logger::ROCKSDB) << "PUT: key:" << key.ToString()
                                     << "  value: " << value.ToString();
=======
>>>>>>> 5f87674b
    tick();
    if (!shouldHandleKey(column_family_id, key)) {
      return rocksdb::Status();
    }
    LOG_TOPIC(_LOG, Logger::ROCKSDB) << "tick: " << _currentSequence << " "
    << rocksDBEntryTypeName(type);
    LOG_TOPIC(_LOG, Logger::ROCKSDB) << "PUT: key:" << key.ToString()
    << "  value: " << value.ToString();
    
    switch (type) {
      case RocksDBEntryType::Collection: {
        if (_lastLogType == RocksDBLogType::IndexCreate ||
            _lastLogType == RocksDBLogType::IndexDrop) {
          _lastLogType = RocksDBLogType::Invalid;
          break;
        }
        TRI_ASSERT(_lastLogType == RocksDBLogType::CollectionCreate ||
                   _lastLogType == RocksDBLogType::CollectionChange ||
                   _lastLogType == RocksDBLogType::CollectionRename);
        TRI_ASSERT(_currentDbId != 0 && _currentCollectionId != 0);
        LOG_TOPIC(_LOG, Logger::ROCKSDB) << "CID: " << _currentCollectionId;

        VPackSlice collectionData = RocksDBValue::data(value);
        _builder.openObject();
        _builder.add("tick", VPackValue(std::to_string(_currentSequence)));
        _builder.add("type", VPackValue(convertLogType(_lastLogType)));
        _builder.add("database", VPackValue(std::to_string(_currentDbId)));
        _builder.add("cid", VPackValue(std::to_string(_currentCollectionId)));
        _builder.add("cname", collectionData.get("name"));

        if (_lastLogType == RocksDBLogType::CollectionRename) {
          _builder.add("data", VPackValue(VPackValueType::Object));
          _builder.add("id", VPackValue(std::to_string(_currentCollectionId)));
          _builder.add("oldName", VPackValue(_oldCollectionName));
          _builder.add("name", collectionData.get("name"));
          _builder.close();
        } else {  // change and create need full data
          _builder.add("data", collectionData);
        }
        _builder.close();
        // log type is only ever relevant, immediately after it appeared
        // we want double occurences create / drop / change collection to fail
        _lastLogType = RocksDBLogType::Invalid;
        _currentDbId = 0;
        _currentCollectionId = 0;
        break;
      }
      case RocksDBEntryType::Document: {
        TRI_ASSERT((_seenBeginTransaction && !_singleOp) ||
                   (!_seenBeginTransaction && _singleOp));
        // if real transaction, we need the trx id
        TRI_ASSERT(!_seenBeginTransaction || _currentTrxId != 0);
        TRI_ASSERT(_currentDbId != 0 && _currentCollectionId != 0);
        _builder.openObject();
        _builder.add("tick", VPackValue(std::to_string(_currentSequence)));
        _builder.add("type", VPackValue(REPLICATION_MARKER_DOCUMENT));
        // auto containers = getContainerIds(key);
        _builder.add("database", VPackValue(std::to_string(_currentDbId)));
        _builder.add("cid", VPackValue(std::to_string(_currentCollectionId)));
        if (_singleOp) {  // single op is defined to 0
          _builder.add("tid", VPackValue("0"));
          _singleOp = false;
        } else {
          _builder.add("tid", VPackValue(std::to_string(_currentTrxId)));
        }
        _builder.add("data", RocksDBValue::data(value));
        _builder.close();

        break;
      }
      default:
        break;  // shouldn't get here?
    }
    return rocksdb::Status();
  }

  rocksdb::Status DeleteCF(uint32_t column_family_id,
                           rocksdb::Slice const& key) override {
    return handleDeletion(column_family_id, key);
  }

  rocksdb::Status SingleDeleteCF(uint32_t column_family_id,
                                 rocksdb::Slice const& key) override {
    return handleDeletion(column_family_id, key);
  }

  rocksdb::Status handleDeletion(uint32_t column_family_id,
                                 rocksdb::Slice const& key) {
    RocksDBEntryType type = RocksDBKey::type(key);
<<<<<<< HEAD
    LOG_TOPIC(_LOG, Logger::ROCKSDB) << "tick: " << _currentSequence << " "
                                     << rocksDBEntryTypeName(type);

=======
>>>>>>> 5f87674b
    tick();
    if (!shouldHandleKey(column_family_id, key)) {
      return rocksdb::Status();
    }
    LOG_TOPIC(_LOG, Logger::ROCKSDB) << "tick: " << _currentSequence << " "
    << rocksDBEntryTypeName(type);
    switch (type) {
      case RocksDBEntryType::Collection: {
        // a database DROP will not set this flag
        if (_lastLogType == RocksDBLogType::CollectionDrop) {
          TRI_ASSERT(_currentDbId != 0 && _currentCollectionId != 0);
          LOG_TOPIC(_LOG, Logger::ROCKSDB) << "CID: " << _currentCollectionId;

          _builder.openObject();
          _builder.add("tick", VPackValue(std::to_string(_currentSequence)));
          _builder.add("type", VPackValue(REPLICATION_COLLECTION_DROP));
          _builder.add("database", VPackValue(std::to_string(_currentDbId)));
          _builder.add("cid", VPackValue(std::to_string(_currentCollectionId)));
          _builder.add("data", VPackValue(VPackValueType::Object));
          _builder.add("id", VPackValue(std::to_string(_currentCollectionId)));
          _builder.add("name", VPackValue(""));  // not used at all
          _builder.close();
          _builder.close();
        }
        break;
      }
      case RocksDBEntryType::Document: {
        // document removes, because of a drop is not transactional and
        // should not appear in the WAL. Allso fixes
        if (!(_seenBeginTransaction || _singleOp)) {
          return rocksdb::Status();
        }
        // TODO somehow fix counters if we optimize the DELETE in
        // documentRemove on updates
        if (_lastLogType != RocksDBLogType::DocumentRemove &&
            _lastLogType != RocksDBLogType::SingleRemove) {
          return rocksdb::Status();
        }
        // TRI_ASSERT(_lastLogType == RocksDBLogType::DocumentRemove ||
        //           _lastLogType == RocksDBLogType::SingleRemove);
        TRI_ASSERT(!_seenBeginTransaction || _currentTrxId != 0);
        TRI_ASSERT(_currentDbId != 0 && _currentCollectionId != 0);
        TRI_ASSERT(!_removeDocumentKey.empty());

        uint64_t revisionId = RocksDBKey::revisionId(key);
        _builder.openObject();
        _builder.add("tick", VPackValue(std::to_string(_currentSequence)));
        _builder.add(
            "type",
            VPackValue(static_cast<uint64_t>(REPLICATION_MARKER_REMOVE)));
        _builder.add("database", VPackValue(std::to_string(_currentDbId)));
        _builder.add("cid", VPackValue(std::to_string(_currentCollectionId)));
        if (_singleOp) {  // single op is defined to 0
          _builder.add("tid", VPackValue("0"));
          _singleOp = false;
        } else {
          _builder.add("tid", VPackValue(std::to_string(_currentTrxId)));
        }
        _builder.add("data", VPackValue(VPackValueType::Object));
        _builder.add(StaticStrings::KeyString, VPackValue(_removeDocumentKey));
        _builder.add(StaticStrings::RevString,
                     VPackValue(std::to_string(revisionId)));
        _builder.close();
        _builder.close();
        _removeDocumentKey.clear();
        break;
      }
      default:
        break;  // shouldn't get here?
    }
    return rocksdb::Status();
  }

  void startNewBatch(rocksdb::SequenceNumber startSequence) {
    // starting new write batch
    _startSequence = startSequence;
    _currentSequence = startSequence;
  }

  void writeCommitMarker() {
    if (_seenBeginTransaction) {
      LOG_TOPIC(_LOG, Logger::PREGEL) << "tick: " << _currentSequence
                                      << " commit transaction";

      _builder.openObject();
      _builder.add("tick", VPackValue(std::to_string(_currentSequence)));
      _builder.add(
          "type",
          VPackValue(static_cast<uint64_t>(REPLICATION_TRANSACTION_COMMIT)));
      _builder.add("database", VPackValue(std::to_string(_currentDbId)));
      _builder.add("tid", VPackValue(std::to_string(_currentTrxId)));
      _builder.close();
    }
    _lastLogType = RocksDBLogType::Invalid;
    _seenBeginTransaction = false;
    _singleOp = false;
    _startOfBatch = true;
    _currentDbId = 0;
    _currentTrxId = 0;
    _currentCollectionId = 0;
    _oldCollectionName.clear();
    _indexSlice = VPackSlice::illegalSlice();
  }

  uint64_t endBatch() {
    writeCommitMarker();
    _removeDocumentKey.clear();
    return _currentSequence;
  }

 private:
  // tick function that is called before each new WAL entry
  void tick() {
    if (_startOfBatch) {
      // we are at the start of a batch. do NOT increase sequence number
      _startOfBatch = false;
    } else {
      // we are inside a batch already. now increase sequence number
      ++_currentSequence;
    }
  }

  bool shouldHandleKey(uint32_t column_family_id,
                       rocksdb::Slice const& key) const {
    // TODO reconsider if we add new colum fams
<<<<<<< HEAD
    if (column_family_id != 0) {
=======
    if (column_family_id != _otherCF &&
        column_family_id != _documentsCF) {
>>>>>>> 5f87674b
      return false;
    }

    TRI_voc_cid_t cid;
    switch (RocksDBKey::type(key)) {
      case RocksDBEntryType::Collection: {
        cid = RocksDBKey::collectionId(key);
        break;
      }
      case RocksDBEntryType::Document: {
        uint64_t objectId = RocksDBKey::objectId(key);
        auto mapping = mapObjectToCollection(objectId);
        if (mapping.first != _vocbase->id()) {
          return false;
        }
        cid = mapping.second;
        break;
      }
      case RocksDBEntryType::View:  // should handle these eventually?
      default:
        return false;
    }
    // only return results for one collection
    if (_onlyCollectionId != 0 && _onlyCollectionId != cid) {
      return false;
    }

    // allow document removes of dropped collections
    std::string const collectionName = _vocbase->collectionName(cid);
    if (collectionName.empty()) {
      return true;
    }
    if (!_includeSystem && collectionName[0] == '_') {
      return false;
    }
    if (TRI_ExcludeCollectionReplication(collectionName.c_str(),
                                         _includeSystem)) {
      return false;
    }

    return true;
  }

 private:
  uint32_t const _documentsCF;
  uint32_t const _otherCF;
  
  // these parameters are relevant to determine if we can print
  // a specific marker from the WAL
  TRI_vocbase_t* const _vocbase;
  bool const _includeSystem;
  TRI_voc_cid_t const _onlyCollectionId;
  /// result builder
  VPackBuilder& _builder;

  // Various state machine flags
  rocksdb::SequenceNumber _startSequence;
  rocksdb::SequenceNumber _currentSequence;
  RocksDBLogType _lastLogType = RocksDBLogType::Invalid;
  bool _seenBeginTransaction = false;
  bool _singleOp = false;
  bool _startOfBatch = false;
  TRI_voc_tick_t _currentDbId = 0;
  TRI_voc_tick_t _currentTrxId = 0;
  TRI_voc_cid_t _currentCollectionId = 0;
  std::string _oldCollectionName;
  std::string _removeDocumentKey;
  VPackSlice _indexSlice;
};

// iterates over WAL starting at 'from' and returns up to 'limit' documents
// from the corresponding database
RocksDBReplicationResult rocksutils::tailWal(TRI_vocbase_t* vocbase,
                                             uint64_t tickStart,
                                             uint64_t tickEnd, size_t chunkSize,
                                             bool includeSystem,
                                             TRI_voc_cid_t collectionId,
                                             VPackBuilder& builder) {
  uint64_t lastTick = tickStart;
  uint64_t lastWrittenTick = tickStart;

  std::unique_ptr<WALParser> handler(
      new WALParser(vocbase, includeSystem, collectionId, builder));
  std::unique_ptr<rocksdb::TransactionLogIterator> iterator;  // reader();

  rocksdb::Status s = static_cast<rocksdb::DB*>(globalRocksDB())
                          ->GetUpdatesSince(tickStart, &iterator);
  if (!s.ok()) {  // TODO do something?
    auto converted = convertStatus(s, rocksutils::StatusHint::wal);
    return {converted.errorNumber(), lastTick};
  }

  bool fromTickIncluded = false;
  // we need to check if the builder is bigger than the chunksize,
  // only after we printed a full WriteBatch. Otherwise a client might
  // never read the full writebatch
  while (iterator->Valid() && lastTick <= tickEnd &&
         builder.buffer()->size() < chunkSize) {
    s = iterator->status();
    if (s.ok()) {
      rocksdb::BatchResult batch = iterator->GetBatch();
      TRI_ASSERT(lastTick == tickStart || batch.sequence >= lastTick);

      if (!fromTickIncluded && batch.sequence >= tickStart &&
          batch.sequence <= tickEnd) {
        fromTickIncluded = true;
      }
      if (batch.sequence <= tickStart) {
        iterator->Next();
        continue;
      }
      if (batch.sequence > tickEnd) {
        break;
      }

      lastTick = batch.sequence;
      LOG_TOPIC(_LOG, Logger::ROCKSDB) << "Start WriteBatch tick: " << lastTick;
      handler->startNewBatch(batch.sequence);
      s = batch.writeBatchPtr->Iterate(handler.get());
      if (s.ok()) {
        lastWrittenTick = handler->endBatch();
        LOG_TOPIC(_LOG, Logger::ROCKSDB) << "End WriteBatch written-tick: "
                                         << lastWrittenTick;
        handler->endBatch();
        if (!fromTickIncluded && lastTick >= tickStart && lastTick <= tickEnd) {
          fromTickIncluded = true;
        }
      } else {
        LOG_TOPIC(ERR, Logger::ROCKSDB) << s.ToString();
        break;
      }
    } else {
      LOG_TOPIC(ERR, Logger::ENGINES) << "error during WAL scan";
      auto converted = convertStatus(s);
      auto result =
          RocksDBReplicationResult(converted.errorNumber(), lastWrittenTick);
      if (fromTickIncluded) {
        result.includeFromTick();
      }
      return result;
    }

    iterator->Next();
  }

  if (!s.ok()) {  // TODO do something?
    auto converted = convertStatus(s, rocksutils::StatusHint::wal);
    return {converted.errorNumber(), lastWrittenTick};
  }
  auto result = RocksDBReplicationResult(TRI_ERROR_NO_ERROR, lastWrittenTick);
  if (fromTickIncluded) {
    result.includeFromTick();
  }
  return result;
}<|MERGE_RESOLUTION|>--- conflicted
+++ resolved
@@ -214,13 +214,6 @@
   rocksdb::Status PutCF(uint32_t column_family_id, rocksdb::Slice const& key,
                         rocksdb::Slice const& value) override {
     RocksDBEntryType type = RocksDBKey::type(key);
-<<<<<<< HEAD
-    LOG_TOPIC(_LOG, Logger::ROCKSDB) << "tick: " << _currentSequence << " "
-                                     << rocksDBEntryTypeName(type);
-    LOG_TOPIC(_LOG, Logger::ROCKSDB) << "PUT: key:" << key.ToString()
-                                     << "  value: " << value.ToString();
-=======
->>>>>>> 5f87674b
     tick();
     if (!shouldHandleKey(column_family_id, key)) {
       return rocksdb::Status();
@@ -310,12 +303,6 @@
   rocksdb::Status handleDeletion(uint32_t column_family_id,
                                  rocksdb::Slice const& key) {
     RocksDBEntryType type = RocksDBKey::type(key);
-<<<<<<< HEAD
-    LOG_TOPIC(_LOG, Logger::ROCKSDB) << "tick: " << _currentSequence << " "
-                                     << rocksDBEntryTypeName(type);
-
-=======
->>>>>>> 5f87674b
     tick();
     if (!shouldHandleKey(column_family_id, key)) {
       return rocksdb::Status();
@@ -441,12 +428,8 @@
   bool shouldHandleKey(uint32_t column_family_id,
                        rocksdb::Slice const& key) const {
     // TODO reconsider if we add new colum fams
-<<<<<<< HEAD
-    if (column_family_id != 0) {
-=======
     if (column_family_id != _otherCF &&
         column_family_id != _documentsCF) {
->>>>>>> 5f87674b
       return false;
     }
 
