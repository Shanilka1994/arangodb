--- conflicted
+++ resolved
@@ -92,13 +92,8 @@
 
     StorageEngine* engine = EngineSelectorFeature::ENGINE;
     rocksdb::TransactionDB* db = static_cast<RocksDBEngine*>(engine)->db();
-<<<<<<< HEAD
     _rocksTransaction.reset(db->BeginTransaction(_rocksWriteOptions, rocksdb::TransactionOptions()));
-=======
-    _rocksTransaction.reset(db->BeginTransaction(rocksdb::WriteOptions(), rocksdb::TransactionOptions()));
     // _rocksTransaction->SetSnapshot()
-    
->>>>>>> 77c95181
   } else {
     TRI_ASSERT(_status == transaction::Status::RUNNING);
   }
