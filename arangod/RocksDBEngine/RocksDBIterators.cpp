--- conflicted
+++ resolved
@@ -127,15 +127,8 @@
   }
 
   while (limit > 0) {
-<<<<<<< HEAD
-    TRI_voc_rid_t revisionId = RocksDBKey::revisionId(_iterator->key());
+    TRI_voc_rid_t revisionId = RocksDBKey::revisionId(RocksDBEntryType::Document, _iterator->key());
     cb(RocksDBToken(revisionId), VPackSlice(_iterator->value().data()));
-=======
-    TRI_voc_rid_t revisionId =
-        RocksDBKey::revisionId(RocksDBEntryType::Document, _iterator->key());
-    _mmdr->setManaged((uint8_t const*)_iterator->value().data(), revisionId);
-    cb(*_mmdr);
->>>>>>> 6be3210e
     --limit;
 
     if (_reverse) {
@@ -244,16 +237,8 @@
   }
 
   while (limit > 0) {
-<<<<<<< HEAD
-    TRI_voc_rid_t revisionId = RocksDBKey::revisionId(_iterator->key());
+    TRI_voc_rid_t revisionId = RocksDBKey::revisionId(RocksDBEntryType::Document, _iterator->key());
     cb(RocksDBToken(revisionId), VPackSlice(_iterator->value().data()));
-=======
-    TRI_voc_rid_t revisionId =
-        RocksDBKey::revisionId(RocksDBEntryType::Document, _iterator->key());
-    _mmdr->setManaged((uint8_t const*)_iterator->value().data(), revisionId);
-    cb(*_mmdr);
->>>>>>> 6be3210e
-
     --limit;
     _returned++;
     _iterator->Next();
