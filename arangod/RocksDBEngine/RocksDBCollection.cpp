////////////////////////////////////////////////////////////////////////////////
/// DISCLAIMER
///
/// Copyright 2014-2016 ArangoDB GmbH, Cologne, Germany
/// Copyright 2004-2014 triAGENS GmbH, Cologne, Germany
///
/// Licensed under the Apache License, Version 2.0 (the "License");
/// you may not use this file except in compliance with the License.
/// You may obtain a copy of the License at
///
///     http://www.apache.org/licenses/LICENSE-2.0
///
/// Unless required by applicable law or agreed to in writing, software
/// distributed under the License is distributed on an "AS IS" BASIS,
/// WITHOUT WARRANTIES OR CONDITIONS OF ANY KIND, either express or implied.
/// See the License for the specific language governing permissions and
/// limitations under the License.
///
/// Copyright holder is ArangoDB GmbH, Cologne, Germany
///
/// @author Jan Christoph Uhde
////////////////////////////////////////////////////////////////////////////////

#include "RocksDBCollection.h"
#include "Aql/PlanCache.h"
#include "Basics/ReadLocker.h"
#include "Basics/Result.h"
#include "Basics/StaticStrings.h"
#include "Basics/VelocyPackHelper.h"
#include "Basics/WriteLocker.h"
#include "Cluster/ClusterMethods.h"
#include "Cluster/CollectionLockState.h"
#include "Indexes/Index.h"
#include "Indexes/IndexIterator.h"
#include "RestServer/DatabaseFeature.h"
#include "RocksDBEngine/RocksDBCommon.h"
#include "RocksDBEngine/RocksDBComparator.h"
#include "RocksDBEngine/RocksDBCounterManager.h"
#include "RocksDBEngine/RocksDBEngine.h"
#include "RocksDBEngine/RocksDBKey.h"
#include "RocksDBEngine/RocksDBLogValue.h"
#include "RocksDBEngine/RocksDBPrimaryIndex.h"
#include "RocksDBEngine/RocksDBToken.h"
#include "RocksDBEngine/RocksDBTransactionCollection.h"
#include "RocksDBEngine/RocksDBTransactionState.h"
#include "RocksDBEngine/RocksDBValue.h"
#include "StorageEngine/EngineSelectorFeature.h"
#include "StorageEngine/StorageEngine.h"
#include "StorageEngine/TransactionState.h"
#include "Transaction/Helpers.h"
#include "Transaction/StandaloneContext.h"
#include "Utils/CollectionNameResolver.h"
#include "Utils/Events.h"
#include "Utils/OperationOptions.h"
#include "Utils/SingleCollectionTransaction.h"
#include "VocBase/LogicalCollection.h"
#include "VocBase/ticks.h"
#include "VocBase/voc-types.h"

#include <rocksdb/db.h>
#include <rocksdb/utilities/transaction.h>
#include <rocksdb/utilities/write_batch_with_index.h>
#include <velocypack/Iterator.h>
#include <velocypack/velocypack-aliases.h>

using namespace arangodb;
using namespace arangodb::rocksutils;

namespace {

static std::string const Empty;

static inline rocksdb::Transaction* rocksTransaction(
    arangodb::transaction::Methods* trx) {
  return static_cast<RocksDBTransactionState*>(trx->state())
      ->rocksTransaction();
}
}  // namespace

RocksDBCollection::RocksDBCollection(LogicalCollection* collection,
                                     VPackSlice const& info)
    : PhysicalCollection(collection, info),
      _objectId(basics::VelocyPackHelper::stringUInt64(info, "objectId")),
      _numberDocuments(0),
      _revisionId(0) {
  addCollectionMapping(_objectId, _logicalCollection->vocbase()->id(),
                       _logicalCollection->cid());
}

RocksDBCollection::RocksDBCollection(LogicalCollection* collection,
                                     PhysicalCollection* physical)
    : PhysicalCollection(collection, VPackSlice::emptyObjectSlice()),
      _objectId(static_cast<RocksDBCollection*>(physical)->_objectId),
      _numberDocuments(0),
      _revisionId(0) {
  addCollectionMapping(_objectId, _logicalCollection->vocbase()->id(),
                       _logicalCollection->cid());
}

RocksDBCollection::~RocksDBCollection() {}

std::string const& RocksDBCollection::path() const {
  return Empty;  // we do not have any path
}

void RocksDBCollection::setPath(std::string const&) {
  // we do not have any path
}

arangodb::Result RocksDBCollection::updateProperties(VPackSlice const& slice,
                                                     bool doSync) {
  // nothing to do
  return arangodb::Result{};
}

arangodb::Result RocksDBCollection::persistProperties() {
  // only code path calling this causes these properties to be
  // already written in RocksDBEngine::changeCollection()
  return arangodb::Result{};
}

PhysicalCollection* RocksDBCollection::clone(LogicalCollection* logical,
                                             PhysicalCollection* physical) {
  return new RocksDBCollection(logical, physical);
}

void RocksDBCollection::getPropertiesVPack(velocypack::Builder& result) const {
  // objectId might be undefined on the coordinator
  TRI_ASSERT(result.isOpenObject());
  result.add("objectId", VPackValue(std::to_string(_objectId)));
  TRI_ASSERT(result.isOpenObject());
}

void RocksDBCollection::getPropertiesVPackCoordinator(
    velocypack::Builder& result) const {
  getPropertiesVPack(result);
}

/// @brief closes an open collection
int RocksDBCollection::close() {
  for (auto it : getIndexes()) {
    it->unload();
  }
  return TRI_ERROR_NO_ERROR;
}

TRI_voc_rid_t RocksDBCollection::revision() const { return _revisionId; }

TRI_voc_rid_t RocksDBCollection::revision(transaction::Methods* trx) const {
  RocksDBTransactionState* state =
      static_cast<RocksDBTransactionState*>(trx->state());

  auto trxCollection = static_cast<RocksDBTransactionCollection*>(
      state->findCollection(_logicalCollection->cid()));
  TRI_ASSERT(trxCollection != nullptr);

  return trxCollection->revision();
}

uint64_t RocksDBCollection::numberDocuments() const { return _numberDocuments; }

uint64_t RocksDBCollection::numberDocuments(transaction::Methods* trx) const {
  RocksDBTransactionState* state =
      static_cast<RocksDBTransactionState*>(trx->state());

  auto trxCollection = static_cast<RocksDBTransactionCollection*>(
      state->findCollection(_logicalCollection->cid()));
  TRI_ASSERT(trxCollection != nullptr);

  return trxCollection->numberDocuments();
}

/// @brief report extra memory used by indexes etc.
size_t RocksDBCollection::memory() const { return 0; }

void RocksDBCollection::open(bool ignoreErrors) {
  TRI_ASSERT(_objectId != 0);

  // set the initial number of documents
  RocksDBEngine* engine =
      static_cast<RocksDBEngine*>(EngineSelectorFeature::ENGINE);
  auto counterValue = engine->counterManager()->loadCounter(this->objectId());
  LOG_TOPIC(ERR, Logger::DEVEL)
      << " number of documents: " << counterValue.added();
  _numberDocuments = counterValue.added() - counterValue.removed();
  _revisionId = counterValue.revisionId();
  //_numberDocuments = countKeyRange(db, readOptions,
  // RocksDBKeyBounds::CollectionDocuments(_objectId));

  for (auto it : getIndexes()) {
    static_cast<RocksDBIndex*>(it.get())->load();
  }
}

/// @brief iterate all markers of a collection on load
int RocksDBCollection::iterateMarkersOnLoad(
    arangodb::transaction::Methods* trx) {
  THROW_ARANGO_NOT_YET_IMPLEMENTED();
  return 0;
}

bool RocksDBCollection::isFullyCollected() const {
  THROW_ARANGO_NOT_YET_IMPLEMENTED();
  return false;
}

void RocksDBCollection::prepareIndexes(
    arangodb::velocypack::Slice indexesSlice) {
  TRI_ASSERT(indexesSlice.isArray());
  if (indexesSlice.length() == 0) {
    createInitialIndexes();
  }

  StorageEngine* engine = EngineSelectorFeature::ENGINE;
  IndexFactory const* idxFactory = engine->indexFactory();
  TRI_ASSERT(idxFactory != nullptr);
  bool splitEdgeIndex = false;
  TRI_idx_iid_t last = 0;
  for (auto const& v : VPackArrayIterator(indexesSlice)) {
    if (arangodb::basics::VelocyPackHelper::getBooleanValue(v, "error",
                                                            false)) {
      // We have an error here.
      // Do not add index.
      // TODO Handle Properly
      continue;
    }

    bool alreadyHandled = false;
    // check for combined edge index from MMFiles; must split!
    auto value = v.get("type");
    if (value.isString()) {
      std::string tmp = value.copyString();
      arangodb::Index::IndexType const type =
          arangodb::Index::type(tmp.c_str());
      if (type == Index::IndexType::TRI_IDX_TYPE_EDGE_INDEX) {
        VPackSlice fields = v.get("fields");
        if (fields.isArray() && fields.length() == 2) {
          VPackBuilder from;
          from.openObject();
          for (auto const& f : VPackObjectIterator(v)) {
            if (arangodb::StringRef(f.key) == "fields") {
              from.add(VPackValue("fields"));
              from.openArray();
              from.add(VPackValue(StaticStrings::FromString));
              from.close();
            } else {
              from.add(f.key);
              from.add(f.value);
            }
          }
          from.close();

          VPackBuilder to;
          to.openObject();
          for (auto const& f : VPackObjectIterator(v)) {
            if (arangodb::StringRef(f.key) == "fields") {
              to.add(VPackValue("fields"));
              to.openArray();
              to.add(VPackValue(StaticStrings::ToString));
              to.close();
            } else if (arangodb::StringRef(f.key) == "id") {
              auto iid = basics::StringUtils::uint64(f.value.copyString()) + 1;
              last = iid;
              to.add("id", VPackValue(std::to_string(iid)));
            } else {
              to.add(f.key);
              to.add(f.value);
            }
          }
          to.close();

          auto idxFrom = idxFactory->prepareIndexFromSlice(
              from.slice(), false, _logicalCollection, true);

          if (ServerState::instance()->isRunningInCluster()) {
            addIndexCoordinator(idxFrom);
          } else {
            addIndex(idxFrom);
          }

          auto idxTo = idxFactory->prepareIndexFromSlice(
              to.slice(), false, _logicalCollection, true);

          if (ServerState::instance()->isRunningInCluster()) {
            addIndexCoordinator(idxTo);
          } else {
            addIndex(idxTo);
          }

          alreadyHandled = true;
          splitEdgeIndex = true;
        }
      } else if (splitEdgeIndex) {
        VPackBuilder b;
        b.openObject();
        for (auto const& f : VPackObjectIterator(v)) {
          if (arangodb::StringRef(f.key) == "id") {
            last++;
            b.add("id", VPackValue(std::to_string(last)));
          } else {
            b.add(f.key);
            b.add(f.value);
          }
        }
        b.close();

        auto idx = idxFactory->prepareIndexFromSlice(b.slice(), false,
                                                     _logicalCollection, true);

        if (ServerState::instance()->isRunningInCluster()) {
          addIndexCoordinator(idx);
        } else {
          addIndex(idx);
        }

        alreadyHandled = true;
      }
    }

    if (!alreadyHandled) {
      auto idx =
          idxFactory->prepareIndexFromSlice(v, false, _logicalCollection, true);

      if (ServerState::instance()->isRunningInCluster()) {
        addIndexCoordinator(idx);
      } else {
        addIndex(idx);
      }
    }
  }

#ifdef ARANGODB_ENABLE_MAINTAINER_MODE
  if (_indexes[0]->type() != Index::IndexType::TRI_IDX_TYPE_PRIMARY_INDEX ||
      (_logicalCollection->type() == TRI_COL_TYPE_EDGE &&
       (_indexes[1]->type() != Index::IndexType::TRI_IDX_TYPE_EDGE_INDEX ||
        _indexes[2]->type() != Index::IndexType::TRI_IDX_TYPE_EDGE_INDEX))) {
    LOG_TOPIC(ERR, arangodb::Logger::FIXME)
        << "got invalid indexes for collection '" << _logicalCollection->name()
        << "'";
    for (auto it : getIndexes()) {
      LOG_TOPIC(ERR, arangodb::Logger::FIXME) << "- " << it.get();
    }
  }
#endif
}

/// @brief Find index by definition
std::shared_ptr<Index> RocksDBCollection::lookupIndex(
    velocypack::Slice const& info) const {
  TRI_ASSERT(info.isObject());

  // extract type
  VPackSlice value = info.get("type");

  if (!value.isString()) {
    // Compatibility with old v8-vocindex.
    THROW_ARANGO_EXCEPTION(TRI_ERROR_OUT_OF_MEMORY);
  }

  std::string tmp = value.copyString();
  arangodb::Index::IndexType const type = arangodb::Index::type(tmp.c_str());

  for (auto const& idx : _indexes) {
    if (idx->type() == type) {
      // Only check relevant indexes
      if (idx->matchesDefinition(info)) {
        // We found an index for this definition.
        return idx;
      }
    }
  }
  return nullptr;
}

std::shared_ptr<Index> RocksDBCollection::createIndex(
    transaction::Methods* trx, arangodb::velocypack::Slice const& info,
    bool& created) {
  auto idx = lookupIndex(info);
  if (idx != nullptr) {
    created = false;
    // We already have this index.
    return idx;
  }

  StorageEngine* engine = EngineSelectorFeature::ENGINE;
  IndexFactory const* idxFactory = engine->indexFactory();
  TRI_ASSERT(idxFactory != nullptr);

  // We are sure that we do not have an index of this type.
  // We also hold the lock.
  // Create it

  idx =
      idxFactory->prepareIndexFromSlice(info, true, _logicalCollection, false);
  TRI_ASSERT(idx != nullptr);
  if (ServerState::instance()->isCoordinator()) {
    // In the coordinator case we do not fill the index
    // We only inform the others.
    addIndexCoordinator(idx);
    created = true;
    return idx;
  }

  int res = saveIndex(trx, idx);

  if (res != TRI_ERROR_NO_ERROR) {
    THROW_ARANGO_EXCEPTION(res);
  }

  arangodb::aql::PlanCache::instance()->invalidate(
      _logicalCollection->vocbase());
  // Until here no harm is done if sth fails. The shared ptr will clean up. if
  // left before

  addIndex(idx);
  {
    VPackBuilder builder = _logicalCollection->toVelocyPackIgnore(
        {"path", "statusString"}, true, /*forPersistence*/ true);

    VPackBuilder indexInfo;
    idx->toVelocyPack(indexInfo, false, true);
    int res = static_cast<RocksDBEngine*>(engine)->writeCreateCollectionMarker(
        _logicalCollection->vocbase()->id(), _logicalCollection->cid(),
        builder.slice(),
        RocksDBLogValue::IndexCreate(_logicalCollection->vocbase()->id(),
                                     _logicalCollection->cid(),
                                     indexInfo.slice()));
    if (res != TRI_ERROR_NO_ERROR) {
      // We could not persist the index creation. Better abort
      // Remove the Index in the local list again.
      size_t i = 0;
      // TODO: need to protect _indexes with an RW-lock!!
      for (auto index : getIndexes()) {
        if (index == idx) {
          _indexes.erase(_indexes.begin() + i);
          break;
        }
        ++i;
      }
      THROW_ARANGO_EXCEPTION(res);
    }
  }
  created = true;
  return idx;
}

/// @brief Restores an index from VelocyPack.
int RocksDBCollection::restoreIndex(transaction::Methods* trx,
                                    velocypack::Slice const& info,
                                    std::shared_ptr<Index>& idx) {
  // The coordinator can never get into this state!
  TRI_ASSERT(!ServerState::instance()->isCoordinator());
  idx.reset();  // Clear it to make sure.
  if (!info.isObject()) {
    return TRI_ERROR_INTERNAL;
  }

  // We create a new Index object to make sure that the index
  // is not handed out except for a successful case.
  std::shared_ptr<Index> newIdx;
  try {
    StorageEngine* engine = EngineSelectorFeature::ENGINE;
    IndexFactory const* idxFactory = engine->indexFactory();
    TRI_ASSERT(idxFactory != nullptr);
    newIdx = idxFactory->prepareIndexFromSlice(info, false, _logicalCollection,
                                               false);
  } catch (arangodb::basics::Exception const& e) {
    // Something with index creation went wrong.
    // Just report.
    return e.code();
  }
  TRI_ASSERT(newIdx != nullptr);

  auto const id = newIdx->id();

  TRI_UpdateTickServer(id);

  for (auto& it : _indexes) {
    if (it->id() == id) {
      // index already exists
      idx = it;
      return TRI_ERROR_NO_ERROR;
    }
  }

  TRI_ASSERT(newIdx.get()->type() !=
             Index::IndexType::TRI_IDX_TYPE_PRIMARY_INDEX);

  Result res = fillIndexes(trx, newIdx);

  if (!res.ok()) {
    return res.errorNumber();
  }

  addIndex(newIdx);
  {
    VPackBuilder builder = _logicalCollection->toVelocyPackIgnore(
        {"path", "statusString"}, true, /*forPersistence*/ false);
    VPackBuilder indexInfo;
    newIdx->toVelocyPack(indexInfo, false, true);

    RocksDBEngine* engine =
        static_cast<RocksDBEngine*>(EngineSelectorFeature::ENGINE);
    TRI_ASSERT(engine != nullptr);
    int res = engine->writeCreateCollectionMarker(
        _logicalCollection->vocbase()->id(), _logicalCollection->cid(),
        builder.slice(),
        RocksDBLogValue::IndexCreate(_logicalCollection->vocbase()->id(),
                                     _logicalCollection->cid(),
                                     indexInfo.slice()));
    if (res != TRI_ERROR_NO_ERROR) {
      // We could not persist the index creation. Better abort
      // Remove the Index in the local list again.
      size_t i = 0;
      // TODO: need to protect _indexes with an RW-lock!!
      for (auto index : getIndexes()) {
        if (index == newIdx) {
          _indexes.erase(_indexes.begin() + i);
          break;
        }
        ++i;
      }
      return res;
    }
  }

  idx = newIdx;
  // We need to write the IndexMarker

  return TRI_ERROR_NO_ERROR;
}

/// @brief Drop an index with the given iid.
bool RocksDBCollection::dropIndex(TRI_idx_iid_t iid) {
  if (iid == 0) {
    // invalid index id or primary index
    return true;
  }

  size_t i = 0;
  // TODO: need to protect _indexes with an RW-lock!!
  for (auto index : getIndexes()) {
    RocksDBIndex* cindex = static_cast<RocksDBIndex*>(index.get());

    if (iid == cindex->id()) {
      int rv = cindex->drop();

      if (rv == TRI_ERROR_NO_ERROR) {
        _indexes.erase(_indexes.begin() + i);
        events::DropIndex("", std::to_string(iid), TRI_ERROR_NO_ERROR);

        VPackBuilder builder = _logicalCollection->toVelocyPackIgnore(
            {"path", "statusString"}, true);
        StorageEngine* engine = EngineSelectorFeature::ENGINE;

        int res =
            static_cast<RocksDBEngine*>(engine)->writeCreateCollectionMarker(
                _logicalCollection->vocbase()->id(), _logicalCollection->cid(),
                builder.slice(),
                RocksDBLogValue::IndexDrop(_logicalCollection->vocbase()->id(),
                                           _logicalCollection->cid(), iid));
        return res == TRI_ERROR_NO_ERROR;
      }

      break;
    }
    ++i;
  }

  // We tried to remove an index that does not exist
  events::DropIndex("", std::to_string(iid), TRI_ERROR_ARANGO_INDEX_NOT_FOUND);
  return false;
}

std::unique_ptr<IndexIterator> RocksDBCollection::getAllIterator(
    transaction::Methods* trx, ManagedDocumentResult* mdr, bool reverse) {
  return std::unique_ptr<IndexIterator>(
      primaryIndex()->allIterator(trx, mdr, reverse));
}

std::unique_ptr<IndexIterator> RocksDBCollection::getAnyIterator(
    transaction::Methods* trx, ManagedDocumentResult* mdr) {
  return std::unique_ptr<IndexIterator>(primaryIndex()->anyIterator(trx, mdr));
}

void RocksDBCollection::invokeOnAllElements(
    transaction::Methods* trx,
    std::function<bool(DocumentIdentifierToken const&)> callback) {
  primaryIndex()->invokeOnAllElements(trx, callback);
}

////////////////////////////////////
// -- SECTION DML Operations --
///////////////////////////////////

void RocksDBCollection::truncate(transaction::Methods* trx,
                                 OperationOptions& options) {
  // TODO FIXME -- improve transaction size
  // TODO FIXME -- intermediate commit
  TRI_ASSERT(_objectId != 0);

  rocksdb::Comparator const* cmp = globalRocksEngine()->cmp();
  TRI_voc_cid_t cid = _logicalCollection->cid();

  RocksDBTransactionState* state = rocksutils::toRocksTransactionState(trx);
  rocksdb::Transaction* rtrx = state->rocksTransaction();

  // delete documents
  RocksDBKeyBounds documentBounds =
      RocksDBKeyBounds::CollectionDocuments(this->objectId());
  std::unique_ptr<rocksdb::Iterator> iter(
      rtrx->GetIterator(state->readOptions()));
  iter->Seek(documentBounds.start());

  while (iter->Valid() && cmp->Compare(iter->key(), documentBounds.end()) < 0) {
    TRI_voc_rid_t revisionId = RocksDBKey::revisionId(iter->key());
    VPackSlice key =
        VPackSlice(iter->value().data()).get(StaticStrings::KeyString);
    TRI_ASSERT(key.isString());

    // add possible log statement
    state->prepareOperation(cid, revisionId, StringRef(key),
                            TRI_VOC_DOCUMENT_OPERATION_REMOVE);
    rocksdb::Status s = rtrx->Delete(iter->key());
    if (!s.ok()) {
      auto converted = convertStatus(s);
      THROW_ARANGO_EXCEPTION(converted);
    }
    // report size of key
    RocksDBOperationResult result =
        state->addOperation(cid, revisionId, TRI_VOC_DOCUMENT_OPERATION_REMOVE,
                            0, iter->key().size());

    // transaction size limit reached -- fail
    if (result.fail()) {
      THROW_ARANGO_EXCEPTION(result);
    }

    // force intermediate commit
    if (result.commitRequired()) {
      // force commit
    }

    iter->Next();
  }

  // delete index items

  // TODO maybe we could also reuse Index::drop, if we ensure the
  // implementations
  // don't do anything beyond deleting their contents
  for (std::shared_ptr<Index> const& index : _indexes) {
    RocksDBIndex* rindex = static_cast<RocksDBIndex*>(index.get());

    RocksDBKeyBounds indexBounds = RocksDBKeyBounds::Empty();
    switch (rindex->type()) {
      case RocksDBIndex::TRI_IDX_TYPE_PRIMARY_INDEX:
        indexBounds = RocksDBKeyBounds::PrimaryIndex(rindex->objectId());
        break;
      case RocksDBIndex::TRI_IDX_TYPE_EDGE_INDEX:
        indexBounds = RocksDBKeyBounds::EdgeIndex(rindex->objectId());
        break;

      case RocksDBIndex::TRI_IDX_TYPE_HASH_INDEX:
      case RocksDBIndex::TRI_IDX_TYPE_SKIPLIST_INDEX:
      case RocksDBIndex::TRI_IDX_TYPE_PERSISTENT_INDEX:
        if (rindex->unique()) {
          indexBounds = RocksDBKeyBounds::UniqueIndex(rindex->objectId());
        } else {
          indexBounds = RocksDBKeyBounds::IndexEntries(rindex->objectId());
        }
        break;
      // TODO add options for geoindex, fulltext etc

      default:
        THROW_ARANGO_EXCEPTION(TRI_ERROR_NOT_IMPLEMENTED);
    }

    iter->Seek(indexBounds.start());
    while (iter->Valid() && cmp->Compare(iter->key(), indexBounds.end()) < 0) {
      rocksdb::Status s = rtrx->Delete(iter->key());
      if (!s.ok()) {
        auto converted = convertStatus(s);
        THROW_ARANGO_EXCEPTION(converted);
      }

      iter->Next();
    }
  }
}

DocumentIdentifierToken RocksDBCollection::lookupKey(transaction::Methods* trx,
                                                     VPackSlice const& key) {
  TRI_ASSERT(key.isString());
  return primaryIndex()->lookupKey(trx, StringRef(key));
}

int RocksDBCollection::read(transaction::Methods* trx,
                            arangodb::velocypack::Slice const key,
                            ManagedDocumentResult& result, bool) {
  TRI_ASSERT(key.isString());
  RocksDBToken token = primaryIndex()->lookupKey(trx, StringRef(key));

  if (token.revisionId()) {
    if (readDocument(trx, token, result)) {
      // found
      return TRI_ERROR_NO_ERROR;
    }
  }

  // not found
  return TRI_ERROR_ARANGO_DOCUMENT_NOT_FOUND;
}

// read using a token!
bool RocksDBCollection::readDocument(transaction::Methods* trx,
                                     DocumentIdentifierToken const& token,
                                     ManagedDocumentResult& result) {
  // TODO: why do we have read(), readDocument() and lookupKey()?
  auto tkn = static_cast<RocksDBToken const*>(&token);
  TRI_voc_rid_t revisionId = tkn->revisionId();
  auto res = lookupRevisionVPack(revisionId, trx, result);
  return res.ok();
}

bool RocksDBCollection::readDocumentConditional(
    transaction::Methods* trx, DocumentIdentifierToken const& token,
    TRI_voc_tick_t maxTick, ManagedDocumentResult& result) {
  // should not be called for RocksDB engine. TODO: move this out of general
  // API!
  THROW_ARANGO_NOT_YET_IMPLEMENTED();
  return false;
}

int RocksDBCollection::insert(arangodb::transaction::Methods* trx,
                              arangodb::velocypack::Slice const slice,
                              arangodb::ManagedDocumentResult& mdr,
                              OperationOptions& options,
                              TRI_voc_tick_t& resultMarkerTick, bool /*lock*/) {
  // store the tick that was used for writing the document
  // note that we don't need it for this engine
  resultMarkerTick = 0;

  VPackSlice fromSlice;
  VPackSlice toSlice;

  RocksDBOperationResult res;
  bool const isEdgeCollection =
      (_logicalCollection->type() == TRI_COL_TYPE_EDGE);

  if (isEdgeCollection) {
    // _from:
    fromSlice = slice.get(StaticStrings::FromString);
    if (!fromSlice.isString()) {
      res.reset(TRI_ERROR_ARANGO_INVALID_EDGE_ATTRIBUTE);
      return res.errorNumber();
    }
    VPackValueLength len;
    char const* docId = fromSlice.getString(len);
    size_t split;
    if (!TRI_ValidateDocumentIdKeyGenerator(docId, static_cast<size_t>(len),
                                            &split)) {
      res.reset(TRI_ERROR_ARANGO_INVALID_EDGE_ATTRIBUTE);
      return res.errorNumber();
    }
    // _to:
    toSlice = slice.get(StaticStrings::ToString);
    if (!toSlice.isString()) {
      res.reset(TRI_ERROR_ARANGO_INVALID_EDGE_ATTRIBUTE);
      return res.errorNumber();
    }
    docId = toSlice.getString(len);
    if (!TRI_ValidateDocumentIdKeyGenerator(docId, static_cast<size_t>(len),
                                            &split)) {
      res.reset(TRI_ERROR_ARANGO_INVALID_EDGE_ATTRIBUTE);
      return res.errorNumber();
    }
  }

  transaction::BuilderLeaser builder(trx);
  res.reset(newObjectForInsert(trx, slice, fromSlice, toSlice, isEdgeCollection,
                               *builder.get(), options.isRestore));
  if (res.fail()) {
    return res.errorNumber();
  }
  VPackSlice newSlice = builder->slice();

  TRI_voc_rid_t revisionId =
      transaction::helpers::extractRevFromDocument(newSlice);

  RocksDBTransactionState* state =
      static_cast<RocksDBTransactionState*>(trx->state());

  RocksDBSavePoint guard(rocksTransaction(trx),
                         trx->isSingleOperationTransaction(),
                         [&state]() { state->resetLogState(); });

  state->prepareOperation(_logicalCollection->cid(), revisionId, StringRef(),
                          TRI_VOC_DOCUMENT_OPERATION_INSERT);

  res = insertDocument(trx, revisionId, newSlice, options.waitForSync);
  if (res.ok()) {
    Result lookupResult = lookupRevisionVPack(revisionId, trx, mdr);

    if (lookupResult.fail()) {
      return lookupResult.errorNumber();
    }

    // report document and key size
    RocksDBOperationResult result = state->addOperation(
        _logicalCollection->cid(), revisionId,
        TRI_VOC_DOCUMENT_OPERATION_INSERT, newSlice.byteSize(), res.keySize());

    // transaction size limit reached -- fail
    if (result.fail()) {
      THROW_ARANGO_EXCEPTION(result);
    }

    guard.commit();

    // force intermediate commit
    if (result.commitRequired()) {
      // force commit
    }
  }

  return res.errorNumber();
}

int RocksDBCollection::update(arangodb::transaction::Methods* trx,
                              arangodb::velocypack::Slice const newSlice,
                              arangodb::ManagedDocumentResult& mdr,
                              OperationOptions& options,
                              TRI_voc_tick_t& resultMarkerTick, bool /*lock*/,
                              TRI_voc_rid_t& prevRev,
                              ManagedDocumentResult& previous,
                              TRI_voc_rid_t const& revisionId,
                              arangodb::velocypack::Slice const key) {
  resultMarkerTick = 0;
  RocksDBOperationResult res;

  bool const isEdgeCollection =
      (_logicalCollection->type() == TRI_COL_TYPE_EDGE);
  res = lookupDocument(trx, key, previous);

  if (res.fail()) {
    return res.errorNumber();
  }

  TRI_ASSERT(!previous.empty());

  VPackSlice oldDoc(previous.vpack());
  TRI_voc_rid_t oldRevisionId =
      transaction::helpers::extractRevFromDocument(oldDoc);
  prevRev = oldRevisionId;

  // Check old revision:
  if (!options.ignoreRevs) {
    TRI_voc_rid_t expectedRev = 0;
    if (newSlice.isObject()) {
      expectedRev = TRI_ExtractRevisionId(newSlice);
    }
    int result = checkRevision(trx, expectedRev, prevRev);
    if (result != TRI_ERROR_NO_ERROR) {
      return result;
    }
  }

  if (newSlice.length() <= 1) {
    // shortcut. no need to do anything
    previous.clone(mdr);

    TRI_ASSERT(!mdr.empty());

    if (_logicalCollection->waitForSync()) {
      trx->state()->waitForSync(true);
      options.waitForSync = true;
    }
    return TRI_ERROR_NO_ERROR;
  }

  // merge old and new values
  transaction::BuilderLeaser builder(trx);
  mergeObjectsForUpdate(trx, oldDoc, newSlice, isEdgeCollection,
                        TRI_RidToString(revisionId), options.mergeObjects,
                        options.keepNull, *builder.get());
  RocksDBTransactionState* state =
      static_cast<RocksDBTransactionState*>(trx->state());
  if (state->isDBServer()) {
    // Need to check that no sharding keys have changed:
    if (arangodb::shardKeysChanged(_logicalCollection->dbName(),
                                   trx->resolver()->getCollectionNameCluster(
                                       _logicalCollection->planId()),
                                   oldDoc, builder->slice(), false)) {
      return TRI_ERROR_CLUSTER_MUST_NOT_CHANGE_SHARDING_ATTRIBUTES;
    }
  }

  RocksDBSavePoint guard(rocksTransaction(trx),
                         trx->isSingleOperationTransaction(),
                         [&state]() { state->resetLogState(); });

  // add possible log statement under guard
  state->prepareOperation(_logicalCollection->cid(), revisionId, StringRef(),
                          TRI_VOC_DOCUMENT_OPERATION_UPDATE);
  VPackSlice const newDoc(builder->slice());
  res = updateDocument(trx, oldRevisionId, oldDoc, revisionId, newDoc,
                       options.waitForSync);

  if (res.ok()) {
    RocksDBOperationResult result = lookupRevisionVPack(revisionId, trx, mdr);
    if (result.fail()) {
      return result.errorNumber();
    }

    TRI_ASSERT(!mdr.empty());

    // report document and key size
    result = state->addOperation(_logicalCollection->cid(), revisionId,
                                 TRI_VOC_DOCUMENT_OPERATION_UPDATE,
                                 newDoc.byteSize(), res.keySize());

    // transaction size limit reached -- fail
    if (result.fail()) {
      THROW_ARANGO_EXCEPTION(result);
    }

    // force intermediate commit
    if (result.commitRequired()) {
      // force commit
    }

    guard.commit();
  }

  return res.errorNumber();
}

int RocksDBCollection::replace(
    transaction::Methods* trx, arangodb::velocypack::Slice const newSlice,
    ManagedDocumentResult& mdr, OperationOptions& options,
    TRI_voc_tick_t& resultMarkerTick, bool /*lock*/, TRI_voc_rid_t& prevRev,
    ManagedDocumentResult& previous, TRI_voc_rid_t const revisionId,
    arangodb::velocypack::Slice const fromSlice,
    arangodb::velocypack::Slice const toSlice) {
  resultMarkerTick = 0;

  Result res;
  bool const isEdgeCollection =
      (_logicalCollection->type() == TRI_COL_TYPE_EDGE);

  // get the previous revision
  VPackSlice key = newSlice.get(StaticStrings::KeyString);
  if (key.isNone()) {
    return TRI_ERROR_ARANGO_DOCUMENT_HANDLE_BAD;
  }

  // get the previous revision
  res.reset(lookupDocument(trx, key, previous).errorNumber());

  if (res.fail()) {
    return res.errorNumber();
  }

  TRI_ASSERT(!previous.empty());

  VPackSlice oldDoc(previous.vpack());
  TRI_voc_rid_t oldRevisionId =
      transaction::helpers::extractRevFromDocument(oldDoc);
  prevRev = oldRevisionId;

  // Check old revision:
  if (!options.ignoreRevs) {
    TRI_voc_rid_t expectedRev = 0;
    if (newSlice.isObject()) {
      expectedRev = TRI_ExtractRevisionId(newSlice);
    }
    int res = checkRevision(trx, expectedRev, prevRev);
    if (res != TRI_ERROR_NO_ERROR) {
      return res;
    }
  }

  // merge old and new values
  transaction::BuilderLeaser builder(trx);
  newObjectForReplace(trx, oldDoc, newSlice, fromSlice, toSlice,
                      isEdgeCollection, TRI_RidToString(revisionId),
                      *builder.get());

  RocksDBTransactionState* state =
      static_cast<RocksDBTransactionState*>(trx->state());
  if (state->isDBServer()) {
    // Need to check that no sharding keys have changed:
    if (arangodb::shardKeysChanged(_logicalCollection->dbName(),
                                   trx->resolver()->getCollectionNameCluster(
                                       _logicalCollection->planId()),
                                   oldDoc, builder->slice(), false)) {
      return TRI_ERROR_CLUSTER_MUST_NOT_CHANGE_SHARDING_ATTRIBUTES;
    }
  }

  RocksDBSavePoint guard(rocksTransaction(trx),
                         trx->isSingleOperationTransaction(),
                         [&state]() { state->resetLogState(); });

  // add possible log statement under guard
  state->prepareOperation(_logicalCollection->cid(), revisionId, StringRef(),
                          TRI_VOC_DOCUMENT_OPERATION_REPLACE);

  RocksDBOperationResult opResult =
      updateDocument(trx, oldRevisionId, oldDoc, revisionId,
                     VPackSlice(builder->slice()), options.waitForSync);
  if (opResult.ok()) {
    RocksDBOperationResult result = lookupRevisionVPack(revisionId, trx, mdr);

    if (!result.ok()) {
      return result.errorNumber();
    }

    TRI_ASSERT(!mdr.empty());

    // report document and key size
    result = state->addOperation(_logicalCollection->cid(), revisionId,
                                 TRI_VOC_DOCUMENT_OPERATION_REPLACE,
                                 VPackSlice(builder->slice()).byteSize(),
                                 opResult.keySize());

    // transaction size limit reached -- fail
    if (result.fail()) {
      THROW_ARANGO_EXCEPTION(result);
    }

    // force intermediate commit
    if (result.commitRequired()) {
      // force commit
    }

    guard.commit();
  }

  return opResult.errorNumber();
}

int RocksDBCollection::remove(arangodb::transaction::Methods* trx,
                              arangodb::velocypack::Slice const slice,
                              arangodb::ManagedDocumentResult& previous,
                              OperationOptions& options,
                              TRI_voc_tick_t& resultMarkerTick, bool /*lock*/,
                              TRI_voc_rid_t const& revisionId,
                              TRI_voc_rid_t& prevRev) {
  // store the tick that was used for writing the document
  // note that we don't need it for this engine
  resultMarkerTick = 0;
  prevRev = 0;

  transaction::BuilderLeaser builder(trx);
  newObjectForRemove(trx, slice, TRI_RidToString(revisionId), *builder.get());

  VPackSlice key;
  if (slice.isString()) {
    key = slice;
  } else {
    key = slice.get(StaticStrings::KeyString);
  }
  TRI_ASSERT(!key.isNone());

  // get the previous revision
  RocksDBOperationResult res = lookupDocument(trx, key, previous);

  if (res.fail()) {
    return res.errorNumber();
  }

  TRI_ASSERT(!previous.empty());

  VPackSlice oldDoc(previous.vpack());
  TRI_voc_rid_t oldRevisionId =
      arangodb::transaction::helpers::extractRevFromDocument(oldDoc);
  prevRev = oldRevisionId;

  // Check old revision:
  if (!options.ignoreRevs && slice.isObject()) {
    TRI_voc_rid_t expectedRevisionId = TRI_ExtractRevisionId(slice);
    int res = checkRevision(trx, expectedRevisionId, oldRevisionId);

    if (res != TRI_ERROR_NO_ERROR) {
      return res;
    }
  }

  RocksDBTransactionState* state =
      static_cast<RocksDBTransactionState*>(trx->state());

  RocksDBSavePoint guard(rocksTransaction(trx),
                         trx->isSingleOperationTransaction(),
                         [&state]() { state->resetLogState(); });

  // add possible log statement under guard
  state->prepareOperation(_logicalCollection->cid(), revisionId, StringRef(key),
                          TRI_VOC_DOCUMENT_OPERATION_REMOVE);
  res = removeDocument(trx, oldRevisionId, oldDoc, options.waitForSync);
  if (res.ok()) {
    // report key size
    res = state->addOperation(_logicalCollection->cid(), revisionId,
                              TRI_VOC_DOCUMENT_OPERATION_REMOVE, 0,
                              res.keySize());
    // transaction size limit reached -- fail
    if (res.fail()) {
      THROW_ARANGO_EXCEPTION(res);
    }

    // force intermediate commit
    if (res.commitRequired()) {
      // force commit
    }

    guard.commit();
  }

  return res.errorNumber();
}

void RocksDBCollection::deferDropCollection(
    std::function<bool(LogicalCollection*)> /*callback*/) {
  // nothing to do here
}

/// @brief return engine-specific figures
void RocksDBCollection::figuresSpecific(
    std::shared_ptr<arangodb::velocypack::Builder>&) {
  // no specific figures yet
}

/// @brief creates the initial indexes for the collection
void RocksDBCollection::createInitialIndexes() {
  if (!_indexes.empty()) {
    return;
  }

  std::vector<std::shared_ptr<arangodb::Index>> systemIndexes;
  StorageEngine* engine = EngineSelectorFeature::ENGINE;
  IndexFactory const* idxFactory = engine->indexFactory();
  TRI_ASSERT(idxFactory != nullptr);

  idxFactory->fillSystemIndexes(_logicalCollection, systemIndexes);
  for (auto const& it : systemIndexes) {
    addIndex(it);
  }
}

void RocksDBCollection::addIndex(std::shared_ptr<arangodb::Index> idx) {
  // primary index must be added at position 0
  TRI_ASSERT(idx->type() != arangodb::Index::TRI_IDX_TYPE_PRIMARY_INDEX ||
             _indexes.empty());

  auto const id = idx->id();
  for (auto const& it : _indexes) {
    if (it->id() == id) {
      // already have this particular index. do not add it again
      return;
    }
  }

  TRI_UpdateTickServer(static_cast<TRI_voc_tick_t>(id));

  _indexes.emplace_back(idx);
}

void RocksDBCollection::addIndexCoordinator(
    std::shared_ptr<arangodb::Index> idx) {
  auto const id = idx->id();
  for (auto const& it : _indexes) {
    if (it->id() == id) {
      // already have this particular index. do not add it again
      return;
    }
  }

  _indexes.emplace_back(idx);
}

int RocksDBCollection::saveIndex(transaction::Methods* trx,
                                 std::shared_ptr<arangodb::Index> idx) {
  TRI_ASSERT(!ServerState::instance()->isCoordinator());
  // we cannot persist primary or edge indexes
  TRI_ASSERT(idx->type() != Index::IndexType::TRI_IDX_TYPE_PRIMARY_INDEX);
  TRI_ASSERT(idx->type() != Index::IndexType::TRI_IDX_TYPE_EDGE_INDEX);

  Result res = fillIndexes(trx, idx);
  if (!res.ok()) {
    return res.errorNumber();
  }

  std::shared_ptr<VPackBuilder> builder = idx->toVelocyPack(false);
  auto vocbase = _logicalCollection->vocbase();
  auto collectionId = _logicalCollection->cid();
  VPackSlice data = builder->slice();

  StorageEngine* engine = EngineSelectorFeature::ENGINE;
  engine->createIndex(vocbase, collectionId, idx->id(), data);

  return TRI_ERROR_NO_ERROR;
}

/// non-transactional: fill index with existing documents
/// from this collection
arangodb::Result RocksDBCollection::fillIndexes(
    transaction::Methods* trx, std::shared_ptr<arangodb::Index> added) {
  ManagedDocumentResult mmdr;
  
  RocksDBIndex* ridx = static_cast<RocksDBIndex*>(added.get());
  RocksDBTransactionState* state = rocksutils::toRocksTransactionState(trx);
  std::unique_ptr<IndexIterator> iter(primaryIndex()->allIterator(trx, &mmdr, false));
  rocksdb::TransactionDB *db = globalRocksDB();
  
  uint64_t numDocsWritten = 0;
  // write batch will be reset each 5000 documents
  rocksdb::WriteBatchWithIndex batch(db->DefaultColumnFamily()->GetComparator(),
                                     32 * 1024 * 1024);
  rocksdb::ReadOptions readOptions;
  
  int res = TRI_ERROR_NO_ERROR;
  auto cb = [&](DocumentIdentifierToken token) {
    if (res == TRI_ERROR_NO_ERROR && this->readDocument(trx, token, mmdr)) {
      res = ridx->insertRaw(&batch, mmdr.lastRevisionId(), VPackSlice(mmdr.vpack()));
      if (res == TRI_ERROR_NO_ERROR) {
        numDocsWritten++;
      }
    }
  };
  
  Result r;
  bool hasMore = true;
  while (hasMore) {
    hasMore = iter->next(cb, 5000);
    if (_logicalCollection->deleted()) {
      res = TRI_ERROR_INTERNAL;
    }
    TRI_IF_FAILURE("RocksDBCollection::over9000") {
      if (numDocsWritten > 9000)
        res = TRI_ERROR_DEBUG; // its over 9000!
    }
    if (res != TRI_ERROR_NO_ERROR) {
      r = Result(res);
      break;
    }
    rocksdb::Status s = db->Write(state->writeOptions(), batch.GetWriteBatch());
    if (!s.ok()) {
      r = rocksutils::convertStatus(s, rocksutils::StatusHint::index);
      break;
    }
    batch.Clear();
  }
  
  // we will need to remove index elements created before an error
  // occured, this needs to happen since we are non transactional
  if (!r.ok()) {
    iter->reset();
    rocksdb::WriteBatch removeBatch(32*1024*1024);
    
    res = TRI_ERROR_NO_ERROR;
    auto removeCb = [&](DocumentIdentifierToken token) {
      if (res == TRI_ERROR_NO_ERROR && numDocsWritten > 0 &&
          this->readDocument(trx, token, mmdr)) {
        
        // we need to remove already inserted documents up to numDocsWritten
        res = ridx->removeRaw(&removeBatch, mmdr.lastRevisionId(), VPackSlice(mmdr.vpack()));
        if (res == TRI_ERROR_NO_ERROR) {
          numDocsWritten--;
        }
      }
    };
    
    hasMore = true;
    while (hasMore && numDocsWritten > 0) {
      hasMore = iter->next(removeCb, 5000);
    }
    // TODO: if this fails, do we have any recourse?
    // Simon: Don't think so
    db->Write(state->writeOptions(), &removeBatch);
  }
  
  return r;
}

// @brief return the primary index
// WARNING: Make sure that this LogicalCollection Instance
// is somehow protected. If it goes out of all scopes
// or it's indexes are freed the pointer returned will get invalidated.
arangodb::RocksDBPrimaryIndex* RocksDBCollection::primaryIndex() const {
  // The primary index always has iid 0
  auto primary = PhysicalCollection::lookupIndex(0);
  TRI_ASSERT(primary != nullptr);

#ifdef ARANGODB_ENABLE_MAINTAINER_MODE
  if (primary->type() != Index::IndexType::TRI_IDX_TYPE_PRIMARY_INDEX) {
    LOG_TOPIC(ERR, arangodb::Logger::FIXME)
        << "got invalid indexes for collection '" << _logicalCollection->name()
        << "'";
    for (auto const& it : _indexes) {
      LOG_TOPIC(ERR, arangodb::Logger::FIXME) << "- " << it.get();
    }
  }
#endif
  TRI_ASSERT(primary->type() == Index::IndexType::TRI_IDX_TYPE_PRIMARY_INDEX);
  // the primary index must be the index at position #0
  return static_cast<arangodb::RocksDBPrimaryIndex*>(primary.get());
}

RocksDBOperationResult RocksDBCollection::insertDocument(
    arangodb::transaction::Methods* trx, TRI_voc_rid_t revisionId,
    VPackSlice const& doc, bool& waitForSync) const {
  RocksDBOperationResult res;
  // Coordinator doesn't know index internals
  TRI_ASSERT(!ServerState::instance()->isCoordinator());
  TRI_ASSERT(trx->state()->isRunning());

  RocksDBKey key(RocksDBKey::Document(_objectId, revisionId));
  RocksDBValue value(RocksDBValue::Document(doc));

  rocksdb::Transaction* rtrx = rocksTransaction(trx);

  rocksdb::Status status = rtrx->Put(key.string(), value.string());

  if (!status.ok()) {
    Result converted =
        rocksutils::convertStatus(status, rocksutils::StatusHint::document);
    res = converted;

    // set keysize that is passed up to the crud operations
    res.keySize(key.string().size());
    return res;
  }

  auto indexes = _indexes;
  size_t const n = indexes.size();

  RocksDBOperationResult innerRes;
  for (size_t i = 0; i < n; ++i) {
    auto& idx = indexes[i];
    innerRes.reset(idx->insert(trx, revisionId, doc, false));

    // in case of no-memory, return immediately
    if (innerRes.is(TRI_ERROR_OUT_OF_MEMORY)) {
      return innerRes;
    }

    if (innerRes.fail()) {
      // "prefer" unique constraint violated over other errors
      if (innerRes.is(TRI_ERROR_ARANGO_UNIQUE_CONSTRAINT_VIOLATED) ||
          res.ok()) {
        res = innerRes;
      }
    }
  }

  if (res.ok()) {
    if (_logicalCollection->waitForSync()) {
      waitForSync = true;  // output parameter (by ref)
    }

    // LOG_TOPIC(ERR, Logger::DEVEL)
    //    << std::boolalpha << "waitForSync during insert: " << waitForSync;

    if (waitForSync) {
      trx->state()->waitForSync(true);
    }
  }

  return res;
}

RocksDBOperationResult RocksDBCollection::removeDocument(
    arangodb::transaction::Methods* trx, TRI_voc_rid_t revisionId,
    VPackSlice const& doc, bool& waitForSync) const {
  // Coordinator doesn't know index internals
  TRI_ASSERT(!ServerState::instance()->isCoordinator());
  TRI_ASSERT(trx->state()->isRunning());
  TRI_ASSERT(_objectId != 0);

  auto key = RocksDBKey::Document(_objectId, revisionId);

  rocksdb::Transaction* rtrx = rocksTransaction(trx);

  rtrx->PutLogData(RocksDBLogValue::DocumentRemove(
                       StringRef(doc.get(StaticStrings::KeyString)))
                       .slice());
  auto status = rtrx->Delete(key.string());
  if (!status.ok()) {
    auto converted = rocksutils::convertStatus(status);
    return converted;
  }

  auto indexes = _indexes;
  size_t const n = indexes.size();

  RocksDBOperationResult res;
  RocksDBOperationResult resInner;
  for (size_t i = 0; i < n; ++i) {
    auto& idx = indexes[i];

    int tmpres = idx->remove(trx, revisionId, doc, false);
    resInner.reset(tmpres);

    // in case of no-memory, return immediately
    if (resInner.is(TRI_ERROR_OUT_OF_MEMORY)) {
      return resInner;
    }

    // for other errors, set result
    if (resInner.fail()) {
      res = resInner;
    }
  }

  if (res.ok()) {
    if (_logicalCollection->waitForSync()) {
      waitForSync = true;
    }

    if (waitForSync) {
      trx->state()->waitForSync(true);
    }
  }

  return res;
}

/// @brief looks up a document by key, low level worker
/// the key must be a string slice, no revision check is performed
RocksDBOperationResult RocksDBCollection::lookupDocument(
    transaction::Methods* trx, VPackSlice key,
    ManagedDocumentResult& mdr) const {
  RocksDBOperationResult res;
  if (!key.isString()) {
    res.reset(TRI_ERROR_ARANGO_DOCUMENT_KEY_BAD);
    return res;
  }

  RocksDBToken token = primaryIndex()->lookupKey(trx, key, mdr);
  TRI_voc_rid_t revisionId = token.revisionId();

  if (revisionId > 0) {
    res = lookupRevisionVPack(revisionId, trx, mdr);
  } else {
    res.reset(TRI_ERROR_ARANGO_DOCUMENT_NOT_FOUND);
  }
  return res;
}

RocksDBOperationResult RocksDBCollection::updateDocument(
    transaction::Methods* trx, TRI_voc_rid_t oldRevisionId,
    VPackSlice const& oldDoc, TRI_voc_rid_t newRevisionId,
    VPackSlice const& newDoc, bool& waitForSync) const {
  // keysize in return value is set by insertDocument

  // Coordinator doesn't know index internals
  TRI_ASSERT(trx->state()->isRunning());
  TRI_ASSERT(!ServerState::instance()->isCoordinator());

  RocksDBOperationResult res =
      removeDocument(trx, oldRevisionId, oldDoc, waitForSync);
  if (res.fail()) {
    return res;
  }

  res = insertDocument(trx, newRevisionId, newDoc, waitForSync);
  return res;
}

Result RocksDBCollection::lookupDocumentToken(transaction::Methods* trx,
                                              arangodb::StringRef key,
                                              RocksDBToken& outToken) const {
  TRI_ASSERT(_objectId != 0);

  // TODO fix as soon as we got a real primary index
  outToken = primaryIndex()->lookupKey(trx, key);
  return outToken.revisionId() > 0
             ? Result()
             : Result(TRI_ERROR_ARANGO_DOCUMENT_NOT_FOUND);
}

arangodb::Result RocksDBCollection::lookupRevisionVPack(
    TRI_voc_rid_t revisionId, transaction::Methods* trx,
    arangodb::ManagedDocumentResult& mdr) const {
  TRI_ASSERT(trx->state()->isRunning());
  TRI_ASSERT(_objectId != 0);

  auto key = RocksDBKey::Document(_objectId, revisionId);
  std::string value;
  auto* state = toRocksTransactionState(trx);
  rocksdb::Status status = state->rocksTransaction()->Get(state->readOptions(),
                                                          key.string(), &value);
  TRI_ASSERT(value.data());
  auto result = convertStatus(status);
  if (result.ok()) {
    mdr.setManaged(std::move(value), revisionId);
  } else {
    mdr.reset();
  }
  return result;
}

void RocksDBCollection::setRevision(TRI_voc_rid_t revisionId) {
  _revisionId = revisionId;
}

void RocksDBCollection::adjustNumberDocuments(int64_t adjustment) {
  if (adjustment < 0) {
    _numberDocuments -= static_cast<uint64_t>(-adjustment);
  } else if (adjustment > 0) {
    _numberDocuments += static_cast<uint64_t>(adjustment);
  }
}

/// @brief write locks a collection, with a timeout
int RocksDBCollection::lockWrite(double timeout) {
  uint64_t waitTime = 0;  // indicates that time is uninitialized
  double startTime = 0.0;

  while (true) {
    TRY_WRITE_LOCKER(locker, _exclusiveLock);

    if (locker.isLocked()) {
      // keep lock and exit loop
      locker.steal();
      return TRI_ERROR_NO_ERROR;
    }

    double now = TRI_microtime();

    if (waitTime == 0) {  // initialize times
      // set end time for lock waiting
      if (timeout <= 0.0) {
        timeout = defaultLockTimeout;
      }
      startTime = now;
      waitTime = 1;
    }

    if (now > startTime + timeout) {
      LOG_TOPIC(TRACE, arangodb::Logger::FIXME)
          << "timed out after " << timeout
          << " s waiting for write-lock on collection '"
          << _logicalCollection->name() << "'";
      return TRI_ERROR_LOCK_TIMEOUT;
    }

    if (now - startTime < 0.001) {
      std::this_thread::yield();
    } else {
      usleep(static_cast<TRI_usleep_t>(waitTime));
      if (waitTime < 32) {
        waitTime *= 2;
      }
    }
  }
}

/// @brief write unlocks a collection
int RocksDBCollection::unlockWrite() {
  _exclusiveLock.unlockWrite();

  return TRI_ERROR_NO_ERROR;
}

/// @brief read locks a collection, with a timeout
int RocksDBCollection::lockRead(double timeout) {
  uint64_t waitTime = 0;  // indicates that time is uninitialized
  double startTime = 0.0;

  while (true) {
    TRY_READ_LOCKER(locker, _exclusiveLock);

    if (locker.isLocked()) {
      // keep lock and exit loop
      locker.steal();
      return TRI_ERROR_NO_ERROR;
    }

    double now = TRI_microtime();

    if (waitTime == 0) {  // initialize times
      // set end time for lock waiting
      if (timeout <= 0.0) {
        timeout = defaultLockTimeout;
      }
      startTime = now;
      waitTime = 1;
    }

    if (now > startTime + timeout) {
      LOG_TOPIC(TRACE, arangodb::Logger::FIXME)
          << "timed out after " << timeout
          << " s waiting for read-lock on collection '"
          << _logicalCollection->name() << "'";
      return TRI_ERROR_LOCK_TIMEOUT;
    }

    if (now - startTime < 0.001) {
      std::this_thread::yield();
    } else {
      usleep(static_cast<TRI_usleep_t>(waitTime));
      if (waitTime < 32) {
        waitTime *= 2;
      }
    }
  }
}

/// @brief read unlocks a collection
int RocksDBCollection::unlockRead() {
  _exclusiveLock.unlockRead();
  return TRI_ERROR_NO_ERROR;
}

<<<<<<< HEAD
uint64_t RocksDBCollection::recalculateCounts() {
  THROW_ARANGO_NOT_YET_IMPLEMENTED();
  return 0;
=======
//rescans the collection to update document count
uint64_t RocksDBCollection::recalculateCounts() {
  // start transaction to get a collection lock
  arangodb::SingleCollectionTransaction trx(
      arangodb::transaction::StandaloneContext::Create(
          _logicalCollection->vocbase()),
      _logicalCollection->cid(), AccessMode::Type::EXCLUSIVE);
  auto res = trx.begin();
  if (res.fail()){
    THROW_ARANGO_EXCEPTION(res);
  }

  // count documents
  auto documentBounds = RocksDBKeyBounds::CollectionDocuments(_objectId);
  _numberDocuments = rocksutils::countKeyRange(
     globalRocksDB(), rocksdb::ReadOptions(), documentBounds);

  //update counter manager value
  res = globalRocksEngine()->counterManager()->setAbsoluteCounter(_objectId,_numberDocuments);
  if(res.ok()){
    // in case of fail the counter has never been written and hence does not
    // need correction. The value is not changed and does not need to be synced
    globalRocksEngine()->counterManager()->sync(true);
  }

  return _numberDocuments;
>>>>>>> be1b7657
}<|MERGE_RESOLUTION|>--- conflicted
+++ resolved
@@ -1207,28 +1207,30 @@
 arangodb::Result RocksDBCollection::fillIndexes(
     transaction::Methods* trx, std::shared_ptr<arangodb::Index> added) {
   ManagedDocumentResult mmdr;
-  
+
   RocksDBIndex* ridx = static_cast<RocksDBIndex*>(added.get());
   RocksDBTransactionState* state = rocksutils::toRocksTransactionState(trx);
-  std::unique_ptr<IndexIterator> iter(primaryIndex()->allIterator(trx, &mmdr, false));
-  rocksdb::TransactionDB *db = globalRocksDB();
-  
+  std::unique_ptr<IndexIterator> iter(
+      primaryIndex()->allIterator(trx, &mmdr, false));
+  rocksdb::TransactionDB* db = globalRocksDB();
+
   uint64_t numDocsWritten = 0;
   // write batch will be reset each 5000 documents
   rocksdb::WriteBatchWithIndex batch(db->DefaultColumnFamily()->GetComparator(),
                                      32 * 1024 * 1024);
   rocksdb::ReadOptions readOptions;
-  
+
   int res = TRI_ERROR_NO_ERROR;
   auto cb = [&](DocumentIdentifierToken token) {
     if (res == TRI_ERROR_NO_ERROR && this->readDocument(trx, token, mmdr)) {
-      res = ridx->insertRaw(&batch, mmdr.lastRevisionId(), VPackSlice(mmdr.vpack()));
+      res = ridx->insertRaw(&batch, mmdr.lastRevisionId(),
+                            VPackSlice(mmdr.vpack()));
       if (res == TRI_ERROR_NO_ERROR) {
         numDocsWritten++;
       }
     }
   };
-  
+
   Result r;
   bool hasMore = true;
   while (hasMore) {
@@ -1237,8 +1239,7 @@
       res = TRI_ERROR_INTERNAL;
     }
     TRI_IF_FAILURE("RocksDBCollection::over9000") {
-      if (numDocsWritten > 9000)
-        res = TRI_ERROR_DEBUG; // its over 9000!
+      if (numDocsWritten > 9000) res = TRI_ERROR_DEBUG;  // its over 9000!
     }
     if (res != TRI_ERROR_NO_ERROR) {
       r = Result(res);
@@ -1251,26 +1252,26 @@
     }
     batch.Clear();
   }
-  
+
   // we will need to remove index elements created before an error
   // occured, this needs to happen since we are non transactional
   if (!r.ok()) {
     iter->reset();
-    rocksdb::WriteBatch removeBatch(32*1024*1024);
-    
+    rocksdb::WriteBatch removeBatch(32 * 1024 * 1024);
+
     res = TRI_ERROR_NO_ERROR;
     auto removeCb = [&](DocumentIdentifierToken token) {
       if (res == TRI_ERROR_NO_ERROR && numDocsWritten > 0 &&
           this->readDocument(trx, token, mmdr)) {
-        
         // we need to remove already inserted documents up to numDocsWritten
-        res = ridx->removeRaw(&removeBatch, mmdr.lastRevisionId(), VPackSlice(mmdr.vpack()));
+        res = ridx->removeRaw(&removeBatch, mmdr.lastRevisionId(),
+                              VPackSlice(mmdr.vpack()));
         if (res == TRI_ERROR_NO_ERROR) {
           numDocsWritten--;
         }
       }
     };
-    
+
     hasMore = true;
     while (hasMore && numDocsWritten > 0) {
       hasMore = iter->next(removeCb, 5000);
@@ -1279,7 +1280,7 @@
     // Simon: Don't think so
     db->Write(state->writeOptions(), &removeBatch);
   }
-  
+
   return r;
 }
 
@@ -1614,12 +1615,7 @@
   return TRI_ERROR_NO_ERROR;
 }
 
-<<<<<<< HEAD
-uint64_t RocksDBCollection::recalculateCounts() {
-  THROW_ARANGO_NOT_YET_IMPLEMENTED();
-  return 0;
-=======
-//rescans the collection to update document count
+// rescans the collection to update document count
 uint64_t RocksDBCollection::recalculateCounts() {
   // start transaction to get a collection lock
   arangodb::SingleCollectionTransaction trx(
@@ -1627,23 +1623,23 @@
           _logicalCollection->vocbase()),
       _logicalCollection->cid(), AccessMode::Type::EXCLUSIVE);
   auto res = trx.begin();
-  if (res.fail()){
+  if (res.fail()) {
     THROW_ARANGO_EXCEPTION(res);
   }
 
   // count documents
   auto documentBounds = RocksDBKeyBounds::CollectionDocuments(_objectId);
   _numberDocuments = rocksutils::countKeyRange(
-     globalRocksDB(), rocksdb::ReadOptions(), documentBounds);
-
-  //update counter manager value
-  res = globalRocksEngine()->counterManager()->setAbsoluteCounter(_objectId,_numberDocuments);
-  if(res.ok()){
+      globalRocksDB(), rocksdb::ReadOptions(), documentBounds);
+
+  // update counter manager value
+  res = globalRocksEngine()->counterManager()->setAbsoluteCounter(
+      _objectId, _numberDocuments);
+  if (res.ok()) {
     // in case of fail the counter has never been written and hence does not
     // need correction. The value is not changed and does not need to be synced
     globalRocksEngine()->counterManager()->sync(true);
   }
 
   return _numberDocuments;
->>>>>>> be1b7657
 }