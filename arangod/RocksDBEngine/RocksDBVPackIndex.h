////////////////////////////////////////////////////////////////////////////////
/// DISCLAIMER
///
/// Copyright 2014-2016 ArangoDB GmbH, Cologne, Germany
/// Copyright 2004-2014 triAGENS GmbH, Cologne, Germany
///
/// Licensed under the Apache License, Version 2.0 (the "License");
/// you may not use this file except in compliance with the License.
/// You may obtain a copy of the License at
///
///     http://www.apache.org/licenses/LICENSE-2.0
///
/// Unless required by applicable law or agreed to in writing, software
/// distributed under the License is distributed on an "AS IS" BASIS,
/// WITHOUT WARRANTIES OR CONDITIONS OF ANY KIND, either express or implied.
/// See the License for the specific language governing permissions and
/// limitations under the License.
///
/// Copyright holder is ArangoDB GmbH, Cologne, Germany
///
/// @author Jan Steemann
/// @author Daniel H. Larkin
/// @author Simon Grätzer
////////////////////////////////////////////////////////////////////////////////

#ifndef ARANGOD_ROCKSDB_ROCKSDB_VPACK_INDEX_H
#define ARANGOD_ROCKSDB_ROCKSDB_VPACK_INDEX_H 1

#include "Aql/AstNode.h"
#include "Indexes/IndexIterator.h"
#include "RocksDBEngine/RocksDBIndex.h"
#include "RocksDBEngine/RocksDBCuckooIndexEstimator.h"
#include "RocksDBEngine/RocksDBKey.h"
#include "RocksDBEngine/RocksDBKeyBounds.h"
#include "RocksDBEngine/RocksDBValue.h"
#include "VocBase/voc-types.h"

#include <velocypack/Buffer.h>
#include <velocypack/Slice.h>

namespace rocksdb {
class Iterator;
}

namespace arangodb {
namespace aql {
class SortCondition;
struct Variable;
}  // namespace aql
class LogicalCollection;
class RocksDBPrimaryIndex;
class RocksDBVPackIndex;
namespace transaction {
class Methods;
}

/// @brief Iterator structure for RocksDB unique index.
/// This iterator can be used only for equality lookups that use all
/// index attributes. It uses a point lookup and no seeks
class RocksDBVPackUniqueIndexIterator final : public IndexIterator {
 private:
  friend class RocksDBVPackIndex;

 public:
  RocksDBVPackUniqueIndexIterator(LogicalCollection* collection,
                                  transaction::Methods* trx,
                                  ManagedDocumentResult* mmdr,
                                  arangodb::RocksDBVPackIndex const* index,
                                  VPackSlice const& indexValues);

  ~RocksDBVPackUniqueIndexIterator() = default;

 public:
  char const* typeName() const override {
    return "rocksdb-unique-index-iterator";
  }

  /// @brief Get the next limit many element in the index
  bool next(LocalDocumentIdCallback const& cb, size_t limit) override;

  /// @brief Reset the cursor
  void reset() override;

 private:
  arangodb::RocksDBVPackIndex const* _index;
  rocksdb::Comparator const* _cmp;
  RocksDBKeyLeaser _key;
  bool _done;
};

/// @brief Iterator structure for RocksDB. We require a start and stop node
class RocksDBVPackIndexIterator final : public IndexIterator {
 private:
  friend class RocksDBVPackIndex;

 public:
  RocksDBVPackIndexIterator(LogicalCollection* collection,
                            transaction::Methods* trx,
                            ManagedDocumentResult* mmdr,
                            arangodb::RocksDBVPackIndex const* index,
                            bool reverse,
                            RocksDBKeyBounds&& bounds);

  ~RocksDBVPackIndexIterator() = default;

 public:
  char const* typeName() const override {
    return "rocksdb-index-iterator";
  }

  /// @brief Get the next limit many element in the index
  bool next(LocalDocumentIdCallback const& cb, size_t limit) override;

  /// @brief Reset the cursor
  void reset() override;

 private:
  bool outOfRange() const;

  arangodb::RocksDBVPackIndex const* _index;
  rocksdb::Comparator const* _cmp;
  std::unique_ptr<rocksdb::Iterator> _iterator;
  bool const _reverse;
  RocksDBKeyBounds _bounds;
  rocksdb::Slice _upperBound;  // used for iterate_upper_bound
};

class RocksDBVPackIndex : public RocksDBIndex {
  friend class RocksDBVPackIndexIterator;

 public:
  static uint64_t HashForKey(const rocksdb::Slice& key);

  RocksDBVPackIndex() = delete;

  RocksDBVPackIndex(TRI_idx_iid_t, LogicalCollection*,
                    arangodb::velocypack::Slice const&);

  ~RocksDBVPackIndex();

  bool hasSelectivityEstimate() const override { return true; }

  double selectivityEstimateLocal(
      arangodb::StringRef const* = nullptr) const override;

  void toVelocyPack(VPackBuilder&, bool, bool) const override;

  bool allowExpansion() const override { return true; }

  bool canBeDropped() const override { return true; }

  /// @brief return the attribute paths
  std::vector<std::vector<std::string>> const& paths() const { return _paths; }

  /// @brief return the attribute paths, a -1 entry means none is expanding,
  /// otherwise the non-negative number is the index of the expanding one.
  std::vector<int> const& expanding() const { return _expanding; }

  bool implicitlyUnique() const override;

  static constexpr size_t minimalPrefixSize() { return sizeof(TRI_voc_tick_t); }

  /// @brief attempts to locate an entry in the index
  ///
  /// Warning: who ever calls this function is responsible for destroying
  /// the velocypack::Slice and the RocksDBVPackIndexIterator* results
  IndexIterator* lookup(transaction::Methods*,
                                    ManagedDocumentResult* mmdr,
                                    arangodb::velocypack::Slice const,
                                    bool reverse) const;

  bool supportsFilterCondition(arangodb::aql::AstNode const*,
                               arangodb::aql::Variable const*, size_t, size_t&,
                               double&) const override;

  bool supportsSortCondition(arangodb::aql::SortCondition const*,
                             arangodb::aql::Variable const*, size_t, double&,
                             size_t&) const override;

  IndexIterator* iteratorForCondition(transaction::Methods*,
                                      ManagedDocumentResult*,
                                      arangodb::aql::AstNode const*,
                                      arangodb::aql::Variable const*,
                                      IndexIteratorOptions const&) override;

  arangodb::aql::AstNode* specializeCondition(
      arangodb::aql::AstNode*, arangodb::aql::Variable const*) const override;

  void serializeEstimate(std::string& output, uint64_t seq) const override;

  bool deserializeEstimate(arangodb::RocksDBSettingsManager* mgr) override;

  void recalculateEstimates() override;

 protected:
  Result insertInternal(transaction::Methods*, RocksDBMethods*,
                        LocalDocumentId const& documentId,
                        arangodb::velocypack::Slice const&,
                        OperationMode mode) override;

  Result updateInternal(transaction::Methods* trx, RocksDBMethods*,
                        LocalDocumentId const& oldDocumentId,
                        arangodb::velocypack::Slice const& oldDoc,
                        LocalDocumentId const& newDocumentId,
                        velocypack::Slice const& newDoc,
                        OperationMode mode) override;

  Result removeInternal(transaction::Methods*, RocksDBMethods*,
                        LocalDocumentId const& documentId,
                        arangodb::velocypack::Slice const&,
                        OperationMode mode) override;

  Result postprocessRemove(transaction::Methods* trx, rocksdb::Slice const& key,
                           rocksdb::Slice const& value) override;

<<<<<<< HEAD
  std::pair<RocksDBCuckooIndexEstimator<uint64_t>*, uint64_t> estimator() const override;
=======
  virtual std::pair<RocksDBCuckooIndexEstimator<uint64_t>*, uint64_t> estimator() const override;
>>>>>>> 7f860153

 private:
  bool isDuplicateOperator(arangodb::aql::AstNode const*,
                           std::unordered_set<int> const&) const;

  bool accessFitsIndex(
      arangodb::aql::AstNode const*, arangodb::aql::AstNode const*,
      arangodb::aql::AstNode const*, arangodb::aql::Variable const*,
      std::unordered_map<size_t, std::vector<arangodb::aql::AstNode const*>>&,
      std::unordered_set<std::string>& nonNullAttributes, bool) const;

  void matchAttributes(
      arangodb::aql::AstNode const*, arangodb::aql::Variable const*,
      std::unordered_map<size_t, std::vector<arangodb::aql::AstNode const*>>&,
      size_t& values, std::unordered_set<std::string>& nonNullAttributes,
      bool) const;

 private:
  /// @brief return the number of paths
  inline size_t numPaths() const { return _paths.size(); }

  /// @brief helper function to transform AttributeNames into string lists
  void fillPaths(std::vector<std::vector<std::string>>& paths,
                 std::vector<int>& expanding);

  /// @brief helper function to insert a document into any index type
  int fillElement(velocypack::Builder& leased, LocalDocumentId const& documentId,
                  VPackSlice const& doc, std::vector<RocksDBKey>& elements,
                  std::vector<uint64_t>& hashes);

  /// @brief helper function to build the key and value for rocksdb from the
  /// vector of slices
  /// @param hashes list of VPackSlice hashes for the estimator.
  void addIndexValue(velocypack::Builder& leased, LocalDocumentId const& documentId,
                     VPackSlice const& document,
                     std::vector<RocksDBKey>& elements,
                     std::vector<VPackSlice>& sliceStack,
                     std::vector<uint64_t>& hashes);

  /// @brief helper function to create a set of value combinations to insert
  /// into the rocksdb index.
  /// @param elements vector of resulting index entries
  /// @param sliceStack working list of values to insert into the index
  /// @param hashes list of VPackSlice hashes for the estimator.
  void buildIndexValues(velocypack::Builder& leased,
                        LocalDocumentId const& documentId,
                        VPackSlice const document, size_t level,
                        std::vector<RocksDBKey>& elements,
                        std::vector<VPackSlice>& sliceStack,
                        std::vector<uint64_t>& hashes);

 private:
  /// @brief the attribute paths
  std::vector<std::vector<std::string>> _paths;

  /// @brief ... and which of them expands
  std::vector<int> _expanding;

  /// @brief whether or not array indexes will de-duplicate their input values
  bool _deduplicate;

  /// @brief whether or not at least one attribute is expanded
  bool _useExpansion;

  /// @brief whether or not partial indexing is allowed
  bool _allowPartialIndex;

  /// @brief A fixed size library to estimate the selectivity of the index.
  /// On insertion of a document we have to insert it into the estimator,
  /// On removal we have to remove it in the estimator as well.
  std::unique_ptr<RocksDBCuckooIndexEstimator<uint64_t>> _estimator;
  mutable uint64_t _estimatorSerializedSeq;
};
}  // namespace arangodb

#endif<|MERGE_RESOLUTION|>--- conflicted
+++ resolved
@@ -27,13 +27,15 @@
 #define ARANGOD_ROCKSDB_ROCKSDB_VPACK_INDEX_H 1
 
 #include "Aql/AstNode.h"
+#include "Basics/Common.h"
 #include "Indexes/IndexIterator.h"
+#include "RocksDBEngine/RocksDBCuckooIndexEstimator.h"
 #include "RocksDBEngine/RocksDBIndex.h"
-#include "RocksDBEngine/RocksDBCuckooIndexEstimator.h"
 #include "RocksDBEngine/RocksDBKey.h"
 #include "RocksDBEngine/RocksDBKeyBounds.h"
 #include "RocksDBEngine/RocksDBValue.h"
 #include "VocBase/voc-types.h"
+#include "VocBase/vocbase.h"
 
 #include <velocypack/Buffer.h>
 #include <velocypack/Slice.h>
@@ -213,11 +215,7 @@
   Result postprocessRemove(transaction::Methods* trx, rocksdb::Slice const& key,
                            rocksdb::Slice const& value) override;
 
-<<<<<<< HEAD
-  std::pair<RocksDBCuckooIndexEstimator<uint64_t>*, uint64_t> estimator() const override;
-=======
   virtual std::pair<RocksDBCuckooIndexEstimator<uint64_t>*, uint64_t> estimator() const override;
->>>>>>> 7f860153
 
  private:
   bool isDuplicateOperator(arangodb::aql::AstNode const*,
